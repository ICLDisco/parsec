/*
 * Copyright (c) 2009-2010 The University of Tennessee and The University
 *                         of Tennessee Research Foundation.  All rights
 *                         reserved.
 */

#include <sys/types.h>
#include <unistd.h>
#include <signal.h>
#include <sys/wait.h>
#include <errno.h>
#include <stdio.h>
#include <stdlib.h>
#include <string.h>
#include <assert.h>
#include "symtab.h"
#include "jdf.h"
#include "utility.h"
#include "q2j.y.h"

extern int yyparse (void);

char *q2j_input_file_name  = NULL;
<<<<<<< HEAD
int _q2j_annot_API         = Q2J_ANN_UNSET;
int _q2j_dump_mapping      = 0;
int _q2j_paranoid_cond     = 0;
int _q2j_antidep_level     = 0;
int _q2j_direct_output     = 0;
int _q2j_add_phony_tasks   = 0;
int _q2j_verbose_warnings  = 0;
int _q2j_produce_shmem_jdf = 0;
int _q2j_finalize_antideps = 0;
int _q2j_generate_line_numbers   = 0;
int _q2j_check_unknown_functions = 0;
=======
int  _q2j_annot_API         = Q2J_ANN_UNSET;
int  _q2j_dump_mapping      = 0;
int  _q2j_paranoid_cond     = 0;
int  _q2j_antidep_level     = 0;
int  _q2j_direct_output     = 0;
int  _q2j_add_phony_tasks   = 1;
int  _q2j_verbose_warnings  = 0;
int  _q2j_produce_shmem_jdf = 1;
int  _q2j_finalize_antideps = 0;
int  _q2j_generate_line_numbers   = 0;
int  _q2j_check_unknown_functions = 0;
>>>>>>> a1040f44

FILE *_q2j_output;
jdf_t _q2j_jdf;

static volatile int _keep_waiting = 1;

/* 
 * Add the keyword _q2j_data_prefix infront of the matrix name to
 * differentiate the matrix from the data used in the kernels.
 */
char *_q2j_data_prefix = "data";

extern FILE *yyin;

node_t *_q2j_func_list_head = NULL;

void usage(char *pname);
static void read_conf_file(void);
static char *read_line(FILE *ifp);
static void parse_line(char *line);
static void sig_handler(int signum);

void usage(char *pname){
    fprintf(stderr,"Usage: %s [-shmem] [-phony_tasks] [-line_numbers] [-anti] [-v] file_1.c [file_2.c ... file_N.c]\n",pname);
    exit(1);
}

static char *read_line(FILE *ifp){
    char *line, *rslt;
    size_t len=128, i;
    int c;

    line = (char *)calloc(len,sizeof(int));

    for(i=0; 1 ;i++){
        c = getc(ifp);
        if( '\n' == c || EOF == c || feof(ifp) )
            break;
        if( len-1 == i ){
            len *= 2;
            line = realloc(line, len);
        }
        line[i] = (char)c;
    }
    if( feof(ifp) )
        return NULL;

    line[i] = '\0';
    rslt = strdup(line);
    free(line);

    return rslt;
}

static void parse_line(char *line){
    char *key, *tmp;
    int value;

    assert( NULL != line );

    tmp = strstr(line, "//");
    /* If the line begins with a comment, our job here is done. */
    if( tmp == line )
        return;
    /* Erase the comment from the line. */
    if( NULL != tmp )
        tmp = '\0';

    /* The key cannot be larger than the whole line. */
    key = (char *)calloc(strlen(line), sizeof(char));

    /* Break the "key = value" formated input into two parts. */
    sscanf(line, " %[^ =] = %d", key, &value);

    if( !strlen(key) )
        return;

    if( !strcmp(key,"produce_shmem_jdf") ){
        _q2j_produce_shmem_jdf = value;
    }else if( !strcmp(key,"add_phony_tasks") ){
        _q2j_add_phony_tasks = value;
    }else if( !strcmp(key,"generate_line_numbers") ){
        _q2j_generate_line_numbers = value;
    }else if( !strcmp(key,"finalize_antideps") ){
        _q2j_finalize_antideps = value;
    }else if( !strcmp(key,"dump_mapping") ){
        _q2j_dump_mapping = value;
    }else if( !strcmp(key,"verbose_warnings") ){
        _q2j_verbose_warnings = value;
    }else if( !strcmp(key,"direct_output") ){
        _q2j_direct_output = value;
    }else if( !strcmp(key,"generate_paranoid_conditions") ){
        _q2j_paranoid_cond = value;
    }else if( !strcmp(key,"antidepentency_finalization_level") ){
        _q2j_antidep_level = value;
    }else if( !strcmp(key,"check_unknown_functions") ){
        _q2j_check_unknown_functions = value;
    }

    /* ignore silently unrecognized keys */

    return;
}

static void read_conf_file(){
    char *line, *home, *path, *file_name=".q2jrc";
    FILE *ifp;

    home = getenv("HOME");
    path = (char *)calloc(strlen(home)+strlen(file_name)+2, sizeof(char));
    sprintf(path, "%s/%s", home, file_name);

    ifp = fopen(path, "r");

    /* If the file doesn't exist, or cannot be opened, ignore it silently. */
    if( NULL == ifp )
        return;

    for( line = read_line(ifp); NULL != line; line = read_line(ifp) ){
        parse_line(line);
    }

    return;
}


static void sig_handler(int signum) {
    _keep_waiting = 0;
}

pid_t fork_and_continue_in_child(void){
   pid_t child, parent = -1;
   struct sigaction action;

   sigemptyset(&action.sa_mask);
   action.sa_flags = 0;
   action.sa_handler = &sig_handler;
   if (sigaction(SIGUSR1, &action, 0)){
       perror("sigaction");
       abort();
   }

   if ((child = fork()) != 0){
       // Parent
       // The parent will exit this loop when the child sends a SIGUSR1 signal
       while( _keep_waiting ){
           pause();
       } 
       exit(0);
   }else{
       // Child
       parent = getppid();
   }

   return parent;
}

int main(int argc, char **argv){
    pid_t parent;
    int arg, func_count=0;
    node_t *tmp, *q2j_target_func = NULL;
    char *q2j_func_name = NULL;

    _q2j_output = stdout;

    read_conf_file();

    for(arg=1; arg<argc; arg++){
        if( argv[arg][0] == '-' ){
            if( !strcmp(argv[arg],"-shmem") ){
                _q2j_produce_shmem_jdf = 1;
            }else if( !strcmp(argv[arg],"-no_shmem") ){
                _q2j_produce_shmem_jdf = 0;
            }else if( !strcmp(argv[arg],"-phony_tasks") ){
                _q2j_add_phony_tasks = 1;
            }else if( !strcmp(argv[arg],"-no_phony_tasks") ){
                _q2j_add_phony_tasks = 0;
            }else if( !strcmp(argv[arg],"-line_numbers") ){
                _q2j_generate_line_numbers = 1;
            }else if( !strcmp(argv[arg],"-anti") ){
                _q2j_finalize_antideps = 1;
            }else if( !strcmp(argv[arg],"-advanced_anti") ){
                _q2j_antidep_level = 3;
            }else if( !strcmp(argv[arg],"-mapping") ){
                _q2j_dump_mapping = 1;
            }else if( !strcmp(argv[arg],"-check_unknown") ){
                _q2j_check_unknown_functions = 1;
            }else if( !strcmp(argv[arg],"-func") && (arg+1<argc) ){
                q2j_func_name = argv[arg+1];
                arg++;
            }else if( !strcmp(argv[arg],"-v") ){
                _q2j_verbose_warnings = 1;
            }else{
                usage(argv[0]);
            }
        }else{
            break;
        }
    }

    _q2j_jdf.prologue  = NULL;
    _q2j_jdf.epilogue  = NULL;
    _q2j_jdf.globals   = NULL;
    _q2j_jdf.global_properties = NULL;
    _q2j_jdf.functions = NULL;
    _q2j_jdf.data      = NULL;
    _q2j_jdf.datatypes = NULL;
    _q2j_jdf.inline_c_functions = NULL;

    _q2j_func_list_head = NULL;
    (void)st_init_symtab();


    parent = fork_and_continue_in_child();

    /* Parse all files and generate ASTs for all functions found */
    for(; arg<argc; arg++){
        if( argv[arg][0] == '-' ){
            usage(argv[0]);
        }
        q2j_input_file_name = argv[arg];

        yyin = fopen(q2j_input_file_name, "r");
        if( NULL == yyin ){
            fprintf(stderr,"Cannot open file \"%s\"\n", q2j_input_file_name);
            return -1;
        }
    
        if( yyparse() > 0 ) {
            fprintf(stderr,"Parse error during processing of file: %s\n",q2j_input_file_name);
            exit(1);
        }
        fclose( yyin );

    }

    /* Find the subtree of the function we are supposed to analyze */
    if( NULL == q2j_func_name ){
        q2j_func_name = DA_func_name(_q2j_func_list_head);
    }
    q2j_target_func = NULL;
    func_count=0;
    for(tmp=_q2j_func_list_head; NULL != tmp; tmp = tmp->next){
        char *tmp_name = DA_func_name(tmp);
        func_count++;
        if( (NULL != tmp_name) && !strcmp(tmp_name, q2j_func_name) ){
            q2j_target_func = tmp;
        }
    }
    if( NULL == q2j_target_func ){
        fprintf(stderr,"Cannot find target function: %s\n",q2j_func_name);
        usage(argv[0]);
    }

    /* Detect if we are using the PLASMA specific QUARK_Insert_Task(), or the generic Inert_Task() mode */
    detect_annotation_mode(q2j_target_func);

    /* If necessary, inline function calls (i.e., to PLASMA functions) and adjust the bounds of the
       submatrix appropriately, if necessary */
    inline_function_calls(q2j_target_func, _q2j_func_list_head);

    /* Do the necessary conversions to bring the code in canonical form */
    rename_induction_variables(q2j_target_func);
    convert_OUTPUT_to_INOUT(q2j_target_func);

    if( _q2j_add_phony_tasks )
        add_entry_and_exit_task_loops(q2j_target_func);

    /* Analyze the dependencies and output the JDF representation */
    if( Q2J_SUCCESS != analyze_deps(q2j_target_func) ){
        printf("\n\n%s\n\n",tree_to_str(q2j_target_func));
    }

    kill(parent, SIGUSR1); /* tell parent to exit. */

    exit(EXIT_SUCCESS);
}<|MERGE_RESOLUTION|>--- conflicted
+++ resolved
@@ -21,19 +21,6 @@
 extern int yyparse (void);
 
 char *q2j_input_file_name  = NULL;
-<<<<<<< HEAD
-int _q2j_annot_API         = Q2J_ANN_UNSET;
-int _q2j_dump_mapping      = 0;
-int _q2j_paranoid_cond     = 0;
-int _q2j_antidep_level     = 0;
-int _q2j_direct_output     = 0;
-int _q2j_add_phony_tasks   = 0;
-int _q2j_verbose_warnings  = 0;
-int _q2j_produce_shmem_jdf = 0;
-int _q2j_finalize_antideps = 0;
-int _q2j_generate_line_numbers   = 0;
-int _q2j_check_unknown_functions = 0;
-=======
 int  _q2j_annot_API         = Q2J_ANN_UNSET;
 int  _q2j_dump_mapping      = 0;
 int  _q2j_paranoid_cond     = 0;
@@ -45,14 +32,13 @@
 int  _q2j_finalize_antideps = 0;
 int  _q2j_generate_line_numbers   = 0;
 int  _q2j_check_unknown_functions = 0;
->>>>>>> a1040f44
 
 FILE *_q2j_output;
 jdf_t _q2j_jdf;
 
 static volatile int _keep_waiting = 1;
 
-/* 
+/*
  * Add the keyword _q2j_data_prefix infront of the matrix name to
  * differentiate the matrix from the data used in the kernels.
  */
@@ -63,10 +49,10 @@
 node_t *_q2j_func_list_head = NULL;
 
 void usage(char *pname);
-static void read_conf_file(void);
+static void  read_conf_file(void);
 static char *read_line(FILE *ifp);
-static void parse_line(char *line);
-static void sig_handler(int signum);
+static void  parse_line(char *line);
+static void  sig_handler(int signum);
 
 void usage(char *pname){
     fprintf(stderr,"Usage: %s [-shmem] [-phony_tasks] [-line_numbers] [-anti] [-v] file_1.c [file_2.c ... file_N.c]\n",pname);
@@ -171,36 +157,35 @@
     return;
 }
 
-
 static void sig_handler(int signum) {
     _keep_waiting = 0;
 }
 
 pid_t fork_and_continue_in_child(void){
-   pid_t child, parent = -1;
-   struct sigaction action;
-
-   sigemptyset(&action.sa_mask);
-   action.sa_flags = 0;
-   action.sa_handler = &sig_handler;
-   if (sigaction(SIGUSR1, &action, 0)){
-       perror("sigaction");
-       abort();
-   }
-
-   if ((child = fork()) != 0){
-       // Parent
-       // The parent will exit this loop when the child sends a SIGUSR1 signal
-       while( _keep_waiting ){
-           pause();
-       } 
-       exit(0);
-   }else{
-       // Child
-       parent = getppid();
-   }
-
-   return parent;
+    pid_t child, parent = -1;
+    struct sigaction action;
+
+    sigemptyset(&action.sa_mask);
+    action.sa_flags = 0;
+    action.sa_handler = &sig_handler;
+    if (sigaction(SIGUSR1, &action, 0)){
+        perror("sigaction");
+        abort();
+    }
+
+    if ((child = fork()) != 0){
+        // Parent
+        // The parent will exit this loop when the child sends a SIGUSR1 signal
+        while( _keep_waiting ){
+            pause();
+        }
+        exit(0);
+    }else{
+        // Child
+        parent = getppid();
+    }
+
+    return parent;
 }
 
 int main(int argc, char **argv){
@@ -273,13 +258,12 @@
             fprintf(stderr,"Cannot open file \"%s\"\n", q2j_input_file_name);
             return -1;
         }
-    
+
         if( yyparse() > 0 ) {
-            fprintf(stderr,"Parse error during processing of file: %s\n",q2j_input_file_name);
+            fprintf(stderr,"Parse error during processing of file: %s\n", q2j_input_file_name);
             exit(1);
         }
         fclose( yyin );
-
     }
 
     /* Find the subtree of the function we are supposed to analyze */
@@ -304,7 +288,7 @@
     detect_annotation_mode(q2j_target_func);
 
     /* If necessary, inline function calls (i.e., to PLASMA functions) and adjust the bounds of the
-       submatrix appropriately, if necessary */
+     submatrix appropriately, if necessary */
     inline_function_calls(q2j_target_func, _q2j_func_list_head);
 
     /* Do the necessary conversions to bring the code in canonical form */
