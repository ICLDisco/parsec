/*
 * Copyright (c) 2009-2010 The University of Tennessee and The University
 *                         of Tennessee Research Foundation.  All rights
 *                         reserved.
 */

#include "dague_config.h"
#include "list.h"

#include <stdio.h>
#include <stdlib.h>
#include <string.h>
#include <assert.h>
#include <ctype.h>
#include <stddef.h>
#define __STDC_FORMAT_MACROS
#include <inttypes.h>

#include "node_struct.h"
#include "q2j.y.h"
#include "utility.h"
#include "omega_interface.h"

#define QUARK_FIRST_VAR 5
#define QUARK_ELEMS_PER_LINE 3

#define TASK_IN  0
#define TASK_OUT 1

extern char *q2j_input_file_name;
extern int _q2j_generate_line_numbers;

static dague_list_t _dague_pool_list;
static var_t *var_head=NULL;
static int _ind_depth=0;
static int _task_count=0;
// For the JDF generation we need to emmit some things in special ways,
// (i.e. arrays in FORTRAN notation) and this "variable" will never need
// to be changed.  However if we need to use the code to generate proper "C"
// we might want to set it to false.
int JDF_NOTATION = 1;

typedef struct matrix_variable matrix_variable_t;

struct matrix_variable{
    char *matrix_name;
    int matrix_rank;
    matrix_variable_t *next;
};

typedef struct var_def_item {
    dague_list_item_t super;
    char *var;
    char *def;
} var_def_item_t;

static void do_parentize(node_t *node, int off);
static void do_loop_parentize(node_t *node, node_t *enclosing_loop);
static void do_if_parentize(node_t *node, node_t *enclosing_if);
static int DA_quark_INOUT(node_t *node);
static int DA_quark_TYPE(node_t *node);
static node_t *_DA_canonicalize_for_econd(node_t *node, node_t *ivar);
static int is_var_repeating(char *iv_str, char **iv_names);
static char *size_to_pool_name(char *size_str);
static int isArrayLocal(node_t *task_node, int index);
static int isArrayOut(node_t *task_node, int index);
static int isArrayIn(node_t *task_node, int index);
static void add_phony_INOUT_task_loops(matrix_variable_t *list, node_t *node, int task_type);
static void add_entry_task_loops(matrix_variable_t *list, node_t *node);
static void add_exit_task_loops(matrix_variable_t *list, node_t *node);
static matrix_variable_t *quark_find_all_matrices(node_t *node);
static int is_definition_seen(dague_list_t *var_def_list, char *param);
static void mark_definition_as_seen(dague_list_t *var_def_list, char *param);

//#if 0
void dump_und(und_t *und){
    char *name;

    name = DA_var_name( DA_array_base(und->node));
    if( NULL == name )
        return;

    name = tree_to_str(und->node);

    switch( und->rw ){
        case UND_READ:
            printf("%s R type:%d", name, und->type);
            break;
        case UND_WRITE:
            printf("%s W type:%d", name, und->type);
            break;
        case UND_RW:
            printf("%s RW type:%d", name, und->type);
            break;
   }

}

void dump_all_unds(void){
    var_t *var;
    und_t *und;
    node_t *tmp;

printf("###############\n");
    for(var=var_head; NULL != var; var=var->next){
        for(und=var->und; NULL != und ; und=und->next){
            dump_und(und);
            printf(" ");
            for(tmp=und->node->enclosing_loop; NULL != tmp; tmp=tmp->enclosing_loop ){
                printf("%s:", DA_var_name(DA_loop_induction_variable(tmp)) );
                printf("{ %s, ", tree_to_str(DA_loop_lb(tmp)) );
                printf(" %s }", tree_to_str(DA_loop_ub(tmp)) );
                if( NULL != tmp->enclosing_loop )
                    printf(",  ");
            }
            printf("\n");
        }
    }
printf("###############\n");
}
//#endif

void add_variable_use_or_def(node_t *node, int rw, int type, int task_count){
    var_t *var=NULL, *prev=NULL;
    und_t *und;
    node_t *base;
    char *var_name=NULL;

    base = DA_array_base(node);
    if( NULL == base ) return;

    var_name = DA_var_name(base);
    if( NULL == var_name ) return;

    // Look for an existing entry for the array "node"
    prev=var_head;
    for(var=var_head; var != NULL; prev=var, var=var->next){
        if( strcmp(var->var_name, var_name) == 0 ){
            // If we found the array, we look for the Use/Def
            for(und=var->und; NULL!=und->next; und=und->next){
                if( und->node == node ){
                    return; 
                }
            }
            if( und->node == node ){
                 return; 
            }

            // If we didn't find the Use/Def, we create a new
            und->next = (und_t *)calloc(1, sizeof(und_t));
            und = und->next;
            und->rw = rw;
            und->type = type;
            und->task_num = task_count;
            und->node = node;
            und->next = NULL;
            return;
        }
    }
    // If we didn't find the array, we create a new "var" and a new "und"
    und = (und_t *)calloc(1, sizeof(und_t));
    und->rw = rw;
    und->type = type;
    und->node = node;
    und->next = NULL;

    var = (var_t *)calloc(1, sizeof(var_t));
    var->und = und;
    var->var_name = var_name;
    var->next = NULL;

    if( NULL == prev ){
        var_head = var;
    }else{
        prev->next = var;
    }
}

und_t **get_variable_uses_and_defs(node_t *node){
    var_t *var=NULL;
    und_t *und;
    und_t **rslt=NULL;
    char *var_name=NULL;

    node_t *base = DA_array_base(node);
    if( NULL == base ) return NULL;

    var_name = DA_var_name(base);
    if( NULL == var_name ) return NULL;

    // Look for the entry for the array "node"
    for(var=var_head; NULL != var; var=var->next){
        if( strcmp(var->var_name, var_name) == 0 ){
            int count = 0;
            // If we found the array, we count the Use/Def entries and put them in the return array
            for(und=var->und; NULL != und ; und=und->next) ++count;
            rslt = (und_t **)calloc(count, sizeof(und_t *));
            count = 0;
            for(und=var->und; NULL != und ; und=und->next){
                rslt[count++] = und;
            }
        }
    }
    return rslt;
}

/*********************************************************************************/
int DA_tree_contains_only_known_vars(node_t *node, char **known_vars){
    node_t *tmp;
    char *var_name;

    if( (NULL == node) || (EMPTY == node->type) || (NULL == known_vars) )
        return 1;

    switch( node->type ){
        case IDENTIFIER:
        case S_U_MEMBER:
            var_name = tree_to_str(node);
            for (int i=0; NULL != known_vars[i]; i++){
                if( !strcmp(known_vars[i], var_name) )
                    return 1;
            }
            free(var_name);
            return 0;
    }

    if( BLOCK == node->type ){
        for(tmp=node->u.block.first; NULL != tmp; tmp = tmp->next){
            if( !DA_tree_contains_only_known_vars(tmp, known_vars) )
                return 0;
        }
    }else{
        int i;
        for(i=0; i<node->u.kids.kid_count; ++i){
            if( !DA_tree_contains_only_known_vars(node->u.kids.kids[i], known_vars) )
                return 0;
        }
    }
    return 1;
}

static void do_if_parentize(node_t *node, node_t *enclosing_if){
    node_t *tmp;

    if( (NULL == node) || (EMPTY == node->type) )
        return;

    node->enclosing_if = enclosing_if;

    if( DA_is_if(node) ){
        enclosing_if = node;
    }

    if( BLOCK == node->type ){
        for(tmp=node->u.block.first; NULL != tmp; tmp = tmp->next){
            do_if_parentize(tmp, enclosing_if);
        }
    }else{
        int i;
        for(i=0; i<node->u.kids.kid_count; ++i){
            do_if_parentize(node->u.kids.kids[i], enclosing_if);
        }
    }
}

static void do_loop_parentize(node_t *node, node_t *enclosing_loop){
    node_t *tmp;
    int depth=0;
    if( (NULL == node) || (EMPTY == node->type) )
        return;

    node->enclosing_loop = enclosing_loop;

    for(tmp=node; tmp->enclosing_loop != NULL; tmp = tmp->enclosing_loop){
        ++depth;
    }
    node->loop_depth = depth;

    if( DA_is_loop(node) ){
        enclosing_loop = node;
    }

    if( BLOCK == node->type ){
        for(tmp=node->u.block.first; NULL != tmp; tmp = tmp->next){
            do_loop_parentize(tmp, enclosing_loop);
        }
    }else{
        int i;
        for(i=0; i<node->u.kids.kid_count; ++i){
            do_loop_parentize(node->u.kids.kids[i], enclosing_loop);
        }
    }
}

static void do_parentize(node_t *node, int off){
    if( (NULL == node) || (EMPTY == node->type) )
        return;

    if( BLOCK == node->type ){
        node_t *tmp;
        for(tmp=node->u.block.first; NULL != tmp; tmp = tmp->next){
            tmp->parent = node;
#ifdef DEBUG
            printf("%*s", off, " ");
            printf("Next in block: %s\n",DA_type_name(tmp));
            fflush(stdout);
#endif
            do_parentize(tmp, off+4);
        }
    }else{
        int i;
        for(i=0; i<node->u.kids.kid_count; ++i){
            node->u.kids.kids[i]->parent = node;
#ifdef DEBUG
            printf("%*s", off, " ");
            printf("Next kid: %s\n",DA_type_name(node->u.kids.kids[i]));
            fflush(stdout);
#endif
            do_parentize( node->u.kids.kids[i], off+4 );
        }
    }
}

void DA_parentize(node_t *node){
    do_parentize(node, 0);
    do_loop_parentize(node, NULL);
    do_if_parentize(node, NULL);
    node->parent = NULL;
}

void dump_tree(node_t node, int off){
     _ind_depth = off;
    char *str = tree_to_str(&node);
    printf("%s", str);
    free(str);
    return;
}


static char *numToSymName(int num){
    char str[4] = {0,0,0,0};

    assert(num<2600);

    // capital i ("I") has a special meaning in some contexts (sqrt(-1)), so skip it.
    if(num>=8)
        num++;

    if( num < 26 ){
        str[0] = (char)('A'+num);
        str[1] = '\0';
    }else{
        int cnt;
        str[0] = (char)('A'+num%26);
        cnt = num/26;
        snprintf(&str[1], 3, "%d", cnt);
    }
    return strdup(str);
}


/*
 * Turn "CORE_taskname_quark" into "taskname".  If lineno is non-negative
 * the result is "taskname_lineno" (where lineno is the number, not the string).
 */
static char *quark_call_to_task_name( char *call_name, int32_t lineno ){
    char *task_name, *end;
    ptrdiff_t len;
    uint32_t i, digits=1;

    if( NULL != strstr(call_name, "CORE_") )
        call_name += 5;

    end = strstr(call_name, "_quark");
    if( NULL != end ){
        len = (uintptr_t)end-(uintptr_t)call_name;
    }else{
        len = strlen(call_name);
    }

    for(i=lineno; i>0; i/=10){
        digits++;
    }

    task_name = (char *)calloc(len+digits+2, sizeof(char));
    snprintf(task_name, len+1, "%s", call_name);
    if( lineno >= 0 ){
        snprintf(task_name+len, digits+2, "_%d",lineno);
    }

    return task_name;
}

static void quark_record_uses_defs_and_pools(node_t *node, int mult_kernel_occ){
    static int symbolic_name_count = 0;
    int i;
    static int pool_initialized = 0;

    if ( !pool_initialized ) {
        dague_list_construct(&_dague_pool_list);
        pool_initialized++;
    }

    if( FCALL == node->type ){
        int kid_count;
        task_t *task;

        if( strcmp("QUARK_Insert_Task", DA_kid(node,0)->u.var_name) ){
            return;
        }

        kid_count = node->u.kids.kid_count;

        // QUARK specific code. The task is the second parameter.
        if( (kid_count > 2) && (IDENTIFIER == DA_kid(node,2)->type) ){
            task = (task_t *)calloc(1, sizeof(task_t));
            if( mult_kernel_occ ){
                task->task_name = quark_call_to_task_name( DA_var_name(DA_kid(node,2)), (int32_t)node->lineno );
            }else{
                task->task_name = quark_call_to_task_name( DA_var_name(DA_kid(node,2)), -1 );
            }
            task->task_node = node;
            task->ind_vars = (char **)calloc(1+node->loop_depth, sizeof(char *));
            i=node->loop_depth-1;
            for(node_t *tmp=node->enclosing_loop; NULL != tmp; tmp=tmp->enclosing_loop ){
                task->ind_vars[i] = DA_var_name(DA_loop_induction_variable(tmp));
                --i;
            }
            node->task = task;
        }else{
#if defined(DEBUG)
            printf("WARNING: probably there is something wrong with this QUARK_Insert_Task().\n");
#endif
            return;
        }

        for(i=1; i<kid_count; ++i){
            node_t *tmp = node->u.kids.kids[i];

            // Record USE of DEF
            if( ARRAY == tmp->type ){
                tmp->task = task;
                tmp->var_symname = numToSymName(symbolic_name_count++);
                node_t *qual = node->u.kids.kids[i+1];
                add_variable_use_or_def( tmp, DA_quark_INOUT(qual), DA_quark_TYPE(qual), _task_count );
            }

            // Record a pool (size_to_pool_name() will create an entry for each new pool)
            if( (i+1<node->u.kids.kid_count) && (i>1) && !strcmp(tree_to_str(node->u.kids.kids[i+1]), "SCRATCH") ){
                (void)size_to_pool_name( tree_to_str(node->u.kids.kids[i-1]) );
            }
        }
        _task_count++;
    }

    if( BLOCK == node->type ){
        node_t *tmp;
        for(tmp=node->u.block.first; NULL != tmp; tmp = tmp->next){
            quark_record_uses_defs_and_pools(tmp, mult_kernel_occ);
        }
    }else{
        for(i=0; i<node->u.kids.kid_count; ++i){
            quark_record_uses_defs_and_pools(node->u.kids.kids[i], mult_kernel_occ);
        }
    }

}


static matrix_variable_t *quark_find_all_matrices(node_t *node){
    static matrix_variable_t *matrix_variable_list_head = NULL;
    int i;

    if( FCALL == node->type ){
        if( strcmp("QUARK_Insert_Task", DA_kid(node,0)->u.var_name) ){
            return NULL;
        }

        for(i=1; i<DA_kid_count(node); ++i){
            int already_in = 0;
            matrix_variable_t *curr = NULL;
            node_t *tmp = DA_kid(node,i);
            char *tmp_name = DA_var_name( DA_array_base(tmp) );

            if( ARRAY == tmp->type ){
                if(NULL == matrix_variable_list_head){
                    matrix_variable_list_head = (matrix_variable_t *)calloc(1, sizeof(matrix_variable_t));
                    curr = matrix_variable_list_head;
                }else{
                    // go to the end of the list and check that the matrix does not exist already in the list.
                    for(curr = matrix_variable_list_head; NULL != curr->next; curr = curr->next){
                        if( !strcmp(curr->matrix_name, tmp_name) ){
                            already_in = 1;
                            break;
                        }
                    }
                    if( !strcmp(curr->matrix_name, tmp_name) ){
                        already_in = 1;
                    }
                    if( !already_in ){
                        curr->next = (matrix_variable_t *)calloc(1, sizeof(matrix_variable_t));
                        curr = curr->next;
                    }
                }
                if( !already_in ){
                    curr->matrix_name = tmp_name;
                    curr->matrix_rank = DA_array_dim_count(tmp);
                    curr->next = NULL; /* just being paranoid */
                }
            }
        }
    }

    if( BLOCK == node->type ){
        node_t *tmp;
        for(tmp=node->u.block.first; NULL != tmp; tmp = tmp->next){
            (void)quark_find_all_matrices(tmp);
        }
    }else{
        for(i=0; i< DA_kid_count(node); ++i){
            (void)quark_find_all_matrices( DA_kid(node,i) );
        }
    }

    return matrix_variable_list_head;
}

/* 
 * kernel_exists() uses the functions is_definition_seen() and mark_definition_as_seen()
 * not because this code does anything with uses and definitions but as a 
 * set::find() and set::insert() in C++ stl terminology.
 */
static inline int kernel_exists(char *task_name){
    static int kernel_count_initialized = 0;
    static dague_list_t kernel_name_list;

    if ( !kernel_count_initialized ) {
        dague_list_construct(&kernel_name_list);
        kernel_count_initialized = 1;
    }

    if( is_definition_seen(&kernel_name_list, task_name) ){
        return 1;
    }
    mark_definition_as_seen(&kernel_name_list, task_name);

    return 0;
}

static inline int check_for_multiple_kernel_occurances(node_t *node){
    int i;

    if( FCALL == node->type ){
        int kid_count;

        if( strcmp("QUARK_Insert_Task", DA_kid(node,0)->u.var_name) ){
            return 0;
        }

        kid_count = node->u.kids.kid_count;

        // QUARK specific code. The task is the second parameter.
        if( (kid_count > 2) && (IDENTIFIER == DA_kid(node,2)->type) ){
            char *task_name = quark_call_to_task_name( DA_var_name(DA_kid(node,2)), -1 );
            if( kernel_exists(task_name) ){
                return 1;
            }
        }
        return 0;
    }

    if( BLOCK == node->type ){
        node_t *tmp;
        for(tmp=node->u.block.first; NULL != tmp; tmp = tmp->next){
            if( check_for_multiple_kernel_occurances(tmp) ){
                return 1;
            }
        }
    }else{
        for(i=0; i< DA_kid_count(node); ++i){
            if( check_for_multiple_kernel_occurances( DA_kid(node,i) ) ){
                return 1;
            }
        }
    }

    return 0;
}

void analyze_deps(node_t *node){
    int mult = check_for_multiple_kernel_occurances(node);
    quark_record_uses_defs_and_pools(node, mult);
    //dump_all_unds();
    interrogate_omega(node, var_head);
}


static void add_entry_task_loops(matrix_variable_t *list, node_t *node){
    add_phony_INOUT_task_loops(list, node, TASK_IN);
}

static void add_exit_task_loops(matrix_variable_t *list, node_t *node){
    add_phony_INOUT_task_loops(list, node, TASK_OUT);
}
        

static void add_phony_INOUT_task_loops(matrix_variable_t *list, node_t *node, int task_type){
    int i, dim;
    // FIXME: This will create variables with names like A.nt, but in the "real" code, these will be structure members. Is that ok?
    node_t *container_block, *ind_vars[2];
    matrix_variable_t *curr;

    assert( NULL != list );

    container_block = NULL;
    if( BLOCK == node->type ){
        container_block = node;
    }else{
        for(i=0; i< DA_kid_count(node); ++i){
            if( BLOCK == DA_kid(node,i)->type ){
                container_block = DA_kid(node,i);
                break;
            }
        }
    }
    assert( NULL != container_block);

    for(curr = list; NULL != curr; curr = curr->next){
        char *curr_matrix = curr->matrix_name;
        int  matrix_rank  = curr->matrix_rank;
        char *tmp_str;
        node_t *new_block, *tmp_block, *enclosing_loop = NULL;

        // Create a block to contain the loop nest.
        new_block = DA_create_Block();
        tmp_block = new_block;

        for(dim=0; dim<matrix_rank; dim++){
            char *ind_var_name;
            node_t *new_node, *scond, *econd, *incr, *body;

            // Create the induction variable.
            asprintf(&ind_var_name,"%c",'i'+dim); //
            ind_vars[dim] = DA_create_ID(ind_var_name);
            free(ind_var_name); // DA_create_ID() will copy the string anyway.

            // Create the assignment of the lower bound to the induction variable (start condition, scond).
            scond = DA_create_B_expr( ASSIGN, ind_vars[dim], DA_create_Int_const(0) );

            // Build a string that matches the name of the upper bound for PLASMA matrices.
            switch(dim){
                case 0:  asprintf(&(tmp_str), "desc_%s.mt", curr_matrix);
                         break;
                case 1:  asprintf(&(tmp_str), "desc_%s.nt", curr_matrix);
                         break;
                default: fprintf(stderr,"FATAL ERROR in add_phony_INOUT_task_loops(): Currently only 2D matrices are supported\n");
                         abort();
            }

            // Create the comparison of the induction variable against the upper bound (end condition, econd).
            econd = DA_create_B_expr( LT, ind_vars[dim], DA_create_ID(tmp_str) );

            // Reclaim some memory.
            free(tmp_str);

            // Create the incement (i++).
            incr = DA_create_B_expr( EXPR, ind_vars[dim], DA_create_Unary(INC_OP) );

            // Create an empty body.
            body = DA_create_Block();

            // Create the FOR.
            new_node = DA_create_For(scond, econd, incr, body);

            // Put the newly created FOR into the parent BLOCK,
            // and make the body of the for by the parent BLOCK for the next iteration.
            DA_insert_first(tmp_block, new_node);
            tmp_block = body;
        }

        // Create a call like this:
        // QUARK_Insert_Task( phony, CORE_TaskName_quark, phony,
        //                    phony, A(k,k), INOUT, 0 )

        // Create a phony variable.
        node_t *phony_var = DA_create_ID("phony");

        // Create a variable to hold the task name in QUARK specific format.
        // WARNING: The string prefices DAGUE_IN_ and DAGUE_OUT_ are also used in 
        // omega_interface.c:is_phony_Entry_task() and 
        // omega_interface.c:is_phony_Exit_task()
        // so don't change them without changing them there as well.
        if( TASK_IN == task_type ){
            asprintf(&(tmp_str), "CORE_DAGUE_IN_%s_quark", curr_matrix);
        }else if( TASK_OUT == task_type ){
            asprintf(&(tmp_str), "CORE_DAGUE_OUT_%s_quark", curr_matrix);
        }else{
            assert(0);
        }
        node_t *task_name_var = DA_create_ID(tmp_str);
        free(tmp_str);

        // Create the access to the matrix element.
        node_t *matrix_element = DA_create_ArrayAccess(curr_matrix, ind_vars[0], ind_vars[1], NULL);

        // Create the function-call.
        node_t *f_call = DA_create_Fcall("QUARK_Insert_Task", phony_var, task_name_var, phony_var,
                                         phony_var, matrix_element, DA_create_ID("INOUT"),
                                         DA_create_Int_const(0), NULL);
        f_call->enclosing_loop = enclosing_loop;

        // Put the newly created FCALL into the BLOCK of the inner-most loop.
        DA_insert_first(tmp_block, f_call);

        // Put the block with the loop nest at the beginning (or the end) of the container block
        if( TASK_IN == task_type ){
            DA_insert_first(container_block, new_block);
        }else if( TASK_OUT == task_type ){
            DA_insert_last(container_block, new_block);
        }else{
            assert(0);
        }
    }

    return;
}

void add_entry_and_exit_task_loops(node_t *node){
    matrix_variable_t *list;

    list = quark_find_all_matrices(node);
    add_entry_task_loops(list, node);
    add_exit_task_loops(list, node);
    DA_parentize(node);
}

static int is_var_repeating(char *iv_str, char **iv_names){
    int i;
    for(i=0; NULL != iv_names[i]; ++i){
        if( strcmp(iv_str, iv_names[i]) == 0 )
            return 1;
    }
    return 0;
}

static int is_matching_var(char *iv_str, char *old_var){
    int i;
    int iv_len = strlen(iv_str);
    int old_len = strlen(old_var);

    // if iv_str is not the first part of old_var, they don't match
    if( old_var != strstr(old_var, iv_str) )
        return 0;
    
    // if iv_str and old_len have the same size, they are identical
    if( old_len == iv_len )
        return 1;

    // if any of the remaining letters of old_var are anything but digits, it's not a match
    for( i=iv_len; i<old_len; ++i){
        if( !isdigit(old_var[i]) )
            return 0;
    }

    // If no test failed, it's a match
    return 1;
}

static int var_name_to_num(char *name, int prfx_len){
   int len; 
   len = strlen(name);

   if( prfx_len > len )
       return -1;
   if( prfx_len == len )
       return 0;

   return atoi( (const char *)&name[prfx_len] );

}

static void do_rename_ivar(char *iv_str, char *new_name, node_t *node){

    if( IDENTIFIER == node->type ){
       if( strcmp(node->u.var_name, iv_str) == 0 ){
//printf("Changing %s of parent %s:%s to %s\n",tree_to_str(node), DA_type_name(node->parent), tree_to_str(node->parent), new_name);
           node->u.var_name = new_name;
       }
    }

    if( BLOCK == node->type ){
        node_t *tmp;
        for(tmp=node->u.block.first; NULL != tmp; tmp = tmp->next){
            do_rename_ivar(iv_str, new_name, tmp);
        }
    }else{
        int i;
        if( S_U_MEMBER == node->type )
            return;
        for(i=0; i<node->u.kids.kid_count; ++i){
            do_rename_ivar(iv_str, new_name, node->u.kids.kids[i]);
        }
    }
}

static char *rename_ivar(char *iv_str, char **iv_names, node_t *node){
    int i, len, count, num, lg;
    char *new_name;
    len = strlen(iv_str);

    // Count how many variables there are in iv_names
    for(count=0; NULL != iv_names[count]; count++);

    // Look for the last variable of the form "strX" where str==iv_str and X is a number
    for(i=count-1; i>=0; --i){
        if( is_matching_var(iv_str, iv_names[i]) )
            break;
    }

    num = var_name_to_num(iv_names[i], strlen(iv_str));
    // The new var will need to be one higher than the higest existing one
    num += 1;
    // Find the number of digits in the number
    i = 1;
    for(lg=1; lg<num; lg*=10){
        i++;
    }

    // Create the new variable name
    len = 1+i+len;
    new_name = (char *)calloc(len, sizeof(char));
    snprintf(new_name, len, "%s%d", iv_str, num);

    // Perform the renaming everywhere in the tree
    do_rename_ivar(iv_str, new_name, node);

    // Delete the old name
    free(iv_str);

    return new_name;
}


void rename_induction_variables(node_t *node){
    static int len=0, pos=0;
    static char **iv_names;
    node_t *iv_node;
    char *iv_str;

    if( !len ){
        len = 8;
        iv_names = (char **)calloc(len, sizeof(char *));
    }

    switch( node->type ){
        case FOR: // TODO: we should also deal "while" and "do-while"
            iv_node = DA_loop_induction_variable(node);
            iv_str = DA_var_name(iv_node);

            if( 0 == pos ){
                iv_names[pos] = iv_str;
                pos++;
                break;
            }

            if( is_var_repeating(iv_str, iv_names) ){
                iv_str = rename_ivar(iv_str, iv_names, node);
            }
            if( pos >= len-1 ){
                // The array that holds the list needs to be resized
                uintptr_t old_size;
                char **tmp_ptr;
                old_size = len*sizeof(char *);
                len*=2;
                tmp_ptr = (char **)calloc(len, sizeof(char *));
                memcpy(tmp_ptr, iv_names, old_size);
                iv_names = tmp_ptr;
            }
            // Add the new variable into the list (iv_names)
            iv_names[pos] = iv_str;
            pos++;
            break;
    }

    if( BLOCK == node->type ){
        node_t *tmp;
        for(tmp=node->u.block.first; NULL != tmp; tmp = tmp->next){
            rename_induction_variables(tmp);
        }
    }else{
        int i;
        for(i=0; i<node->u.kids.kid_count; ++i){
            rename_induction_variables(node->u.kids.kids[i]);
        }
    }
}

/*
 * The following is a necessary optimization only because DAGUE does not (currently)
 * support tiles that do not originite in user's memory, and therefore there cannot
 * be a tile that is only OUTPUT without being IN (and therefore without being read
 * from a preallocated memory region).
 */
void convert_OUTPUT_to_INOUT(node_t *node){
    int i;

    if( FCALL == node->type ){
        for(i=QUARK_FIRST_VAR; i<node->u.kids.kid_count; i+=QUARK_ELEMS_PER_LINE){
            if( isArrayOut(node, i) && !isArrayIn(node, i) ){
                node_t *flag = node->u.kids.kids[i+1];
                flag = DA_create_B_expr(B_OR, flag, DA_create_ID("INPUT"));
                node->u.kids.kids[i+1] = flag;
            }
        }
        return;
    }

    if( BLOCK == node->type ){
        node_t *tmp;
        for(tmp=node->u.block.first; NULL != tmp; tmp = tmp->next){
            convert_OUTPUT_to_INOUT(tmp);
        }
    }else{
        for(i=0; i<node->u.kids.kid_count; ++i){
            convert_OUTPUT_to_INOUT(node->u.kids.kids[i]);
        }
    }
}


// poor man's asprintf().
char *append_to_string(char *str, const char *app, const char *fmt, size_t add_length){
    size_t len_str;

    if( NULL == app )
        return str;

    if( NULL == str ){
        len_str = 0;
    }else{
        len_str = strlen(str);
    }

    if( NULL == fmt || 0 == add_length )
        add_length = strlen(app);

    str = (char *)realloc(str, (len_str+add_length+1)*sizeof(char));
    if( NULL == fmt ){
        strcpy( &(str[len_str]), app);
    }else{
        snprintf( &(str[len_str]), add_length+1, fmt, app);
    }

    return str;
}



static node_t *_DA_canonicalize_for_econd(node_t *node, node_t *ivar){
    node_t *tmp;

    if( (IDENTIFIER != DA_rel_lhs(node)->type) && (IDENTIFIER != DA_rel_rhs(node)->type) ){
        printf("Cannot canonicalize end condition of for() loop: ");
        dump_tree(*node, 0);
        printf("\n");
        return NULL;
    }

    // If the variable is on the left hand side
    if( (IDENTIFIER == DA_rel_lhs(node)->type) && !strcmp(ivar->u.var_name, (DA_rel_lhs(node)->u.var_name)) ){
        switch( node->type ){
            case LT:  // since the var is in the left, do nothing, that's the canonical form.
                return node;

            case LE:  // add one to the RHS and convert LE to LT
                tmp = DA_create_B_expr(ADD, DA_rel_rhs(node), DA_create_Int_const(1));
                tmp = DA_create_relation(LT, DA_rel_lhs(node), tmp);
                return tmp;

            case GE:  // subtract one from the RHS and convert GE to GT
                tmp = DA_create_B_expr(SUB, DA_rel_rhs(node), DA_create_Int_const(1));
                tmp = DA_create_relation(GT, DA_rel_lhs(node), tmp);
                // call myself again to flip the GT to LT
                tmp = _DA_canonicalize_for_econd(tmp, ivar);
                return tmp;

            default: 
                printf("Cannot canonicalize end condition of for() loop: ");
                dump_tree(*node, 0);
                printf("\n");
                break;
        }
    }else if( (IDENTIFIER == DA_rel_rhs(node)->type) && !strcmp(ivar->u.var_name, (DA_rel_rhs(node)->u.var_name)) ){
        // If the variable is on the RHS, flip the relation operator, exchange LHS and RHS and call myself again.
        tmp = DA_create_relation(DA_flip_rel_op(node->type), DA_rel_rhs(node), DA_rel_lhs(node));
        tmp = _DA_canonicalize_for_econd(tmp, ivar);
        return tmp;
    }

    return NULL;
}


/* TODO: This needs a lot more work to become a general canonicalization function */
int DA_canonicalize_for(node_t *node){
    node_t *ivar, *econd, *tmp;

    if( FOR != node->type){
        return 0;
    }

    // Check the first statement to make sure it's a simple assignment
    tmp = DA_for_scond(node);
    if( ASSIGN != tmp->type ){
        return 0;
    }

    // Extract the lhs of the assignment and make sure it's a simple variable
    ivar = DA_assgn_lhs(tmp);
    if( IDENTIFIER != ivar->type ){
        return 0;
    }

    // Extract the end condition and make sure it's a relation.
    econd = DA_for_econd(node);
    if( !DA_is_rel(econd) ){
        return 0;
    }

    // Canonicalize the end condition (the middle statement of the for)
    tmp = _DA_canonicalize_for_econd(econd, ivar);
    if( NULL == tmp ){
        return 0;
    }

//#error "HERE"
// turn: 
// for(i=B; i><E1 && i><E2; i+=S) into:
//
// U1 = abs(E1-B) / abs(S);
// if( abs(E1-B) % abs(S) )
//     U1 += 1;
// U2 = abs(E2-B) / abs(S);
// if( abs(E2-B) % abs(S) )
//     U2 += 1;
// for(ii=0; ii<U1 && ii<U2; ii++){
//     i = B+ii*S;
// }
// i = B+ii*S;
//  

    DA_for_econd(node) = tmp;

    return 1;
}

node_t *DA_loop_lb(node_t *node){
   node_t *scond = DA_for_scond(node);
   if( (NULL == scond) || (ASSIGN != scond->type) ){
       return NULL;
   }
   return DA_assgn_rhs(scond);
}

node_t *DA_loop_ub(node_t *node){
   node_t *econd = DA_for_econd(node);
   if( (NULL == econd) || (LT != econd->type) ){
       return NULL;
   }
   return DA_rel_rhs(econd);
}

node_t *DA_create_ID(char *name){
    node_t *node = (node_t *)calloc(1,sizeof(node_t));
    node->type = IDENTIFIER;
    node->u.var_name = strdup(name);
    // TODO: should this variable be in the symbol table?
    return node;
}

node_t *DA_create_B_expr(int type, node_t *kid0, node_t *kid1){
    node_t rslt;
    memset(&rslt, 0, sizeof(node_t));
    rslt.type = type;
    rslt.u.kids.kid_count = 2;
    rslt.u.kids.kids = (node_t **)calloc(2,sizeof(node_t *));
    rslt.u.kids.kids[0] = kid0;
    rslt.u.kids.kids[1] = kid1;
    return node_to_ptr(rslt);
}

node_t *DA_create_Int_const(int64_t val){
    node_t rslt;
    memset(&rslt, 0, sizeof(node_t));
    rslt.type = INTCONSTANT;
    rslt.u.kids.kid_count = 0;
    rslt.const_val.i64_value = val;
    return node_to_ptr(rslt);
}

node_t *DA_create_Unary(uint32_t type){
    node_t *rslt = (node_t *)calloc(1,sizeof(node_t));
    rslt->type = type;
    return rslt;
}

node_t *DA_create_Block(void){
    node_t *node = (node_t *)calloc(1,sizeof(node_t));
    node->type = BLOCK;
    return node;
}

node_t *DA_create_For(node_t *scond, node_t *econd, node_t *incr, node_t *body){
    node_t *node = (node_t *)calloc(1,sizeof(node_t));
    node->type = FOR;
    node->u.kids.kids = (node_t **)calloc(4, sizeof(node_t *));
    node->u.kids.kid_count = 4;
    node->u.kids.kids[0] = scond;
    node->u.kids.kids[1] = econd;
    node->u.kids.kids[2] = incr;
    node->u.kids.kids[3] = body;
    return node;
}

node_t *DA_create_Complex(uint32_t type, char *name, ...){
    va_list argp;
    node_t *node, *indx;
    int i, count=0;

    // Count the number of arguments passed (except for the terminating NULL).
    va_start(argp, name);
    while( NULL != va_arg(argp, node_t *) ){
        count++;
    }
    va_end(argp);

    node = (node_t *)calloc(1,sizeof(node_t));
    node->type = type;
    node->u.kids.kid_count = count+1;
    node->u.kids.kids = (node_t **)calloc(count+1, sizeof(node_t *));
    node->u.kids.kids[0] = DA_create_ID(name);

    va_start(argp, name);
    for(i=1; NULL != (indx = va_arg(argp, node_t *)); i++){
        node->u.kids.kids[i] = indx;
    }
    va_end(argp);

    return node;
}


void DA_insert_first(node_t *block, node_t *new_node){
    node_t *tmp = block->u.block.first;
    if( NULL == tmp ){
        assert( NULL == block->u.block.last );
        block->u.block.first = new_node;
        block->u.block.last = new_node;
        return;
    }
    block->u.block.first = new_node;
    new_node->next = tmp;
    tmp->prev = new_node;
    assert( NULL != block->u.block.last );
    return;
}

void DA_insert_last(node_t *block, node_t *new_node){
    node_t *tmp = block->u.block.last;
    if( NULL == tmp ){
        assert( NULL == block->u.block.first );
        block->u.block.last = new_node;
        block->u.block.first = new_node;
        return;
    }

    block->u.block.last = new_node;
    new_node->prev = tmp;
    tmp->next = new_node;

    assert( NULL != block->u.block.first );
    return;
}

node_t *DA_create_Entry(){
    node_t rslt;
    memset(&rslt, 0, sizeof(node_t));
    rslt.type = ENTRY;
    rslt.u.kids.kid_count = 0;
    return node_to_ptr(rslt);
}

node_t *DA_create_Exit(){
    node_t rslt;
    memset(&rslt, 0, sizeof(node_t));
    rslt.type = EXIT;
    rslt.u.kids.kid_count = 0;
    return node_to_ptr(rslt);
}

int DA_flip_rel_op(int type){
    switch(type){
        case LT:
            return GT;
        case LE:
            return GE;
        case GT:
            return LT;
        case GE:
            return LT;
        case EQ_OP:
            return EQ_OP;
        case NE_OP:
            return NE_OP;
    }
    return 0;
}

/*
 * Is the node a Relation node.
 */
int DA_is_rel(node_t *node){
    switch(node->type){
        case LT:
        case LE:
        case GT:
        case GE:
        case EQ_OP:
        case NE_OP:
            return 1;
    }
    return 0;
}

/*
 * Is the node a Structured Control Flow (SCF) node.
 */
int DA_is_scf(node_t *node){
    switch(node->type){
        case BLOCK:
        case SWITCH:
        case WHILE:
        case FOR:
        case DO:
        case IF:
            return 1;
    }
    return 0;
}

/*
 * Is the node an if() node.
 */
int DA_is_if(node_t *node){
    if( IF == node->type ){
        return 1;
    }else{
        return 0;
    }
}

/*
 * Is the node a Loop node.
 */
int DA_is_loop(node_t *node){
    switch(node->type){
        case WHILE:
        case FOR:
        case DO:
            return 1;
    }
    return 0;
}

/*
 * If the node is a variable, return it's name.
 */
char *DA_var_name(node_t *node){
    if( NULL == node )
        return NULL;

    switch(node->type){
        case IDENTIFIER:
            return node->u.var_name;
    }
    return NULL;
}

static int DA_quark_LOCALITY_FLAG(node_t *node){
    int rslt1, rslt2;
    if( NULL == node )
        return 0;

    switch(node->type){
        case IDENTIFIER:
            if( !strcmp(node->u.var_name, "LOCALITY") ){
                return 1;
            }
            return 0;

        case B_OR:
            rslt1 = DA_quark_LOCALITY_FLAG(node->u.kids.kids[0]);
            if( rslt1 > 0 ) return 1;
            rslt2 = DA_quark_LOCALITY_FLAG(node->u.kids.kids[1]);
            if( rslt2 > 0 ) return 1;

            return 0;

        default:
            fprintf(stderr,"DA_quark_LOCALITY_FLAG(): unsupported flag type for dep\n");
            exit(-1);

    }
    return 0;
}

static int DA_quark_TYPE(node_t *node){
    int rslt1, rslt2;
    if( NULL == node )
        return -1;

    switch(node->type){
        case IDENTIFIER:
            if( !strcmp(node->u.var_name, "QUARK_REGION_U") ){
                return 0x2;
            }
            if( !strcmp(node->u.var_name, "QUARK_REGION_L") ){
                return 0x4;
            }
            if( !strcmp(node->u.var_name, "QUARK_REGION_D") ){
                return 0x1;
            }
            return UND_IGNORE;

        case B_OR:
            rslt1 = DA_quark_TYPE(node->u.kids.kids[0]);
            if( rslt1 < 0 ) return -1;
            rslt2 = DA_quark_TYPE(node->u.kids.kids[1]);
            if( rslt2 < 0 ) return -1;

            return rslt1 | rslt2;

        default:
            fprintf(stderr,"DA_quark_TYPE(): unsupported flag type for dep\n");
            exit(-1);

    }
    return -1;
}

static int DA_quark_INOUT(node_t *node){
    int rslt1, rslt2;
    if( NULL == node )
        return -1;

    switch(node->type){
        case IDENTIFIER:
            if( !strcmp(node->u.var_name, "INPUT") ){
                return UND_READ;
            }
            if( !strcmp(node->u.var_name, "OUTPUT") ){
                return UND_WRITE;
            }
            if( !strcmp(node->u.var_name, "INOUT") ){
                return UND_RW;
            }
            return UND_IGNORE;

        case B_OR:
            rslt1 = DA_quark_INOUT(node->u.kids.kids[0]);
            if( rslt1 < 0 ) return -1;
            rslt2 = DA_quark_INOUT(node->u.kids.kids[1]);
            if( rslt2 < 0 ) return -1;

            return rslt1 | rslt2;

        default:
            fprintf(stderr,"DA_quark_INOUT(): unsupported flag type for dep\n");
            exit(-1);

    }
    return -1;
}

node_t *DA_array_base(node_t *node){
    if( NULL == node || ARRAY != node->type )
        return NULL;
    return node->u.kids.kids[0];
}

int DA_array_dim_count(node_t *node){
    if( NULL == node || ARRAY != node->type )
        return 0;
    return node->u.kids.kid_count-1;
}

node_t *DA_array_index(node_t *node, int i){
    if( NULL == node || ARRAY != node->type || i<0 || i+1 >= node->u.kids.kid_count )
        return NULL;
    return node->u.kids.kids[i+1];
}


char *DA_type_name(node_t *node){
    char *str=NULL;

    switch(node->type){

        case IDENTIFIER:
            str = strdup("IDENTIFIER");
            break;
        case INTCONSTANT:
            str = strdup("INTCONSTANT");
            break;
        case FLOATCONSTANT:
            str = strdup("FLOATCONSTANT");
            break;
        case STRING_LITERAL:
            str = strdup("STRING_LITERAL");
            break;
        case SIZEOF:
            str = strdup("SIZEOF");
            break;
        case PTR_OP:
            str = strdup("PTR_OP");
            break;
        case INC_OP:
            str = strdup("INC_OP");
            break;
        case DEC_OP:
            str = strdup("DEC_OP");
            break;
        case LEFT_OP:
            str = strdup("LEFT_OP");
            break;
        case RIGHT_OP:
            str = strdup("RIGHT_OP");
            break;
        case LE_OP:
            str = strdup("LE_OP");
            break;
        case GE_OP:
            str = strdup("GE_OP");
            break;
        case EQ_OP:
            str = strdup("EQ_OP");
            break;
        case NE_OP:
            str = strdup("NE_OP");
            break;
        case L_AND:
            str = strdup("L_AND");
            break;
        case L_OR:
            str = strdup("L_OR");
            break;
        case MUL_ASSIGN:
            str = strdup("MUL_ASSIGN");
            break;
        case DIV_ASSIGN:
            str = strdup("DIV_ASSIGN");
            break;
        case MOD_ASSIGN:
            str = strdup("MOD_ASSIGN");
            break;
        case ADD_ASSIGN:
            str = strdup("ADD_ASSIGN");
            break;
        case SUB_ASSIGN:
            str = strdup("SUB_ASSIGN");
            break;
        case LEFT_ASSIGN:
            str = strdup("LEFT_ASSIGN");
            break;
        case RIGHT_ASSIGN:
            str = strdup("RIGHT_ASSIGN");
            break;
        case AND_ASSIGN:
            str = strdup("AND_ASSIGN");
            break;
        case XOR_ASSIGN:
            str = strdup("XOR_ASSIGN");
            break;
        case OR_ASSIGN:
            str = strdup("OR_ASSIGN");
            break;
        case TYPE_NAME:
            str = strdup("TYPE_NAME");
            break;
        case TYPEDEF:
            str = strdup("TYPEDEF");
            break;
        case EXTERN:
            str = strdup("EXTERN");
            break;
        case STATIC:
            str = strdup("STATIC");
            break;
        case AUTO:
            str = strdup("AUTO");
            break;
        case REGISTER:
            str = strdup("REGISTER");
            break;
        case CHAR:
            str = strdup("CHAR");
            break;
        case SHORT:
            str = strdup("SHORT");
            break;
        case INT:
            str = strdup("INT");
            break;
        case LONG:
            str = strdup("LONG");
            break;
        case SIGNED:
            str = strdup("SIGNED");
            break;
        case UNSIGNED:
            str = strdup("UNSIGNED");
            break;
        case FLOAT:
            str = strdup("FLOAT");
            break;
        case DOUBLE:
            str = strdup("DOUBLE");
            break;
        case CONST:
            str = strdup("CONST");
            break;
        case VOLATILE:
            str = strdup("VOLATILE");
            break;
        case VOID:
            str = strdup("VOID");
            break;
        case STRUCT:
            str = strdup("STRUCT");
            break;
        case UNION:
            str = strdup("UNION");
            break;
        case ENUM:
            str = strdup("ENUM");
            break;
        case ELLIPSIS:
            str = strdup("ELLIPSIS");
            break;
        case CASE:
            str = strdup("CASE");
            break;
        case DEFAULT:
            str = strdup("DEFAULT");
            break;
        case IF:
            str = strdup("IF");
            break;
        case ELSE:
            str = strdup("ELSE");
            break;
        case SWITCH:
            str = strdup("SWITCH");
            break;
        case WHILE:
            str = strdup("WHILE");
            break;
        case DO:
            str = strdup("DO");
            break;
        case FOR:
            str = strdup("FOR");
            break;
        case GOTO:
            str = strdup("GOTO");
            break;
        case CONTINUE:
            str = strdup("CONTINUE");
            break;
        case BREAK:
            str = strdup("BREAK");
            break;
        case RETURN:
            str = strdup("RETURN");
            break;

        case EMPTY:
            str = strdup("EMPTY");
            break;
        case ADDR_OF:
            str = strdup("ADDR_OF");
            break;
        case STAR:
            str = strdup("STAR");
            break;
        case PLUS:
            str = strdup("PLUS");
            break;
        case MINUS:
            str = strdup("MINUS");
            break;
        case TILDA:
            str = strdup("TILDA");
            break;
        case BANG:
            str = strdup("BANG");
            break;
        case ASSIGN:
            str = strdup("ASSIGN");
            break;
        case COND:
            str = strdup("COND");
            break;
        case ARRAY:
            str = strdup("ARRAY");
            break;
        case FCALL:
            str = strdup("FCALL");
            break;
        case EXPR:
            str = strdup("EXPR");
            break;
        case ADD:
            str = strdup("ADD");
            break;
        case SUB:
            str = strdup("SUB");
            break;
        case MUL:
            str = strdup("MUL");
            break;
        case DIV:
            str = strdup("DIV");
            break;
        case MOD:
            str = strdup("MOD");
            break;
        case B_AND:
            str = strdup("B_AND");
            break;
        case B_XOR:
            str = strdup("B_XOR");
            break;
        case B_OR:
            str = strdup("B_OR");
            break;
        case LSHIFT:
            str = strdup("LSHIFT");
            break;
        case RSHIFT:
            str = strdup("RSHIFT");
            break;
        case LT:
            str = strdup("LT");
            break;
        case GT:
            str = strdup("GT");
            break;
        case LE:
            str = strdup("LE");
            break;
        case GE:
            str = strdup("GE");
            break;
        case DEREF:
            str = strdup("DEREF");
            break;
        case S_U_MEMBER:
            str = strdup("S_U_MEMBER");
            break;
        case COMMA_EXPR:
            str = strdup("COMMA_EXPR");
            break;
        case BLOCK:
            str = strdup("BLOCK");
            break;
    }

    return str;
}


node_t *DA_loop_induction_variable(node_t *loop){
    node_t *n0, *n1, *n2, *tmp;

    switch(loop->type){
        case WHILE:
        case DO:
            return NULL;
        case FOR:
            n0 = DA_for_scond(loop);
            n1 = DA_for_econd(loop);
            n2 = DA_for_incrm(loop);
            assert( (NULL != n0) && (NULL != n1) && (NULL != n2) );
            if( ASSIGN != n0->type ){
                fprintf(stderr,"Don't know how to extract induction variable from type: %s\n",DA_type_name(n0));
                return NULL;
            }
            tmp = DA_assgn_lhs(n0);
            if( IDENTIFIER != tmp->type ){
                fprintf(stderr,"Don't know how to deal with LHS of type: %s\n",DA_type_name(tmp));
                return NULL;
            }

            return tmp;
            
        default:
            return NULL;
    }
}

node_t *DA_if_condition(node_t *node){
    if( IF == node->type )
        return node->u.kids.kids[0];
    return NULL;
}

node_t *DA_if_then_body(node_t *node){
    if( IF == node->type && node->u.kids.kid_count >= 2)
        return node->u.kids.kids[1];
    return NULL;
}

node_t *DA_if_else_body(node_t *node){
    if( IF == node->type && node->u.kids.kid_count >= 3)
        return node->u.kids.kids[2];
    return NULL;
}

void dump_for(node_t *node){
    int i;
    int kid_count = node->u.kids.kid_count;

    if( FOR == node->type ){
        char *str = strdup("for( ");
        for(i=0; i<kid_count-1; ++i){
            if(i>0)
                str = append_to_string( str, "; ", NULL, 0);
            str = append_to_string( str, tree_to_str(node->u.kids.kids[i]), NULL, 0 );
        }
        printf("%s\n", append_to_string( str, ")", NULL, 0) );
    }
}


const char *type_to_symbol(int type){
    switch(type){
        case ADD:
            return "+";
        case SUB:
            return "-";
        case MUL:
            return "*";
        case DIV:
            return "/";
        case MOD:
            return "%";
        case B_AND:
            return "&";
        case B_XOR:
            return "^";
        case B_OR:
            return "|";
        case L_AND:
            if( JDF_NOTATION )
                return "&";
            else
                return "&&";
        case L_OR:
            if( JDF_NOTATION )
                return "|";
            else
                return "||";
        case LSHIFT:
            return "<<";
        case RSHIFT:
            return ">>";
        case LT:
            return "<";
        case GT:
            return ">";
        case LE:
            return "<=";
        case GE:
            return ">=";
        case EQ_OP:
            return "==";
        case NE_OP:
            return "!=";
        case COMMA_EXPR:
            return ",";
    }
    return "???";
}

static int isSimpleVar(char *name){
    int i, len;

    if( NULL == name )
        return 0;

    len = strlen(name);
    for(i=0; i<len; ++i){
        if( !isalnum(name[i]) && ('_' != name[i]) )
            return 0;
    }

    // If we found no operators, then it's a simple variable
    return 1;
}

static char *find_definition(char *var_name, node_t *node){
    node_t *curr, *tmp;
    do{
        for(curr=node->prev; NULL!=curr; curr=curr->prev){
            if( ASSIGN == curr->type ){
                tmp = DA_assgn_lhs(curr);
                if( IDENTIFIER == tmp->type && !strcmp(DA_var_name(tmp), var_name) ){
                    return tree_to_str( curr );
                }
            }
        }
        node = node->parent;
    }while(NULL != node);
    return var_name;
}

static int isArrayLocal(node_t *task_node, int index){
    if( index+1 < task_node->u.kids.kid_count ){
        node_t *flag = task_node->u.kids.kids[index+1];
        return DA_quark_LOCALITY_FLAG(flag);
    }
    return 0;
}

static int isArrayOut(node_t *task_node, int index){
    if( index+1 < task_node->u.kids.kid_count ){
        node_t *flag = task_node->u.kids.kids[index+1];
        if( (UND_WRITE & DA_quark_INOUT(flag)) != 0 ){
            return 1;
        }
    }
    return 0;
}

static int isArrayIn(node_t *task_node, int index){
    if( index+1 < task_node->u.kids.kid_count ){
        node_t *flag = task_node->u.kids.kids[index+1];
        if( (UND_READ & DA_quark_INOUT(flag)) != 0 ){
            return 1;
        }
    }
    return 0;
}

/* 
 * Take the first OUT or INOUT array variable and make it the data element that
 * this task should have affinity to.
 * It would be much better if we found which tile this task writes most times into,
 * instead of the first write, to reduce unnecessary communication.
 */
node_t *print_default_task_placement(node_t *task_node){
    int i;

    for(i=QUARK_FIRST_VAR; i<task_node->u.kids.kid_count; i+=QUARK_ELEMS_PER_LINE){
        if( isArrayOut(task_node, i) && isArrayLocal(task_node, i) ){
            node_t *data_element = task_node->u.kids.kids[i];
             /*
              * JDF & QUARK specific optimization:
              * Add the keyword "data_" infront of the matrix to
              * differentiate the matrix from the struct.
              */
            printf("  : data_%s\n",tree_to_str(data_element));
            return data_element;
        }
    }

    for(i=QUARK_FIRST_VAR; i<task_node->u.kids.kid_count; i+=QUARK_ELEMS_PER_LINE){
        if( isArrayOut(task_node, i) ){
            node_t *data_element = task_node->u.kids.kids[i];
             /*
              * JDF & QUARK specific optimization:
              * Add the keyword "data_" infront of the matrix to
              * differentiate the matrix from the struct.
              */
            printf("  : data_%s\n",tree_to_str(data_element));
            return data_element;
        }
    }

    fprintf(stderr,"WARNING: task: \"%s\" does not alter any memory regions!", task_node->task->task_name);
    return NULL;
}

static char *int_to_str(int num){
    int lg, i = 1;
    char *str;
    // Find the number of digits of the number;
    for(lg=1; lg<num; lg*=10){
        i++;
    }

    // Create the new variable name
    str = (char *)calloc(1+i, sizeof(char));
    snprintf(str, 1+i, "%d", num);
    return str;
}

/*
 * size_to_pool_name() maintains a map between buffer sizes and memory pools.
 * Since DAGuE does not have a predefind map, or hash-table, we use a linked list where we
 * store the different sizes and the pools they map to and traverse it every time we do
 * a lookup. Given that in reallity the size of this list is not expected to exceed 4 or 5
 * elements, it doesn't really matter.  Also, we use the "var_def_item_t" structure, just to
 * reuse code. "var" will be a size and "def" will be a pool name.
 */
static char *size_to_pool_name(char *size_str){
    static int pool_count = 0;
    char *pool_name = NULL;

    /* See if a pool of this size exists already, and if so return it. */
    DAGUE_ULIST_ITERATOR(&_dague_pool_list, list_item,
    {
        var_def_item_t *true_item = (var_def_item_t *)list_item;
        assert(NULL != true_item->var);
        assert(NULL != true_item->def);
        if( !strcmp(true_item->var, size_str) ){
            return true_item->def;
        }
    });

    /* If control reached here, it means that we didn't find a pool of the given size. */
    pool_name = append_to_string( strdup("pool_"), int_to_str(pool_count), NULL, 0);
    pool_count++;

    /* add then new pool to the list, so we find it next time we look. */
    var_def_item_t *new_item = (var_def_item_t *)calloc(1, sizeof(var_def_item_t));
    new_item->var = size_str;
    new_item->def = pool_name;
    dague_ulist_lifo_push( &_dague_pool_list, (dague_list_item_t *)new_item );

    return pool_name;
}

char *create_pool_declarations(){
    char *result = NULL;

    DAGUE_ULIST_ITERATOR(&_dague_pool_list, list_item,
    {
        var_def_item_t *true_item = (var_def_item_t *)list_item;
       
        result = append_to_string(result, true_item->def, NULL, 0);
        result = append_to_string(result, true_item->var, " [type = \"dague_memory_pool_t *\" size = \"%s\"]\n", 47+strlen(true_item->var));
    });
    return result;
}

/* 
 * Traverse the list of variable definitions to see if we have stored a definition for a given variable.
 * Return the value one if "param" is in the list and the value zero if it is not.
 */
static int is_definition_seen(dague_list_t *var_def_list, char *param){
    int i = 0;
    DAGUE_ULIST_ITERATOR(var_def_list, item,
    {
        i++;
        var_def_item_t *true_item = (var_def_item_t *)item;
        assert( NULL != true_item->var );
        if( !strcmp(true_item->var, param) ) {
            return i;
        }
    });
    return 0;
}


/* 
 * Add in the list of variable definitions an entry for the given parameter (the definition
 * itself is unnecessary, as we are using this list as a bitmask, in is_definition_seen().)
 */
static void mark_definition_as_seen(dague_list_t *var_def_list, char *param){
    var_def_item_t *new_list_item;

    new_list_item = (var_def_item_t *)calloc(1, sizeof(var_def_item_t));
    new_list_item->var = param;
    new_list_item->def = NULL; // we are not using the actual definition, just marking it as seen
    dague_ulist_lifo_push( var_def_list, (dague_list_item_t *)new_list_item );

    return;
}

/*
 * Traverse the tree containing the QUARK specific code and generate up to five strings.
 * prefix     : The variable declarations (and maybe initializations)
 * pool_pop   : The calls to dague_private_memory_pop() for SCRATCH parameters
 * kernel_call: The actual call to the kernel
 * printStr   : The call to printlog()
 * pool_push  : The calls to dague_private_memory_push() for SCRATCH parameters
 * result     : The concatenation of all the above strings that will be returned
 *
 * The function returns one string containing these five strings concatenated.
 */
char *quark_tree_to_body(node_t *node){
    char *result=NULL, *kernel_call, *prefix=NULL, *tmp;
    char *printStr, *printSuffix;
    char *pool_pop = NULL;
    char *pool_push = NULL;
    int i, j;
    int pool_buf_count = 0;

    dague_list_t var_def_list;
    dague_list_construct(&var_def_list);

    assert( FCALL == node->type );

    //dump_st(node->symtab);

    // Get the name of the function called from the tree.
    kernel_call = tree_to_str(node->u.kids.kids[2]);

    // Remove the suffix
    tmp = strstr(kernel_call, "_quark");
    if( NULL != tmp ){
        *tmp = '\0';
    }

    // Form the printlog string first, because it needs to use the function name in "kernel_call", and only
    // then change "kernel_call" to add the "#line" directive.

    // Form the string for the "printlog"
    printStr = strdup("  printlog(\"thread %d VP %d ");
    printStr = append_to_string( printStr, kernel_call, "%s(", 1+strlen(kernel_call));
    for(i=0; NULL != node->task->ind_vars[i]; i++ ){
        if( i > 0 )
            printStr = append_to_string( printStr, ", ", NULL, 0);
        printStr = append_to_string( printStr, "%d", NULL, 0);
    }
    printStr = append_to_string( printStr, ")\\n\"\n           \"\\t(", NULL, 0);

    // If asked by the user, create the "#line lineno" directive and append a newline at the end.
    if(_q2j_generate_line_numbers){
        tmp = int_to_str(node->lineno);
        tmp = append_to_string(strdup("#line "), tmp, NULL, 0);
        tmp = append_to_string(tmp, q2j_input_file_name, " \"%s\"\n", 4+strlen(q2j_input_file_name));
    }else{
        tmp = NULL;
    }
    // Append the call to the kernel after the directive.
    kernel_call = append_to_string(tmp, kernel_call, "  %s(", 3+strlen(kernel_call));


    // Form the string for the suffix of the "printlog". That is whatever follows the format string, or in
    // other words the variables whose value we are interested in instead of the name.
<<<<<<< HEAD
    printSuffix = strdup(")\\n\",\n  context->th_id, context->virtual_process->vp_id");
=======
    printSuffix = strdup(")\\n\",\n           context->eu_id");
>>>>>>> b0613ea8
    for(i=0; NULL != node->task->ind_vars[i]; i++ ){
        char *iv = node->task->ind_vars[i];
        printSuffix = append_to_string( printSuffix, iv, ", %s", 2+strlen(iv));
    }

    // Form the string for the actual function-call as well as the prefix, which is all
    // the definitions of the variables found in the call. Also generate declarations for
    // the variables based on their types.
    j=0;
    for(i=QUARK_FIRST_VAR; i<node->u.kids.kid_count; i+=QUARK_ELEMS_PER_LINE){
        char *param;
        node_t *var_node;
        if( j > 0 ){
            kernel_call = append_to_string( kernel_call, ", ", NULL, 0);
            printStr = append_to_string( printStr, ", ", NULL, 0);
        }
        if( j && !(j%3) )
            kernel_call = append_to_string( kernel_call, "\n\t", NULL, 0);

        // Get the next useful parameter and see if it's pass by VALUE (in which case we need to ignore the "&")
        param = NULL;
        var_node = NULL;
        if( (i+1<node->u.kids.kid_count) && !strcmp(tree_to_str(node->u.kids.kids[i+1]), "VALUE") ){
            if( EXPR == node->u.kids.kids[i]->type ){
                node_t *exp_node = node->u.kids.kids[i];
                // if the expression starts with "&", then take the remaining part of the expression (so, ignore the "&").
                if( ADDR_OF == exp_node->u.kids.kids[0]->type ){
                    var_node = exp_node->u.kids.kids[1];
                    if( NULL != var_node ){
                        param = tree_to_str(var_node);
                    }else{
                        fprintf(stderr,"WARNING: In quark_tree_to_body(), ADDR_OF node does not have an expression as kid\n");
                        fprintf(stderr,"WARNING: dumping node:\n%s\n",tree_to_str(exp_node));
                    }
                }
            }

            if( NULL != var_node && NULL != param ){
                // Find the type of the variable, so we can emmit a proper declaration (e.g. int x=3;).
                char *type_name = NULL;
                if( IDENTIFIER == var_node->type && NULL != var_node->u.var_name && NULL != var_node->symtab){
                    type_name = st_type_of_variable(var_node->u.var_name, var_node->symtab);
#ifdef EMMIT_WARNINGS
                    if( NULL == type_name ){
                        printf("WARNING: %s has an ST but no type!\n", var_node->u.var_name);
#  ifdef DEBUG_3
                    }else{
                        printf("%s is of type \"%s\"\n", var_node->u.var_name, type_name);
#  endif
                    }
#endif
                }

                // If we haven't seen this parameter before, see if it's defined and copy the definition into the body
                if( 0 == is_definition_seen(&var_def_list, param) ){
                    tmp = find_definition(param, node);
                    if( tmp != param ){
                        prefix = append_to_string( prefix, "  ", NULL, 0);
                        if( NULL != type_name )
                            prefix = append_to_string( prefix, type_name, "%s ", 1+strlen(tmp));
                        prefix = append_to_string( prefix, tmp, "%s;\n", 2+strlen(tmp));

                        // Add the definition into the list, so we don't emmit it again.
                        mark_definition_as_seen(&var_def_list, param);
                    }
                }
                kernel_call = append_to_string( kernel_call, param, NULL, 0);
            }
        }else if( (i+1<node->u.kids.kid_count) && !strcmp(tree_to_str(node->u.kids.kids[i+1]), "SCRATCH") ){
            char *pool_name = size_to_pool_name( tree_to_str(node->u.kids.kids[i-1]) );
            char *id = numToSymName(pool_buf_count);
            param = append_to_string( param, id, "p_elem_%s", 7+strlen(id));
            pool_pop = append_to_string( pool_pop, param, "  void *%s = ", 16+strlen(param));
            pool_pop = append_to_string( pool_pop, pool_name, "dague_private_memory_pop( %s );\n", 31+strlen(pool_name));
            pool_push = append_to_string( pool_push, pool_name, "  dague_private_memory_push( %s", 35+strlen(pool_name));
            pool_push = append_to_string( pool_push, param, ", %s );\n", 6+strlen(param));

            kernel_call = append_to_string( kernel_call, param, NULL, 0);

            // Every SCRATCH parameter will need a different buffer from the pool,
            // regardles of how many pools the buffers will belong to.
            pool_buf_count++;
        }else{
            char *symname = node->u.kids.kids[i]->var_symname;
            assert(NULL != symname);
            param = tree_to_str(node->u.kids.kids[i]);
            kernel_call = append_to_string( kernel_call, symname, NULL, 0);
            /*
             * JDF & QUARK specific optimization:
             * Add the keyword "data_" infront of the matrix to
             * differentiate the matrix from the struct.
             */
            kernel_call = append_to_string( kernel_call, param, " /* data_%s */", 12+strlen(param));
        }

        // Add the parameter to the string of the printlog.  If the parameter is an array, we need to
        // do a little more work to print the pointer and the value of the indices instead of their names.
        if( ARRAY == node->u.kids.kids[i]->type ){
            node_t *arr = node->u.kids.kids[i];
            char *base_name = tree_to_str(arr->u.kids.kids[0]);
            printStr = append_to_string( printStr, base_name, "%s(%%d,%%d)[%%p]", 11+strlen(base_name));
            for(int ii=1; ii<arr->u.kids.kid_count; ii++){
                char *var_str = tree_to_str(arr->u.kids.kids[ii]);
                printSuffix = append_to_string( printSuffix, var_str, ", %s", 2+strlen(var_str));
            }
            // Mathieu said we should print the DAGuE alias symbol, not the array base name.
            // printSuffix = append_to_string( printSuffix, base_name, ", %s", 2+strlen(base_name));
            char *alias = arr->var_symname;
            printSuffix = append_to_string( printSuffix, alias, ", %s", 2+strlen(base_name));
        }else{
            printStr = append_to_string( printStr, param, NULL, 0);
        }

        j++;
    }
    kernel_call = append_to_string( kernel_call, " );", NULL, 0);

    // Finalize printStr by append the suffix to it.
    printStr = append_to_string( printStr, printSuffix, NULL, 0);
    printStr = append_to_string( printStr, ");", NULL, 0);

    // Form the result by concatenating the strings we created in the right order.
    result = append_to_string(result, prefix, NULL, 0);
    result = append_to_string(result, printStr, "\n%s", 1+strlen(printStr));
    result = append_to_string(result, "\n  DRYRUN(\n", NULL, 0);
    if( NULL != pool_pop )
        result = append_to_string(result, pool_pop, "  %s", 2+strlen(pool_pop) );
    result = append_to_string(result, kernel_call, "\n  %s", 3+strlen(kernel_call) );
    if( NULL != pool_push )
        result = append_to_string(result, pool_push, "\n\n  %s", 4+strlen(pool_push) );
    result = append_to_string(result, "\n  );\n", NULL, 0); // close the DRYRUN

    // clean up the list of variables and their definitions
    var_def_item_t *item;
    while( NULL != (item = (var_def_item_t *)dague_ulist_lifo_pop(&var_def_list)) ) {
        free(item);
    }

    return result;
}

/*
 * The second parameter, "subs", holds an array of str_pair_t whose last element contains NULL values.
 */
static inline const char *return_string_or_substitute(char *str, str_pair_t *subs){
    str_pair_t *curr;

    if( NULL == subs ){
        return str;
    }

    for(curr=subs; NULL != curr->str1; curr++){
        if( !strcmp(curr->str1, str) )
            return curr->str2;
    }

    return str;
}

char *tree_to_str(node_t *node){
    return tree_to_str_with_substitutions(node, NULL);
}

char *tree_to_str_with_substitutions(node_t *node, str_pair_t *subs){
    int i, kid_count;
    char prfx[16], *str=NULL;

    if( NULL == node )
        return strdup("nil");
    if( EMPTY == node->type )
        return NULL;

    kid_count = node->u.kids.kid_count;

    if( BLOCK == node->type ){
        node_t *tmp;
        for(tmp=node->u.block.first; NULL != tmp; tmp = tmp->next){
            char *tmp_str, *ws;

            if( tmp->type == EMPTY )
                continue;

            ws = (char *)calloc(_ind_depth+1, sizeof(char));
            sprintf(ws, "%*s", _ind_depth, " ");
            str = append_to_string(str, ws, NULL, 0);
            free(ws);

            tmp_str = tree_to_str_with_substitutions(tmp, subs);
            if( DA_is_scf(tmp ) )
                str = append_to_string(str, tmp_str, "%s\n", 1+strlen(tmp_str) );
            else
                str = append_to_string(str, tmp_str, "%s;\n", 2+strlen(tmp_str) );
        }
        return str;
    }else{
        char *tmp, *lhs, *rhs;
        int j, max_arg_len[4];

        switch( node->type ){
            case IDENTIFIER:
                if( NULL != node->var_type ){
                    // I don't think this code does anything any more.
                    // It was an early hack due to lack of symbol table.
                    str = append_to_string(strdup("("), node->var_type, NULL, 0);
                    str = append_to_string(str, ")", NULL, 0);
                }
                /*
                 * JDF & QUARK specific optimization:
                 * Add the keyword "desc_" infront of the variable to
                 * differentiate the matrix from the struct.
                 */
                if( (NULL == node->parent) || (ARRAY != node->parent->type) ){
                    char *type = st_type_of_variable(node->u.var_name, node->symtab);
                    if( (NULL != type) && !strcmp("PLASMA_desc", type) ){
                        str = strdup("desc_");
                    }
                }

                tmp = (char *)return_string_or_substitute(node->u.var_name, subs);

                return append_to_string(str, strdup(tmp), NULL, 0);

            case INTCONSTANT:
                if( NULL != node->var_type ){
                    int len = 24+strlen(node->var_type)+2;
                    tmp = (char *)calloc(len, sizeof(char));
                    snprintf(tmp, len, "(%s)%"PRIu64, node->var_type, node->const_val.i64_value);
                }else{
                    tmp = (char *)calloc(24,sizeof(char));
                    snprintf(tmp, 24, "%"PRIu64, node->const_val.i64_value);
                }
                return tmp;

            case FLOATCONSTANT: 
                if( NULL != node->var_type ){
                    int len = 32+strlen(node->var_type)+2;
                    tmp = (char *)calloc(len, sizeof(char));
                    snprintf(tmp, len, "(%s)%lf", node->var_type,node->const_val.f64_value);
                }else{
                    tmp = (char *)calloc(32,sizeof(char));
                    snprintf(tmp, 32, "%lf", node->const_val.f64_value);
                }
                return tmp;

            case STRING_LITERAL:
                return strdup(node->const_val.str);

            case INC_OP:
                return strdup("++");

            case SIZEOF:
                str = strdup("sizeof(");
                if(node->u.kids.kid_count ){
                    str = append_to_string( str, tree_to_str_with_substitutions(node->u.kids.kids[0], subs), NULL, 0 );
                }else{
                    str = append_to_string( str, node->u.var_name, NULL, 0 );
                }
                str = append_to_string( str, ")", NULL, 0 );
                return str;

            case EXPR:
                if( NULL != node->var_type ){
                    str = append_to_string(strdup("("), node->var_type, NULL, 0);
                    str = append_to_string(str, ")", NULL, 0);
                }
                str = append_to_string( str, tree_to_str_with_substitutions(node->u.kids.kids[0], subs), NULL, 0);
                str = append_to_string( str, tree_to_str_with_substitutions(node->u.kids.kids[1], subs), NULL, 0 );
                return str;

	        case ADDR_OF:
                return strdup("&");
	        case STAR:
                return strdup("*");
	        case PLUS:
                return strdup("+");
	        case MINUS:
                return strdup("-");
	        case TILDA:
                return strdup("~");
	        case BANG:
                return strdup("!");

            case ADD:
            case SUB:
            case MUL:
            case DIV:
            case MOD:
            case B_AND:
            case B_XOR:
            case B_OR:
            case L_AND:
            case L_OR:
            case LSHIFT:
            case RSHIFT:
            case LT:
            case GT:
            case LE:
            case GE:
            case COMMA_EXPR:
                lhs = tree_to_str_with_substitutions(node->u.kids.kids[0], subs);
                rhs = tree_to_str_with_substitutions(node->u.kids.kids[1], subs);

                if( isSimpleVar(lhs) ){
                    str = lhs;
                }else{
                    str = strdup("(");
                    str = append_to_string( str, lhs, NULL, 0 );
                    str = append_to_string( str, ")", NULL, 0 );
                }

                str = append_to_string( str, type_to_symbol(node->type), NULL, 0 );

                if( isSimpleVar(rhs) ){
                    str = append_to_string( str, rhs, NULL, 0 );
                }else{
                    str = append_to_string( str, "(", NULL, 0 );
                    str = append_to_string( str, rhs, NULL, 0 );
                    str = append_to_string( str, ")", NULL, 0 );
                }

                return str;


            case ASSIGN:
                str = tree_to_str_with_substitutions(node->u.kids.kids[0], subs);
                str = append_to_string( str, " = ", NULL, 0 );
                str = append_to_string( str, tree_to_str_with_substitutions(node->u.kids.kids[1], subs), NULL, 0 );
                return str;

            case MUL_ASSIGN:
                str = tree_to_str_with_substitutions(node->u.kids.kids[0], subs);
                str = append_to_string( str, " *= ", NULL, 0 );
                str = append_to_string( str, tree_to_str_with_substitutions(node->u.kids.kids[1], subs), NULL, 0 );
                return str;

            case DIV_ASSIGN:
                str = tree_to_str_with_substitutions(node->u.kids.kids[0], subs);
                str = append_to_string( str, " /= ", NULL, 0 );
                str = append_to_string( str, tree_to_str_with_substitutions(node->u.kids.kids[1], subs), NULL, 0 );
                return str;

            case MOD_ASSIGN:
                str = tree_to_str_with_substitutions(node->u.kids.kids[0], subs);
                str = append_to_string( str, " %= ", NULL, 0 );
                str = append_to_string( str, tree_to_str_with_substitutions(node->u.kids.kids[1], subs), NULL, 0 );
                return str;

            case ADD_ASSIGN:
                str = tree_to_str_with_substitutions(node->u.kids.kids[0], subs);
                str = append_to_string( str, " += ", NULL, 0 );
                str = append_to_string( str, tree_to_str_with_substitutions(node->u.kids.kids[1], subs), NULL, 0 );
                return str;

            case SUB_ASSIGN:
                str = tree_to_str_with_substitutions(node->u.kids.kids[0], subs);
                str = append_to_string( str, " -= ", NULL, 0 );
                str = append_to_string( str, tree_to_str_with_substitutions(node->u.kids.kids[1], subs), NULL, 0 );
                return str;

            case LEFT_ASSIGN:
                str = tree_to_str_with_substitutions(node->u.kids.kids[0], subs);
                str = append_to_string( str, " <<= ", NULL, 0 );
                str = append_to_string( str, tree_to_str_with_substitutions(node->u.kids.kids[1], subs), NULL, 0 );
                return str;

            case RIGHT_ASSIGN:
                str = tree_to_str_with_substitutions(node->u.kids.kids[0], subs);
                str = append_to_string( str, " >>= ", NULL, 0 );
                str = append_to_string( str, tree_to_str_with_substitutions(node->u.kids.kids[1], subs), NULL, 0 );
                return str;

            case AND_ASSIGN:
                str = tree_to_str_with_substitutions(node->u.kids.kids[0], subs);
                str = append_to_string( str, " &= ", NULL, 0 );
                str = append_to_string( str, tree_to_str_with_substitutions(node->u.kids.kids[1], subs), NULL, 0 );
                return str;

            case XOR_ASSIGN:
                str = tree_to_str_with_substitutions(node->u.kids.kids[0], subs);
                str = append_to_string( str, " ^= ", NULL, 0 );
                str = append_to_string( str, tree_to_str_with_substitutions(node->u.kids.kids[1], subs), NULL, 0 );
                return str;

            case OR_ASSIGN:
                str = tree_to_str_with_substitutions(node->u.kids.kids[0], subs);
                str = append_to_string( str, " |= ", NULL, 0 );
                str = append_to_string( str, tree_to_str_with_substitutions(node->u.kids.kids[1], subs), NULL, 0 );
                return str;

            case S_U_MEMBER:
                str = append_to_string( str, tree_to_str_with_substitutions(node->u.kids.kids[0], subs), NULL, 0 );
                str = append_to_string( str, ".", NULL, 0 );
                str = append_to_string( str, tree_to_str_with_substitutions(node->u.kids.kids[1], subs), NULL, 0 );
                return str;

            case PTR_OP:
                str = tree_to_str_with_substitutions(node->u.kids.kids[0], subs);
                str = append_to_string( str, "->", NULL, 0 );
                str = append_to_string( str, tree_to_str_with_substitutions(node->u.kids.kids[1], subs), NULL, 0 );
                return str;

            case COND:
                str = strdup("(");
                str = append_to_string( str, tree_to_str_with_substitutions(node->u.kids.kids[0], subs), NULL, 0 );
                str = append_to_string( str, ") ? (", NULL, 0 );
                str = append_to_string( str, tree_to_str_with_substitutions(node->u.kids.kids[1], subs), NULL, 0 );
                str = append_to_string( str, ") : (", NULL, 0 );
                str = append_to_string( str, tree_to_str_with_substitutions(node->u.kids.kids[2], subs), NULL, 0 );
                str = append_to_string( str, ")", NULL, 0 );
                return str;

            case EQ_OP:
                str = strdup("(");
                str = append_to_string( str, tree_to_str_with_substitutions(node->u.kids.kids[0], subs), NULL, 0 );
                str = append_to_string( str, ")==(", NULL, 0 );
                str = append_to_string( str, tree_to_str_with_substitutions(node->u.kids.kids[1], subs), NULL, 0 );
                str = append_to_string( str, ")", NULL, 0);
                return str;

            case NE_OP:
                str = strdup("(");
                str = append_to_string( str, tree_to_str_with_substitutions(node->u.kids.kids[0], subs), NULL, 0 );
                str = append_to_string( str, ")!=(", NULL, 0 );
                str = append_to_string( str, tree_to_str_with_substitutions(node->u.kids.kids[1], subs), NULL, 0 );
                str = append_to_string( str, ")", NULL, 0);
                return str;

            case FOR:
                str = strdup("for( ");
                for(i=0; i<kid_count-1; ++i){
                    if(i>0)
                        str = append_to_string( str, "; ", NULL, 0);
                    str = append_to_string( str, tree_to_str_with_substitutions(node->u.kids.kids[i], subs), NULL, 0 );
                }
                str = append_to_string( str, ") {\n", NULL, 0);
                _ind_depth += 4;
                str = append_to_string( str, tree_to_str_with_substitutions(DA_for_body(node), subs), NULL, 0 );
                _ind_depth -= 4;
                for(i=0; i<_ind_depth; i+=4){
                    str = append_to_string(str, "    ", NULL, 0);
                }
                str = append_to_string( str, "}\n", NULL, 0);
                return str;

            case WHILE:
                str = strdup("while( ");
                str = append_to_string( str, tree_to_str_with_substitutions(DA_while_cond(node), subs), NULL, 0 );
                str = append_to_string( str, " ) {\n", NULL, 0);
                _ind_depth += 4;
                str = append_to_string( str, tree_to_str_with_substitutions(DA_while_body(node), subs), NULL, 0 );
                _ind_depth -= 4;
                for(i=0; i<_ind_depth; i+=4){
                    str = append_to_string(str, "    ", NULL, 0);
                }
                str = append_to_string( str, "}\n", NULL, 0);
                return str;

            case DO:
                str = strdup("do{\n");
                _ind_depth += 4;
                str = append_to_string( str, tree_to_str_with_substitutions(DA_do_body(node), subs), NULL, 0 );
                _ind_depth -= 4;
                for(i=0; i<_ind_depth; i+=4){
                    str = append_to_string(str, "    ", NULL, 0);
                }
                str = append_to_string( str, "}while( ", NULL, 0);
                str = append_to_string( str, tree_to_str_with_substitutions(DA_do_cond(node), subs), NULL, 0 );
                str = append_to_string( str, " );\n", NULL, 0);
                return str;

            case FCALL:
                for(j=1; j<=3; j++){
                    max_arg_len[j] = -1;
                    for(i=j; i<node->u.kids.kid_count; i+=3){
                        int tmp2;
                        char *arg = tree_to_str_with_substitutions(node->u.kids.kids[i], subs);
                    
                        tmp2 = strlen(arg);
                        free(arg);
                        if( tmp2 > max_arg_len[j] )
                            max_arg_len[j] = tmp2;
                    }
                }
                str = tree_to_str_with_substitutions(node->u.kids.kids[0], subs);
                str = append_to_string( str, "( ", NULL, 0);
                for(i=1; i<node->u.kids.kid_count; ++i){
                    char fmt[32];
                    if( i > 1 )
                        str = append_to_string( str, ", ", NULL, 0);
                    if( (i>1) && ((i-1)%3 == 0) ){
                        char *ws = (char *)calloc(_ind_depth+4+1, sizeof(char));
                        sprintf(ws, "\n%*s", _ind_depth+4, " ");
                        str = append_to_string(str, ws, NULL, 0);
                        free(ws);
                    }
                    if( i > 3 ){
                        int len = max_arg_len[1+((i-1)%3)];
                        memset(fmt,0,32*sizeof(char));
                        sprintf(fmt,"%%-%ds",len);
                        str = append_to_string( str, tree_to_str_with_substitutions(node->u.kids.kids[i], subs), fmt, len+1 );
                    }else{
                        str = append_to_string( str, tree_to_str_with_substitutions(node->u.kids.kids[i], subs), NULL, 0);
                    }
                }
                str = append_to_string( str, " )", NULL, 0);
                return str;

            case ARRAY:
                str = tree_to_str_with_substitutions(node->u.kids.kids[0], subs);
                if( JDF_NOTATION ){
                    str = append_to_string( str, "(", NULL, 0);
                    for(i=1; i<node->u.kids.kid_count; ++i){
                        if( i > 1 ) 
                            str = append_to_string( str, ",", NULL, 0);
                        str = append_to_string( str, tree_to_str_with_substitutions(node->u.kids.kids[i], subs), NULL, 0 );
                    }
                    str = append_to_string( str, ")", NULL, 0);
                }else{
                    for(i=1; i<node->u.kids.kid_count; ++i){
                        str = append_to_string( str, "[", NULL, 0);
                        str = append_to_string( str, tree_to_str_with_substitutions(node->u.kids.kids[i], subs), NULL, 0 );
                        str = append_to_string( str, "]", NULL, 0);
                    }

                }
                return str;


            default:
                snprintf(prfx, 12, "|>%u<| ", node->type);
                str = append_to_string(NULL, prfx, NULL, 0);
                snprintf(prfx, 15, "kid_count: %d {{", kid_count);
                str = append_to_string(str, prfx, NULL, 0);
                _ind_depth += 4;
                for(i=0; i<kid_count; ++i){
                    if( i > 0 )
                        str = append_to_string( str, " ## ", NULL, 0 );
                    str = append_to_string( str, tree_to_str_with_substitutions(node->u.kids.kids[i], subs), NULL, 0 );
                }
                _ind_depth -= 4;
                str = append_to_string( str, "}}", NULL, 0 );
                break;
        }
    }

    return str;
}


node_t *node_to_ptr(node_t node){
    node_t *tmp = (node_t *)calloc(1, sizeof(node_t));
    *tmp = node;
    return tmp;
}
<|MERGE_RESOLUTION|>--- conflicted
+++ resolved
@@ -2051,11 +2051,9 @@
 
     // Form the string for the suffix of the "printlog". That is whatever follows the format string, or in
     // other words the variables whose value we are interested in instead of the name.
-<<<<<<< HEAD
+
     printSuffix = strdup(")\\n\",\n  context->th_id, context->virtual_process->vp_id");
-=======
-    printSuffix = strdup(")\\n\",\n           context->eu_id");
->>>>>>> b0613ea8
+
     for(i=0; NULL != node->task->ind_vars[i]; i++ ){
         char *iv = node->task->ind_vars[i];
         printSuffix = append_to_string( printSuffix, iv, ", %s", 2+strlen(iv));
