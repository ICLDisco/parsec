--- conflicted
+++ resolved
@@ -967,11 +967,7 @@
         string_arena_add_string( sa, "ctl%d", nb_ctl_dep );
         nb_ctl_dep++;
 
-<<<<<<< HEAD
-        // Simple CTL
-=======
         // Outgoing CTL for src function
->>>>>>> ddd5201d
         dataflow = q2jmalloc(jdf_dataflow_t, 1);
         dataflow->next = NULL;
         dataflow->varname     = strdup(string_arena_get_string(sa));
@@ -985,11 +981,6 @@
         jdf_set_default_datatype(&dataflow->deps->datatype, "DEFAULT", 1, 0);
         JDF_OBJECT_SET(dataflow->deps, NULL, 0, NULL);
 
-<<<<<<< HEAD
-//        (void)(*dep->rel).print_with_subs_to_string(false);
-//        expr = relation_to_tree(*rel);
-=======
->>>>>>> ddd5201d
         dataflow->deps->guard->guard_type = JDF_GUARD_UNCONDITIONAL;
         dataflow->deps->guard->guard      = NULL;
         dataflow->deps->guard->properties = NULL;
@@ -1003,18 +994,13 @@
         dataflow->next = src->dataflow;
         src->dataflow  = dataflow;
 
-<<<<<<< HEAD
-        // Gather
-=======
         // Incoming CTL for dest function
->>>>>>> ddd5201d
         dataflow = q2jmalloc(jdf_dataflow_t, 1);
         dataflow->next = NULL;
         dataflow->varname     = strdup(string_arena_get_string(sa));
         dataflow->deps        = q2jmalloc(jdf_dep_t, 1);
         dataflow->flow_flags = JDF_FLOW_TYPE_CTL;
         JDF_OBJECT_SET(dataflow, NULL, 0, NULL);
-<<<<<<< HEAD
 
         dataflow->deps->next      = NULL;
         dataflow->deps->dep_flags = JDF_DEP_FLOW_IN;
@@ -1031,7 +1017,6 @@
         dataflow->deps->guard->calltrue->func_or_mem = src->fname;
 
         // Reverse the relation
-        // Relation inv = *dep->rel;
         Relation inv = rel;
         dep2.src = dep->src;
         dep2.dst = dep->dst;
@@ -1041,36 +1026,6 @@
         expr = relation_to_tree( *dep2.rel );
         dataflow->deps->guard->calltrue->parameters  = jdf_generate_call_parameters( &dep2, expr );
         clean_tree(expr);
-=======
-
-        dataflow->deps->next      = NULL;
-        dataflow->deps->dep_flags = JDF_DEP_FLOW_IN;
-        dataflow->deps->guard     = q2jmalloc(jdf_guarded_call_t, 1);
-        jdf_set_default_datatype(&dataflow->deps->datatype, "DEFAULT", 1, 0);
-        JDF_OBJECT_SET(dataflow->deps, NULL, 0, NULL);
-
-        dataflow->deps->guard->guard_type = JDF_GUARD_UNCONDITIONAL;
-        dataflow->deps->guard->guard      = NULL;
-        dataflow->deps->guard->properties = NULL;
-        dataflow->deps->guard->callfalse  = NULL;
-        dataflow->deps->guard->calltrue = q2jmalloc(jdf_call_t, 1);
-        dataflow->deps->guard->calltrue->var         = strdup(string_arena_get_string(sa));
-        dataflow->deps->guard->calltrue->func_or_mem = src->fname;
-
-        // Reverse the relation
-        Relation inv = rel;
-        dep2.src = dep->src;
-        dep2.dst = dep->dst;
-        dep2.rel = new Relation( Inverse(inv) );
-
-        (void)(*dep2.rel).print_with_subs_to_string(false);
-        expr = relation_to_tree( *dep2.rel );
-        dataflow->deps->guard->calltrue->parameters  = jdf_generate_call_parameters( &dep2, expr );
-        clean_tree(expr);
-
-        dataflow->next = dst->dataflow;
-        dst->dataflow  = dataflow;
->>>>>>> ddd5201d
 
 #ifdef DEBUG
         {
@@ -1079,11 +1034,8 @@
         }
 #endif
 
-<<<<<<< HEAD
         dataflow->next = dst->dataflow;
         dst->dataflow  = dataflow;
-=======
->>>>>>> ddd5201d
     }
 }
 
