/*
 * Copyright (c) 2009-2012 The University of Tennessee and The University
 *                         of Tennessee Research Foundation.  All rights
 *                         reserved.
 */

#include "dague_config.h"
#include <stdio.h>
#include <stdlib.h>
#include <stdarg.h>
#include <unistd.h>
#include <sys/wait.h>
#include <assert.h>
#include <map>
#include <set>
#include <list>
#include <sstream>
#include "jdf.h"
#include "string_arena.h"
#include "node_struct.h"
#include "q2j.y.h"
#include "omega.h"
#include "utility.h"
#include "omega_interface.h"
#include "jdfregister.h"

extern char *_q2j_data_prefix;
extern jdf_t _q2j_jdf;

void jdf_register_pools( jdf_t *jdf );

jdf_def_list_t*
jdf_create_properties_list( const char* name,
                            jdf_expr_operand_t op,
                            const char* default_char,
                            jdf_def_list_t* next )
{
    jdf_def_list_t* property;
    jdf_expr_t *e;

    property         = q2jmalloc(jdf_def_list_t, 1);
    property->next   = next;
    property->name   = strdup(name);
    JDF_OBJECT_SET(property, NULL, 0, NULL);

    e = q2jmalloc(jdf_expr_t, 1);
    e->op = op;
    e->jdf_var = strdup(default_char);

    property->expr = e;
    return property;
}

jdf_global_entry_t*
jdf_create_global_entry_list( const char         *name,
                              jdf_def_list_t     *properties,
                              jdf_expr_t         *expression,
                              jdf_data_entry_t   *data,
                              jdf_global_entry_t *next )
{
    jdf_global_entry_t *global_entry;

    global_entry         = q2jmalloc(jdf_global_entry_t, 1);
    global_entry->next   = next;
    global_entry->properties = properties;
    global_entry->expression = expression;
    global_entry->name   = strdup(name);
    JDF_OBJECT_SET(global_entry, NULL, 0, NULL);

    return global_entry;
}

jdf_call_t*
jdf_generate_call_for_data(node_t *data,
                           str_pair_t *subs)
{
    string_arena_t *sa;
    jdf_call_t *call;
    char *str = NULL;
    int i;

    assert( (data != NULL) && (data->type == ARRAY) );

    sa = string_arena_new(16);
    string_arena_add_string( sa, "%s%s",
                             _q2j_data_prefix,
                             tree_to_str_with_substitutions(data->u.kids.kids[0], subs) );

    // Add the predicate for locality
    call = q2jmalloc(jdf_call_t, 1);
    call->var         = NULL;
    call->func_or_mem = strdup(string_arena_get_string(sa));
    call->parameters  = q2jmalloc( jdf_expr_t, 1);

    // TODO: need to be replaced by correct expression
    for(i=1; i<data->u.kids.kid_count; ++i){
        if( i > 1 )
            str = append_to_string( str, ",", NULL, 0);
        str = append_to_string( str, tree_to_str_with_substitutions(data->u.kids.kids[i], subs), NULL, 0 );
    }

    call->parameters->next = NULL;
    call->parameters->op   = JDF_VAR;
    call->parameters->jdf_var = strdup(str);

    string_arena_free(sa);
    return call;
}

////////////////////////////////////////////////////////////////////////////////
//
void jdf_register_prologue(jdf_t *jdf)
{
    if ( jdf->prologue == NULL ){
        jdf->prologue = q2jmalloc(jdf_external_entry_t, 1);
        jdf->prologue->external_code = strdup(
            "/*\n"
            " *  Copyright (c) 2010\n"
            " *\n"
            " *  The University of Tennessee and The University\n"
            " *  of Tennessee Research Foundation.  All rights\n"
            " *  reserved.\n"
            " *\n"
            " * @precisions normal z -> s d c\n"
            " *\n"
            " */\n"
            "#define PRECISION_z\n"
            "\n"
            "#include <plasma.h>\n"
            "#include <core_blas.h>\n"
            "\n"
            "#include \"dague.h\"\n"
            "#include \"data_distribution.h\"\n"
            "#include \"data_dist/matrix/precision.h\"\n"
            "#include \"data_dist/matrix/matrix.h\"\n"
            "#include \"dplasma/lib/memory_pool.h\"\n"
            "#include \"dplasma/lib/dplasmajdf.h\"\n");
        JDF_OBJECT_SET(jdf->prologue, NULL, 0, NULL);
    }
}

////////////////////////////////////////////////////////////////////////////////
//
void jdf_register_globals(jdf_t *jdf, node_t *root)
{
    symtab_t *scope;
    q2j_symbol_t *sym;
    jdf_global_entry_t *prev, *e, *e2;
    string_arena_t *sa;

    sa = string_arena_new(64);
    assert(jdf->globals == NULL);

    scope = root->symtab;
    do{
        for(sym=scope->symbols; NULL!=sym; sym=sym->next){
            if( !strcmp(sym->var_type, "PLASMA_desc") ){

                e = q2jmalloc(jdf_global_entry_t, 2);
                e2 = e+1;

                /* Data */
                string_arena_init(sa);
                string_arena_add_string(sa, "%s%s", _q2j_data_prefix, sym->var_name);

                e->next       = e2;
                e->name       = strdup(string_arena_get_string(sa));
                e->properties = jdf_create_properties_list( "type", JDF_STRING, "dague_ddesc_t *", e->properties);
                e->expression = NULL;
                JDF_OBJECT_SET(e, NULL, 0, NULL);

                /* Descriptor */
                string_arena_init(sa);
                string_arena_add_string(sa, "desc%s", sym->var_name);
                e2->next       = NULL;
                e2->name       = strdup(string_arena_get_string(sa));
                e2->properties = NULL;
                e2->expression = NULL;
                JDF_OBJECT_SET(e2, NULL, 0, NULL);

                string_arena_init(sa);
                string_arena_add_string(sa, "*((tiled_matrix_desc_t*)%s%s)",
                                        _q2j_data_prefix, sym->var_name);

                // Inverse order
                e2->properties = jdf_create_properties_list( "default", JDF_STRING,
                                                             string_arena_get_string(sa),
                                                             e2->properties);
                e2->properties = jdf_create_properties_list( "hidden", JDF_VAR,    "on",                  e2->properties);
                e2->properties = jdf_create_properties_list( "type",   JDF_STRING, "tiled_matrix_desc_t", e2->properties);

            } else {

                e = q2jmalloc(jdf_global_entry_t, 1);
                e2 = e;

                /* Data */
                string_arena_init(sa);
                string_arena_add_string(sa, "%s%s", _q2j_data_prefix, sym->var_name);

                e->next       = NULL;
                e->name       = strdup(sym->var_name);
                e->properties = jdf_create_properties_list( "type", JDF_STRING, sym->var_type, e->properties);
                e->expression = NULL;
                JDF_OBJECT_SET(e, NULL, 0, NULL);
            }

            if (jdf->globals == NULL) {
                jdf->globals = e;
            } else {
                prev->next = e;
            }
            prev = e2;
        }
        scope = scope->parent;
    } while(NULL != scope);

    /*
     * Create pool declarations
     */
    jdf_register_pools( jdf );

    string_arena_free(sa);
    return;
}

////////////////////////////////////////////////////////////////////////////////
//
jdf_call_t *jdf_register_pseudotask(jdf_t *jdf,
                                    jdf_function_entry_t *parent_task,
                                    Relation S_es, Relation cond,
                                    node_t *data_element,
                                    char *var_pseudoname,
                                    int ptask_count, const char *inout )
{
    int var_count;
    char *data_str;

    Relation newS_es;
    set <const char *> prev_vars;
    str_pair_t *solved_vars;
    string_arena_t *sa1, *sa2;

    jdf_function_entry_t *pseudotask;
    jdf_name_list_t *last_param;
    jdf_def_list_t  *last_definition;
    jdf_expr_t *parent_parameters = NULL;
    jdf_expr_t *last_parent_parameters;

    jdf_dep_t *input, *output;
    jdf_call_t *parent_call;

    int is_input = !strcmp(inout,"in");

    pseudotask = q2jmalloc(jdf_function_entry_t, 1);
    pseudotask->next        = parent_task->next;
    parent_task->next       = pseudotask;
    pseudotask->fname       = NULL;
    pseudotask->parameters  = NULL;
    pseudotask->flags       = is_input ? JDF_FUNCTION_FLAG_CAN_BE_STARTUP : 0;
    pseudotask->properties  = NULL;
    pseudotask->locals      = NULL;
    pseudotask->simcost     = NULL;
    pseudotask->predicate   = NULL;
    pseudotask->dataflow    = NULL;
    pseudotask->priority    = NULL;
    pseudotask->bodies      = q2jmalloc(jdf_body_t, 1);
    JDF_OBJECT_SET(pseudotask->bodies, NULL, 0, NULL);
    pseudotask->bodies->external_code = strdup("    /* nothing */" );

    sa1 = string_arena_new(64);
    sa2 = string_arena_new(64);

    // Create pseudotask name
    string_arena_add_string( sa1, "%s_%s_data_%s%d",
                             parent_task->fname, inout,
                             tree_to_str(DA_array_base(data_element)),
                             ptask_count );
    pseudotask->fname = strdup( string_arena_get_string(sa1) );

    // Add the profile property
    pseudotask->properties = q2jmalloc(jdf_def_list_t, 1);
    JDF_OBJECT_SET(pseudotask->properties, NULL, 0, NULL);
    pseudotask->properties->next       = NULL;
    pseudotask->properties->name       = strdup("profile");
    pseudotask->properties->expr       = q2jmalloc(jdf_expr_t, 1);
    pseudotask->properties->properties = NULL;
    pseudotask->properties->expr->next    = NULL;
    pseudotask->properties->expr->op      = JDF_VAR;
    pseudotask->properties->expr->jdf_var = strdup("off");

    // Find the maximum number of variable substitutions we might need and add one for the termination flag.
    JDF_COUNT_LIST_ENTRIES( parent_task->parameters, jdf_name_list_t, next, var_count);
    solved_vars = (str_pair_t *)calloc(var_count+1, sizeof(str_pair_t));
    var_count = 0;

    // There is at least one parameter
    assert( parent_task->parameters != NULL );

    if( !cond.is_null() ){
        newS_es = Intersection(copy(S_es), Domain(copy(cond)));
    }else{
        newS_es = copy(S_es);
    }

    for(jdf_name_list_t *var = parent_task->parameters;
        var != NULL; var = var->next ) {
        const char *var_name = var->name;
        expr_t *expr = relation_to_tree(newS_es);
        expr_t *solution = solve_expression_tree_for_var(expr, var_name, copy(newS_es));
        // If there is a solution it means that this parameter has a fixed value and not a range.
        // That means that there is no point in including it as a parameter of the pseudo-task.
        if( NULL != solution ){
            const char *solution_str = expr_tree_to_str(solution);
            solved_vars[var_count].str1 = var_name;
            solved_vars[var_count].str2 = solution_str;
            var_count++;

            /* Add the expression to the parent call */
            {
                jdf_expr_t *e = q2jmalloc(jdf_expr_t, 1);

                e->next    = NULL;
                e->op      = JDF_VAR;
                e->jdf_var = strdup(solution_str);

                if (parent_parameters == NULL) {
                    parent_parameters = e;
                } else {
                    last_parent_parameters->next = e;
                }
                last_parent_parameters = e;
            }
        } else {

            /* Update the execution space */
            {
                jdf_def_list_t *d = q2jmalloc(jdf_def_list_t, 1);
                d->next       = NULL;
                d->name       = strdup(var_name);
                d->expr       = q2jmalloc(jdf_expr_t, 1);
                d->properties = NULL;
                JDF_OBJECT_SET(d, NULL, 0, NULL);
                d->expr->next    = NULL;
                d->expr->op      = JDF_VAR;
                d->expr->jdf_var = strdup( find_bounds_of_var(expr, var_name,
                                                              prev_vars, copy(newS_es)) );

                if (pseudotask->locals == NULL) {
                    pseudotask->locals = d;
                } else {
                    last_definition->next = d;
                }
                last_definition = d;
            }
            /* Add the parameter */
            {
                jdf_name_list_t *n = q2jmalloc(jdf_name_list_t, 1);
                n->name = strdup(var_name);
                if (pseudotask->parameters == NULL) {
                    pseudotask->parameters = n;
                } else {
                    last_param->next = n;
                }
                last_param = n;
            }
            /* Add the expression to the parent call */
            {
                jdf_expr_t *e = q2jmalloc(jdf_expr_t, 1);

                e->next    = NULL;
                e->op      = JDF_VAR;
                e->jdf_var = strdup(var_name);

                if (parent_parameters == NULL) {
                    parent_parameters = e;
                } else {
                    last_parent_parameters->next = e;
                }
                last_parent_parameters = e;
            }
            prev_vars.insert(var_name);
        }
        clean_tree(expr);
        clean_tree(solution);
    }

    // Delete the "previous variables" set, to clean up some memory
    while(!prev_vars.empty()){
        prev_vars.erase(prev_vars.begin());
    }

    // Now that we know which parameters define the execution space of
    // this pseudo-task, we can finish to generate the pseudo-task
    //

    // Data string
    string_arena_init(sa2);
    string_arena_add_string( sa2, "%s%s", _q2j_data_prefix,
                             tree_to_str_with_substitutions(data_element, solved_vars) );
    data_str = string_arena_get_string(sa2);

    // Add the predicate for locality
    pseudotask->predicate = jdf_generate_call_for_data( data_element, solved_vars );

    // Add the 2 dataflows
    pseudotask->dataflow = q2jmalloc(jdf_dataflow_t, 1);
    pseudotask->dataflow->next = NULL;
    pseudotask->dataflow->varname     = strdup(var_pseudoname);
    pseudotask->dataflow->deps        = q2jmalloc(jdf_dep_t, 2);
    pseudotask->dataflow->access_type = JDF_VAR_TYPE_READ;
    JDF_OBJECT_SET(pseudotask->dataflow, NULL, 0, NULL);

    input  =  pseudotask->dataflow->deps;
    output = (pseudotask->dataflow->deps)+1;

    // Input
    input->next   = output;
    input->type   = JDF_DEP_TYPE_IN;
    input->guard  = q2jmalloc(jdf_guarded_call_t, 1);
    input->datatype.simple = 1;
    input->datatype.nb_elt = q2jmalloc(jdf_expr_t, 1);
    input->datatype.nb_elt->next = NULL;
    input->datatype.nb_elt->op   = JDF_CST;
    input->datatype.nb_elt->jdf_cst = 1;
    JDF_OBJECT_SET(input, NULL, 0, NULL);

    input->guard->guard_type = JDF_GUARD_UNCONDITIONAL;
    input->guard->guard      = NULL;
    input->guard->properties = NULL;
    input->guard->calltrue   = NULL;
    input->guard->callfalse  = NULL;

    if (is_input) {
        input->guard->calltrue = pseudotask->predicate;
    } else {
        input->guard->calltrue = q2jmalloc(jdf_call_t, 1);
        input->guard->calltrue->var         = strdup(var_pseudoname);
        input->guard->calltrue->func_or_mem = parent_task->fname;
        input->guard->calltrue->parameters  = parent_parameters;
    }

    // Output
    output->next   = NULL;
    output->type   = JDF_DEP_TYPE_OUT;
    output->guard  = q2jmalloc(jdf_guarded_call_t, 1);
    output->datatype.simple = 1;
    output->datatype.nb_elt = q2jmalloc(jdf_expr_t, 1);
    output->datatype.nb_elt->next = NULL;
    output->datatype.nb_elt->op   = JDF_CST;
    output->datatype.nb_elt->jdf_cst = 1;
    JDF_OBJECT_SET(output, NULL, 0, NULL);

    output->guard->guard_type = JDF_GUARD_UNCONDITIONAL;
    output->guard->guard      = NULL;
    output->guard->properties = NULL;
    output->guard->calltrue   = NULL;
    output->guard->callfalse  = NULL;

    if (!is_input) {
        output->guard->calltrue = pseudotask->predicate;
    } else {
        output->guard->calltrue = q2jmalloc(jdf_call_t, 1);
        output->guard->calltrue->var         = strdup(var_pseudoname);
        output->guard->calltrue->func_or_mem = parent_task->fname;
        output->guard->calltrue->parameters  = parent_parameters;
    }

    // Create the dependency to the pseudo task for the parent_function
    parent_call = q2jmalloc(jdf_call_t, 1);
    parent_call->var         = strdup(var_pseudoname);
    parent_call->func_or_mem = pseudotask->fname;
    parent_call->parameters = q2jmalloc(jdf_expr_t, 1);

    last_param = pseudotask->parameters;
    last_parent_parameters = parent_call->parameters;
    while ( last_param != NULL ) {
        last_parent_parameters->op      = JDF_VAR;
        last_parent_parameters->jdf_var = last_param->name;

        if ( last_param->next != NULL )
            last_parent_parameters->next = q2jmalloc(jdf_expr_t, 1);
        last_param = last_param->next;
        last_parent_parameters = last_parent_parameters->next;
    }

    string_arena_free(sa1);
    string_arena_free(sa2);

    return parent_call;
}

void jdf_register_locals( jdf_function_entry_t *this_function,
                          Relation S_es)
{
    jdf_def_list_t *locals;
    set<const char *> prev_vars;
    int i;

    // Malloc and chain the locals
    locals = q2jmalloc( jdf_def_list_t, S_es.n_set() );
    for (i=0; i< (int)(S_es.n_set()-1); i++) {
        locals[i].next = &(locals[i+1]);
    }
    this_function->locals = locals;

    // Print the execution space based on the bounds that exist in the relation.
    for(i=1; i<=S_es.n_set(); i++){
        const char *var_name = strdup(S_es.set_var(i)->char_name());
        expr_t *e = relation_to_tree(S_es);
        expr_t *solution = solve_expression_tree_for_var(e, var_name, S_es);

        locals[i-1].name = strdup(var_name);
        locals[i-1].expr = q2jmalloc(jdf_expr_t, 1);
        locals[i-1].properties = NULL;
        JDF_OBJECT_SET(&locals[i-1], NULL, 0, NULL);

        if( NULL != solution ) {
            locals[i-1].expr->next    = NULL;
            locals[i-1].expr->op      = JDF_VAR;
            locals[i-1].expr->jdf_var = strdup( expr_tree_to_str(solution) );
        } else {
            locals[i-1].expr->next    = NULL;
            locals[i-1].expr->op      = JDF_VAR;
            locals[i-1].expr->jdf_var = strdup( find_bounds_of_var(e, var_name, prev_vars, S_es) );
        }

        clean_tree(e);
        clean_tree(solution);
        prev_vars.insert(var_name);
    }

    // Do some memory clean-up
    while(!prev_vars.empty()){
        free((void *)*prev_vars.begin());
        prev_vars.erase(prev_vars.begin());
    }

    return;
}


jdf_expr_t *jdf_generate_condition_str( expr_t *cond_exp)
{
    jdf_expr_t *expr = NULL;
    string cond = expr_tree_to_str(cond_exp);
    if( !cond.empty() ){
        expr = q2jmalloc(jdf_expr_t, 1);
        expr->next = NULL;
        expr->op = JDF_VAR;
        expr->jdf_var = strdup(cond.c_str());
    }
    return expr;
}

////////////////////////////////////////////////////////////////////////////////
//
jdf_expr_t *jdf_generate_call_parameters( dep_t *dep, expr_t *rel_exp )
{
    string_arena_t *sa;
    jdf_expr_t *parameters = NULL;
    jdf_expr_t *param;
    int i, dst_count;

    Relation R = copy(*(dep->rel));
    set <const char *> vars_in_bounds;

    sa = string_arena_new(16);

    dst_count = R.n_inp();
    for(i=0; i<dst_count; i++){
        const char *var_name = strdup(R.input_var(i+1)->char_name());
        vars_in_bounds.insert(var_name);
    }

    dst_count = R.n_out();

    if (dst_count > 0)
        parameters = q2jmalloc(jdf_expr_t, dst_count);
    param = parameters;

    for(i=0; i<dst_count; i++, param++){
        const char *var_name = strdup(R.output_var(i+1)->char_name());
        expr_t *solution = solve_expression_tree_for_var(copy_tree(rel_exp), var_name, R);

        string_arena_init(sa);
        string_arena_add_string( sa, "%s",
                                ( NULL != solution ) ? expr_tree_to_str(solution)
                                : find_bounds_of_var(copy_tree(rel_exp), var_name, vars_in_bounds, R));
        free((void *)var_name);

        param->next = i < (dst_count-1) ? param+1 : NULL;
        param->op = JDF_VAR;
        param->jdf_var = strdup( string_arena_get_string(sa) );
    }

    string_arena_free(sa);
    return parameters;
}

void jdf_register_input_deps( set<dep_t*> ideps,
                              Relation    S_es,
                              node_t *reference_data_element,
                              jdf_function_entry_t *this_function,
                              jdf_dataflow_t *dataflow,
                              int *pseudotask_count)
{
    set<dep_t *>::iterator dep_it;
    jdf_dep_t *dep = dataflow->deps;
    string_arena_t *sa;
    sa  = string_arena_new(16);

    // print the incoming edges
    for (dep_it=ideps.begin(); dep_it!=ideps.end(); dep_it++ ){
        node_t   *src = (*dep_it)->src;
        node_t   *dst = (*dep_it)->dst;
        Relation *rel = (*dep_it)->rel;

        list< pair<expr_t *, Relation> > cond_list;
        list< pair<expr_t *, Relation> >::iterator cond_it;

        // Needed by Omega
        (void)(*rel).print_with_subs_to_string(false);

        // check that the input dependency has a destination
        Q2J_ASSERT( NULL != dst);

        // If the condition has disjunctions (logical OR operators) then split them so that each one
        // is treated independently.
        cond_list = simplify_conditions_and_split_disjunctions(*rel, S_es);
        for(cond_it = cond_list.begin(); cond_it != cond_list.end(); cond_it++){
            jdf_expr_t *dep_expr;
            jdf_call_t *dep_call;

            if ( dep == NULL ) {
                dataflow->deps = q2jmalloc(jdf_dep_t, 1);
                dep = dataflow->deps;
            } else {
                dep->next = q2jmalloc(jdf_dep_t, 1);
                dep = dep->next;
            }

            dep->next = NULL;
            dep->type = JDF_DEP_TYPE_IN;
            dep->guard = q2jmalloc( jdf_guarded_call_t, 1);
            dep->datatype.simple = 1;
            dep->datatype.nb_elt = q2jmalloc(jdf_expr_t, 1);
            dep->datatype.nb_elt->next    = NULL;
            dep->datatype.nb_elt->op      = JDF_CST;
            dep->datatype.nb_elt->jdf_cst = 1;
            JDF_OBJECT_SET(dep, NULL, 0, NULL);

            // Generate the dep_expr
            dep_expr = jdf_generate_condition_str( cond_it->first );

            // Generate the dep_call
            if( NULL != src->function ){
                expr_t *e = relation_to_tree(cond_it->second);
                dep_call = q2jmalloc(jdf_call_t, 1);
                dep_call->var         = strdup(src->var_symname);
                dep_call->func_or_mem = src->function->fname;
                dep_call->parameters  = jdf_generate_call_parameters(*dep_it, e );
                clean_tree(e);
            } else { // ENTRY
                if( need_pseudotask(dst, reference_data_element) ){
                    dep_call = jdf_register_pseudotask( &_q2j_jdf, this_function,
                                                        S_es, cond_it->second,
                                                        dst, dataflow->varname,
                                                        (*pseudotask_count)++, "in" );
                } else {
                    dep_call = jdf_generate_call_for_data( dst, NULL );
                }
            }

            // guarded call
            dep->guard->guard_type = dep_expr == NULL ? JDF_GUARD_UNCONDITIONAL : JDF_GUARD_BINARY;
            dep->guard->guard      = dep_expr;
            dep->guard->properties = NULL; /*TODO: get datatype */
            dep->guard->calltrue   = dep_call;
            dep->guard->callfalse  = NULL;
        }

        for(cond_it = cond_list.begin(); cond_it != cond_list.end(); cond_it++){
            clean_tree( (*cond_it).first );
        }
    }

    string_arena_free(sa);
}

void jdf_register_fake_read( Relation S_es,
                             node_t *reference_data_element,
                             jdf_function_entry_t *this_function,
                             jdf_dataflow_t *dataflow,
                             node_t *dst,
                             int *pseudotask_count)
{
    Relation emptyR;
    jdf_dep_t  *dep = dataflow->deps;
    jdf_call_t *dep_call;
    string_arena_t *sa;
    sa  = string_arena_new(16);

    if ( dataflow->deps != NULL ) {
        while( dep->next != NULL ) {
            dep = dep->next;
        }
        dep->next = q2jmalloc(jdf_dep_t, 1);
        dep = dep->next;
    } else {
        dataflow->deps = q2jmalloc(jdf_dep_t, 1);
        dep = dataflow->deps;
    }

    dep->next = NULL;
    dep->type = JDF_DEP_TYPE_IN;
    dep->guard = q2jmalloc( jdf_guarded_call_t, 1);
    dep->datatype.simple = 1;
    dep->datatype.nb_elt = q2jmalloc(jdf_expr_t, 1);
    dep->datatype.nb_elt->next    = NULL;
    dep->datatype.nb_elt->op      = JDF_CST;
    dep->datatype.nb_elt->jdf_cst = 1;
    JDF_OBJECT_SET(dep, NULL, 0, NULL);

    if( need_pseudotask(dst, reference_data_element) ){
        dep_call = jdf_register_pseudotask( &_q2j_jdf, this_function,
                                            S_es, emptyR,
                                            dst, dataflow->varname,
                                            (*pseudotask_count)++, "in" );
    } else {
        dep_call = jdf_generate_call_for_data( dst, NULL );
    }

    // guarded call
    dep->guard->guard_type = JDF_GUARD_UNCONDITIONAL;
    dep->guard->guard      = NULL;
    dep->guard->properties = NULL; /*TODO: get datatype */
    dep->guard->calltrue   = dep_call;
    dep->guard->callfalse  = NULL;

    string_arena_free(sa);
}

void jdf_register_output_deps( set<dep_t*> odeps,
                               Relation    S_es,
                               node_t *reference_data_element,
                               jdf_function_entry_t *this_function,
                               jdf_dataflow_t *dataflow,
                               int *pseudotask_count)
{
    set<dep_t *>::iterator dep_it;
    jdf_dep_t *dep = dataflow->deps;
    string_arena_t *sa;
    sa  = string_arena_new(16);

    if ( dataflow->deps != NULL ) {
        while( dep->next != NULL ) {
            dep = dep->next;
        }
    }

    // print the incoming edges
    for (dep_it=odeps.begin(); dep_it!=odeps.end(); dep_it++ ){
        node_t   *src = (*dep_it)->src;
        node_t   *dst = (*dep_it)->dst;
        Relation *rel = (*dep_it)->rel;

        list< pair<expr_t *, Relation> > cond_list;
        list< pair<expr_t *, Relation> >::iterator cond_it;

        // Needed by Omega
        (void)(*rel).print_with_subs_to_string(false);

        // check that the input dependency has a destination
        Q2J_ASSERT( NULL != src );

        // If the condition has disjunctions (logical OR operators) then split them so that each one
        // is treated independently.
        cond_list = simplify_conditions_and_split_disjunctions(*rel, S_es);
        for(cond_it = cond_list.begin(); cond_it != cond_list.end(); cond_it++){
            jdf_expr_t *dep_expr;
            jdf_call_t *dep_call;

            if ( dataflow->deps == NULL ) {
                dataflow->deps = q2jmalloc(jdf_dep_t, 1);
                dep = dataflow->deps;
            } else {
                dep->next = q2jmalloc(jdf_dep_t, 1);
                dep = dep->next;
            }

            dep->next = NULL;
            dep->type = JDF_DEP_TYPE_OUT;
            dep->guard = q2jmalloc( jdf_guarded_call_t, 1);
            dep->datatype.simple = 1;
            dep->datatype.nb_elt = q2jmalloc(jdf_expr_t, 1);
            dep->datatype.nb_elt->next    = NULL;
            dep->datatype.nb_elt->op      = JDF_CST;
            dep->datatype.nb_elt->jdf_cst = 1;
            JDF_OBJECT_SET(dep, NULL, 0, NULL);

            // Generate the dep_expr
            dep_expr = jdf_generate_condition_str( cond_it->first );

            // Generate the dep_call
            if( NULL != dst ){
                expr_t *e = relation_to_tree(cond_it->second);
                dep_call = q2jmalloc(jdf_call_t, 1);
                dep_call->var         = strdup(dst->var_symname);
                dep_call->func_or_mem = dst->function->fname;
                dep_call->parameters  = jdf_generate_call_parameters(*dep_it, e);
                clean_tree(e);
            } else { // EXIT
                if( need_pseudotask(src, reference_data_element) ){
                    dep_call = jdf_register_pseudotask( &_q2j_jdf, this_function,
                                                        S_es, cond_it->second,
                                                        src, dataflow->varname,
                                                        (*pseudotask_count)++, "out" );
                } else {
                    dep_call = jdf_generate_call_for_data( src, NULL );
                }
            }

            // guarded call
            dep->guard->guard_type = dep_expr == NULL ? JDF_GUARD_UNCONDITIONAL : JDF_GUARD_BINARY;
            dep->guard->guard      = dep_expr;
            dep->guard->properties = NULL; /*TODO: get datatype */
            dep->guard->calltrue   = dep_call;
            dep->guard->callfalse  = NULL;
        }

        for(cond_it = cond_list.begin(); cond_it != cond_list.end(); cond_it++){
            clean_tree( (*cond_it).first );
        }
    }

    string_arena_free(sa);
}

////////////////////////////////////////////////////////////////////////////////
//
void jdf_register_dependencies_and_pseudotasks(jdf_function_entry_t       *this_function,
                                               node_t                     *reference_data_element,
                                               Relation                    S_es,
                                               set<char *>                &vars,
                                               map<char *, set<dep_t *> > &outg_map,
                                               map<char *, set<dep_t *> > &incm_map)
{
    int i, pseudotask_count = 0;
    jdf_dataflow_t *dataflows, *dataflow;

    if( outg_map.empty() && incm_map.empty() ){
        return;
    }

    // Malloc and chain the dataflow
    dataflows = q2jmalloc( jdf_dataflow_t, vars.size() );
    for (i=0; i< (int)(vars.size()-1); i++) {
        dataflows[i].next = &(dataflows[i+1]);
    }

    this_function->dataflow = dataflows;
    dataflow = dataflows;

    // For each variable print all the incoming and the outgoing edges
    set<char *>::iterator var_it;
    for (var_it=vars.begin(); var_it!=vars.end(); var_it++, dataflow = dataflow->next ){
        bool insert_fake_read = false;
        char *var_pseudoname = *var_it;
        set<dep_t *>ideps = incm_map[var_pseudoname];
        set<dep_t *>odeps = outg_map[var_pseudoname];
        int nb_ideps, nb_odeps, nb_deps;

        nb_ideps = ideps.size();
        nb_odeps = odeps.size();
        nb_deps = nb_ideps + nb_odeps;

        assert( dataflow != NULL );
        dataflow->varname = strdup( var_pseudoname );
        JDF_OBJECT_SET(dataflow, NULL, 0, NULL);
        dataflow->deps = NULL;

        if( nb_ideps > 0 && nb_odeps > 0 ){
            dataflow->access_type = JDF_VAR_TYPE_READ | JDF_VAR_TYPE_WRITE;
        }else if( nb_ideps > 0 ){
            dataflow->access_type = JDF_VAR_TYPE_READ;
        }else if( nb_odeps > 0 ){
            /*
             * DAGuE does not like write-only variables, so make it RW and make
             * it read from the data matrix tile that corresponds to this variable.
             */
            dataflow->access_type = JDF_VAR_TYPE_READ | JDF_VAR_TYPE_WRITE;
            insert_fake_read = true;
        }else{
            Q2J_ASSERT(0);
        }

        if( nb_ideps > MAX_DEP_IN_COUNT )
            fprintf(stderr,"WARNING: Number of incoming edges (%d) for variable \"%s\" exceeds %d\n",
                    nb_ideps, var_pseudoname, MAX_DEP_IN_COUNT);
        if( nb_odeps > MAX_DEP_OUT_COUNT )
            fprintf(stderr,"WARNING: Number of outgoing edges (%d) for variable \"%s\" exceeds %d\n",
                    nb_odeps, var_pseudoname, MAX_DEP_OUT_COUNT);

        jdf_register_input_deps( ideps, S_es,
                                 reference_data_element,
                                 this_function,
                                 dataflow,
                                 &pseudotask_count );

        if(insert_fake_read){
            jdf_register_fake_read( S_es,
                                    reference_data_element,
                                    this_function,
                                    dataflow, (*(odeps.begin()))->dst,
                                    &pseudotask_count );
        }

        jdf_register_output_deps( odeps, S_es,
                                  reference_data_element,
                                  this_function,
                                  dataflow,
                                  &pseudotask_count );
    }

    return;
}

void jdf_register_anti_dependency( dep_t *dep )
{
    static int nb_ctl_dep = 0;
    jdf_dataflow_t *dataflow;
    string_arena_t *sa;

    jdf_function_entry_t *src = dep->src->function;
    jdf_function_entry_t *dst = dep->dst->function;
    Relation             *rel = dep->rel;
    dep_t dep2;
    expr_t *expr;

    sa = string_arena_new(8);
    string_arena_add_string( sa, "ctl%d", nb_ctl_dep );
    nb_ctl_dep++;

    // Simple CTL
    dataflow = q2jmalloc(jdf_dataflow_t, 1);
    dataflow->next = NULL;
    dataflow->varname     = strdup(string_arena_get_string(sa));
    dataflow->deps        = q2jmalloc(jdf_dep_t, 1);
    dataflow->access_type = JDF_VAR_TYPE_CTL;
    JDF_OBJECT_SET(dataflow, NULL, 0, NULL);

    dataflow->deps->next   = NULL;
    dataflow->deps->type   = JDF_DEP_TYPE_OUT;
    dataflow->deps->guard  = q2jmalloc(jdf_guarded_call_t, 1);
    dataflow->deps->datatype.simple = 1;
    dataflow->deps->datatype.nb_elt = q2jmalloc(jdf_expr_t, 1);
    dataflow->deps->datatype.nb_elt->next = NULL;
    dataflow->deps->datatype.nb_elt->op   = JDF_CST;
    dataflow->deps->datatype.nb_elt->jdf_cst = 1;
    JDF_OBJECT_SET(dataflow->deps, NULL, 0, NULL);

    (void)(*dep->rel).print_with_subs_to_string(false);
    expr = relation_to_tree(*rel);
    dataflow->deps->guard->guard_type = JDF_GUARD_UNCONDITIONAL;
    dataflow->deps->guard->guard      = NULL;
    dataflow->deps->guard->properties = NULL;
    dataflow->deps->guard->callfalse  = NULL;
    dataflow->deps->guard->calltrue = q2jmalloc(jdf_call_t, 1);
    dataflow->deps->guard->calltrue->var         = strdup(string_arena_get_string(sa));
    dataflow->deps->guard->calltrue->func_or_mem = dst->fname;
    dataflow->deps->guard->calltrue->parameters  = jdf_generate_call_parameters( dep, expr );
    clean_tree(expr);

    dataflow->next = src->dataflow;
    src->dataflow  = dataflow;

    // Gather
    dataflow = q2jmalloc(jdf_dataflow_t, 1);
    dataflow->next = NULL;
    dataflow->varname     = strdup(string_arena_get_string(sa));
    dataflow->deps        = q2jmalloc(jdf_dep_t, 1);
    dataflow->access_type = JDF_VAR_TYPE_CTL;
    JDF_OBJECT_SET(dataflow, NULL, 0, NULL);

    dataflow->deps->next   = NULL;
    dataflow->deps->type   = JDF_DEP_TYPE_IN;
    dataflow->deps->guard  = q2jmalloc(jdf_guarded_call_t, 1);
    dataflow->deps->datatype.simple = 1;
    dataflow->deps->datatype.nb_elt = q2jmalloc(jdf_expr_t, 1);
    dataflow->deps->datatype.nb_elt->next = NULL;
    dataflow->deps->datatype.nb_elt->op   = JDF_CST;
    dataflow->deps->datatype.nb_elt->jdf_cst = 1;
    JDF_OBJECT_SET(dataflow->deps, NULL, 0, NULL);

    dataflow->deps->guard->guard_type = JDF_GUARD_UNCONDITIONAL;
    dataflow->deps->guard->guard      = NULL;
    dataflow->deps->guard->properties = NULL;
    dataflow->deps->guard->callfalse  = NULL;
    dataflow->deps->guard->calltrue = q2jmalloc(jdf_call_t, 1);
    dataflow->deps->guard->calltrue->var         = strdup(string_arena_get_string(sa));
    dataflow->deps->guard->calltrue->func_or_mem = src->fname;

    // Reverse the relation
    Relation inv = *dep->rel;
    dep2.src = dep->src;
    dep2.dst = dep->dst;
    dep2.rel = new Relation( Inverse(inv) );

    (void)(*dep2.rel).print_with_subs_to_string(false);
    expr = relation_to_tree( *dep2.rel );
    dataflow->deps->guard->calltrue->parameters  = jdf_generate_call_parameters( &dep2, expr );
    clean_tree(expr);

#ifdef DEBUG
    {
        std::cerr << "Anti-dependency: " << src->fname << " => " << dst->fname << " " << (*dep->rel).print_with_subs_to_string();
        std::cerr << "                 " << dst->fname << " => " << src->fname << " " << (*dep2.rel).print_with_subs_to_string();
    }
#endif

    dataflow->next = dst->dataflow;
    dst->dataflow  = dataflow;
}

void jdf_register_anti_dependencies( jdf_function_entry_t *this_function,
                                     map<char *, set<dep_t *> > synch_edges )
{
    map<char *, set<dep_t *> >::iterator synch_edge_it;

    for( synch_edge_it = synch_edges.begin(); synch_edge_it!= synch_edges.end(); ++synch_edge_it){
        if( strcmp( synch_edge_it->first, this_function->fname ) )
            continue;
        set<dep_t *> synch_dep_set = synch_edge_it->second;
        set<dep_t *>::iterator synch_dep_it;

        // Traverse all the entries of the set stored in synch_edges[ this task's name ] and print them
        for(synch_dep_it=synch_dep_set.begin(); synch_dep_it!=synch_dep_set.end(); ++synch_dep_it){
            assert(((*synch_dep_it)->src)->function == this_function);

            jdf_register_anti_dependency( (*synch_dep_it) );
        }
    }
}

////////////////////////////////////////////////////////////////////////////////
//
void jdf_register_body(jdf_function_entry_t *this_function,
                       node_t *task_node)
{
<<<<<<< HEAD
    jdf_body_t *body = q2jmalloc(jdf_body_t, 1);

    JDF_OBJECT_SET(body, NULL, 0, NULL);
    body->external_code = strdup(quark_tree_to_body(task_node));
    body->next = this_function->bodies;
    this_function->bodies = body;
=======
    this_function->body = strdup( tree_to_body(task_node) );
>>>>>>> 8a47a5ff
}


void jdf_register_function(jdf_function_entry_t       *this_function,
                           node_t                     *this_node,
                           node_t                     *reference_data_element,
                           Relation                    S_es,
                           set<char *>                &vars,
                           map<char *, set<dep_t *> > &outg_map,
                           map<char *, set<dep_t *> > &incm_map,
                           map<char *, set<dep_t *> > &synch_edges)
{
    jdf_register_locals( this_function, S_es );
    this_function->predicate = jdf_generate_call_for_data(reference_data_element, NULL);

    jdf_register_dependencies_and_pseudotasks(this_function,
                                              reference_data_element, S_es,
                                              vars, outg_map, incm_map);

    if( NULL != this_function->fname )
        jdf_register_anti_dependencies( this_function, synch_edges );

    jdf_register_body(this_function, this_node);
}<|MERGE_RESOLUTION|>--- conflicted
+++ resolved
@@ -1048,16 +1048,12 @@
 void jdf_register_body(jdf_function_entry_t *this_function,
                        node_t *task_node)
 {
-<<<<<<< HEAD
     jdf_body_t *body = q2jmalloc(jdf_body_t, 1);
 
     JDF_OBJECT_SET(body, NULL, 0, NULL);
-    body->external_code = strdup(quark_tree_to_body(task_node));
+    body->external_code = strdup(tree_to_body(task_node));
     body->next = this_function->bodies;
     this_function->bodies = body;
-=======
-    this_function->body = strdup( tree_to_body(task_node) );
->>>>>>> 8a47a5ff
 }
 
 
