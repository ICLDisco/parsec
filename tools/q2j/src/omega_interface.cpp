/*
 * Copyright (c) 2009-2010 The University of Tennessee and The University
 *                         of Tennessee Research Foundation.  All rights
 *                         reserved.
 */

#include "dague_config.h"
#include <stdio.h>
#include <stdlib.h>
#include <stdarg.h>
#include <unistd.h>
#include <sys/wait.h>
#include <sys/mman.h>
#include <assert.h>
#include <errno.h>
#include <map>
#include <set>
#include <list>
#include <sstream>
#include <iostream>
#include <fstream>
#include "jdf.h"
#include "string_arena.h"
#include "node_struct.h"
#include "q2j.y.h"
#include "omega.h"
#include "utility.h"
#include "omega_interface.h"
#include "jdfregister.h"
#include "jdfoutput.h"

//#define DEBUG_ANTI

#define PRAGMAS_DECLARE_GLOBALS

#define DEP_FLOW  0x1
#define DEP_OUT   0x2
#define DEP_ANTI  0x4

#define EDGE_INCOMING 0x0
#define EDGE_OUTGOING 0x1

#define LBOUND  0x0
#define UBOUND  0x1

#define SOURCE  0x0
#define SINK    0x1

#define EDGE_ANTI  0
#define EDGE_FLOW  1
#define EDGE_UNION 2

typedef struct tg_node tg_node_t;
typedef struct tg_edge{
    Relation *R;
    tg_node_t *dst;
    int type;
} tg_edge_t;

struct tg_node{
    char *task_name;
    list <tg_edge_t *> edges;
    Relation *cycle;
    tg_node(){
    }
};


extern int _q2j_produce_shmem_jdf;
extern int _q2j_verbose_warnings;
extern int _q2j_add_phony_tasks;
extern int _q2j_finalize_antideps;
extern int _q2j_dump_mapping;
extern int _q2j_direct_output;
extern int _q2j_paranoid_cond;
extern int _q2j_antidep_level;
extern char *_q2j_data_prefix;
extern FILE *_q2j_output;
extern jdf_t _q2j_jdf;

static map<string, string> q2j_colocated_map;
static map<string, node_t *> _q2j_variable_names;
static map<string, Free_Var_Decl *> global_vars;

#define Q2J_DUMP_UND
#if defined(Q2J_DUMP_UND)
void dump_und(und_t *und);
static void dump_full_und(und_t *und);
#endif

////////////////////////////////////////////////////////////////////////////////
//
static int eval_int_expr_tree(expr_t *exp);
static expr_t *expr_tree_to_simple_var(expr_t *exp);
static const char *do_find_bounds_of_var(expr_t *exp, const char *var_name, set<const char *> vars_in_bounds, Relation R);
static int process_end_condition(node_t *node, F_And *&R_root, map<string, Variable_ID> ivars, node_t *lb, Relation &R);
set<expr_t *> find_all_EQs_with_var(const char *var_name, expr_t *exp);
static inline set<expr_t *> find_all_GEs_with_var(const char *var_name, expr_t *exp);
static set<expr_t *> find_all_constraints_with_var(const char *var_name, expr_t *exp, int constr_type);
static bool eliminate_variable(expr_t *constraint, expr_t *exp, const char *var, Relation R);
static void eliminate_variables_that_have_solutions(expr_t *constraint, expr_t *exp, set<const char *> vars_in_bounds, Relation R);
static bool is_expr_simple(const expr_t *exp);
static string _expr_tree_to_str(expr_t *exp);
static inline const char *dump_expr_tree_to_str(expr_t *exp);
static string _dump_expr(expr_t *exp);
static int expr_tree_contains_var(expr_t *root, const char *var_name);
char *expr_tree_contains_vars_outside_set(expr_t *root, set<const char *>vars);
static void convert_if_condition_to_Omega_relation(node_t *node, bool in_else, F_And *R_root, map<string, Variable_ID> ivars, Relation &R);
static void add_invariants_to_Omega_relation(F_And *R_root, Relation &R, node_t *func);
static expr_t *solve_directly_solvable_EQ(expr_t *exp, const char *var_name, Relation R);
static void substitute_exp_for_var(expr_t *exp, const char *var_name, expr_t *root);
static bool inline is_enclosed_by_else(node_t *node, node_t *branch);
static inline void flip_sign(expr_t *exp);
static inline bool is_negative(expr_t *exp);
static void _declare_global_vars(node_t *node);
static inline void declare_global_vars(node_t *node);
static void declare_globals_in_tree(node_t *node, set <char *> ind_names);
static set<dep_t *> do_finalize_synch_edges(set<dep_t *> ctrl_deps, set<dep_t *> flow_deps, int level);
static Relation process_execution_space(node_t *node, node_t *func, int *status);
static void do_compute_all_cycles(tg_node_t *src_nd, set<tg_node_t *> visited_nodes, list<tg_node_t *> node_stack, int max_length, bool need_TC);
static inline void compute_all_cycles(tg_node_t *src_nd, set<tg_node_t *> visited_nodes, list<tg_node_t *> node_stack, int max_length);
static inline void compute_transitive_closure_of_all_cycles(tg_node_t *src_nd, set<tg_node_t *> visited_nodes, list<tg_node_t *> node_stack, int max_length);
expr_t *eliminate_var_using_transitivity(expr_t *exp, const char *var_name);

////////////////////////////////////////////////////////////////////////////////
//

#if defined(Q2J_DUMP_UND)

void dump_all_unds(var_t *head){
    int after_def = 0;
    var_t *var;
    und_t *und;

    printf(" ====== dump_all_unds() ======\n");
    for(var=head; NULL != var; var=var->next){
        printf(" ====== var: %s\n",var->var_name);
        for(und=var->und; NULL != und ; und=und->next){
            char *var_name = DA_var_name(DA_array_base(und->node));
            printf("    %s ",var_name);
            dump_full_und(und);
        }
    }
}


void dump_all_uses(und_t *def, var_t *head){
    int after_def = 0;
    var_t *var;
    und_t *und;

    for(var=head; NULL != var; var=var->next){
        for(und=var->und; NULL != und ; und=und->next){
            char *var_name = DA_var_name(DA_array_base(und->node));
            char *def_name = DA_var_name(DA_array_base(def->node));
            if( und == def ){
                after_def = 1;
            }
            if( is_und_read(und) && (0==strcmp(var_name, def_name)) ){
                printf("   ");
                if( after_def )
                    printf(" +%d ",und->task_num);
                else
                    printf(" -%d ",und->task_num);
                dump_full_und(und);
            }
        }
    }
}

void dump_und(und_t *und){
    printf("[%s:%s ", und->node->function->fname, tree_to_str(und->node));
    if( is_und_read(und) )
        printf("R");
    if( is_und_write(und) )
        printf("W");
    printf("]");
}


void dump_full_und(und_t *und){
    node_t *tmp;

    printf("%d ",und->task_num);
    dump_und(und);
    printf(" ");
    for(tmp=und->node->enclosing_loop; NULL != tmp; tmp=tmp->enclosing_loop ){
        printf("%s:", DA_var_name(DA_loop_induction_variable(tmp)) );
        printf("{ %s, ", tree_to_str(DA_loop_lb(tmp)) );
        printf(" %s }", tree_to_str(DA_loop_ub(tmp)) );
        if( NULL != tmp->enclosing_loop )
            printf(",  ");
    }
    printf("\n");
}

void dump_UorD(node_t *node){
    node_t *tmp;
    list<char *> ind;
    printf("%s {",tree_to_str(node));


    for(tmp=node->enclosing_loop; NULL != tmp; tmp=tmp->enclosing_loop ){
        ind.push_front( DA_var_name(DA_loop_induction_variable(tmp)) );
    }
    for (list<char *>::iterator it=ind.begin(); it!=ind.end(); ++it){
        if( it != ind.begin() )
            printf(",");
        printf("%s",*it);
    }

    printf("}");
}
#endif


/**
 * dump_data:
 *   JDF & QUARK specific optimization
 *   Add the keyword _q2j_data_prefix in front of the matrix to
 *   differentiate the matrix from the struct.
 */
char *dump_data(string_arena_t *sa, node_t *n)
{
    string_arena_init(sa);
    string_arena_add_string( sa, "%s%s",
                             _q2j_data_prefix,
                             tree_to_str(n) );
    return string_arena_get_string(sa);
}

bool is_phony_Entry_task(node_t *task){
    char *name = task->function->fname;
    return (strstr(name, "DAGUE_IN_") == name);
}

bool is_phony_Exit_task(node_t *task){
    char *name = task->function->fname;
    return (strstr(name, "DAGUE_OUT_") == name);
}

static void declare_globals_in_tree(node_t *node, set <char *> ind_names){
    char *var_name = NULL;

    switch( node->type ){
        case S_U_MEMBER:
            var_name = tree_to_str(node);
        case IDENTIFIER:
            if( NULL == var_name ){
                var_name = DA_var_name(node);
            }
            // If the var is one of the induction variables, do nothing
            set <char *>::iterator ind_it = ind_names.begin();
            for(; ind_it != ind_names.end(); ++ind_it){
                char *tmp_var = *ind_it;
                if( 0==strcmp(var_name, tmp_var) ){
                    return;
                }
            }

            // If the var is not already declared as a global symbol, declare it
            map<string, Free_Var_Decl *>::iterator it;
            it = global_vars.find(var_name);
            if( it == global_vars.end() ){
                global_vars[var_name] = new Free_Var_Decl(var_name);
            }

            return;
    }

    if( BLOCK == node->type ){
        node_t *tmp;
        for(tmp=node->u.block.first; NULL != tmp; tmp = tmp->next){
            declare_globals_in_tree(tmp, ind_names);
        }
    }else{
        int i;
        for(i=0; i<node->u.kids.kid_count; ++i){
            declare_globals_in_tree(node->u.kids.kids[i], ind_names);
        }
    }

    return;
}



// the parameter "R" (of type "Relation") needs to be passed by reference, otherwise a copy
// is passed every time the recursion goes deeper and the "handle" does not correspond to R.
int expr_to_Omega_coef(node_t *node, Constraint_Handle &handle, int sign, map<string, Variable_ID> vars, Relation &R){
    int status = Q2J_SUCCESS;
    map<string, Variable_ID>::iterator v_it;
    map<string, Free_Var_Decl *>::iterator g_it;
    char *var_name=NULL;

    switch(node->type){
        case INTCONSTANT:
            handle.update_const(sign*DA_int_val(node));
            break;
        case EXPR:
            if( MINUS == DA_exp_lhs(node)->type ){
                handle.update_const(-sign*DA_int_val(DA_exp_rhs(node)));
                break;
            }else{
                fprintf(stderr,"expr_to_Omega_coef(): Can't turn arbitrary expression into Omega expression.\n");
                fprintf(stderr,"    expr: %s\n", tree_to_str(node));
                return Q2J_FAILED;
            }
            break;
        case S_U_MEMBER:
            var_name = tree_to_str(node);
        case IDENTIFIER:
            // look for the ID in the induction variables
            if( NULL==var_name ){
                var_name = DA_var_name(node);
            }
            v_it = vars.find(var_name);
            if( v_it != vars.end() ){
                Variable_ID v = v_it->second;
                handle.update_coef(v,sign);
                break;
            }
            // If not found yet, look for the ID in the global variables
            g_it = global_vars.find(var_name);
            if( g_it != global_vars.end() ){
                Variable_ID v = R.get_local(g_it->second);
                handle.update_coef(v,sign);
                break;
            }
            fprintf(stderr,"expr_to_Omega_coef(): Can't find \"%s\" in either induction, or global variables.\n", DA_var_name(node) );
            return Q2J_FAILED;
        case ADD:
            status = expr_to_Omega_coef(node->u.kids.kids[0], handle, sign, vars, R);
            if( Q2J_SUCCESS != status ){
                return status;
            }
            status = expr_to_Omega_coef(node->u.kids.kids[1], handle, sign, vars, R);
            if( Q2J_SUCCESS != status ){
                return status;
            }
            break;
        case SUB:
            status = expr_to_Omega_coef(node->u.kids.kids[0], handle, sign, vars, R);
            if( Q2J_SUCCESS != status ){
                return status;
            }
            status = expr_to_Omega_coef(node->u.kids.kids[1], handle, -sign, vars, R);
            if( Q2J_SUCCESS != status ){
                return status;
            }
            break;
        default:
            fprintf(stderr,"expr_to_Omega_coef(): Can't turn type \"%s (%d %x)\" into Omega expression.\n", type_to_str(node->type), node->type, node->type);
            fprintf(stderr,"expr:%s\n", tree_to_str(node));
            return Q2J_FAILED;
    }
    return status;
}


/*
 * Find the first loop that encloses both arguments
 */
node_t *find_closest_enclosing_loop(node_t *n1, node_t *n2){
    node_t *tmp1, *tmp2;

    for(tmp1=n1->enclosing_loop; NULL != tmp1; tmp1=tmp1->enclosing_loop ){
        for(tmp2=n2->enclosing_loop; NULL != tmp2; tmp2=tmp2->enclosing_loop ){
            if(tmp1 == tmp2)
                return tmp1;
        }
    }
    return NULL;
}

int add_array_subscript_equalities(Relation &R, F_And *R_root, map<string, Variable_ID> ivars, map<string, Variable_ID> ovars, node_t *def, node_t *use){
    int i,count, ret_val;

    count = DA_array_dim_count(def);
    if( DA_array_dim_count(use) != count ){
        fprintf(stderr,"add_array_subscript_equalities(): ERROR: Arrays in USE and DEF do not have the same number of subscripts.");
        fprintf(stderr,"USE: %s\n",tree_to_str(use));
        fprintf(stderr,"DEF: %s\n",tree_to_str(def));
        return Q2J_FAILED;
    }

    for(i=0; i<count; i++){
        node_t *iv = DA_array_index(def, i);
        node_t *ov = DA_array_index(use, i);
        EQ_Handle hndl = R_root->add_EQ();
        ret_val = expr_to_Omega_coef(iv, hndl, 1, ivars, R);
        ret_val |= expr_to_Omega_coef(ov, hndl, -1, ovars, R);
        if( Q2J_SUCCESS != ret_val ){
            return ret_val;
        }
    }

    return Q2J_SUCCESS;
}

////////////////////////////////////////////////////////////////////////////////
// This function assumes that the end condition of the for() loop conforms to the
// regular expression:
// k (<|<=) E0 ( && k (<|<=) Ei )*
// where "k" is the induction variable and "Ei" are expressions of induction
// variables, global variables and constants.
//
int process_end_condition(node_t *node, F_And *&R_root, map<string, Variable_ID> ivars, node_t *lb, Relation &R){
    Variable_ID ivar;
    GEQ_Handle imax;
    F_And *new_and;
    int status = Q2J_SUCCESS;

    switch( node->type ){
        // TODO: handle logical or (L_OR) as well.
        //F_Or *or1 = R_root->add_or();
        //F_And *and1 = or1->add_and();
        case L_AND:
            new_and = R_root->add_and();
            status = process_end_condition(DA_kid(node,0), new_and, ivars, lb, R);
            if( Q2J_SUCCESS != status ){
                return status;
            }
            status = process_end_condition(DA_kid(node,1), new_and, ivars, lb, R);
            if( Q2J_SUCCESS != status ){
                return status;
            }
            break;
        case LT:
            ivar = ivars[DA_var_name(DA_rel_lhs(node))];
            imax = R_root->add_GEQ();
            status = expr_to_Omega_coef(DA_rel_rhs(node), imax, 1, ivars, R);
            if( Q2J_SUCCESS != status ){
                fprintf(stderr,"process_end_condition() failed.\n");
                return status;
            }
            imax.update_coef(ivar,-1);
            imax.update_const(-1);
            if (lb != NULL ){ // Add the condition LB <= UB
                GEQ_Handle lb_ub;
                lb_ub = R_root->add_GEQ();
                status = expr_to_Omega_coef(DA_rel_rhs(node), lb_ub, 1, ivars, R);
                if( Q2J_SUCCESS != status ){
                    fprintf(stderr,"process_end_condition() failed.\n");
                    return status;
                }
                status = expr_to_Omega_coef(lb, lb_ub, -1, ivars, R);
                if( Q2J_SUCCESS != status ){
                    fprintf(stderr,"process_end_condition() failed.\n");
                    return status;
                }
                lb_ub.update_const(-1);
            }
            break;
        case LE:
#if defined(DEBUG_Q2J)
            fprintf(stderr,"DEBUG: This is correct, but why did canonicalization not convert this econd to LT?\n");
            dump_tree(node);
            assert(0);
#endif

            ivar = ivars[DA_var_name(DA_rel_lhs(node))];
            imax = R_root->add_GEQ();
            status = expr_to_Omega_coef(DA_rel_rhs(node), imax, 1, ivars, R);
            if( Q2J_SUCCESS != status ){
                fprintf(stderr,"process_end_condition() failed.\n");
                return status;
            }
            imax.update_coef(ivar,-1);
            if (lb != NULL ){ // Add the condition LB < UB
                GEQ_Handle lb_ub;
                lb_ub = R_root->add_GEQ();
                status = expr_to_Omega_coef(DA_rel_rhs(node), lb_ub, 1, ivars, R);
                if( Q2J_SUCCESS != status ){
                    fprintf(stderr,"process_end_condition() failed.\n");
                    return status;
                }
                status = expr_to_Omega_coef(lb, lb_ub, -1, ivars, R);
                if( Q2J_SUCCESS != status ){
                    fprintf(stderr,"process_end_condition() failed.\n");
                    return status;
                }
            }
            break;
        default:
            fprintf(stderr,"ERROR: process_end_condition() cannot deal with node of type: %s in: \"%s\"\n", DA_type_name(node),tree_to_str(node) );
            return Q2J_FAILED;
            fprintf(stderr,"process_end_condition() failed.\n");
    }

    return status;
}


int process_condition(node_t *node, F_And *&R_root, map<string, Variable_ID> ivars, Relation &R){
    GEQ_Handle cond;
    EQ_Handle econd;
    F_And *new_and;
    F_Or  *new_or;
    F_Not *neg;
    int status = Q2J_SUCCESS;

    switch( node->type ){
        case L_AND:
            new_and = R_root->add_and();
            process_condition(node->u.kids.kids[0], new_and, ivars, R);
            process_condition(node->u.kids.kids[1], new_and, ivars, R);
            break;
        case L_OR:
            new_or = R_root->add_or();
            new_and = new_or->add_and();
            process_condition(node->u.kids.kids[0], new_and, ivars, R);
            process_condition(node->u.kids.kids[1], new_and, ivars, R);

            fprintf(stderr,"WARNING: Logical OR in conditions has not been thoroughly tested. Confirm correctness:\n");
            fprintf(stderr,"Cond: %s\n",tree_to_str(node));
            fprintf(stderr,"R: ");
            R.print_with_subs(stderr);

            break;
        case LT:
            cond = R_root->add_GEQ();
            status = expr_to_Omega_coef(DA_rel_rhs(node), cond, 1, ivars, R);
            if( Q2J_SUCCESS != status ){
                fprintf(stderr,"process_condition() failed.\n");
                return status;
            }
            status = expr_to_Omega_coef(DA_rel_lhs(node), cond, -1, ivars, R);
            if( Q2J_SUCCESS != status ){
                fprintf(stderr,"process_condition() failed.\n");
                return status;
            }
            cond.update_const(-1);
            break;
        case LE:
            cond = R_root->add_GEQ();
            status = expr_to_Omega_coef(DA_rel_rhs(node), cond, 1, ivars, R);
            if( Q2J_SUCCESS != status ){
                fprintf(stderr,"process_condition() failed.\n");
                return status;
            }
            status = expr_to_Omega_coef(DA_rel_lhs(node), cond, -1, ivars, R);
            if( Q2J_SUCCESS != status ){
                fprintf(stderr,"process_condition() failed.\n");
                return status;
            }
            break;
        case EQ_OP:
            econd = R_root->add_EQ();
            status = expr_to_Omega_coef(DA_rel_rhs(node), econd, 1, ivars, R);
            if( Q2J_SUCCESS != status ){
                fprintf(stderr,"process_condition() failed.\n");
                return status;
            }
            status = expr_to_Omega_coef(DA_rel_lhs(node), econd, -1, ivars, R);
            if( Q2J_SUCCESS != status ){
                fprintf(stderr,"process_condition() failed.\n");
                return status;
            }
            break;
        case NE_OP:
            neg = R_root->add_not();
            new_and = neg->add_and();
            econd = new_and->add_EQ();
            status = expr_to_Omega_coef(DA_rel_rhs(node), econd, 1, ivars, R);
            if( Q2J_SUCCESS != status ){
                fprintf(stderr,"process_condition() failed.\n");
                return status;
            }
            status = expr_to_Omega_coef(DA_rel_lhs(node), econd, -1, ivars, R);
            if( Q2J_SUCCESS != status ){
                fprintf(stderr,"process_condition() failed.\n");
                return status;
            }
            break;
        default:
            fprintf(stderr,"ERROR: process_condition() cannot deal with node of type: %s in: \"%s\"\n", DA_type_name(node),tree_to_str(node) );
            fprintf(stderr,"process_condition() failed.\n");
            return Q2J_FAILED;
    }

    return status;
}


static bool inline is_enclosed_by_else(node_t *node, node_t *branch){
    node_t *curr, *prev;
    prev = node;

    for(curr=node->parent; curr != branch; prev = curr, curr = curr->parent)
        (void)0; /* just walk up the tree to find which side of the if-then-else is the ancestor of "node" */

    Q2J_ASSERT( curr && (curr == branch) && DA_is_if(curr) );

    if( prev == DA_if_then_body(curr) ){
        return false;
    }else if( prev == DA_if_else_body(curr) ){
        return true;
    }

    Q2J_ASSERT( 0 );
    return false; /* Just to silence the pedantic warning of icc */
}


static void add_invariants_to_Omega_relation(F_And *R_root, Relation &R, node_t *func){
    map<string, Free_Var_Decl *>::iterator g_it;
    map<string, Variable_ID> empty;
    node_t *inv_exp;
    char **known_vars;
    int count;

    // If there are no pragma directives associated with this function, our work here is done.
    if( NULL == func->pragmas )
        return;

    // Count the number of "known" variables.
    count = 0;
    for(g_it=global_vars.begin(); g_it != global_vars.end(); g_it++ )
        count++;

    known_vars = (char **)calloc(count+1, sizeof(char *));
    count = 0;

    // We only consider the global variables to be known.
    for(g_it=global_vars.begin(); g_it != global_vars.end(); g_it++ ){
        known_vars[count++] = strdup((*g_it).first.c_str());
    }

    // For every pragma directive that describes an invariant
    for(inv_exp=func->pragmas; NULL != inv_exp; inv_exp = inv_exp->next){

        // Check if the condition has variables we don't know how to deal with.
        // If PRAGMAS_DECLARE_GLOBALS is defined, then the following check is somewhat useless.
        if( !DA_tree_contains_only_known_vars(inv_exp, known_vars) ){
            fprintf(stderr,"ERROR: invariant expression: \"%s\" contains unknown variables.\n",tree_to_str(inv_exp));
            fprintf(stderr,"ERROR: known global variables are listed below:\n");
            for(int i=0; i<count; i++)
                fprintf(stderr,"       %s\n",known_vars[i]);
            exit(-1);
        }

        // Create the actual condition in the Omega relation "R".
        // Since the invariants that come from pragma directives should only
        // global variables, we pass an empty set for the input variables.
        process_condition(inv_exp, R_root, empty, R);
    }

    // Do some memory clean-up
    while(count){
        free(known_vars[--count]);
    }
    free(known_vars);

    // Let's keep the around by default, they don't take up that much space.
#if defined(CLEAN_PRAGMAS)
    inv_exp=func->pragmas;
    while( NULL != inv_exp ){
        node_t *tmp = inv_exp->next;
        free(inv_exp);
        inv_exp = tmp;
    }
    func->pragmas = NULL;
#endif // CLEAN_PRAGMAS

    return;
}

static void convert_if_condition_to_Omega_relation(node_t *node, bool in_else, F_And *R_root, map<string, Variable_ID> ivars, Relation &R){
    map<string, Free_Var_Decl *>::iterator g_it;
    char **known_vars;
    int count;

    // Count the number of "known" variables.
    count = 0;
    for(node_t *tmp=node->enclosing_loop; NULL != tmp; tmp=tmp->enclosing_loop )
        count++;
    for(g_it=global_vars.begin(); g_it != global_vars.end(); g_it++ )
        count++;

    known_vars = (char **)calloc(count+1, sizeof(char *));
    count = 0;

    // We consider the induction variables of all the loops enclosing the if() to be known
    for(node_t *tmp=node->enclosing_loop; NULL != tmp; tmp=tmp->enclosing_loop ){
        const char *var_name = DA_var_name(DA_loop_induction_variable(tmp));
        known_vars[count++] = strdup(var_name);
    }

    // We also consider the global variables to be known.
    for(g_it=global_vars.begin(); g_it != global_vars.end(); g_it++ ){
        known_vars[count++] = strdup((*g_it).first.c_str());
    }

    // Check if the condition has variables we don't know how to deal with.
    if( !DA_tree_contains_only_known_vars(DA_if_condition(node), known_vars) ){
        fprintf(stderr,"ERROR: if statement: \"%s\" contains unknown variables.\n",tree_to_str(DA_if_condition(node)));
        fprintf(stderr,"ERROR: known variables are listed below:\n");
        for(int i=0; i<count; i++)
            fprintf(stderr,"       %s\n",known_vars[i]);
        exit(-1);
    }

    // Do some memory clean-up
    while(count){
        free(known_vars[--count]);
    }
    free(known_vars);

    // If we are in the else branch of the if-then-else, then negate the condition of the branch
    if( in_else ){
        F_Not *neg = R_root->add_not();
        R_root = neg->add_and();
    }

    // Create the actual condition in the Omega relation "R"
    process_condition(DA_if_condition(node), R_root, ivars, R);

    return;
}

/*
 * NOTE: If an error occurs in the body, or in one of the functions called by
 * create_exit_relation() then the return value will be bogus, but the "status"
 * will be updated to reflect that.  Therefore, callers of this function should
 * always check the "status"
 */
Relation create_exit_relation(node_t *exit, node_t *def, node_t *func, int *status){
    int i, src_var_count, src_loop_count, dst_var_count;
    node_t *tmp, *use;
    node_t *task_node, *params=NULL;
    char **def_ind_names;
    map<string, Variable_ID> ivars;

    use = exit;

    task_node = def->task->task_node;

    if( BLKBOX_TASK == task_node->type ){
        params = DA_kid(task_node, 1);
    }

    src_loop_count = def->loop_depth;
    src_var_count = src_loop_count;
    dst_var_count = DA_array_dim_count(def);

    if( BLKBOX_TASK == task_node->type ){
        src_var_count += DA_kid_count(params);
    }


    Relation R(src_var_count, dst_var_count);

    // Store the names of the induction variables of the loops that enclose the use
    // and make the last item NULL so we know where the array terminates.
    def_ind_names = (char **)calloc(src_var_count+1, sizeof(char *));
    def_ind_names[src_var_count] = NULL;

    i=src_loop_count-1;
    for(tmp=def->enclosing_loop; NULL != tmp; tmp=tmp->enclosing_loop ){
        if(i<0){fprintf(stderr,"i<0\n"); abort();}
        def_ind_names[i] = DA_var_name(DA_loop_induction_variable(tmp));
        --i;
    }
    if( BLKBOX_TASK == task_node->type ){
        for(int j=0; j<DA_kid_count(params); j++){
            def_ind_names[src_loop_count+j] = DA_var_name(DA_kid(params, j));
        }
    }

    // Name the input variables using the induction variables of the loops that enclose the def.
    for(i=0; i<src_var_count; ++i){
        R.name_input_var(i+1, def_ind_names[i]);
        ivars[def_ind_names[i]] = R.input_var(i+1);
    }

    // Name the output variables using temporary names "Var_i"
    for(i=0; i<dst_var_count; ++i){
        stringstream ss;
        ss << "Var_" << i;

        R.name_output_var(i+1, ss.str().c_str() );
    }

    F_And *R_root = R.add_and();

    // Bound all induction variables of the loops enclosing the DEF
    // using the loop bounds
    for(tmp=def->enclosing_loop; NULL != tmp; tmp=tmp->enclosing_loop ){
        // Form the Omega expression for the lower bound
        Variable_ID ivar = ivars[DA_var_name(DA_loop_induction_variable(tmp))];

        GEQ_Handle imin = R_root->add_GEQ();
        imin.update_coef(ivar,1);
        *status = expr_to_Omega_coef(DA_loop_lb(tmp), imin, -1, ivars, R);
        if( Q2J_SUCCESS != *status ){
            fprintf(stderr,"create_exit_relation() failed.\n");
            return R; // the return value here is bogus, but the caller should check the status.
        }

        // Form the Omega expression for the upper bound
        *status = process_end_condition(DA_for_econd(tmp), R_root, ivars, NULL, R);
        if( Q2J_SUCCESS != *status ){
            fprintf(stderr,"create_exit_relation() failed.\n");
            return R; // the return value here is bogus, but the caller should check the status.
        }
    }

    // If the source is a blackbox task, use the execution space to bound the variables
    if( task_node->type == BLKBOX_TASK ){
        node_t *espace, *tmp;
        espace = DA_kid(task_node,2);
        for(int j=0; j<DA_kid_count(espace); j++){
            node_t *curr_param, *param_range;


            param_range = DA_kid(espace,j);
            curr_param = DA_kid(param_range,0);

            if( ASSIGN == param_range->type ){
                node_t *val = DA_kid(param_range,1);
                EQ_Handle hndl = R_root->add_EQ();
                *status = expr_to_Omega_coef(curr_param, hndl, 1, ivars, R);
                *status |= expr_to_Omega_coef(val, hndl, -1, ivars, R);
                if( Q2J_SUCCESS != *status ){
                    return R; // the return value here is bogus, but the caller should check the status.
                }
            }else if( PARAM_RANGE == param_range->type ){
                Variable_ID ivar = ivars[DA_var_name(curr_param)];
                node_t *lb = DA_kid(param_range,1);
                node_t *ub = DA_kid(param_range,2);

                // Form the Omega expression for the lower bound
                GEQ_Handle imin = R_root->add_GEQ();
                imin.update_coef(ivar,1);
                *status = expr_to_Omega_coef(lb, imin, -1, ivars, R);
                if( Q2J_SUCCESS != *status ){
                    return R; // the return value here is bogus, but the caller should check the status.
                }

                // Form the Omega expression for the upper bound
                node_t *tmp_econd = DA_create_B_expr( LE, curr_param, ub);
                *status |= process_end_condition(tmp_econd, R_root, ivars, NULL, R);
                if( Q2J_SUCCESS != *status ){
                    return R; // the return value here is bogus, but the caller should check the status.
                }

            }else{
                fprintf(stderr,"Blackbox task has unexpected structure: %s\n",tree_to_str(task_node));
                abort();
            }
        }
    }

    // Take into account all the conditions of all enclosing if() statements.
    for(tmp=def->enclosing_if; NULL != tmp; tmp=tmp->enclosing_if ){
        bool in_else = is_enclosed_by_else(def, tmp);
        convert_if_condition_to_Omega_relation(tmp, in_else, R_root, ivars, R);
    }

    // Add any conditions that have been provided by the developer as invariants
    add_invariants_to_Omega_relation(R_root, R, func);

    // Add equalities between corresponding input and output array indexes
    int count = DA_array_dim_count(def);
    for(i=0; i<count; i++){
        node_t *iv = DA_array_index(def, i);
        EQ_Handle hndl = R_root->add_EQ();

        hndl.update_coef(R.output_var(i+1), 1);
        *status = expr_to_Omega_coef(iv, hndl, -1, ivars, R);
        if( Q2J_SUCCESS != *status ){
            fprintf(stderr,"create_exit_relation() failed.\n");
            return R; // the return value here is bogus, but the caller should check the status.
        }
    }

    R.simplify(2,2);
    return R;
}

map<node_t *, Relation> create_entry_relations(node_t *entry, var_t *var, int dep_type, node_t *func, int *status){
    int i, src_var_count, dst_var_count, dst_loop_count;
    und_t *und;
    node_t *tmp, *def, *use;
    char **use_ind_names;
    map<string, Variable_ID> ivars, ovars;
    map<node_t *, Relation> dep_edges;

    def = entry;
    for(und=var->und; NULL != und ; und=und->next){
        node_t *task_node, *params = NULL;

        if( ((DEP_FLOW==dep_type) && (!is_und_read(und))) || ((DEP_OUT==dep_type) && (!is_und_write(und))) ){
            continue;
        }

        use = und->node;

        task_node = use->task->task_node;

        if( task_node->type == BLKBOX_TASK ){
            params = DA_kid(task_node, 1);
        }

        dst_loop_count = use->loop_depth;
        dst_var_count = dst_loop_count;
        if( task_node->type == BLKBOX_TASK ){
            dst_var_count += DA_kid_count(params);
        }

        // we'll make the source match the destination, whatever that is
        src_var_count = DA_array_dim_count(use);

        Relation R(src_var_count, dst_var_count);

        // Store the names of the induction variables of the loops that enclose the use
        // and make the last item NULL so we know where the array terminates.
        use_ind_names = (char **)calloc(dst_var_count+1, sizeof(char *));
        use_ind_names[dst_var_count] = NULL;
        i=dst_loop_count-1;

        for(tmp=use->enclosing_loop; NULL != tmp; tmp=tmp->enclosing_loop ){
            use_ind_names[i] = DA_var_name(DA_loop_induction_variable(tmp));
            --i;
        }
        if( task_node->type == BLKBOX_TASK ){
            //for(int i=DA_kid_count(params)-1; i>=0; i--){
            for(int j=0; j<DA_kid_count(params); j++){
                use_ind_names[dst_loop_count+j] = DA_var_name(DA_kid(params, j));
            }
        }


        // Name the input variables using temporary names "Var_i"
        // The input variables will remain unnamed, but they should disappear because of the equalities
        for(i=0; i<src_var_count; ++i){
            stringstream ss;
            ss << "Var_" << i;

            R.name_input_var(i+1, ss.str().c_str() );
        }

        // Name the output variables using the induction variables of the loops that enclose the use.
        for(i=0; i<dst_var_count; ++i){
            R.name_output_var(i+1, use_ind_names[i]);
            ovars[use_ind_names[i]] = R.output_var(i+1);
        }

        F_And *R_root = R.add_and();

        // Bound all induction variables of the loops enclosing the USE
        // using the loop bounds
        for(tmp=use->enclosing_loop; NULL != tmp; tmp=tmp->enclosing_loop ){
            // Form the Omega expression for the lower bound
            Variable_ID ovar = ovars[DA_var_name(DA_loop_induction_variable(tmp))];

            GEQ_Handle imin = R_root->add_GEQ();
            imin.update_coef(ovar,1);
            *status = expr_to_Omega_coef(DA_loop_lb(tmp), imin, -1, ovars, R);
            if( Q2J_SUCCESS != *status ){
                return dep_edges; // the return value here is bogus, but the caller should check the status.
            }

            // Form the Omega expression for the upper bound
            *status = process_end_condition(DA_for_econd(tmp), R_root, ovars, NULL, R);
            if( Q2J_SUCCESS != *status ){
                return dep_edges; // the return value here is bogus, but the caller should check the status.
            }
        }

        // If the destination is a blackbox task, use the execution space to bound the variables
        if( task_node->type == BLKBOX_TASK ){
            node_t *espace, *tmp;
            espace = DA_kid(task_node,2);
            for(int j=0; j<DA_kid_count(espace); j++){
                node_t *curr_param, *param_range;

                param_range = DA_kid(espace,j);
                curr_param = DA_kid(param_range,0);

                if( ASSIGN == param_range->type ){
                    node_t *val = DA_kid(param_range,1);
                    EQ_Handle hndl = R_root->add_EQ();
                    *status = expr_to_Omega_coef(curr_param, hndl, 1, ivars, R);
                    *status |= expr_to_Omega_coef(val, hndl, -1, ivars, R);
                    if( Q2J_SUCCESS != *status ){
                        return dep_edges; // the return value here is bogus, but the caller should check the status.
                    }
                }else if( PARAM_RANGE == param_range->type ){
                    Variable_ID ivar = ovars[DA_var_name(curr_param)];
                    node_t *lb = DA_kid(param_range,1);
                    node_t *ub = DA_kid(param_range,2);

                    // Form the Omega expression for the lower bound
                    GEQ_Handle imin = R_root->add_GEQ();
                    imin.update_coef(ivar,1);
                    *status = expr_to_Omega_coef(lb, imin, -1, ovars, R);
                    if( Q2J_SUCCESS != *status ){
                        return dep_edges; // the return value here is bogus, but the caller should check the status.
                    }

                    // Form the Omega expression for the upper bound
                    node_t *tmp_econd = DA_create_B_expr( LE, curr_param, ub);
                    *status |= process_end_condition(tmp_econd, R_root, ovars, NULL, R);
                    if( Q2J_SUCCESS != *status ){
                        return dep_edges; // the return value here is bogus, but the caller should check the status.
                    }

                }else{
                    fprintf(stderr,"Blackbox task has unexpected structure: %s\n",tree_to_str(task_node));
                    abort();
                }
            }
        }

        // Take into account all the conditions of all enclosing if() statements.
        for(tmp=use->enclosing_if; NULL != tmp; tmp=tmp->enclosing_if ){
            bool in_else = is_enclosed_by_else(use, tmp);
            convert_if_condition_to_Omega_relation(tmp, in_else, R_root, ovars, R);
        }

        // Add any conditions that have been provided by the developer as invariants
        add_invariants_to_Omega_relation(R_root, R, func);

        // Add equalities between corresponding input and output array indexes
        int count = DA_array_dim_count(use);
        for(i=0; i<count; i++){
            node_t *ov = DA_array_index(use, i);
            EQ_Handle hndl = R_root->add_EQ();

            hndl.update_coef(R.input_var(i+1), 1);
            *status = expr_to_Omega_coef(ov, hndl, -1, ovars, R);
            if( Q2J_SUCCESS != *status ){
                return dep_edges; // the return value here is bogus, but the caller should check the status.
            }
        }

        R.simplify(2,2);
        if( R.is_upper_bound_satisfiable() || R.is_lower_bound_satisfiable() ){
            dep_edges[use] = R;
        }

    }

    return dep_edges;
}




////////////////////////////////////////////////////////////////////////////////
//
// The variable names and comments in this function abuse the terms "def" and "use".
// It would be more acurate to use the terms "source" and "destination" for the edges.
map<node_t *, Relation> create_dep_relations(und_t *def_und, var_t *var, int dep_type, node_t *exit_node, node_t *func, int *status){
    int i, after_def = 0;
    int src_var_count, src_loop_count, dst_var_count, dst_loop_count;
    und_t *und;
    node_t *tmp, *def, *use;
    char **def_ind_names;
    char **use_ind_names;
    map<string, Variable_ID> ivars, ovars;
    map<node_t *, Relation> dep_edges;
    node_t *def_params = NULL;
    node_t *def_task_node;

    // In the case of anti-dependencies (write after read) "def" is really a USE.
    def = def_und->node;
    def_task_node = def->task->task_node;

    if( def_task_node->type == BLKBOX_TASK ){
#if defined(DEBUG_Q2J)
        printf(" -->> DEF is Blackbox (%s)\n", def_task_node->function->fname);
#endif
        def_params = DA_kid(def_task_node, 1);
    }else{
#if defined(DEBUG_Q2J)
        printf(" -->> DEF not Blackbox (%s)\n", def_task_node->function->fname);
#endif
    }
    src_loop_count = def->loop_depth;
    src_var_count = src_loop_count;
    if( def_task_node->type == BLKBOX_TASK ){
        src_var_count += DA_kid_count(def_params);
    }

    after_def = 0;
    for(und=var->und; NULL != und ; und=und->next){
        node_t *use_task_node;
        node_t *use_params = NULL;
        char *var_name, *def_name;
        node_t *encl_loop;

        // skip anti-dependencies that go to the phony output task.
        if( DEP_ANTI == dep_type && is_phony_Exit_task(und->node) ){
            continue;
        }

        var_name = DA_var_name(DA_array_base(und->node));
        def_name = DA_var_name(DA_array_base(def));
        Q2J_ASSERT( !strcmp(var_name, def_name) );

        // Make sure that it's a proper flow (w->r) or anti (r->w) or output (w->w) dependency
        if( ((DEP_FLOW==dep_type) && (!is_und_read(und))) || ((DEP_OUT==dep_type) && (!is_und_write(und))) || ((DEP_ANTI==dep_type) && (!is_und_write(und))) ){
            // Since we'll bail, let's first check if this is the definition.
            if( und == def_und ){
                after_def = 1;
            }
            continue;
        }

        // If the types of source and destination are not overlapping, then ignore this edge.
        if(def_und->type && und->type && !(def_und->type & und->type)){
            continue;
        }

        // In the case of output dependencies (write after write) "use" is really a DEF.
        use = und->node;

        // Prune impossible edges based on control flow. If the source of this
        // edge is after the sink and they don't share an enclosing loop then
        // the edge is impossible.
        encl_loop = find_closest_enclosing_loop(use, def);
        if( NULL == encl_loop ){
            // since we didn't find a common loop, source and sink better not be the same.
            assert( und != def_und );

            // If we haven't seen the source of this dependency yet, then it's a
            // back-edge that is not carried by a loop; so it's impossible.
            if( !after_def )
                continue;
        }

        use_task_node = use->task->task_node;

        if( use_task_node->type == BLKBOX_TASK ){
            use_params = DA_kid(use_task_node, 1);
        }

        dst_loop_count = use->loop_depth;
        dst_var_count = dst_loop_count;
        if( use_task_node->type == BLKBOX_TASK ){
            dst_var_count += DA_kid_count(use_params);
        }
        Relation R(src_var_count, dst_var_count);

        // Allocate some space for the names of the parameters of the source task
        // and make the last item NULL so we can detect where the array terminates.
        def_ind_names = (char **)calloc(src_var_count+1, sizeof(char *));
        def_ind_names[src_var_count] = NULL;

        // If the source is a blackbox task, use the names provided.
        if( def_task_node->type == BLKBOX_TASK ){
            for(int j=0; j<DA_kid_count(def_params); j++){
                def_ind_names[src_loop_count+j] = DA_var_name(DA_kid(def_params, j));
            }
        }

        // Store the names of the induction variables of the loops that enclose the definition.
        i=src_loop_count-1;
        for(tmp=def->enclosing_loop; NULL != tmp; tmp=tmp->enclosing_loop ){
            assert(i>=0);
            def_ind_names[i] = DA_var_name(DA_loop_induction_variable(tmp));
            --i;
        }

        // Allocate some space for the names of the parameters of the destination task
        // and make the last item NULL so we can detect where the array terminates.
        use_ind_names = (char **)calloc(dst_var_count+1, sizeof(char *));
        use_ind_names[dst_var_count] = NULL;

        // If the destination is a blackbox task, use the names provided.
        if( use_task_node->type == BLKBOX_TASK ){
            for(int j=0; j<DA_kid_count(use_params); j++){
                use_ind_names[dst_loop_count+j] = DA_var_name(DA_kid(use_params, j));
            }
        }

        // Store the names of the induction variables of the loops that enclose the use.
        i=dst_loop_count-1;
        for(tmp=use->enclosing_loop; NULL != tmp; tmp=tmp->enclosing_loop ){
            assert(i>=0);
            use_ind_names[i] = DA_var_name(DA_loop_induction_variable(tmp));
            --i;
        }

        // Name the input variables using the induction variables of the loops
        // that enclose the definition
        for(i=0; i<src_var_count; ++i){
            R.name_input_var(i+1, def_ind_names[i]);
             // put it in a map so we can find it later
            assert( NULL != def_ind_names[i] );
            ivars[def_ind_names[i]] = R.input_var(i+1);
        }

        // Name the output variables using the induction variables of the loops
        // that enclose the use
        for(i=0; i<dst_var_count; ++i){
            R.name_output_var(i+1, use_ind_names[i]);
            // put it in a map so we can find it later
            assert( NULL != use_ind_names[i] );
            ovars[use_ind_names[i]] = R.output_var(i+1);
        }

        /*   ----    Create the Relations    ----   */

        F_And *R_root = R.add_and();

        // Bound all induction variables of the loops enclosing the DEF
        // using the loop bounds
        for(tmp=def->enclosing_loop; NULL != tmp; tmp=tmp->enclosing_loop ){
            // Form the Omega expression for the lower bound
            Variable_ID ivar = ivars[DA_var_name(DA_loop_induction_variable(tmp))];

            GEQ_Handle imin = R_root->add_GEQ();
            imin.update_coef(ivar,1);
            *status = expr_to_Omega_coef(DA_loop_lb(tmp), imin, -1, ivars, R);
            if( Q2J_SUCCESS != *status ){
                return dep_edges; // the return value here is bogus, but the caller should check the status.
            }

            // Form the Omega expression for the upper bound
            *status = process_end_condition(DA_for_econd(tmp), R_root, ivars, NULL, R);
            if( Q2J_SUCCESS != *status ){
                return dep_edges; // the return value here is bogus, but the caller should check the status.
            }
        }

        // -- Bounding the input variables that came from the blackbox task by the task's execution space"

        // If the source is a blackbox task, use the execution space to bound the variables
        if( def_task_node->type == BLKBOX_TASK ){
            node_t *espace, *tmp;
            espace = DA_kid(def_task_node,2);
            for(int j=0; j<DA_kid_count(espace); j++){
                node_t *curr_param, *param_range;


                param_range = DA_kid(espace,j);
                curr_param = DA_kid(param_range,0);

                if( ASSIGN == param_range->type ){
                    node_t *val = DA_kid(param_range,1);
                    EQ_Handle hndl = R_root->add_EQ();
                    *status = expr_to_Omega_coef(curr_param, hndl, 1, ivars, R);
                    *status |= expr_to_Omega_coef(val, hndl, -1, ivars, R);
                    if( Q2J_SUCCESS != *status ){
                        return dep_edges; // the return value here is bogus, but the caller should check the status.
                    }
                }else if( PARAM_RANGE == param_range->type ){
                    Variable_ID ivar = ivars[DA_var_name(curr_param)];
                    node_t *lb = DA_kid(param_range,1);
                    node_t *ub = DA_kid(param_range,2);

                    // Form the Omega expression for the lower bound
                    GEQ_Handle imin = R_root->add_GEQ();
                    imin.update_coef(ivar,1);
                    *status = expr_to_Omega_coef(lb, imin, -1, ivars, R);
                    if( Q2J_SUCCESS != *status ){
                        return dep_edges; // the return value here is bogus, but the caller should check the status.
                    }

                    // Form the Omega expression for the upper bound
                    node_t *tmp_econd = DA_create_B_expr( LE, curr_param, ub);
                    *status |= process_end_condition(tmp_econd, R_root, ivars, NULL, R);
                    if( Q2J_SUCCESS != *status ){
                        return dep_edges; // the return value here is bogus, but the caller should check the status.
                    }

                }else{
                    fprintf(stderr,"Blackbox task has unexpected structure: %s\n",tree_to_str(def_task_node));
                    abort();
                }
             }
         }

        // -- Bounding the output variables that came from the blackbox task by the task's execution space"

        // If the destination is a blackbox task, use the execution space to bound the variables
        if( use_task_node->type == BLKBOX_TASK ){
            node_t *espace, *tmp;
            espace = DA_kid(use_task_node,2);
            for(int j=0; j<DA_kid_count(espace); j++){
                node_t *curr_param, *param_range;

                param_range = DA_kid(espace,j);
                curr_param = DA_kid(param_range,0);

                if( ASSIGN == param_range->type ){
                    node_t *val = DA_kid(param_range,1);
                    EQ_Handle hndl = R_root->add_EQ();
                    *status = expr_to_Omega_coef(curr_param, hndl, 1, ivars, R);
                    *status |= expr_to_Omega_coef(val, hndl, -1, ivars, R);
                    if( Q2J_SUCCESS != *status ){
                        return dep_edges; // the return value here is bogus, but the caller should check the status.
                    }
                }else if( PARAM_RANGE == param_range->type ){
                    Variable_ID ivar = ovars[DA_var_name(curr_param)];
                    node_t *lb = DA_kid(param_range,1);
                    node_t *ub = DA_kid(param_range,2);

                    // Form the Omega expression for the lower bound
                    GEQ_Handle imin = R_root->add_GEQ();
                    imin.update_coef(ivar,1);
                    *status = expr_to_Omega_coef(lb, imin, -1, ovars, R);
                    if( Q2J_SUCCESS != *status ){
                        return dep_edges; // the return value here is bogus, but the caller should check the status.
                    }

                    // Form the Omega expression for the upper bound
                    node_t *tmp_econd = DA_create_B_expr( LE, curr_param, ub);
                    *status |= process_end_condition(tmp_econd, R_root, ovars, NULL, R);
                    if( Q2J_SUCCESS != *status ){
                        return dep_edges; // the return value here is bogus, but the caller should check the status.
                    }

                }else{
                    fprintf(stderr,"Blackbox task has unexpected structure: %s\n",tree_to_str(use_task_node));
                    abort();
                }
            }
        }



        // Take into account all the conditions of all if() statements enclosing the DEF.
        for(tmp=def->enclosing_if; NULL != tmp; tmp=tmp->enclosing_if ){
            bool in_else = is_enclosed_by_else(def, tmp);
            convert_if_condition_to_Omega_relation(tmp, in_else, R_root, ivars, R);
        }

        // Bound all induction variables of the loops enclosing the USE
        // using the loop bounds
        for(tmp=use->enclosing_loop; NULL != tmp; tmp=tmp->enclosing_loop ){
            // Form the Omega expression for the lower bound
            Variable_ID ovar = ovars[DA_var_name(DA_loop_induction_variable(tmp))];

            GEQ_Handle imin = R_root->add_GEQ();
            imin.update_coef(ovar,1);
            *status = expr_to_Omega_coef(DA_loop_lb(tmp), imin, -1, ovars, R);
            if( Q2J_SUCCESS != *status ){
                return dep_edges; // the return value here is bogus, but the caller should check the status.
            }

            // Form the Omega expression for the upper bound
            *status = process_end_condition(DA_for_econd(tmp), R_root, ovars, NULL, R);
            if( Q2J_SUCCESS != *status ){
                return dep_edges;
            }
        }

        // Take into account all the conditions of all if() statements enclosing the USE.
        for(tmp=use->enclosing_if; NULL != tmp; tmp=tmp->enclosing_if ){
            bool in_else = is_enclosed_by_else(use, tmp);
            convert_if_condition_to_Omega_relation(tmp, in_else, R_root, ovars, R);
        }

        // Add any conditions that have been provided by the developer as invariants
        add_invariants_to_Omega_relation(R_root, R, func);

        // Add inequalities of the form (m'>=m || n'>=n || ...) or the form (m'>m || n'>n || ...) if the DU chain is
        // "normal", or loop carried, respectively. The outermost enclosing loop HAS to be k'>=k, it is not
        // part of the "or" conditions.  In the loop carried deps, the outer most loop is ALSO in the "or" conditions,
        // so we have (m'>m || n'>n || k'>k) && k'>=k
        // In addition, if a flow edge is going from a task to itself, it also needs to have greater-than
        // instead of greater-or-equal relationships for the induction variables.

        encl_loop = find_closest_enclosing_loop(use, def);

        // If USE and DEF are in the same task and that is not in a loop, there is no data flow, go to the next USE.
        if( (NULL == encl_loop) && (def->task == use->task) && ((DEP_ANTI!=dep_type) || (def != use)) ){
            continue;
        }

        if( NULL == encl_loop &&
            !( after_def && (def->task != use->task) ) &&
            !( (DEP_ANTI==dep_type) && (after_def||(def==use)) ) ){

            if( _q2j_verbose_warnings ){
                fprintf(stderr,"WARNING: In create_dep_relations() ");
                fprintf(stderr,"Destination is before Source and they do not have a common enclosing loop:\n");
                fprintf(stderr,"WARNING: Destination:%s %s\n", tree_to_str(use), use->function->fname);
                fprintf(stderr,"WARNING: Source:%s %s\n",      tree_to_str(def), def->function->fname);
            }
            continue;
        }

        // Create a conjunction to enforce the iteration vectors of src and dst to be Is<=Id or Is<Id.
        if( NULL != encl_loop ){

            F_Or *or1 = R_root->add_or();
            for(tmp=encl_loop; NULL != tmp; tmp=tmp->enclosing_loop ){
                F_And *and1 = or1->add_and();

                char *var_name = DA_var_name(DA_loop_induction_variable(tmp));
                Variable_ID ovar = ovars[var_name];
                Variable_ID ivar = ivars[var_name];
                GEQ_Handle ge = and1->add_GEQ();
                ge.update_coef(ovar,1);
                ge.update_coef(ivar,-1);
                // Create Relation due to "normal" DU chain.
                if( (after_def && (def->task != use->task)) && (tmp == encl_loop) ){
                    // If there this is "normal" DU chain, i.e. there is a direct path from src to dst, then the inner most common loop can be n<=n'

                    ;
                }else{
                    // If this can only be a loop carried dependency, then the iteration vectors have to be strictly Isrc < Idst
                    ge.update_const(-1);
                }

                for(node_t *tmp2=tmp->enclosing_loop; NULL != tmp2; tmp2=tmp2->enclosing_loop ){
                    char *var_name = DA_var_name(DA_loop_induction_variable(tmp2));
                    Variable_ID ovar = ovars[var_name];
                    Variable_ID ivar = ivars[var_name];
                    EQ_Handle eq = and1->add_EQ();
                    eq.update_coef(ovar,1);
                    eq.update_coef(ivar,-1);
                }
            }
        }

        // Add equalities demanded by the array subscripts. For example is the DEF is A[k][k] and the
        // USE is A[m][n] then add (k=m && k=n).
        *status = add_array_subscript_equalities(R, R_root, ivars, ovars, def, use);
        if( Q2J_SUCCESS != *status ){
            return dep_edges;
        }

        R.simplify(2,2);
        if( R.is_upper_bound_satisfiable() || R.is_lower_bound_satisfiable() ){
            dep_edges[use] = R;
        }

        // if this is the definition, all the uses that will follow will be "normal" DU chains.
        if( und == def_und ){
            after_def = 1;
        }
    }

    if( DEP_FLOW==dep_type ){
        dep_edges[exit_node] = create_exit_relation(exit_node, def, func, status);
        if( Q2J_SUCCESS != *status ){
            return dep_edges;
        }
    }

    return dep_edges;
}


static void _declare_global_vars(node_t *node){
    node_t *tmp;

    if( FOR == node->type ){
        set <char *> ind_names;

        // Store the names of the induction variables of all the loops that enclose this loop
        for(tmp=node; NULL != tmp; tmp=tmp->enclosing_loop ){
            ind_names.insert( DA_var_name(DA_loop_induction_variable(tmp)) );
        }

        //TODO: "Maybe we should exclude the blackbox variables from the list of globals as well"

        // Find all the variables in the lower bound that are not induction variables and
        // declare them as global variables (symbolic)
        declare_globals_in_tree(DA_loop_lb(node), ind_names);

        // Find all the variables in the upper bound that are not induction variables and
        // declare them as global variables (symbolic)
        declare_globals_in_tree(DA_for_econd(node), ind_names);
    }


    if( BLOCK == node->type ){
        for(tmp=node->u.block.first; NULL != tmp; tmp = tmp->next){
            _declare_global_vars(tmp);
        }
    }else{
        int i;
        for(i=0; i<node->u.kids.kid_count; ++i){
            _declare_global_vars(node->u.kids.kids[i]);
        }
    }

    return;
}

static inline void declare_global_vars(node_t *func){
    node_t *tmp;

    _declare_global_vars(func);

#if defined(PRAGMAS_DECLARE_GLOBALS)
    for(tmp=func->pragmas; NULL != tmp; tmp = tmp->next){
        declare_globals_in_tree(tmp, set <char *>());
    }
#endif // PRAGMAS_DECLARE_GLOBALS
}

long int getVarCoeff(expr_t *root, const char * var_name){
    switch( root->type ){
        case MUL:
            if( INTCONSTANT == root->l->type ){
                Q2J_ASSERT( (IDENTIFIER == root->r->type) && !strcmp(var_name, root->r->value.name) );
                return root->l->value.int_const;
            }else if( INTCONSTANT == root->r->type ){
                Q2J_ASSERT( (IDENTIFIER == root->l->type) && !strcmp(var_name, root->l->value.name) );
                return root->r->value.int_const;
            }else{
                fprintf(stderr,"ERROR: getVarCoeff(): malformed expression: \"%s\"\n",expr_tree_to_str(root));
                Q2J_ASSERT(0);
            }
            break; // although control can never reach this point

        case IDENTIFIER:
            if( !strcmp(var_name, root->value.name) )
                return 1;
            fprintf(stderr,"ERROR: getVarCoeff(): tree: \"%s\" does not contain variable: \"%s\"\n",expr_tree_to_str(root), var_name);
            Q2J_ASSERT(0);
            break; // although control can never reach this point

        default:
            if( expr_tree_contains_var(root->l, var_name) ){
                return getVarCoeff(root->l, var_name);
            }else if( expr_tree_contains_var(root->r, var_name) ){
                return getVarCoeff(root->r, var_name);
            }else{
                fprintf(stderr,"ERROR: getVarCoeff(): tree: \"%s\" does not contain variable: \"%s\"\n",expr_tree_to_str(root), var_name);
                Q2J_ASSERT(0);
            }
            break; // although control can never reach this point
    }

    // control should never reach this point
    Q2J_ASSERT(0);
    return 0;
}


void free_tree( expr_t *root ){
//FIXME: do something
    return;
}

// WARNING: this function it destructive.  It actually removes nodes from the tree and deletes them altogether.
// In many cases you will need to pass a copy of the tree to this function.
expr_t *removeVarFromTree(expr_t *root, const char *var_name){

    // If we are given a MUL directly it means the constraint is of the form a*X = b and
    // we were given the "a*X" part.  In that case, we return NULL and the caller will
    // know what to do.
    if( MUL == root->type ){
        if( expr_tree_contains_var(root->l, var_name) || expr_tree_contains_var(root->r, var_name) ){
            return NULL;
        }
    }

    if( expr_tree_contains_var(root->l, var_name) ){
        if( MUL == root->l->type ){
            free_tree( root->l );
            return root->r;
        }else{
            root->l = removeVarFromTree(root->l, var_name);
            return root;
        }
    }else if( expr_tree_contains_var(root->r, var_name) ){
        if( MUL == root->r->type ){
            free_tree( root->r );
            return root->l;
        }else{
            root->r = removeVarFromTree(root->r, var_name);
            return root;
        }
    }else{
        fprintf(stderr,"ERROR: removeVarFromTree(): tree: \"%s\" does not contain variable: \"%s\"\n",expr_tree_to_str(root), var_name);
        exit(-1);
    }

}

expr_t *copy_tree(expr_t *root){
    expr_t *e;

    if( NULL == root )
        return NULL;

    e = (expr_t *)calloc( 1, sizeof(expr_t) );
    e->type = root->type;
    if( INTCONSTANT == root->type )
        e->value.int_const = root->value.int_const;
    else if( IDENTIFIER == root->type )
        e->value.name = strdup(root->value.name);
    e->l = copy_tree(root->l);
    e->r = copy_tree(root->r);

    return e;
}

void clean_tree(expr_t *root){
    if( NULL == root )
        return;

    clean_tree(root->l);
    clean_tree(root->r);
    if( IDENTIFIER == root->type )
        free( root->value.name );

    free(root);
    root = NULL;
    return;
}

// WARNING: This function is destructive in that it actually changes
// the nodes of the tree.  If you need your original tree intact,
// you should pass it a copy of the tree.
void flipSignOfTree(expr_t *root){
    if( NULL == root )
        return;

    switch( root->type){
        case INTCONSTANT:
            root->value.int_const *= -1;
            break;

        case MUL:
            if( INTCONSTANT == root->l->type ){
                root->l->value.int_const *= -1;
            }else if( INTCONSTANT == root->r->type ){
                root->r->value.int_const *= -1;
            }else{
                fprintf(stderr,"ERROR: flipSignOfTree(): malformed expression: \"%s\"\n",expr_tree_to_str(root));
            }
            break;

        default:
            flipSignOfTree(root->l);
            flipSignOfTree(root->r);
    }

    return;
}


// Move the first argument "e_src" to the second argument "e_dst".
// That means that we flip the sign of each element of e_src and add it to e_dst.
//
// WARNING: This function is destructive in that it actually changes
// the nodes of the tree e_src.  If you need your original tree intact,
// you should pass it a copy of the tree.
expr_t *move_to_other_side_of_EQ(expr_t *e_src, expr_t *e_dst){
    expr_t *e;

    if( (INTCONSTANT == e_src->type) && (0 == e_src->value.int_const) )
        return e_dst;

    e = (expr_t *)calloc( 1, sizeof(expr_t) );
    e->type = ADD;
    e->l = e_dst;
    flipSignOfTree(e_src);
    e->r = e_src;

    return e;
}

expr_t *solve_constraint_for_var(expr_t *constr_exp, const char *var_name){
    expr_t *e, *e_other;
    long int c;

    Q2J_ASSERT( (EQ_OP == constr_exp->type) || (GE == constr_exp->type) );

    if( expr_tree_contains_var(constr_exp->l, var_name) ){
        e = copy_tree(constr_exp->l);
        e_other = copy_tree(constr_exp->r);
    }else if( expr_tree_contains_var(constr_exp->r, var_name) ){
        e = copy_tree(constr_exp->r);
        e_other = copy_tree(constr_exp->l);
    }else{
        Q2J_ASSERT(0);
    }

    c = getVarCoeff(e, var_name);
    Q2J_ASSERT( 0 != c );
    e = removeVarFromTree(e, var_name);

    if( NULL == e ){
        // We are here because the constraint is of the form a*X = b and removeVarFromTree() has
        // returned NULL. Therefore we only keep the RHS, since the coefficient has been saved earlier.
        e = e_other;
    }else{
        // Else removeVarFromTree() returned an expression with the variable removed and we need
        // to move it to the other side.
        if( c < 0 )
            e = move_to_other_side_of_EQ(e_other, e);
        else
            e = move_to_other_side_of_EQ(e, e_other);
    }

    c = labs(c);
    if( c != 1 ){
        fprintf(stderr,"WARNING: solve_constraint_for_var() resulted in the generation of a DIV. This has not been tested thoroughly\n");
        expr_t *e_cns = (expr_t *)calloc( 1, sizeof(expr_t) );
        e_cns->type = INTCONSTANT;
        e_cns->value.int_const = c;

        expr_t *e_div = (expr_t *)calloc( 1, sizeof(expr_t) );
        e_div->type = DIV;
        e_div->l = e;
        e_div->r = e_cns;
        e = e_div;
    }
    return e;

}


/*
 * This function returns 1 if the tree passes as first parameter contains
 * only variables in the set passed as second parameter, or no variables at all.
 */
static char *expr_tree_contains_vars_outside_set(expr_t *root, set<const char *>vars){
    set<const char *>::iterator it;
    char *tmp_str;

    if( NULL == root )
        return NULL;

    switch( root->type ){
        case IDENTIFIER:
            for ( it=vars.begin() ; it != vars.end(); it++ ){
                if( !strcmp(*it, root->value.name) )
                    return NULL;
            }
            return root->value.name;
        default:
            tmp_str = expr_tree_contains_vars_outside_set(root->l, vars);
            if( NULL != tmp_str ){
                return tmp_str;
            }
            tmp_str = expr_tree_contains_vars_outside_set(root->r, vars);
            if( NULL != tmp_str ){
                return tmp_str;
            }
            return NULL;
    }
    return NULL;
}

/*
 * This function returns 1 if the tree passed as first parameter contains the
 * variable passed as second parameter anywhere in the tree.
 */
int expr_tree_contains_var(expr_t *root, const char *var_name){

    if( NULL == root )
        return 0;

    switch( root->type ){
        case IDENTIFIER:
            if( !strcmp(var_name, root->value.name) )
                return 1;
            return 0;
        default:
            if( expr_tree_contains_var(root->l, var_name) )
                return 1;
            if( expr_tree_contains_var(root->r, var_name) )
                return 1;
            return 0;
    }
    return 0;
}


bool eliminate_variable(expr_t *constraint, expr_t *exp, const char *var, Relation R){

    if( !expr_tree_contains_var(constraint, var) ){
        return false;
    }

    // If the constraint contains the variable, try to solve the original
    // expression for that variable and substitute the solution in the constraint.
    expr_t *solution_exp = solve_expression_tree_for_var(exp, var, R);
    if( NULL != solution_exp ){
        substitute_exp_for_var(solution_exp, var, constraint);
        return true;
    }

    return false;
}

void eliminate_variables_that_have_solutions(expr_t *constraint, expr_t *exp, set<const char *> vars_in_bounds, Relation R){
    bool expression_becomes_simpler = true;
    int var_count;
    bool expr_changed = false;

    if( !R.is_set() ){
        // Eliminate output variables
        while( expression_becomes_simpler ){
            expression_becomes_simpler = false;
            for(int i=0; i<R.n_out(); i++){
                const char *ovar = R.output_var(i+1)->char_name();
                expression_becomes_simpler = eliminate_variable(constraint, exp, ovar, R);
                if( expression_becomes_simpler )
                    expr_changed = true;
            }
        }
    }

    if( R.is_set() ){
        var_count = R.n_set();
    }else{
        var_count = R.n_inp();
    }

    // Eliminate input variables if it's a Relation, or just variables is it's a Set (as in the execution space).
    expression_becomes_simpler = true;
    while( expression_becomes_simpler ){
        expression_becomes_simpler = false;
        for(int i=0; i<var_count; i++){
            const char *var;
            if( R.is_set() ){
                var = R.set_var(i+1)->char_name();
            }else{
                var = R.input_var(i+1)->char_name();
            }
            // Check if this variable is acceptable as part of a solution
            bool var_is_ok = false;
            set<const char *>::iterator it;
            for ( it=vars_in_bounds.begin() ; it != vars_in_bounds.end(); it++ ){
                if( !strcmp(*it, var) ){
                    var_is_ok = true;
                    break;
                }
            }
            if( var_is_ok ) continue;
            // If the variable is not ok, try to eliminate it.
            expression_becomes_simpler = eliminate_variable(constraint, exp, var, R);
            if( expression_becomes_simpler )
                expr_changed = true;
        }
    }

}

const char *find_bounds_of_var(expr_t *exp, const char *var_name, set<const char *> vars_in_bounds, Relation R){
    set<expr_t *> ge_contraints;

    ge_contraints = find_all_GEs_with_var(var_name, exp);

    map<string, Free_Var_Decl *>::iterator g_it;
    for(g_it=global_vars.begin(); g_it != global_vars.end(); g_it++ ){
        vars_in_bounds.insert( strdup((*g_it).first.c_str()) );
    }

    // If this output variable does not appear in the inequalities of the expression because
    // it is equal to another output variable, then we have to find the bounds of the other
    // output variable.  Consider the following example:
    //
    // var: k'
    // exp: (m1==k') & (k>=(step+2)) & (descA.nt>=(k+1)) & (step>=0) & (step'>=(step+1)) & (m1>=(step'+2)) & (descA.nt>=(m1+1))
    // R:   {[step,k] -> [step',k',k'] : 0 <= step < step' <= k'-2 && step+2 <= k < descA.nt && k' < descA.nt}
    if( ge_contraints.begin() == ge_contraints.end() ){
        set<expr_t *> eqs;
        expr_t *eq_exp, *rslt_exp;

        eqs = find_all_EQs_with_var(var_name, exp);
        set<expr_t *>::iterator e_it;
        for(e_it=eqs.begin(); e_it!=eqs.end(); e_it++){
            expr_t *equiv_var;

            eq_exp = *e_it;
            rslt_exp = solve_constraint_for_var(eq_exp, var_name);
            equiv_var = expr_tree_to_simple_var(rslt_exp); 
            if( NULL != equiv_var ){
                char *equiv_var_name = equiv_var->value.name;
                return do_find_bounds_of_var(exp, equiv_var_name, vars_in_bounds, R);
            }
        }
    }

    return do_find_bounds_of_var(exp, var_name, vars_in_bounds, R);
}


const char *do_find_bounds_of_var(expr_t *exp, const char *var_name, set<const char *> vars_in_bounds, Relation R){
    char *lb = NULL, *ub = NULL;
    stringstream ss;
    set<expr_t *> ge_contraints;
    bool is_lb_simple = false, is_ub_simple = false;
    bool is_lb_C = false, is_ub_C = false;
    int bounds_found = 0;
    set<expr_t *>::iterator e_it;

    ge_contraints = find_all_GEs_with_var(var_name, exp);

    for(e_it=ge_contraints.begin(); e_it!=ge_contraints.end(); e_it++){
        char *bad_var;
        expr_t *rslt_exp;
        expr_t *constraint = *e_it;
        int c = getVarCoeff(constraint, var_name);
        Q2J_ASSERT(c);

        rslt_exp = solve_constraint_for_var(constraint, var_name);

        // If the expression has variables we don't want it to contain, we must try to eliminate them
        bad_var = expr_tree_contains_vars_outside_set(rslt_exp, vars_in_bounds);
        if( NULL != bad_var ){
            eliminate_variables_that_have_solutions(constraint, exp, vars_in_bounds, R);
            // Solve again, now that we got rid of as many variables as we could.
            rslt_exp = solve_constraint_for_var(constraint, var_name);
        }

        // If the expression still has variables we don't want it to contain, we need to ignore it
        bad_var = expr_tree_contains_vars_outside_set(rslt_exp, vars_in_bounds);
        if( NULL != bad_var ){
            expr_t *new_exp;
            new_exp = eliminate_var_using_transitivity(exp, bad_var);
            return find_bounds_of_var(new_exp, var_name, vars_in_bounds, R);
        }

        if( c > 0 ){ // then lower bound
            bounds_found++;
            if( NULL == lb ){
                is_lb_simple = is_expr_simple(rslt_exp);
                lb = strdup( expr_tree_to_str(rslt_exp) );
            }else{
                is_lb_simple = true;
                is_lb_C = true;
                asprintf(&lb, "dague_imax((%s),(%s))",strdup(lb),expr_tree_to_str(rslt_exp));
            }
        }else{ // else upper bound
            bounds_found++;
            if( NULL == ub ){
                is_ub_simple = is_expr_simple(rslt_exp);
                ub = strdup( expr_tree_to_str(rslt_exp) );
            }else{
                is_ub_simple = true;
                is_ub_C = true;
                asprintf(&ub, "dague_imin((%s),(%s))",strdup(ub),expr_tree_to_str(rslt_exp));
            }
        }

    }

    if( is_lb_C ){
        asprintf(&lb, "inline_c %%{ return %s; %%}",lb);
    }
    if( is_ub_C ){
        asprintf(&ub, "inline_c %%{ return %s; %%}",ub);
    }

    if( NULL != lb ){
        if( is_lb_simple ){
            ss << lb;
        }else{
            ss << "(" << lb << ")";
        }
        free(lb);
    }else{
        ss << "??";
    }


    ss << "..";

    if( NULL != ub ){
        if( is_ub_simple ){
            ss << ub;
        }else{
            ss << "(" << ub << ")";
        }
        free(ub);
    }else{
        ss << "??";
    }

    return strdup(ss.str().c_str());
}

////////////////////////////////////////////////////////////////////////////////
//
expr_t *removeNodeFromAND(expr_t *node, expr_t *root){
    if( NULL == root )
        return NULL;

    if( node == root->l ){
        Q2J_ASSERT( L_AND == root->type );
        return root->r;
    }

    if( node == root->r ){
        Q2J_ASSERT( L_AND == root->type );
        return root->l;
    }

    root->r = removeNodeFromAND(node, root->r);
    root->l = removeNodeFromAND(node, root->l);
    return root;

}

expr_t *createGEZero(expr_t *exp){
    expr_t *zero = (expr_t *)calloc( 1, sizeof(expr_t) );
    zero->type = INTCONSTANT;
    zero->value.int_const = 0;

    expr_t *e = (expr_t *)calloc( 1, sizeof(expr_t) );
    e->type = GE;
    e->l = exp;
    e->r = zero;

    return e;
}

////////////////////////////////////////////////////////////////////////////////
//
// This function uses the transitivity of the ">=" operator to eliminate variables from
// the GEs.  As an example, if we are trying to eliminate X from: X-a>=0 && b-X-1>=0 we
// solve for "X" and get: b-1>=X && X>=a which due to transitivity gives us: b-1>=a
expr_t *eliminate_var_using_transitivity(expr_t *exp, const char *var_name){
    set<expr_t *> ges;
    set<expr_t *> ubs, lbs;
    set<expr_t *>::iterator it;

    ges = find_all_GEs_with_var(var_name, exp);

    // solve all GEs that involve "var_name" and get all the lower/upper bounds.
    for(it=ges.begin(); it!=ges.end(); it++){
        expr_t *ge_exp = *it;
        int c = getVarCoeff(ge_exp, var_name);
        Q2J_ASSERT(c);

        expr_t *rslt_exp = solve_constraint_for_var(ge_exp, var_name);

        if( c > 0 ){ // then lower bound
            lbs.insert( copy_tree(rslt_exp) );
        }else{ // else upper bound
            ubs.insert( copy_tree(rslt_exp) );
        }

        // Remove each GE that involves "var_name" from "exp"
        exp = removeNodeFromAND(ge_exp, exp);
    }

    // Add all the combinations of LBs and UBs in the expression
    for(it=ubs.begin(); it!=ubs.end(); it++){
        set<expr_t *>::iterator lb_it;
        for(lb_it=lbs.begin(); lb_it!=lbs.end(); lb_it++){
            expr_t *new_e = move_to_other_side_of_EQ(*lb_it, *it);
            new_e = createGEZero(new_e);

            expr_t *e = (expr_t *)calloc( 1, sizeof(expr_t) );
            e->type = L_AND;
            e->l = exp;
            e->r = new_e;
            exp = e;

        }
    }

    return exp;
}

expr_t *solve_expression_tree_for_var(expr_t *exp, const char *var_name, Relation R){
    set<expr_t *> eqs;
    expr_t *rslt_exp;

    eqs = find_all_EQs_with_var(var_name, exp);
    if( eqs.empty() ){
        return NULL;
    }

    // we have to solve for all the ovars that are immediately solvable
    // and propagate the solutions to the other ovars, until everything is
    // solvable (assuming that this is always feasible).
    int i=0;
    while( true ){
        // If we tried to solve for 1000 output variables and still haven't
        // found a solution, either there is no solution without output variables,
        // or something went wrong and we've entered an infinite loop.
        if( i++ > 1000 ){
            if( _q2j_verbose_warnings ){
                fprintf(stderr,"\n\nCould not solve the following expression for \"%s\" without including output variables in the solution:\n",var_name);
                for(set<expr_t *>::iterator e_it=eqs.begin(); e_it!=eqs.end(); e_it++){
                    expr_t *eq_exp = *e_it;
                    fprintf(stderr,"%s\n",expr_tree_to_str(eq_exp) );
                }
                fprintf(stderr,"\nFull exp: %s\n", expr_tree_to_str(exp));
                fprintf(stderr,"\nRelation: ");
                R.print();
                fprintf(stderr,"\nSimpl. Relation: ");
                R.print_with_subs();
                fprintf(stderr,"--------------------------------------------------\n");
#if defined(DEBUG_Q2J)
                abort();
#endif
            }
            return NULL;
        }

        // If one of the equations includes this variable and no other output
        // variables, we solve that equation for the variable and return the solution.
        rslt_exp = solve_directly_solvable_EQ(exp, var_name, R);
        if( NULL != rslt_exp ){
            return rslt_exp;
        }

        // If R is a Set (instead of a Relation), there are no output variables,
        // we just can't solve it for some reason.
        if( R.is_set() ){
            return NULL;
        }

        // If control reached this point it means that all the equations
        // we are trying to solve contain output vars, so try to solve all
        // the other equations first that are solvable and replace these
        // output variables with the corresponding solutions.
        for(int i=0; i<R.n_out(); i++){
            const char *ovar = strdup(R.output_var(i+1)->char_name());

            // skip the variable we are trying to solve for.
            if( !strcmp(ovar, var_name) )
                continue;

            expr_t *tmp_exp = solve_directly_solvable_EQ(exp, ovar, R);
            if( NULL != tmp_exp ){
                substitute_exp_for_var(tmp_exp, ovar, exp);
            }
            free((void *)ovar);
        }
    }

    // control should never reach here
    Q2J_ASSERT(0);
    return NULL;
}


expr_t *findParent(expr_t *root, expr_t *node){
    expr_t *tmp;

    if( NULL == root )
        return NULL;

    switch( root->type ){
        case INTCONSTANT:
        case IDENTIFIER:
            return NULL;

        default:
            if( ((NULL != root->l) && (root->l == node)) || ((NULL != root->r) && (root->r == node)) )
                return root;
            // If this node is not the parent, it might still be an ancestor, so go deeper.
            tmp = findParent(root->r, node);
            if( NULL != tmp ) return tmp;
            tmp = findParent(root->l, node);
            return tmp;
    }

    return NULL;
}

// This function assumes that all variables will be kids of a MUL.
// This assumption is true for all contraint equations that were
// generated by omega.
expr_t *findParentOfVar(expr_t *root, const char *var_name){
    expr_t *tmp;

    switch( root->type ){
        case INTCONSTANT:
            return NULL;

        case MUL:
            if( ((IDENTIFIER == root->l->type) && !strcmp(var_name, root->l->value.name)) ||
                ((IDENTIFIER == root->r->type) && !strcmp(var_name, root->r->value.name))   ){
                return root;
            }
            return NULL;

        default:
            tmp = findParentOfVar(root->r, var_name);
            if( NULL != tmp ) return tmp;
            tmp = findParentOfVar(root->l, var_name);
            return tmp;
    }
    return NULL;
}

void multiplyTreeByConstant(expr_t *exp, int c){

    if( NULL == exp ){
        return;
    }

    switch( exp->type ){
        case IDENTIFIER:
            return;

        case INTCONSTANT:
            exp->value.int_const *= c;
            break;

        case ADD:
        case SUB:
            multiplyTreeByConstant(exp->l, c);
            multiplyTreeByConstant(exp->r, c);
            break;

        case MUL:
        case DIV:
            multiplyTreeByConstant(exp->l, c);
            break;
        default:
            fprintf(stderr,"ERROR: multiplyTreeByConstant() Unknown node type: \"%d\"\n",exp->type);
            Q2J_ASSERT(0);
    }
    return;
}


static void substitute_exp_for_var(expr_t *exp, const char *var_name, expr_t *root){
    expr_t *eq_exp, *new_exp, *mul, *parent;
    set<expr_t *> cnstr, ges;

    cnstr = find_all_EQs_with_var(var_name, root);
    ges = find_all_GEs_with_var(var_name, root);
    cnstr.insert(ges.begin(), ges.end());

    set<expr_t *>::iterator e_it;
    for(e_it=cnstr.begin(); e_it!=cnstr.end(); e_it++){
        int c;
        eq_exp = *e_it;

        // Get the coefficient of the variable and multiply the
        // expression with it so we replace the whole MUL instead
        // of hanging the expression off the MUL.
        c = getVarCoeff(eq_exp, var_name);
        new_exp = copy_tree(exp);
        multiplyTreeByConstant(new_exp, c);

        // Find the MUL and its parent and do the replacement.
        mul = findParentOfVar(eq_exp, var_name);
        parent = findParent(eq_exp, mul);
        Q2J_ASSERT( NULL != parent );
        if( parent->l == mul ){
            parent->l = new_exp;
        }else if( parent->r == mul ){
            parent->r = new_exp;
        }else{
            Q2J_ASSERT(0);
        }
    }
    return;
}


static expr_t *solve_directly_solvable_EQ(expr_t *exp, const char *var_name, Relation R){
    set<expr_t *> eqs;
    expr_t *eq_exp, *rslt_exp;

    eqs = find_all_EQs_with_var(var_name, exp);
    set<expr_t *>::iterator e_it;
    for(e_it=eqs.begin(); e_it!=eqs.end(); e_it++){
        int exp_has_output_vars = 0;

        eq_exp = *e_it;
        rslt_exp = solve_constraint_for_var(eq_exp, var_name);

        if( R.is_set() )
            return rslt_exp;

        for(int i=0; i<R.n_out(); i++){
            const char *ovar = R.output_var(i+1)->char_name();
            if( expr_tree_contains_var(rslt_exp, ovar) ){
                exp_has_output_vars = 1;
                break;
            }
        }

        if( !exp_has_output_vars ){
            return rslt_exp;
        }
    }
    return NULL;
}


////////////////////////////////////////////////////////////////////////////////
//
expr_t *find_EQ_with_var(const char *var_name, expr_t *exp){
    expr_t *tmp_r, *tmp_l;

    switch( exp->type ){
        case IDENTIFIER:
            if( !strcmp(var_name, exp->value.name) )
                return exp; // return something non-NULL
            return NULL;

        case INTCONSTANT:
            return NULL;

        case L_OR:
            // If you find it in both legs, panic
            tmp_l = find_EQ_with_var(var_name, exp->l);
            tmp_r = find_EQ_with_var(var_name, exp->r);
            if( (NULL != tmp_l) && (NULL != tmp_r) ){
                fprintf(stderr,"ERROR: find_EQ_with_var(): variable \"%s\" is not supposed to be in more than one conjuncts.\n",var_name);
                exit( -1 );
            }
            // otherwise proceed normaly
            if( NULL != tmp_l ) return tmp_l;
            if( NULL != tmp_r ) return tmp_r;
            return NULL;

        case L_AND:
        case ADD:
        case MUL:
            // If you find it in either leg, return a non-NULL pointer
            tmp_l = find_EQ_with_var(var_name, exp->l);
            if( NULL != tmp_l ) return tmp_l;

            tmp_r = find_EQ_with_var(var_name, exp->r);
            if( NULL != tmp_r ) return tmp_r;

            return NULL;

        case EQ_OP:
            // If you find it in either leg, return this EQ
            if( NULL != find_EQ_with_var(var_name, exp->l) )
                return exp;
            if( NULL != find_EQ_with_var(var_name, exp->r) )
                return exp;
            return NULL;

        case GE: // We are not interested on occurances of the variable in GE relations.
        default:
            return NULL;
    }
    return NULL;
}


////////////////////////////////////////////////////////////////////////////////
//
set<expr_t *> find_all_EQs_with_var(const char *var_name, expr_t *exp){
    return find_all_constraints_with_var(var_name, exp, EQ_OP);
}

////////////////////////////////////////////////////////////////////////////////
//
static inline set<expr_t *> find_all_GEs_with_var(const char *var_name, expr_t *exp){
    return find_all_constraints_with_var(var_name, exp, GE);
}

////////////////////////////////////////////////////////////////////////////////
//
static set<expr_t *> find_all_constraints_with_var(const char *var_name, expr_t *exp, int constr_type){
    set<expr_t *> eq_set;
    set<expr_t *> tmp_r, tmp_l;

    if( NULL == exp )
        return eq_set;

    switch( exp->type ){
        case IDENTIFIER:
            if( !strcmp(var_name, exp->value.name) ){
                eq_set.insert(exp); // just so we return a non-empty set
            }
            return eq_set;

        case INTCONSTANT:
            return eq_set;

        case L_OR:
            // If you find it in both legs, panic
            tmp_l = find_all_constraints_with_var(var_name, exp->l, constr_type);
            tmp_r = find_all_constraints_with_var(var_name, exp->r, constr_type);

            if( !tmp_l.empty() && !tmp_r.empty() ){
                fprintf(stderr,"\nERROR: find_all_constraints_with_var(): variable \"%s\" is not supposed to be in more than one conjuncts.\n", var_name);
                fprintf(stderr,"exp->l : %s\n",expr_tree_to_str(exp->l));
                fprintf(stderr,"exp->r : %s\n\n",expr_tree_to_str(exp->r));
                Q2J_ASSERT( 0 );
            }
            // otherwise proceed normaly
            if( !tmp_l.empty() ) return tmp_l;
            if( !tmp_r.empty() ) return tmp_r;
            return eq_set;

        case L_AND:
            // Merge the sets of whatever you find in both legs
            eq_set = find_all_constraints_with_var(var_name, exp->l, constr_type);
            tmp_r  = find_all_constraints_with_var(var_name, exp->r, constr_type);
            eq_set.insert(tmp_r.begin(), tmp_r.end());

            return eq_set;

        case ADD:
        case MUL:
            // If you find it in either leg, return a non-empty set
            tmp_l = find_all_constraints_with_var(var_name, exp->l, constr_type);
            if( !tmp_l.empty() ) return tmp_l;

            tmp_r = find_all_constraints_with_var(var_name, exp->r, constr_type);
            if( !tmp_r.empty() ) return tmp_r;

            return eq_set;

        case EQ_OP:
            // Only look deeper if the caller wants EQs
            if( EQ_OP == constr_type ){
                // If you find it in either leg, return this EQ
                tmp_l = find_all_constraints_with_var(var_name, exp->l, constr_type);
                tmp_r = find_all_constraints_with_var(var_name, exp->r, constr_type);
                if(  !tmp_l.empty() || !tmp_r.empty() ){
                    eq_set.insert(exp);
                }
            }
            return eq_set;

        case GE:
            // Only look deeper if the caller wants GEQs
            if( GE == constr_type ){
                // If you find it in either leg, return this EQ
                tmp_l = find_all_constraints_with_var(var_name, exp->l, constr_type);
                tmp_r = find_all_constraints_with_var(var_name, exp->r, constr_type);
                if(  !tmp_l.empty() || !tmp_r.empty() ){
                    eq_set.insert(exp);
                }
            }
            return eq_set;

        default:
            return eq_set;
    }
    return eq_set;
}


////////////////////////////////////////////////////////////////////////////////
//
char *dump_actual_parameters(string_arena_t *sa, dep_t *dep, expr_t *rel_exp){
    Relation R = copy(*(dep->rel));
    set <const char *> vars_in_bounds;

    string_arena_init(sa);

    int dst_count = R.n_inp();
    for(int i=0; i<dst_count; i++){
        const char *var_name = strdup(R.input_var(i+1)->char_name());
        vars_in_bounds.insert(var_name);
    }

    dst_count = R.n_out();
    for(int i=0; i<dst_count; i++){
        if( i ) string_arena_add_string( sa, ", " );
        const char *var_name = strdup(R.output_var(i+1)->char_name());

        expr_t *solution = solve_expression_tree_for_var(copy_tree(rel_exp), var_name, R);
        string_arena_add_string( sa, "%s",
                                ( NULL != solution ) ? expr_tree_to_str(solution)
                                : find_bounds_of_var(copy_tree(rel_exp), var_name, vars_in_bounds, R));
        free((void *)var_name);
    }
    return string_arena_get_string(sa);
}

////////////////////////////////////////////////////////////////////////////////
//
expr_t *cnstr_to_tree(Constraint_Handle cnstr, int cnstr_type){
    expr_t *e_add, *root = NULL;
    expr_t *e_cns;

    for(Constr_Vars_Iter cvi(cnstr); cvi; cvi++){
        int int_const = (*cvi).coef;

        expr_t *e_cns = (expr_t *)calloc( 1, sizeof(expr_t) );
        e_cns->type = INTCONSTANT;
        e_cns->value.int_const = (*cvi).coef;

        expr_t *e_var = (expr_t *)calloc( 1, sizeof(expr_t) );
        e_var->type = IDENTIFIER;
        e_var->value.name = strdup( (*cvi).var->char_name() );

        expr_t *e_mul = (expr_t *)calloc( 1, sizeof(expr_t) );
        e_mul->type = MUL;
        e_mul->l = e_cns;
        e_mul->r = e_var;

        // In the first iteration set the multiplication node to be the root
        if( NULL == root ){
            root = e_mul;
        }else{
            expr_t *e_add = (expr_t *)calloc( 1, sizeof(expr_t) );
            e_add->type = ADD;
            e_add->l = root;
            e_add->r = e_mul;
            root = e_add;
        }

    }
    // Add the constant
    if( cnstr.get_const() ){
        e_cns = (expr_t *)calloc( 1, sizeof(expr_t) );
        e_cns->type = INTCONSTANT;
        e_cns->value.int_const = cnstr.get_const();

        e_add = (expr_t *)calloc( 1, sizeof(expr_t) );
        e_add->type = ADD;
        e_add->l = root;
        e_add->r = e_cns;
        root = e_add;
    }

    // Add a zero on the other size of the constraint (EQ, GEQ)
    e_cns = (expr_t *)calloc( 1, sizeof(expr_t) );
    e_cns->type = INTCONSTANT;
    e_cns->value.int_const = 0;

    e_add = (expr_t *)calloc( 1, sizeof(expr_t) );
    e_add->type = cnstr_type;
    e_add->l = root;
    e_add->r = e_cns;
    root = e_add;

    return root;
}


inline expr_t *eq_to_tree(EQ_Handle e){
    return cnstr_to_tree(e, EQ_OP);
}

inline expr_t *geq_to_tree(GEQ_Handle ge){
    return cnstr_to_tree(ge, GE);
}


expr_t *conj_to_tree( Conjunct *conj ){
    expr_t *root = NULL;

    for(EQ_Iterator ei = conj->EQs(); ei; ei++) {
        expr_t *eq_root = eq_to_tree(*ei);

        if( NULL == root ){
            root = eq_root;
        }else{
            expr_t *e_and = (expr_t *)calloc( 1, sizeof(expr_t) );
            e_and->type = L_AND;
            e_and->l = root;
            e_and->r = eq_root;
            root = e_and;
        }

    }

    for(GEQ_Iterator gi = conj->GEQs(); gi; gi++) {
        expr_t *geq_root = geq_to_tree(*gi);

        if( NULL == root ){
            root = geq_root;
        }else{
            expr_t *e_and = (expr_t *)calloc( 1, sizeof(expr_t) );
            e_and->type = L_AND;
            e_and->l = root;
            e_and->r = geq_root;
            root = e_and;
        }
    }

    return root;
}


expr_t *relation_to_tree( Relation R ){
    expr_t *root = NULL;

    if( R.is_null() )
        return NULL;

    for(DNF_Iterator di(R.query_DNF()); di; di++) {
        expr_t *conj_root = conj_to_tree( *di );

        if( NULL == root ){
            root = conj_root;
        }else{
            expr_t *e_or = (expr_t *)calloc( 1, sizeof(expr_t) );
            e_or->type = L_OR;
            e_or->l = root;
            e_or->r = conj_root;
            root = e_or;
        }
    }
    return root;
}


static set<expr_t *> findAllConjunctions(expr_t *exp){
    set<expr_t *> eq_set;
    set<expr_t *> tmp_r, tmp_l;

    if( NULL == exp )
        return eq_set;

    switch( exp->type ){
        case L_OR:
            Q2J_ASSERT( (NULL != exp->l) && (NULL != exp->r) );

            tmp_l = findAllConjunctions(exp->l);
            if( !tmp_l.empty() ){
                eq_set.insert(tmp_l.begin(), tmp_l.end());
            }else{
                eq_set.insert(exp->l);
            }

            tmp_r = findAllConjunctions(exp->r);
            if( !tmp_r.empty() ){
                eq_set.insert(tmp_r.begin(), tmp_r.end());
            }else{
                eq_set.insert(exp->r);
            }

            return eq_set;

        default:
            tmp_l = findAllConjunctions(exp->l);
            eq_set.insert(tmp_l.begin(), tmp_l.end());
            tmp_r = findAllConjunctions(exp->r);
            eq_set.insert(tmp_r.begin(), tmp_r.end());
            return eq_set;

    }

}


void findAllConstraints(expr_t *tree, set<expr_t *> &eq_set){

    if( NULL == tree )
        return;

    switch( tree->type ){
        case EQ_OP:
        case GE:
            eq_set.insert(tree);
            break;

        default:
            findAllConstraints(tree->l, eq_set);
            findAllConstraints(tree->r, eq_set);
            break;
    }
    return;
}

////////////////////////////////////////////////////////////////////////////////
//
void find_all_vars(expr_t *e, set<string> &var_set){

    if( NULL == e )
        return;

    switch( e->type ){
        case IDENTIFIER:
            var_set.insert(e->value.name);
            break;

        default:
            find_all_vars(e->l, var_set);
            find_all_vars(e->r, var_set);
            break;
    }
    return ;
}




void tree_to_omega_set(expr_t *tree, Constraint_Handle &handle, map<string, Variable_ID> all_vars, int sign){
    int coef;
    Variable_ID v = NULL;
    string var_name;
    map<string, Variable_ID>::iterator v_it;

    if( NULL == tree ){
        return;
    }

    switch( tree->type ){
        case INTCONSTANT:
            coef = tree->value.int_const;
            handle.update_const(sign*coef);
            break;

        case MUL:
            Q2J_ASSERT( (tree->l->type == INTCONSTANT && tree->r->type == IDENTIFIER) || (tree->r->type == INTCONSTANT && tree->l->type == IDENTIFIER) );
            if( tree->l->type == INTCONSTANT ){
                coef = tree->l->value.int_const;
                var_name = tree->r->value.name;
                for(v_it=all_vars.begin(); v_it!=all_vars.end(); v_it++){
                    if( !v_it->first.compare(var_name) ){
                        v = v_it->second;
                        break;
                    }
                }
            }else{
                coef = tree->r->value.int_const;
                var_name = tree->l->value.name;
                for(v_it=all_vars.begin(); v_it!=all_vars.end(); v_it++){
                    if( !v_it->first.compare(var_name) ){
                        v = v_it->second;
                        break;
                    }
                }
            }
            Q2J_ASSERT( NULL != v );
            handle.update_coef(v,sign*coef);
            break;

        default:
            tree_to_omega_set(tree->r, handle, all_vars, sign);
            tree_to_omega_set(tree->l, handle, all_vars, sign);
            break;
    }
    return;

}

static expr_t *intersect_expr_trees(expr_t *e1, expr_t *e2){
 
    if( NULL == e1 ){
        return e2;
    }
    if( NULL == e2 ){
        return e1;
    }

    expr_t *e_and = (expr_t *)calloc( 1, sizeof(expr_t) );
    e_and->type = L_AND;
    e_and->l = e1;
    e_and->r = e2;

    return e_and;
}

expr_t *simplify_constraint_based_on_execution_space(expr_t *tree, Relation S_es){
    Relation S_rslt;
    set<expr_t *> e_set;
    set<expr_t *>::iterator e_it;
    expr_t *unsimplified=NULL;
    bool ignore_constraint=false;
    expr_t *full_exp;

    findAllConstraints(tree, e_set);

    // For every constraint in the tree
    for(e_it=e_set.begin(); e_it!=e_set.end(); e_it++){
        map<string, Variable_ID> all_vars;
        Relation S_tmp;
        expr_t *e = *e_it;

        // Create a new Set
        set<string>vars;
        find_all_vars(e, vars);

        S_tmp = Relation(S_es.n_set());

        for(int i=1; i<=S_es.n_set(); i++){
            string var_name = S_es.set_var(i)->char_name();
            S_tmp.name_set_var( i, strdup(var_name.c_str()) );
            all_vars[var_name] = S_tmp.set_var( i );
        }

        // Deal with the remaining variables in the expression tree,
        // which should all be global.
        set<string>::iterator v_it;
        for(v_it=vars.begin(); v_it!=vars.end(); v_it++){
            string var_name = *v_it;

            // If it's not one of the vars we've already dealt with
            if( all_vars.find(var_name) == all_vars.end() ){
                // Make sure this variable is global
                map<string, Free_Var_Decl *>::iterator g_it;
                g_it = global_vars.find(var_name);
                if( global_vars.end() == g_it ){
                    if( _q2j_paranoid_cond ){
                        unsimplified = intersect_expr_trees(unsimplified, e);
                    }else{
                        cerr << "WARNING: Expression: \"" << expr_tree_to_str(e) << "\" will be omitted from ";
                        cerr << "generated conditions due to unknown variable \"" << var_name.c_str() << "\". ";
                        cerr << "If the expression contains output variables (i.e., k', m1', etc) then this ";
                        cerr << "ommision is harmless (and necessary).\n";
                    }
                    ignore_constraint = true;
                    break;
                }
                // And get a reference to the local version of the variable in S_tmp.
                all_vars[var_name] = S_tmp.get_local(g_it->second);
            }
        }
        if( ignore_constraint ){
            ignore_constraint = false;
            continue;
        }

        F_And *S_root = S_tmp.add_and();
        Constraint_Handle handle;
        if( EQ_OP == e->type ){
            handle = S_root->add_EQ();
        }else if( GE == e->type ){
            handle = S_root->add_GEQ();
        }else{
            Q2J_ASSERT(0);
        }

        // Add the two sides of the constraint to the Omega set
        tree_to_omega_set(e->l, handle, all_vars, 1);
        tree_to_omega_set(e->r, handle, all_vars, -1);
        S_tmp.simplify(2,2);

        // Calculate S_exec_space - ( S_exec_space ^ S_tmp )
        Relation S_intrs = Intersection(copy(S_es), copy(S_tmp));
        Relation S_diff = Difference(copy(S_es), S_intrs);
        S_diff.simplify(2,2);

        // If it's not FALSE, then throw S_tmp in S_rslt
        if( S_diff.is_upper_bound_satisfiable() || S_diff.is_lower_bound_satisfiable() ){
            if( S_rslt.is_null() ){
                S_rslt = copy(S_tmp);
            }else{
                S_rslt = Intersection(S_rslt, S_tmp);
            }
        }

        S_tmp.Null();
        S_diff.Null();
    }

    expr_t *simpl_exp = relation_to_tree(S_rslt);
    if( _q2j_paranoid_cond ){
        full_exp = intersect_expr_trees(unsimplified, simpl_exp);
    }else{
        full_exp = simpl_exp;
    }

    return full_exp;
}


////////////////////////////////////////////////////////////////////////////////
//
list< pair<expr_t *,Relation> > simplify_conditions_and_split_disjunctions(Relation R, Relation S_es){
    stringstream ss;
    set<expr_t *> simpl_conj;
    Relation inter_of_compl;
    bool is_first = true;

    list< pair<expr_t *, Relation> > tmp, result;
    list< pair<expr_t *, Relation> >::iterator cj_it;

    for(DNF_Iterator di(R.query_DNF()); di; di++) {
        pair<expr_t *, Relation> p;
        Relation tmpR = Relation(copy(R), *di);
        tmpR.simplify(2,2);
        if( is_first ){
            is_first = false;
            inter_of_compl = Complement(copy(tmpR));
        }else{
            // Keep a copy of tmpR, because we will ruin tmpR and we need it just a few lines down.
            Relation current_R = tmpR;
            // Intersect tmpR with the intersection of the complements of all previous Relations.
            tmpR = Intersection(copy(inter_of_compl), tmpR);
            tmpR.simplify(2,2);
            // Add the complement of the current R to the mix for the next iteration.
            inter_of_compl = Intersection(inter_of_compl, Complement(current_R));
        }
        // The call to print_with_subs_to_string() is seemingly useless, but is needed for Omega to generate
        // internal strings and whatnot, that otherwise it doesn't. In other words do _not_ remove it.
        (void)tmpR.print_with_subs_to_string(false);

        p.first = relation_to_tree(tmpR);
        p.second = tmpR;
        tmp.push_back(p);
    }

    // Eliminate the conjunctions that are covered by the execution space
    // and simplify the remaining ones
    for(cj_it = tmp.begin(); cj_it != tmp.end(); cj_it++){
        pair<expr_t *, Relation> new_p;
        pair<expr_t *, Relation> p = *cj_it;
        expr_t *cur_exp = p.first;

        cur_exp = simplify_condition(cur_exp, R, S_es);

        new_p.first = cur_exp;
        new_p.second = p.second;
        result.push_back(new_p);
    }

    for(cj_it = tmp.begin(); cj_it != tmp.end(); cj_it++){
        clean_tree( (*cj_it).first );
    }
    return result;
}

////////////////////////////////////////////////////////////////////////////////
//
expr_t *simplify_condition(expr_t *expr, Relation R, Relation S_es){
    int dst_count = R.n_out();

    for(int i=0; i<dst_count; i++){
        const char *ovar = strdup(R.output_var(i+1)->char_name());
        // If we find the variable in an EQ then we solve for the variable and
        // substitute the solution for the variable everywhere in the conjunction.
        expr_t *solution = solve_expression_tree_for_var(expr, ovar, R);
        if( NULL != solution ){
            substitute_exp_for_var(solution, ovar, expr);
        }else{
            // If the variable is in no EQs but it's in GEs, we have to use transitivity
            // to eliminate it.  For example: X-a>=0 && b-X-1>=0 => b-1>=X && X>=a => b-1>=a
            expr = eliminate_var_using_transitivity(expr, ovar);
        }
        free((void *)ovar);
    }
    return simplify_constraint_based_on_execution_space(expr, S_es);
}


////////////////////////////////////////////////////////////////////////////////
//
set<dep_t *> edge_map_to_dep_set(map<char *, set<dep_t *> > edges){
    map<char *, set<dep_t *> >::iterator edge_it;
    set<dep_t *> deps;

    for(edge_it = edges.begin(); edge_it != edges.end(); ++edge_it ){
        set<dep_t *> tmp;

        tmp = edge_it->second;
        deps.insert(tmp.begin(), tmp.end());
    }

    return deps;
}



////////////////////////////////////////////////////////////////////////////////
//
tg_node_t *find_node_in_graph(char *task_name, map<char *, tg_node_t *> task_to_node){
    map<char *, tg_node_t *>::iterator it;

    for(it=task_to_node.begin(); it!=task_to_node.end(); ++it){
        if( !strcmp(it->first, task_name) )
            return it->second;
    }

    return NULL;
}


////////////////////////////////////////////////////////////////////////////////
// We pass visited_nodes by referece because we want the caller to see the changes
// that the callee made, after the control returns to the caller.
void add_tautologic_cycles(tg_node_t *src_nd, set<tg_node_t *> &visited_nodes){
    int n_inp_var;
    Relation *newR;

    // If we are at an end node, add a null Relation and return.
    if( !src_nd->edges.size() ){
        src_nd->cycle = new Relation();
        return;
    }

    // Find a relation from an edge that starts from this node (any edge is fine).
    list <tg_edge_t *>::iterator it = src_nd->edges.begin();
    Relation *tmpR = (*it)->R;

    if( tmpR->is_null() ){
        abort();
    }
    if( tmpR->is_set() ){
        fprintf(stderr,"Strange Relation in edge from: %s to: %s\n",src_nd->task_name, (*it)->dst->task_name);
        abort();
    }

    // See how many input variables it has, that's the loop depth of the kernel.
    n_inp_var = tmpR->n_inp();

    // Create a new relation with that arity (number of variables).
    newR = new Relation(n_inp_var, n_inp_var); // Yes, n_inp_var both times

    // WARNING: This is needed by Omega. If you remove it you get strange
    // assert() calls being triggered inside the Omega library.

    (void)tmpR->print_with_subs_to_string(false);

    // Name all variables accordingly.
    for(int i=0; i<n_inp_var; i++){
        char *var_name = strdup( tmpR->input_var(i+1)->char_name() );
        newR->name_input_var(i+1, var_name );
        newR->name_output_var(i+1, var_name );
    }

    // Make each input variable be equal to the corresponding output variable
    // as in: {[V1,...,Vn] -> [V1',...,Vn] : V1=V1' && ... && Vn=Vn'}

    F_And *newR_root = newR->add_and();
    for(int i=0; i<n_inp_var; i++){
        Variable_ID ovar = newR->output_var(i+1);
        Variable_ID ivar = newR->input_var(i+1);
        EQ_Handle eq = newR_root->add_EQ();
        eq.update_coef(ovar,1);
        eq.update_coef(ivar,-1);
    }

    // Store it into the node
    src_nd->cycle = newR;

    // If there are other nodes we could get to from this node that have not already been
    // visited, then go to these nodes and add tautologic cycles to them.
    for (it = src_nd->edges.begin(); it != src_nd->edges.end(); it++){
        tg_node_t *tmp_node = (*it)->dst;
        if( visited_nodes.find(tmp_node) == visited_nodes.end() ){
            visited_nodes.insert(tmp_node);
            add_tautologic_cycles(tmp_node, visited_nodes);
        }
    }

    return;
}

////////////////////////////////////////////////////////////////////////////////
// The following function is for debug purposes only.
void dump_graph(tg_node_t *src_nd, set<tg_node_t *> &visited_nodes){

    // If there are other nodes we could get to from this node that have not already been
    // visited, then go to them
    for (list<tg_edge_t *>::iterator it = src_nd->edges.begin(); it != src_nd->edges.end(); it++){
        tg_node_t *tmp_node = (*it)->dst;

        fprintf(stderr, "%s -> %s\n",src_nd->task_name, tmp_node->task_name);

        if( visited_nodes.find(tmp_node) == visited_nodes.end() ){
            visited_nodes.insert(tmp_node);
            dump_graph(tmp_node, visited_nodes);
        }
    }
}

////////////////////////////////////////////////////////////////////////////////
// We pass visited_nodes by referece because we want the caller to see the changes
// that the callee made, after the control returns to the caller.
void union_graph_edges(tg_node_t *src_nd, set<tg_node_t *> &visited_nodes){
    map<tg_node_t *, Relation> edge_aggregator;

    // For each edge, see if there are other edges with the same destination. If so, union them all together.
    for (list<tg_edge_t *>::iterator it = src_nd->edges.begin(); it != src_nd->edges.end(); it++){
        Relation newR;
        tg_edge_t *tmp_edge = *it;

        // See if there is already an edge from this source to the same destination as "tmp_edge".
        map<tg_node_t *, Relation>::iterator edge_it = edge_aggregator.find(tmp_edge->dst);
        if( edge_it == edge_aggregator.end() ){
            newR = *(tmp_edge->R);
        }else{
            // we are going to overwrite edge_it->second in the next step anyway, so we can clobber it.
            newR = Union(edge_it->second, copy(*(tmp_edge->R)));
        }
        edge_aggregator[tmp_edge->dst] = newR;
    }

    // Clear the existing list of edges.
    for (list<tg_edge_t *>::iterator it = src_nd->edges.begin(); it != src_nd->edges.end(); it++){
        free( *it );
    }
    src_nd->edges.clear();

    // Make the resulting edges of the unioning be the edges of this node.
    for (map<tg_node_t *, Relation>::iterator it = edge_aggregator.begin(); it != edge_aggregator.end(); it++){
        tg_edge_t *new_edge = (tg_edge_t *)calloc(1, sizeof(tg_edge_t));
        new_edge->type = EDGE_UNION;
        new_edge->dst = it->first;
        new_edge->R = new Relation(it->second);
        src_nd->edges.push_back(new_edge);
    }
    // reclaim some memory
    edge_aggregator.clear();

    // If there are other nodes we could get to from this node that have not already been
    // visited, then update their edges.
    for (list<tg_edge_t *>::iterator it = src_nd->edges.begin(); it != src_nd->edges.end(); it++){
        tg_node_t *tmp_node = (*it)->dst;
        if( visited_nodes.find(tmp_node) == visited_nodes.end() ){
            visited_nodes.insert(tmp_node);
            union_graph_edges(tmp_node, visited_nodes);
        }
    }

    return;
}

////////////////////////////////////////////////////////////////////////////////
//
void compute_TC_of_transitive_relation_of_cycle(list<tg_node_t *> cycle_list, bool need_TC){
    int child;
    Relation transitiveR;
    tg_node_t *tmp_dst_nd, *tmp_src_nd, *cycle_start;
    list<tg_edge_t *>::iterator e_it;
    list<tg_node_t *>::iterator stack_it;

    stack_it=cycle_list.begin();

    // Store the begining of the list, we will need it later to close the cycle
    // and store the resulting Relation.
    cycle_start = *stack_it;

    // Initialize the source node to be the first element in the cycle.
    tmp_src_nd = cycle_start;
    stack_it++;
    // Slowly move down the cycle computing the transitive relation in the process.
    for(; stack_it!=cycle_list.end(); ++stack_it){
        // Store the next element in tmp_dst_nd
        tmp_dst_nd = *stack_it;
        for(e_it = tmp_src_nd->edges.begin(); e_it != tmp_src_nd->edges.end(); e_it++){
            tg_edge_t *tmp_edge = *e_it;
            // Find the edge that connects tmp_src_nd and tmp_dst_nd and compose
            if( tmp_edge->dst == tmp_dst_nd ){
                if( transitiveR.is_null() )
                    transitiveR = *(tmp_edge->R);
                else
                    transitiveR = Composition(copy(*(tmp_edge->R)), transitiveR);
                break;
            }
        }
        // progress the source down the cycle
        tmp_src_nd = tmp_dst_nd;
    }

    // Close the cycle by making the begining of the cycle also be the end.
    tmp_dst_nd = cycle_start;
    for(e_it = tmp_src_nd->edges.begin(); e_it != tmp_src_nd->edges.end(); e_it++){
        tg_edge_t *tmp_edge = *e_it;
        // Find the edge that connects the tmp_src_nd and tmp_dst_nd and compose
        if( tmp_edge->dst == tmp_dst_nd ){
            if( transitiveR.is_null() )
                transitiveR = *(tmp_edge->R);
            else
                transitiveR = Composition(copy(*(tmp_edge->R)), transitiveR);
            break;
        }
    }

    if( need_TC ){
#if defined(DEBUG_ANTI)
        printf("Checking TC viability\n");
#endif // DEBUG_ANTI
        fflush(stdout);
        fflush(_q2j_output);
        child = fork();
        if( child ){ // parent
            int status, rv=1;
            // Wait ignoring interruptions.  If the child finishes it will kill me.
            while(rv){
                rv = waitpid(child, &status, 0);
            }
            // If waitpid() returned zero then the child must have crashed.

#if defined(DEBUG_ANTI)
            printf("Skipping TC\n");
            fflush(stdout);
#endif // DEBUG_ANTI
        }else{
            pid_t parent, me;
            // Compute the transitive closure of this relation. We do this in a
            // child process because sometimes TransitiveClosure() raises an
            // assert() inside the Omega library.
            transitiveR = TransitiveClosure(transitiveR);

            // Kill the parent and take over the execution.
            parent = getppid();
            kill(parent, SIGTERM);
        }
    }

    // Union the resulting relation with the relation stored in the cycle of this node
    cycle_start->cycle = new Relation( Union(*(cycle_start->cycle), transitiveR) );

    return;
}

static inline void compute_transitive_closure_of_all_cycles(tg_node_t *src_nd, set<tg_node_t *> visited_nodes, list<tg_node_t *> node_stack, int max_length){
    do_compute_all_cycles(src_nd, visited_nodes, node_stack, max_length, true);
}
static inline void compute_all_cycles(tg_node_t *src_nd, set<tg_node_t *> visited_nodes, list<tg_node_t *> node_stack, int max_length){
    do_compute_all_cycles(src_nd, visited_nodes, node_stack, max_length, false);
}

////////////////////////////////////////////////////////////////////////////////
// Note: the use of the word "stack" in this function is a misnomer. We do not
// use an STL stack, but rather a list, because we want functionality that lists
// have and stacks don't (like begin/end iterators).  However, we only push
// elements in it from one side (push_back()) so it's filled up like a stack,
// although it's queried like a list.
//
// Note: We pass visited_nodes by value, so that the effect of the callee is _not_
// visible to the caller.
static void do_compute_all_cycles(tg_node_t *src_nd, set<tg_node_t *> visited_nodes, list<tg_node_t *> node_stack, int max_length, bool need_TC){
    static int cur_length=0;
    visited_nodes.insert(src_nd);
    node_stack.push_back(src_nd);

    for (list<tg_edge_t *>::iterator it = src_nd->edges.begin(); it != src_nd->edges.end(); it++){
        tg_node_t *next_node = (*it)->dst;

        // If the destination node of this edge has not been visited, jump to it and continue the
        // search for a cycle.  If the destination node is in our visited set, then we detected a
        // cycle, so we should compute the appropriate Relations and store them in the "cycle"
        // field of the corresponding nodes.
        if( visited_nodes.find(next_node) == visited_nodes.end() ){
            cur_length++;
            if( (cur_length < max_length) && (max_length > 0) ){ // Negative max_length means infinitely long chains are ok
                do_compute_all_cycles(next_node, visited_nodes, node_stack, max_length, need_TC);
            }
            cur_length--;
        }else{
            list<tg_node_t *>::iterator stack_it;

            // Since next_node has already been visited, we hit a cycle.  Many cycles actually,
            // since each node in the cycle should be treated as the source of a
            // different cyclic transitive edge.
            tg_node_t *cycle_start = next_node;

            // Traverse the elements starting from the oldest (violating the stack semantics),
            // until we find "cycle_start".  All the elements before "cycle_start" are not
            // members of this cycle.
            stack_it=node_stack.begin();
            while( stack_it!=node_stack.end() && *stack_it!=cycle_start ){
                ++stack_it;
            }

            // At this point we should not have run out of stack and we should have
            // found the begining of the cycle.
            Q2J_ASSERT(stack_it!=node_stack.end() && *stack_it==cycle_start);

            // copy the elements of the cycle into a new list.
            list<tg_node_t *> cycle_list(stack_it, node_stack.end());

            compute_TC_of_transitive_relation_of_cycle(cycle_list, need_TC);

            //TODO: release the memory held by "cycle_list".
        }
    }

    return;
}

void print_progress_symbol(int i){
    char symbols[5] = {'\\','-','/','|','\0'};
    fprintf(stderr, "\b%c",symbols[i%4]);
}

////////////////////////////////////////////////////////////////////////////////
//
Relation find_transitive_edge(tg_node_t *cur_nd, Relation Rcarrier, set<tg_node_t *> visited_nodes, tg_node_t *src_nd, tg_node_t *snk_nd, int just_started, int max_edge_chain_length, string tr_path){
    Relation Rt_new = Relation::Null();
    static int debug_depth=0;

    if( max_edge_chain_length <= 0 )
        print_progress_symbol(debug_depth/4);

    if( (max_edge_chain_length > 0) && (debug_depth > max_edge_chain_length*4) ){
        return Relation::Null();
    }

    visited_nodes.insert(cur_nd);

    // if Nc == Sink(Ea)
    if ( (cur_nd == snk_nd) && !just_started ){
        // If we reached the sink successfully, we need to return the last Relation that brought us here.
        return Rcarrier;
    }

    // foreach Edge Nc->Ni (with Relation Ri)
    for (list<tg_edge_t *>::iterator it = cur_nd->edges.begin(); it != cur_nd->edges.end(); it++){
        tg_node_t *next_node = (*it)->dst;

        // If the next node (Ni) has _not_ already been visited, or if the source and sink of the edge we
        // are finalizing are the same (loop carried self edge) and the next node is that (source/sink) node.
        if( (visited_nodes.find(next_node) == visited_nodes.end()) || ((src_nd == snk_nd) && (next_node == snk_nd)) ){
            Relation Ri = *((*it)->R);

            debug_depth += 4;
            Relation Ra = find_transitive_edge(next_node, Ri, visited_nodes, src_nd, snk_nd, 0, max_edge_chain_length, tr_path+" -> "+(next_node->task_name) );
            debug_depth -= 4;

            // If the deeper search reached the sink then the return value will
            // be a useful Relation, otherwise it will be a null one.

            if( !Ra.is_null() ){
                if( Rt_new.is_null() ){
                    Relation Rcycle = *(cur_nd->cycle);
                    // Create a copy because the Composition operation clobbers its parameters
                    Rt_new = copy(Ra);
                    Rt_new = Union( Composition(Rt_new, Rcycle), Ra );
                }else{
                    Rt_new = Union(Rt_new, Ra);
                }
            }
        }
    }

    // If this is not the first node then compose the transitive edge we just
    // created with the edge that brought us here.
    if( !just_started ){
        if( !Rt_new.is_null() ){
            Rt_new = Composition(Rt_new, Rcarrier);
            Rt_new.simplify(2,2);
        }
    }

    return Rt_new;
}

////////////////////////////////////////////////////////////////////////////////
//
void create_node(map<char *, tg_node_t *> &task_to_node, dep_t *dep, int edge_type){
    node_t *src, *dst;

    src = dep->src;
    dst = dep->dst;

    // when the destination is the EXIT task, it's set to NULL
    if( (ENTRY == src->type) || (NULL == dst) )
        return;

    Q2J_ASSERT(src->function);
    Q2J_ASSERT(src->function->fname);
    Q2J_ASSERT(dst->function);
    Q2J_ASSERT(dst->function->fname);

    // See if there is already a node in the graph for the source of this control edge.
    tg_node_t *src_nd = find_node_in_graph(src->function->fname, task_to_node);
    if( NULL == src_nd ){
        src_nd = new tg_node_t();
        src_nd->task_name = strdup(src->function->fname);
        task_to_node[src->function->fname] = src_nd;
    }
    // Now that we have a graph node, add the edge to it
    tg_edge_t *new_edge = (tg_edge_t *)calloc(1, sizeof(tg_edge_t));
    new_edge->type = edge_type;
    new_edge->R = new Relation(*(dep->rel));
    tg_node_t *dst_nd = find_node_in_graph(dst->function->fname, task_to_node);
    if( NULL == dst_nd ){
        dst_nd = new tg_node_t();
        dst_nd->task_name = strdup(dst->function->fname);
        task_to_node[dst->function->fname] = dst_nd;
    }
    new_edge->dst = dst_nd;
    src_nd->edges.push_back(new_edge);

    return;
}


////////////////////////////////////////////////////////////////////////////////
//
bool are_relations_equivalent(Relation *Ra, Relation *Rb){
    // If the Relations have different arrity, the are definitely not the same.
    if( (Ra->n_inp() != Rb->n_inp()) || (Ra->n_out() != Rb->n_out()) )
        return false;

    // Compute (!Ra & Rb) and see if it's satisfiable.
    bool satisf = Intersection(Complement(copy(*Ra)), copy(*Rb)).is_upper_bound_satisfiable();

    // If the Relations are equivalent, the intersection should be FALSE and thus _not_ satisfiable.
    return !satisf;
}

////////////////////////////////////////////////////////////////////////////////
//

void copy_task_graph_node_except_edge(tg_node_t *org_nd, map<char *, tg_node_t *> &task_to_node, dep_t *dep, int level){
    tg_node_t *new_nd;

    // See if there is already a node in the graph for this task
    new_nd = find_node_in_graph(org_nd->task_name, task_to_node);
    if( NULL == new_nd ){
        //new_nd = (tg_node_t *)calloc(1, sizeof(tg_node_t));
        new_nd = new tg_node_t();
        new_nd->task_name = strdup(org_nd->task_name);
        task_to_node[new_nd->task_name] = new_nd;
    }

    // For every edge this node has, copy all the information into a newly created edge,
    // and if need by, create a new destinaiton task.
    for (list<tg_edge_t *>::iterator it = org_nd->edges.begin(); it != org_nd->edges.end(); it++){
        tg_edge_t *tmp_edge = *it;

        // Just being paranoid.
        Q2J_ASSERT(dep->src->function);
        Q2J_ASSERT(dep->src->function->fname);
        Q2J_ASSERT(dep->dst->function);
        Q2J_ASSERT(dep->dst->function->fname);

        // for the first level, run the algorithm without the ANTI edges.
        if( (0 == level) && (EDGE_ANTI == tmp_edge->type) ){
            continue;
        }

        if( !strcmp(new_nd->task_name, dep->src->function->fname) &&
            !strcmp(tmp_edge->dst->task_name, dep->dst->function->fname) &&
            (EDGE_ANTI == tmp_edge->type) &&
            are_relations_equivalent(tmp_edge->R, dep->rel) ) {
            continue;
        }

        tg_edge_t *new_edge = (tg_edge_t *)calloc(1, sizeof(tg_edge_t));
        new_edge->type = tmp_edge->type;
        // Copy the Relation just to be safe, since some operations on Relations are destructive.
        // However, the copying is creating a memory leak because we never delete it (as of Nov 2011).
        new_edge->R = new Relation(*(tmp_edge->R));
        tg_node_t *dst_nd = find_node_in_graph(tmp_edge->dst->task_name, task_to_node);
        if( NULL == dst_nd ){
            //dst_nd = (tg_node_t *)calloc(1, sizeof(tg_node_t));
            dst_nd = new tg_node_t();
            dst_nd->task_name = strdup(tmp_edge->dst->task_name);
            task_to_node[dst_nd->task_name] = dst_nd;
        }
        new_edge->dst = dst_nd;
        new_nd->edges.push_back(new_edge);
    }

}


void erase_task_graph(map<char *, tg_node_t *> &task_to_node){
    map<char *, tg_node_t *>::iterator it;
    for(it=task_to_node.begin(); it!=task_to_node.end(); ++it){
        tg_node_t *node = it->second;
        // Free all the edges of the node
        for (list<tg_edge_t *>::iterator e_it = node->edges.begin(); e_it != node->edges.end(); e_it++){
            tg_edge_t *tmp_edge = *e_it;
            delete(tmp_edge->R);
            free(tmp_edge);
        }
        // Free the name
        free(node->task_name);
        // Free the node itself
        free(node);
    }
}

void update_synch_edge_on_graph(map<char *, tg_node_t *> task_to_node, dep_t *dep, Relation fnl_rel){
    list <tg_edge_t *> new_edges;
    tg_node_t *src_task;

    // Find the task in the graph or die.
    map<char *, tg_node_t *>::iterator t_it = task_to_node.find(dep->src->function->fname);
    if( t_it == task_to_node.end() ){
        fprintf(stderr,"FATAL ERROR: update_synch_edge_on_graph() should never fail to find the task\n");
        abort();
    }
    src_task = t_it->second;

    // Get the name of the destination task of the synch edge we are trying to update.
    assert(dep->dst->function);
    assert(dep->dst->function->fname);
    char *dst_name = dep->dst->function->fname;

    // Traverse the list of edges that start from the source task looking for the one to update.
    for (list<tg_edge_t *>::iterator e_it = src_task->edges.begin(); e_it != src_task->edges.end(); e_it++){
        char *tmp = (*e_it)->dst->task_name;
        if( !strcmp(tmp, dst_name) ) {
            // If the destination task is correct, check the Relation.
            if( are_relations_equivalent((*e_it)->R, dep->rel) ){
                // When we find the Relation we are looking for, we update it and leave this function.
                (*e_it)->R = new Relation(fnl_rel);
                return;
            }
        }
    }

    fprintf(stderr,"FATAL ERROR: update_synch_edge_on_graph() should never fail to find the synch edge\n");
    abort();
}


////////////////////////////////////////////////////////////////////////////////
//
map<char *, tg_node_t *> create_copy_of_graph_excluding_edge(map<char *, tg_node_t *> task_to_node, dep_t *dep, tg_node_t **new_source_node, tg_node_t **new_sink_node, int level){
    map<char *, tg_node_t *> tmp_task_to_node;
    tg_node_t *new_src_nd, *new_snk_nd;
    node_t *src_node, *dst_node;

    // Make sure the dep argument contains what we think it does.
    src_node = dep->src;
    dst_node = dep->dst;
    Q2J_ASSERT(src_node->function);
    Q2J_ASSERT(src_node->function->fname);
    Q2J_ASSERT(dst_node->function);
    Q2J_ASSERT(dst_node->function->fname);

    // Make a copy of the graph one node at a time.
    map<char *, tg_node_t *>::iterator it;
    for(it=task_to_node.begin(); it!=task_to_node.end(); ++it){
        tg_node_t *old_nd = it->second;
        copy_task_graph_node_except_edge(old_nd, tmp_task_to_node, dep, level);
    }

    // Find the node that constitutes the source of this dependency in the new graph.
    new_src_nd = find_node_in_graph(src_node->function->fname, tmp_task_to_node);
    Q2J_ASSERT(new_src_nd);
    new_snk_nd = find_node_in_graph(dst_node->function->fname, tmp_task_to_node);
    Q2J_ASSERT(new_snk_nd);

    // The caller will use the source to traverse the graph, but we return the map to free the memory.
    *new_source_node = new_src_nd;
    *new_sink_node = new_snk_nd;

    return tmp_task_to_node; 
}



map<char *, set<dep_t *> > prune_ctrl_deps(set<dep_t *> ctrl_deps, set<dep_t *> flow_deps){
    map<char *, set<dep_t *> > resulting_map;
    jdf_function_entry_t *src_task, *dst_task;

    // For every anti-edge, repeat the same steps.
    set<dep_t *>::iterator it_a;
    for (it_a=ctrl_deps.begin(); it_a!=ctrl_deps.end(); it_a++){
        set <dep_t *> pruned_dep_set;
        dep_t *dep_pruned;
        dep_t *dep = *it_a;

        if( NULL == dep->src->function ){ continue; } /* ENTRY */
        src_task = dep->src->function;
        if( NULL == dep->dst ){ continue; } /* EXIT */
        dst_task = dep->dst->function;
        Q2J_ASSERT(dst_task);

        dep_pruned = (dep_t *)calloc(1,sizeof(dep_t));
        dep_pruned->src = dep->src;
        dep_pruned->dst = dep->dst;
        dep_pruned->rel = dep->rel;

        // For every flow edge that has the same src and dst as this anti-edge,
        // subtract the flow from the anti.
        set<dep_t *>::iterator it_f;
        for (it_f=flow_deps.begin(); it_f!=flow_deps.end(); it_f++){
            jdf_function_entry_t *src_task_f, *dst_task_f;
            dep_t *dep_f = *it_f;

            if( NULL == dep_f->src->function ){ continue; } /* ENTRY */
            src_task_f = dep_f->src->function;
            if( NULL == dep_f->dst ){ continue; } /* EXIT */
            dst_task_f = dep_f->dst->function;
            Q2J_ASSERT(dst_task_f);

            if( (src_task_f == src_task) && (dst_task_f == dst_task) ){
                Relation ra, rb;
                ra = *(dep_pruned->rel);
                rb = *(dep_f->rel);
                if( ra.is_null() ){ break; }
                if( rb.is_null() ){ continue; }
                dep_pruned->rel = new Relation( Difference(ra, rb) );
            }
        }

        if( !dep_pruned->rel->is_null() && dep_pruned->rel->is_upper_bound_satisfiable() ){
            pruned_dep_set.insert(dep_pruned);

            // See if the source task already has a set of sync edges. If so, merge the old set with the new.
            map<char *, set<dep_t *> >::iterator edge_it;
            char *src_name = src_task->fname;
            edge_it = resulting_map.find(src_name);
            if( edge_it != resulting_map.end() ){
                set<dep_t *>tmp_set;
                tmp_set = resulting_map[src_name];
                pruned_dep_set.insert(tmp_set.begin(), tmp_set.end());
            }
            resulting_map[src_name] = pruned_dep_set;
        }
    }

    return resulting_map;
}

////////////////////////////////////////////////////////////////////////////////
//
map<char *, set<dep_t *> > finalize_synch_edges(set<dep_t *> ctrl_deps, set<dep_t *> flow_deps){
    map<char *, set<dep_t *> > resulting_map;
    set<dep_t *> rslt_ctrl_deps;
<<<<<<< HEAD
    int level, max_level=1;
=======
    int level, max_level=2;
>>>>>>> a1040f44
    
    if( _q2j_antidep_level > 0 ){
        max_level = _q2j_antidep_level;
    }

    rslt_ctrl_deps = ctrl_deps;
    for(level=1; level<=max_level; level++){
        fprintf(stderr, "Finalizing synch edges. Level %d/%d\n",level, max_level);
        rslt_ctrl_deps = do_finalize_synch_edges(rslt_ctrl_deps, flow_deps, level);
        fprintf(stderr, "\n");
    }

    set<dep_t *>::iterator ctrl_it;
    for (ctrl_it=rslt_ctrl_deps.begin(); ctrl_it!=rslt_ctrl_deps.end(); ctrl_it++){
        map<char *, set<dep_t *> >::iterator map_it;
        set<dep_t *> dep_set;
        dep_t *dep;
        char *src_task_name;

        dep = *ctrl_it;
        dep_set.insert(dep);
        src_task_name = dep->src->function->fname;

        // See if this task already has a set of sync edges. If so, merge the old set with the new.
        map_it = resulting_map.find( src_task_name );
        if( map_it != resulting_map.end() ){
            set<dep_t *> tmp_set;
            tmp_set = resulting_map[src_task_name];
            dep_set.insert(tmp_set.begin(), tmp_set.end());
        }
        resulting_map[src_task_name] = dep_set;
    }

    return resulting_map;
}

////////////////////////////////////////////////////////////////////////////////
//
set<dep_t *> do_finalize_synch_edges(set<dep_t *> ctrl_deps, set<dep_t *> flow_deps, int level){
    map<char *, tg_node_t *> task_to_node;
    set<dep_t *> rslt_ctrl_deps;
    int anti_edge_killed = 0;
    ofstream clog;

    // ============
    // Create a graph I_G with the different tasks (task-classes, actually) as nodes
    // and all the flow dependencies and anti-dependencies between tasks as edges.

    set<dep_t *>::iterator it;
    for (it=ctrl_deps.begin(); it!=ctrl_deps.end(); it++){
        dep_t *dep = *it;
        create_node(task_to_node, dep, EDGE_ANTI);
    }

    for (it=flow_deps.begin(); it!=flow_deps.end(); it++){
        dep_t *dep = *it;
        create_node(task_to_node, dep, EDGE_FLOW);
    }

    // ============
    // Now that we have I_G let's start the algorithm to reduce the anti-deps into a
    // set of necessary control edges.  It is yet to be determined if the algorithm
    // leads to a minimum set of control edges, for an arbitrary order of operations.

    clog.open ("anti.log", ios::out | ios::app);

    // For every anti-edge, repeat the same steps.
    int count = 0;
    for (it=ctrl_deps.begin(); it!=ctrl_deps.end(); it++){
        set<tg_node_t *> visited_nodes;
        list<tg_node_t *> node_stack;
        Relation Rt, Ra;
        tg_node_t *source_node, *sink_node;
        map<char *, tg_node_t *> temp_graph;

        // 0
        fprintf(stderr, "\r%4d - %d / %4d : %3.0f%%",
                count / 5, count % 5, (int)(ctrl_deps.size()),
                ((double)count / (double)(ctrl_deps.size() * 5.)) * 100.);
        count++;

        dep_t *dep = *it;
        if( dep->rel->is_null() ){
            continue;
        }
        Relation Rsync = *(dep->rel);

        // Step 1) make a temporary copy of I_G, G, that doesn't include the
        //         anti-edge we are trying to reduce.

        temp_graph = create_copy_of_graph_excluding_edge(task_to_node, dep, &source_node, &sink_node, level);

#if defined(DEBUG_ANTI)
        printf("\n>>>>>>>>>>\n   >>>>>>> Processing: %s --> %s\n",source_node->task_name, sink_node->task_name);
#endif /* DEBUG_ANTI */

        // Step 2) for each pair of nodes N1,N2 in G, replace all the edges that
        //         go from N1 to N2 with their union.
        // 1
        fprintf(stderr, "\r%4d - %d / %4d : %3.0f%%",
                count / 5, count % 5, (int)(ctrl_deps.size()),
                ((double)count / (double)(ctrl_deps.size() * 5.)) * 100.);
        count++;

        visited_nodes.clear(); // just being paranoid.
        visited_nodes.insert(source_node);
        union_graph_edges(source_node, visited_nodes);

#if defined(DEBUG_ANTI_EXTREME)
        dump_graph(source_node, visited_nodes);
#endif /* DEBUG_ANTI_EXTREME */

        // Step 3) Add to every node a tautologic Relation to self:
        // {[p1,p2,...,pn] -> [p1,p2,...,pn] : TRUE}.
        // 2
        fprintf(stderr, "\r%4d - %d / %4d : %3.0f%%",
                count / 5, count % 5, (int)(ctrl_deps.size()),
                ((double)count / (double)(ctrl_deps.size() * 5.)) * 100.);
        count++;
        visited_nodes.clear();
        visited_nodes.insert(source_node);
        add_tautologic_cycles(source_node, visited_nodes);

        // Step 4) Find all cycles, compute their transitive closures and union them into node.cycle

        // 3
        fprintf(stderr, "\r%4d - %d / %4d : %3.0f%%",
                count / 5, count % 5, (int)(ctrl_deps.size()),
                ((double)count / (double)(ctrl_deps.size() * 5.)) * 100.);
        count++;

        visited_nodes.clear();
        if( 3 == level ){
            compute_transitive_closure_of_all_cycles(source_node, visited_nodes, node_stack, -1);
#if defined(DEBUG_ANTI)
            printf("TC of cycles has been computed.\n");
            fflush(stdout);
#endif /* DEBUG_ANTI */
        }else{
            compute_all_cycles(source_node, visited_nodes, node_stack, 2*level);
        }

        // Step 5) Find the union of the transitive edges that start at source_node and end at
        // sink_node
        // 4
        fprintf(stderr, "\r%4d - %d / %4d : %3.0f%%  ",
                count / 5, count % 5, (int)(ctrl_deps.size()),
                ((double)count / (double)(ctrl_deps.size() * 5.)) * 100.);
        count++;

#if defined(DEBUG_ANTI)
        printf("Computing transitive edge\n");
        fflush(stdout);
#endif /* DEBUG_ANTI */
        visited_nodes.clear();
         
        int max_edge_chain_length = -1;
        if( level < 2 ){
            max_edge_chain_length = 3;
        }
        Ra = find_transitive_edge(source_node, Relation::Null(), visited_nodes, source_node, sink_node, 1, max_edge_chain_length, source_node->task_name);
        Ra.simplify(2,2);

        erase_task_graph(temp_graph);
        temp_graph.clear();

#if defined(DEBUG_ANTI)
        if( Ra.is_null() ){
            clog << "\nfind_transitive_edge() found no transitive edge\n";
        }else{
            clog << "\nRa:  " << Ra.print_with_subs_to_string(false) << "\n";
        }
#endif /* DEBUG_ANTI */

        Relation Rsync_finalized;
        if(Ra.is_null()){
            Rsync_finalized = Rsync;
        }else{
#if defined(DEBUG_ANTI)
            clog << "Subtracting from:  " << Rsync.print_with_subs_to_string(false) << "\n";
#endif /* DEBUG_ANTI */

            Rsync_finalized = Difference(Rsync, Ra);

            // If we didn't completely kill the edge _in_the_first_pass_, then we leave it as is.
            if( (level>=2) || (Rsync_finalized.is_null() || Rsync_finalized.is_upper_bound_satisfiable()) ){
                update_synch_edge_on_graph(task_to_node, dep, Rsync_finalized);
            }
        }

        if( !Rsync_finalized.is_null() && Rsync_finalized.is_upper_bound_satisfiable() ){
            dep_t *dep_finalized;

            dep_finalized = (dep_t *)calloc(1,sizeof(dep_t));
            dep_finalized->src = dep->src;
            dep_finalized->dst = dep->dst;
            dep_finalized->rel = new Relation(Rsync_finalized);
            rslt_ctrl_deps.insert(dep_finalized);
        }else{
            anti_edge_killed++;
        }
    }

    clog.close();

    // Release the memory taken by the Relations in the
    // old list and then free the dep structures.
    it=ctrl_deps.begin();
    while( it!=ctrl_deps.end() ){
        Relation R;

        dep_t *dep = *it;
        if( !dep->rel->is_null() ){
           delete(dep->rel);
        }
        it++;
        free(dep);
    }

    erase_task_graph(task_to_node);

    fprintf(stderr,"\nControl edges killed: %d\n",anti_edge_killed);

    return rslt_ctrl_deps;
}


////////////////////////////////////////////////////////////////////////////////
//
Relation build_execution_space_relation(node_t *node, int *status){
    node_t *func;

    // Find the node on the AST that represents the function that encloses this task node
    for(func = node; func->type != FUNC; func = func->parent){
        /* keep walking up the tree */;
    }

    // Use the enclosing function the retrieve the execustion space of the destination task
    return process_execution_space(node, func, status);
}

////////////////////////////////////////////////////////////////////////////////
//
Relation process_execution_space( node_t *node, node_t *func, int *status )
{
    int i;
    node_t *tmp;
    list<char *> param_names;
    map<string, Variable_ID> vars;
    Relation S;
    node_t *task_node = node->task->task_node;

    for(tmp=node->enclosing_loop; NULL != tmp; tmp=tmp->enclosing_loop ){
        char *var_name = DA_var_name(DA_loop_induction_variable(tmp));
        param_names.push_front(var_name);
    }
    if( task_node->type == BLKBOX_TASK ){
        node_t *tsk_params = DA_kid(task_node,1);
        for(int j=0; j<DA_kid_count(tsk_params); j++){
            param_names.push_back( DA_var_name(DA_kid(tsk_params, j)) );
        }
    }
    Q2J_ASSERT( !param_names.empty() );

    S = Relation(param_names.size());
    F_And *S_root = S.add_and();

    for(i=1; !param_names.empty(); i++ ) {
        char *var_name = param_names.front();

        S.name_set_var( i, var_name );
        vars[var_name] = S.set_var( i );

        param_names.pop_front();
    }

    // Bound all induction variables of the loops enclosing the USE
    // using the loop bounds. Also demand that "LB <= UB" (or "LB < UB")
    i=1;
    for(tmp=node->enclosing_loop; NULL != tmp; tmp=tmp->enclosing_loop ){
        char *var_name = DA_var_name(DA_loop_induction_variable(tmp));

        // Form the Omega expression for the lower bound
        Variable_ID var = vars[var_name];

        GEQ_Handle imin = S_root->add_GEQ();
        imin.update_coef(var,1);
        *status = expr_to_Omega_coef(DA_loop_lb(tmp), imin, -1, vars, S);
        if( Q2J_SUCCESS != *status ){
            return S; // the return value here is bogus, but the caller should check the status.
        }

        // Form the Omega expression for the upper bound
        *status = process_end_condition(DA_for_econd(tmp), S_root, vars, NULL, S);
        if( Q2J_SUCCESS != *status ){
            return S; // the return value here is bogus, but the caller should check the status.
        }

        // Demand that LB <= UB
        GEQ_Handle lb_le_ub = S_root->add_GEQ();
        *status = process_end_condition(DA_for_econd(tmp), S_root, vars, DA_loop_lb(tmp), S);
        if( Q2J_SUCCESS != *status ){
            return S; // the return value here is bogus, but the caller should check the status.
        }
    }

    if( task_node->type == BLKBOX_TASK ){
        node_t *tsk_params = DA_kid(task_node,1);
        node_t *tsk_espace = DA_kid(task_node,2);
        for(int j=0; j<DA_kid_count(tsk_params); j++){
            char *var_name = DA_var_name(DA_kid(tsk_params, j));
            node_t *bounds = DA_kid(tsk_espace, j);

            Variable_ID var = vars[var_name];

            // Form the Omega expression for the lower bound
            node_t *lb = DA_kid(bounds, 1);
            GEQ_Handle imin = S_root->add_GEQ();
            imin.update_coef(var,1);
            *status = expr_to_Omega_coef(lb, imin, -1, vars, S);
            if( Q2J_SUCCESS != *status ){
                return S; // the return value here is bogus, but the caller should check the status.
            }

            // Form the Omega expression for the upper bound
            node_t *ub = (PARAM_RANGE == bounds->type) ? DA_kid(bounds, 2) : lb;
            GEQ_Handle imax = S_root->add_GEQ();
            imax.update_coef(var,-1);
            *status = expr_to_Omega_coef(ub, imax, 1, vars, S);
            if( Q2J_SUCCESS != *status ){
                return S; // the return value here is bogus, but the caller should check the status.
            }

            // Demand that LB <= UB
            GEQ_Handle lb_le_ub = S_root->add_GEQ();
            *status = expr_to_Omega_coef(ub, lb_le_ub, 1, vars, S);
            if( Q2J_SUCCESS != *status ){
                return S; // the return value here is bogus, but the caller should check the status.
            }
            *status = expr_to_Omega_coef(lb, lb_le_ub, -1, vars, S);
            if( Q2J_SUCCESS != *status ){
                return S; // the return value here is bogus, but the caller should check the status.
            }
        }
     }

    // Add any conditions that have been provided by the developer as invariants
    add_invariants_to_Omega_relation(S_root, S, func);

    // Ask Omega to simplify the Relation for us.
    S.simplify();
    (void)S.print_with_subs_to_string(false);

    return S;
}

static void clean_edges(map<char *, set<dep_t *> > &edges)
{
    map<char *, set<dep_t *> >::iterator map_it;
    for(map_it =  edges.begin();
        map_it != edges.end();
        map_it++) {

        set<dep_t *>::iterator dep_it;
        set<dep_t *> deps = (*map_it).second;

        for(dep_it =  deps.begin();
            dep_it != deps.end();
            dep_it++) {
            delete ( (*dep_it)->rel );
            free(*dep_it);
        }

        deps.clear();
    }
    edges.clear();
}

static void clean_sources(map<node_t *, map<node_t *, Relation> > &sources)
{
    map<node_t *, map<node_t *, Relation> >::iterator map_it;
    for(map_it =  sources.begin();
        map_it != sources.end();
        map_it++) {

        map_it->second.clear();
    }
    sources.clear();
}

////////////////////////////////////////////////////////////////////////////////
//
int interrogate_omega(node_t *func, var_t *head){
    int status = Q2J_SUCCESS;
    var_t *var;
    und_t *und;
    map<node_t *, map<node_t *, Relation> > flow_sources, output_sources, anti_sources;
    map<char *, set<dep_t *> > outgoing_edges;
    map<char *, set<dep_t *> > incoming_edges;
    map<char *, set<dep_t *> > synch_edges;

    if (_q2j_direct_output) {
        print_header();
        print_types_of_formal_parameters(func);
    } else {
        jdf_register_prologue(&_q2j_jdf);
        jdf_register_globals(&_q2j_jdf, func);
    }

    declare_global_vars(func);

    node_t *entry = DA_create_Entry();
    node_t *exit_node = DA_create_Exit();

    ////////////////////////////////////////////////////////////////////////////////
    // Find the correct set of outgoing edges using the following steps:
    // For each variable V:
    // a) create Omega relations corresponding to all FLOW dependency edges associated with V.
    // b) create Omega relations corresponding to all OUTPUT dependency edges associated with V.
    // c) based on the OUTPUT edges, kill FLOW edges that need to be killed.

    for(var=head; NULL != var; var=var->next){
        flow_sources.clear();
        output_sources.clear();
        // Create flow edges starting from the ENTRY
        flow_sources[entry]   = create_entry_relations(entry, var, DEP_FLOW, func, &status);
        if( Q2J_SUCCESS != status ){
            fprintf(stderr,"create_entry_relations( DEP_FLOW ) failed.\n");
            return status;
        }
        output_sources[entry] = create_entry_relations(entry, var, DEP_OUT, func, &status);
        if( Q2J_SUCCESS != status ){
            fprintf(stderr,"create_entry_relations( DEP_OUT ) failed.\n");
            return status;
        }

        // For each DEF create all flow and output edges and for each USE create all anti edges.
        for(und=var->und; NULL != und ; und=und->next){
            if(is_und_write(und)){
                node_t *def = und->node;
                flow_sources[def] = create_dep_relations(und, var, DEP_FLOW, exit_node, func, &status);
                if( Q2J_SUCCESS != status ){
                    fprintf(stderr,"create_dep_relations( DEP_FLOW ) failed.\n");
                    return status;
                }
                output_sources[def] = create_dep_relations(und, var, DEP_OUT,  exit_node, func, &status);
                if( Q2J_SUCCESS != status ){
                    fprintf(stderr,"create_dep_relations( DEP_OUT ) failed.\n");
                    return status;
                }
            }
            if(is_und_read(und) && !is_phony_Entry_task(und->node) && !is_phony_Exit_task(und->node)){
                node_t *use = und->node;
                anti_sources[use] = create_dep_relations(und, var, DEP_ANTI, exit_node, func, &status);
                if( Q2J_SUCCESS != status ){
                    fprintf(stderr,"create_dep_relations( DEP_ANTI ) failed.\n");
                    return status;
                }
            }
        }

        // Minimize the flow dependencies (also known as true dependencies, or read-after-write)
        // by factoring in the output dependencies (also known as write-after-write).
        //

        // For every DEF that is the source of flow dependencies
        map<node_t *, map<node_t *, Relation> >::iterator flow_src_it;
        for(flow_src_it=flow_sources.begin(); flow_src_it!=flow_sources.end(); ++flow_src_it){
            char *task_name;
            set<dep_t *> dep_set;
            // Extract from the map the actual DEF from which all the deps in this map start from
            node_t *def = flow_src_it->first;
            map<node_t *, Relation> flow_deps = flow_src_it->second;

            // Keep the task name, we'll use it to insert all the edges of the task in a map later on.
            if( ENTRY == def->type ){
#ifdef DEBUG_2
                printf("\n[[ ENTRY ]] =>\n");
#endif
                task_name = strdup("ENTRY");
            }else{
                task_name = def->function->fname;
#ifdef DEBUG_2
                printf("\n[[ %s(",def->function->fname);
                for(int i=0; NULL != def->task->ind_vars[i]; ++i){
                    if( i ) printf(",");
                    printf("%s", def->task->ind_vars[i]);
                }
                printf(") %s ]] =>\n", tree_to_str(def));
#endif
            }

            map<node_t *, map<node_t *, Relation> >::iterator out_src_it;
            out_src_it = output_sources.find(def);
            map<node_t *, Relation> output_deps = out_src_it->second;

            // For every flow dependency that has "def" as its source
            map<node_t *, Relation>::iterator fd_it;
            for(fd_it=flow_deps.begin(); fd_it!=flow_deps.end(); ++fd_it){
                dep_t *dep = (dep_t *)calloc(1, sizeof(dep_t));

                dep->src = def;

                // Get the sink of the edge and the actual omega Relation
                node_t *sink = fd_it->first;
                Relation fd1_r = fd_it->second;

#ifdef DEBUG_2
                if( EXIT != sink->type){
                    printf("    => [[ %s(",sink->function->fname);
                    for(int i=0; NULL != sink->task->ind_vars[i]; ++i){
                    if( i ) printf(",");
                    printf("%s", sink->task->ind_vars[i]);
                    }
                    printf(") %s ]] ", tree_to_str(sink));
                }
                fd1_r.print();
#endif

                Relation rAllKill;
                // For every output dependency that has "def" as its source
                map<node_t *, Relation>::iterator od_it;
                for(od_it=output_deps.begin(); od_it!=output_deps.end(); ++od_it){
                    Relation rKill;

                    // Check if sink of this output edge is
                    // a) the same as the source (loop carried output edge on myself)
                    // b) the source of a new flow dep that has the same sink as the original flow dep.
                    node_t *od_sink = od_it->first;
                    Relation od_r = od_it->second;

                    if( od_sink == def ){
                        // If we made it to here it means that I need to ask omega to compute:
                        // rKill := fd1_r compose od_r;  (Yes, this is the original fd)

#ifdef DEBUG_3
                        printf("Killer output dep:\n");
                        od_r.print();
#endif

                        rKill = Composition(copy(fd1_r), copy(od_r));
                        rKill.simplify(2,2);
#ifdef DEBUG_3
                        printf("Killer composed:\n");
                        rKill.print();
#endif
                    }else{

                        // See if there is a flow dep with source equal to od_sink
                        // and sink equal to "sink"
                        map<node_t *, map<node_t *, Relation> >::iterator fd2_src_it;
                        fd2_src_it = flow_sources.find(od_sink);
                        if( fd2_src_it == flow_sources.end() ){
                            continue;
                        }
                        map<node_t *, Relation> fd2_deps = fd2_src_it->second;
                        map<node_t *, Relation>::iterator fd2_it;
                        fd2_it = fd2_deps.find(sink);
                        if( fd2_it == fd2_deps.end() ){
                            continue;
                        }
                        Relation fd2_r = fd2_it->second;

#ifdef DEBUG_3
                        printf("Killer flow2 dep:\n");
                        fd2_r.print();
                        printf("Killer output dep:\n");
                        od_r.print();
#endif
                        // If we made it to here it means that we nedd to ask omega to compose the output dep with this flow dep:
                        rKill = Composition(copy(fd2_r), copy(od_r));
                        rKill.simplify(2,2);
#ifdef DEBUG_3
                        printf("Killer composed:\n");
                        rKill.print();
#endif
                    }
                    if( rAllKill.is_null() || rAllKill.is_set() ){
                        rAllKill = rKill;
                    }else{
                        rAllKill = Union(rAllKill, rKill);
                    }
                }
                Relation rReal;
                if( rAllKill.is_null() || rAllKill.is_set() ){
                    rReal = fd1_r;
                }
                else{
#ifdef DEBUG_3
                    printf("Final Killer:\n");
                    rAllKill.print();
#endif
                    rReal = Difference(fd1_r, rAllKill);
                }

                rReal.simplify(2,2);
#ifdef DEBUG_3
                printf("Final Edge:\n");
                rReal.print();
                printf("==============================\n");
#endif
                if( rReal.is_upper_bound_satisfiable() || rReal.is_lower_bound_satisfiable() ){

                    if( EXIT == sink->type){
#ifdef DEBUG_2
                        printf("    => [[ EXIT ]] ");
#endif
                        dep->dst = NULL;
                    }else{
                        dep->dst = sink;
#ifdef DEBUG_2
                        printf("    => [[ %s(",sink->function->fname);
                        for(int i=0; NULL != sink->task->ind_vars[i]; ++i){
                            if( i ) printf(",");
                            printf("%s", sink->task->ind_vars[i]);
                        }
                        printf(") %s ]] ", tree_to_str(sink));
#endif
                    }
#ifdef DEBUG_2
                    rReal.print_with_subs(stdout);
#endif
                    dep->rel = new Relation(rReal);
                    dep_set.insert(dep);

                }
            }

            map<char *, set<dep_t *> >::iterator edge_it;
            edge_it = outgoing_edges.find(task_name);
            if( edge_it != outgoing_edges.end() ){
                set<dep_t *>tmp_set;
                tmp_set = outgoing_edges[task_name];
                dep_set.insert(tmp_set.begin(), tmp_set.end());
            }
            outgoing_edges[task_name] = dep_set;
        }
    }

#ifdef DEBUG_2
    printf("================================================================================\n");
#endif

    clean_sources(flow_sources);
    clean_sources(output_sources);

    // For every USE that is the source of anti dependencies
    map<node_t *, map<node_t *, Relation> >::iterator anti_src_it;
    for(anti_src_it=anti_sources.begin(); anti_src_it!=anti_sources.end(); ++anti_src_it){
        Relation Ra0, Roi, Rai;
        set<dep_t *> dep_set;
        // Extract from the map the actual USE from which all the deps in this map start from
        node_t *use = anti_src_it->first;
        map<node_t *, Relation> anti_deps = anti_src_it->second;

        // Iterate over all anti-dependency edges (but skip the self-edge).
        map<node_t *, Relation>::iterator ad_it;
        for(ad_it=anti_deps.begin(); ad_it!=anti_deps.end(); ++ad_it){
            // Get the sink of the edge.
            node_t *sink = ad_it->first;
            // Skip self-edges that cannot be carried by loops.
            if( sink == use ){
                // TODO: If the induction variables of ALL loops the enclose this use/def
                // TODO: appear in the indices of the matrix reference, then this cannot
                // TODO: be a loop carried dependency.  If there is at least one enclosing
                // TODO: loop for which this matrix reference is loop invariant, then we
                // TODO: should keep the anti-edge.  Keeping it anyway is safe, but
                // TODO: puts unnecessary burden on Omega when calculating the transitive
                // TODO: relations and the transitive closures of the loops.
                ;
            }
            Rai = ad_it->second;

            dep_t *dep = (dep_t *)calloc(1, sizeof(dep_t));
            dep->src = use;
            dep->dst = sink;
            dep->rel = new Relation(Rai);
            dep_set.insert(dep);

//printf("Inserting anti-dep %s::%s -> %s::%s\n",use->function->fname, tree_to_str(use), sink->function->fname, tree_to_str(sink));

        }

        // see if the current task already has some synch edges and if so merge them with the new ones.
        map<char *, set<dep_t *> >::iterator edge_it;
        char *task_name = use->function->fname;
        edge_it = synch_edges.find(task_name);
        if( edge_it != synch_edges.end() ){
            set<dep_t *>tmp_set;
            tmp_set = synch_edges[task_name];
            dep_set.insert(tmp_set.begin(), tmp_set.end());
        }
        synch_edges[task_name] = dep_set;
    }

    clean_sources(anti_sources);

    set<dep_t *> ctrl_deps = edge_map_to_dep_set(synch_edges);
    set<dep_t *> flow_deps = edge_map_to_dep_set(outgoing_edges);
    // Prune the obviously redundant anti-dependencies.
    synch_edges = prune_ctrl_deps(ctrl_deps, flow_deps);

    // If the user asks for it, go into a more precise (but much more expensive)
    // anti-dependence finalization algorithm.
    if( _q2j_finalize_antideps ){
        ctrl_deps = edge_map_to_dep_set(synch_edges);
        synch_edges = finalize_synch_edges(ctrl_deps, flow_deps);
    }

    #ifdef DEBUG_2
    printf("================================================================================\n");
    #endif

    //////////////////////////////////////////////////////////////////////////////////////////
    // inverse all outgoing edges (unless they are going to the EXIT) to generate the incoming
    // edges in the JDF.
    map<char *, set<dep_t *> >::iterator edge_it;
    edge_it = outgoing_edges.begin();
    for( ;edge_it != outgoing_edges.end(); ++edge_it ){

        char *task_name;
        set<dep_t *> outgoing_deps;

        outgoing_deps = edge_it->second;

        if( outgoing_deps.empty() ){
            continue;
        }

#ifdef DEBUG_2
        node_t *src_node = (*outgoing_deps.begin())->src
        if( NULL == src_node->function )
            printf("ENTRY \n");
        else
            printf("%s \n", src_node->function->fname);
#endif

        set<dep_t *>::iterator it;
        for (it=outgoing_deps.begin(); it!=outgoing_deps.end(); it++){
            set<dep_t *>incoming_deps;
            dep_t *dep = *it;

            // If the destination is the EXIT, we do not inverse the edge
            if( NULL == dep->dst ){
                continue;
            }

            node_t *sink = dep->dst;
            task_name = sink->function->fname;

            // Create the incoming edge by inverting the outgoing one.
            dep_t *new_dep = (dep_t *)calloc(1, sizeof(dep_t));
            Relation inv = *dep->rel;
            new_dep->rel = new Relation( Inverse(inv) );
            new_dep->src = dep->src;
            new_dep->dst = dep->dst;

            // If there are some deps already associated with this task, retrieve them
            map<char *, set<dep_t *> >::iterator edge_it;
            edge_it = incoming_edges.find(task_name);
            if( edge_it != incoming_edges.end() ){
                incoming_deps = incoming_edges[task_name];
            }
            // Add the new dep to the list of deps we will associate with this task
            incoming_deps.insert(new_dep);
            // Associate the deps with the task
            incoming_edges[task_name] = incoming_deps;
        }

    }

#ifdef DEBUG_2
printf("================================================================================\n");
#endif

    //////////////////////////////////////////////////////////////////////////////////////////
    // Now all data edges have been generated. Print them, or populate a tree in memory
    // in order to work on converting the anti-dependencies into CTL edges.

    edge_it = outgoing_edges.begin();
    for( ;edge_it != outgoing_edges.end(); ++edge_it ) {
        task_t *src_task;
        jdf_function_entry_t *this_function;
        char *task_name        = edge_it->first;
        set<dep_t *> outg_deps = edge_it->second;
        set<dep_t *> incm_deps = incoming_edges[task_name];

        // Get the source task from the dependencies
        if( !outg_deps.empty() ){
            src_task      = (*outg_deps.begin())->src->task;
            this_function = (*outg_deps.begin())->src->function;
        }else{
            // If there are no outgoing deps, get the source task from the incoming dependencies
            if( !incm_deps.empty() ){
                src_task      = (*incm_deps.begin())->src->task;
                this_function = (*incm_deps.begin())->src->function;
            }else{
                // If there are no incoming and no outgoing deps, skip this task
                continue;
            }
        }

        // If the source task is NOT the ENTRY, then dump all the info
        if( NULL != this_function ){
            set<char *> vars;
            map<char *, set<dep_t *> > incm_map, outg_map;
            set<dep_t *>::iterator dep_it;

            // Relation S_es = process_execution_space(src_task->task_node, func, &status);
            Relation S_es = build_execution_space_relation(src_task->task_node, &status);
            if( Q2J_SUCCESS != status ){
                fprintf(stderr,"process_execution_space() failed.\n");
                return status;
            }
            node_t *reference_data_element = get_locality(src_task->task_node);

            // Group the edges based on the variable they flow into or from
            for (dep_it=incm_deps.begin(); dep_it!=incm_deps.end(); dep_it++){
                char *symname = (*dep_it)->dst->var_symname;
                incm_map[symname].insert(*dep_it);
                vars.insert(symname);
            }
            for (dep_it=outg_deps.begin(); dep_it!=outg_deps.end(); dep_it++){
                char *symname = (*dep_it)->src->var_symname;
                outg_map[symname].insert(*dep_it);
                vars.insert(symname);
            }

            if( vars.size() > MAX_PARAM_COUNT ){
                fprintf(stderr,"WARNING: Number of variables (%lu) exceeds %d\n", vars.size(), MAX_PARAM_COUNT);
            }

            // If this task has no name, then it's probably a phony task, so ignore it
            // for anti-dependencies
            if( NULL == this_function->fname )
                printf("DEBUG: unnamed task.\n");

            if (_q2j_direct_output) {
                print_function(this_function,
                               src_task,
                               reference_data_element,
                               S_es,
                               vars, outg_map, incm_map,
                               synch_edges);
            } else {
                jdf_register_function(this_function,
                                      src_task->task_node,
                                      reference_data_element,
                                      S_es,
                                      vars, outg_map, incm_map,
                                      synch_edges);
            }

            S_es.Null();
        }
    }

    clean_edges( incoming_edges );
    clean_edges( outgoing_edges );
    clean_edges( synch_edges );

    return Q2J_SUCCESS;
}

void add_colocated_data_info(char *a, char *b){
    Q2J_ASSERT( (NULL != a) && (NULL != b) );
    q2j_colocated_map[string(a)] = string(b);
    return;
}

void add_variable_naming_convention(char *func_name, node_t *var_list){
    Q2J_ASSERT(func_name);
    _q2j_variable_names[string(func_name)] = var_list;
    return;
}

char *get_variable_name(char *func_name, int num){
    node_t *var_list;
    map<string, node_t *>::iterator it;
    string str;

    // If the function name is null, our job here is done.
    if( NULL == func_name)
        return NULL;

    Q2J_ASSERT(num>=0);
    str = string(func_name);
    // Check that the function exists in the map with the naming conventions.
    it = _q2j_variable_names.find(str);
    if( it == _q2j_variable_names.end() )
        return NULL;

    var_list = it->second;
    // traverse the list following the "prev" pointer, because
    // that's how it was chained in the parser.
    for(; NULL != var_list; var_list=var_list->prev){
        if( 0 == num )
            return DA_var_name(var_list);
        num--;
    }
    // If we reached the end of the list, then we are out of names
    return NULL;
}

// We are assuming that all leaves will be kids of a MUL or a DIV, or they will be an INTCONSTANT
// Conversely we are assuming that all MUL and DIV nodes will have ONLY leaves as kids.
// Leaves BTW are the types INTCONSTANT and IDENTIFIER.
static void groupExpressionBasedOnSign(expr_t *exp, set<expr_t *> &pos, set<expr_t *> &neg){

    if( NULL == exp )
        return;

    switch( exp->type ){
        case INTCONSTANT:
            if( exp->value.int_const < 0 ){
                neg.insert(exp);
            }else{
                pos.insert(exp);
            }
            break;

        case IDENTIFIER:
            pos.insert(exp);
            break;

        case MUL:
        case DIV:
            if( ( (INTCONSTANT != exp->l->type) && (INTCONSTANT != exp->r->type) ) ||
                ( (IDENTIFIER != exp->l->type) && (IDENTIFIER != exp->r->type) )      ){
               fprintf(stderr,"ERROR: groupExpressionBasedOnSign() cannot handle MUL and/or DIV nodes with kids that are not leaves: \"%s\"\n",expr_tree_to_str(exp));
                exit(-1);
            }

            if( INTCONSTANT == exp->l->type ){
                if( exp->l->value.int_const < 0 ){
                    neg.insert(exp);
                }else{
                    pos.insert(exp);
                }
            }else{
                if( exp->r->value.int_const < 0 ){
                    neg.insert(exp);
                }else{
                    pos.insert(exp);
                }
            }
            break;

        default:
            groupExpressionBasedOnSign(exp->l, pos, neg);
            groupExpressionBasedOnSign(exp->r, pos, neg);
            break;
    }
    return;
}

static bool is_expr_simple(const expr_t *exp){
    switch( exp->type ){
        case IDENTIFIER:
            return true;

        case INTCONSTANT:
            return true;
    }
    return false;
}

static inline void flip_sign(expr_t *exp){

    switch( exp->type ){
        case INTCONSTANT:
            exp->value.int_const = -(exp->value.int_const);
            break;
        case MUL:
            if( is_negative(exp->l) ){
                flip_sign(exp->l);
            }else if( is_negative(exp->r) ){
                flip_sign(exp->r);
            }else{
#if defined(DEBUG_EXPR)
                Q2J_ASSERT(0 && "flig_sign() was passed an expression that has no negative parts");
#endif
            }
            break;
        default:
#if defined(DEBUG_EXPR)
            Q2J_ASSERT(0 && "flig_sign() was passed an expression that is neither INTCONSTANT, nor MUL");
#endif
            return;
    }

    return;
}


static inline bool is_negative(expr_t *exp){
    if( NULL == exp )
        return false;

    switch( exp->type ){
        case INTCONSTANT:
            return (exp->value.int_const < 0);
        case MUL:
            return (is_negative(exp->l)^is_negative(exp->r));
        default:
            return false;
    }

    return false;
}

// This is for debugging, it's not pretty.
static inline const char *dump_expr_tree_to_str(expr_t *exp){
    string str;
    str = _dump_expr(exp);
    return strdup(str.c_str());
}

static string _dump_expr(expr_t *exp){
    string str;
    stringstream ss;

    if( NULL == exp )
        return "";

    switch( exp->type ){
        case IDENTIFIER:
            str = string(exp->value.name);
            return str;

        case INTCONSTANT:
            ss << exp->value.int_const;
            return ss.str();

        case EQ_OP:
        case GE:
        case L_AND:
        case L_OR:
        case ADD:
        case SUB:
        case DIV:
        case MUL:
            ss << "(" << _dump_expr(exp->l) << ")" << type_to_symbol(exp->type) << "(" << _dump_expr(exp->r) << ")";
            return ss.str();

        default:
            ss << "{" << exp->type << "}";
            return ss.str();
    }
    return string();
}

static expr_t *expr_tree_to_simple_var(expr_t *exp){

    if( NULL == exp )
        return NULL;

    switch( exp->type ){
        case IDENTIFIER:
            return exp;

        case INTCONSTANT:
        case EQ_OP:
        case GE:
        case L_AND:
        case L_OR:
            return NULL;

        case ADD:
        case SUB:
            if( 0 == eval_int_expr_tree(exp->l) ){
                // If it's an addition with zero, ignore the zero and go deeper
                return expr_tree_to_simple_var(exp->r);
            }else if( 0 == eval_int_expr_tree(exp->r) ){
                // If it's an addition with zero, ignore the zero and go deeper
                return expr_tree_to_simple_var(exp->l);
            }
            break;

        case MUL:
            if( 1 == eval_int_expr_tree(exp->l) ){
                // If it's a multiplication with one, ignore the one and go deeper
                return expr_tree_to_simple_var(exp->r);
            }else if( 1 == eval_int_expr_tree(exp->r) ){
                // If it's a multiplication with one, ignore the one and go deeper
                return expr_tree_to_simple_var(exp->l);
            }
            break;

        case DIV:
            if( 1 == eval_int_expr_tree(exp->r) ){
                // If it's a division by one, ignore the one and go to the nominator
                return expr_tree_to_simple_var(exp->l);
            }
            break;

        default:
            break;
    }
    return NULL;
}

static inline int value_to_return(int value){

    if( (0 == value) || (1 == value) ){
        return value;
    }

    return -1;
}

/*
 * This function returns 0 (zero), 1 (one), or -1 (minus one).
 * The minus one is to be treated by the caller as an error value,
 * the other two values indicate that the expression tree actually
 * evaluated to zero, or one.
*/
static int eval_int_expr_tree(expr_t *exp){
    int l,r, value=-1;

    if( NULL == exp )
        return -1;

    switch( exp->type ){

        case IDENTIFIER:
        case EQ_OP:
        case GE:
        case L_AND:
        case L_OR:
            return -1;

        case INTCONSTANT:
            return value_to_return(exp->value.int_const);

        case ADD:
            l = eval_int_expr_tree(exp->l);
            r = eval_int_expr_tree(exp->r);
            return value_to_return(l+r);

        case SUB:
            l = eval_int_expr_tree(exp->l);
            r = eval_int_expr_tree(exp->r);
            return value_to_return(l-r);

        case MUL:
            l = eval_int_expr_tree(exp->l);
            r = eval_int_expr_tree(exp->r);
            return value_to_return(l*r);

        case DIV:
            l = eval_int_expr_tree(exp->l);
            r = eval_int_expr_tree(exp->r);
            if( 0 != l%r )
                return -1;
            return value_to_return(l/r);

    }
    return -1;
}

////////////////////////////////////////////////////////////////////////////////

////////////////////////////////////////////////////////////////////////////////
const char *expr_tree_to_str(expr_t *exp){
    string str;
    str = _expr_tree_to_str(exp);
    return strdup(str.c_str());
}

static string _expr_tree_to_str(expr_t *exp){
    stringstream ss, ssL, ssR;
    unsigned int skipSymbol=0, first=1;
    unsigned int r_needs_paren = 0, l_needs_paren = 0;
    set<expr_t *> pos, neg;
    set<expr_t *>::iterator it;
    string str;

    if( NULL == exp )
        return "";

    switch( exp->type ){
        case IDENTIFIER:
            str = string(exp->value.name);
            return str;

        case INTCONSTANT:
            if( exp->value.int_const < 0 )
                ss << "(" << exp->value.int_const << ")";
            else
                ss << exp->value.int_const;
            return ss.str();

        case EQ_OP:
        case GE:

            Q2J_ASSERT( (NULL != exp->l) && (NULL != exp->r) );

            groupExpressionBasedOnSign(exp->l, pos, neg);
            groupExpressionBasedOnSign(exp->r, neg, pos);

            // print all the positive members on the left
            first = 1;
            for(it=pos.begin(); it != pos.end(); it++){
                expr_t *e = *it;

                if( INTCONSTANT == e->type ){
                    // Only print the constant if it's non-zero, or if it's the only thing on this side
                    if( (0 != e->value.int_const) || (1 == pos.size()) ){
                        if( !first ){
                            ssL << "+";
                            l_needs_paren = 1;
                        }
                        first = 0;
                        ssL << labs(e->value.int_const);
                    }
                }else{
                    if( !first ){
                        ssL << "+";
                        l_needs_paren = 1;
                    }
                    first = 0;
                    if( INTCONSTANT == e->l->type ){
                        // skip the "1*"
                        if( MUL != e->type || labs(e->l->value.int_const) != 1 ){
                            ssL << labs(e->l->value.int_const);
                            ssL << type_to_symbol(e->type);
                        }
                        ssL << _expr_tree_to_str(e->r);
                    }else{
                        // in this case we can skip the "one" even for divisions
                        if( labs(e->r->value.int_const) != 1 ){
                            ssL << labs(e->r->value.int_const);
                            ssL << type_to_symbol(e->type);
                        }
                        ssL << _expr_tree_to_str(e->l);
                    }
                }
            }
            if( 0 == pos.size() ){
                ssL << "0";
            }

            // print all the negative members on the right
            first = 1;
            for(it=neg.begin(); it != neg.end(); it++){
                expr_t *e = *it;
                if( INTCONSTANT == e->type ){
                    // Only print the constant if it's non-zero, or if it's the only thing on this side
                    if( (0 != e->value.int_const) || (1 == neg.size()) ){
                        if( !first ){
                            ssR << "+";
                            r_needs_paren = 1;
                        }
                        first = 0;
                        ssR << labs(e->value.int_const);
                    }
                }else{
                    if( !first ){
                        ssR << "+";
                        r_needs_paren = 1;
                    }
                    first = 0;
                    if( INTCONSTANT == e->l->type ){
                        if( MUL != e->type || labs(e->l->value.int_const) != 1 ){
                            ssR << labs(e->l->value.int_const);
                            ssR << type_to_symbol(e->type);
                        }
                        ssR << _expr_tree_to_str(e->r);
                    }else{
                        if( labs(e->r->value.int_const) != 1 ){
                            ssR << labs(e->r->value.int_const);
                            ssR << type_to_symbol(e->type);
                        }
                        ssR << _expr_tree_to_str(e->l);
                    }
                }
            }
            if( 0 == neg.size() ){
                ssR << "0";
            }

            // Add some parentheses to make it easier for parser that will read in the JDF.
            ss << "(";
            if( l_needs_paren )
                ss << "(" << ssL.str() << ")";
            else
                ss << ssL.str();

            ss << type_to_symbol(exp->type);

            if( r_needs_paren )
                ss << "(" << ssR.str() << "))";
            else
                ss << ssR.str() << ")";

            return ss.str();

        case L_AND:
        case L_OR:

            Q2J_ASSERT( (NULL != exp->l) && (NULL != exp->r) );

            // If one of the two sides is a tautology, we will get a NULL string
            // and we have no reason to print the "&&" or "||" sign.
            if( _expr_tree_to_str(exp->l).empty() )
                return _expr_tree_to_str(exp->r);
            if( _expr_tree_to_str(exp->r).empty() )
                return _expr_tree_to_str(exp->l);

            if( L_OR == exp->type )
                ss << "(";
            ss << _expr_tree_to_str(exp->l);
            ss << " " << type_to_symbol(exp->type) << " ";
            ss << _expr_tree_to_str(exp->r);
            if( L_OR == exp->type )
                ss << ")";
            return ss.str();

        case ADD:
            Q2J_ASSERT( (NULL != exp->l) && (NULL != exp->r) );

            /*
             * If the left hand side is negative, then flip the order, flip the
             * sign, convert the node into a SUB and start processing the node
             * all over again.
             */
            if( is_negative(exp->l) ){
                expr_t *tmp = exp->l;
                exp->l = exp->r;
                exp->r = tmp;
                flip_sign(exp->r);
                exp->type = SUB;
                return _expr_tree_to_str(exp);
            }


            /*
             * If the right hand side is negative, then flip the sign, convert
             * the node into a SUB and start processing the node all over again.
             */
            if( is_negative(exp->r) ){
                flip_sign(exp->r);
                exp->type = SUB;
                return _expr_tree_to_str(exp);
            }

            /* do not break, fall through into the SUB */
        case SUB:
            Q2J_ASSERT( (NULL != exp->l) && (NULL != exp->r) );

            if( INTCONSTANT == exp->l->type ){
                if( exp->l->value.int_const != 0 ){
                    ss << _expr_tree_to_str(exp->l);
                }else{
                    skipSymbol = 1;
                }
            }else{
                ss << _expr_tree_to_str(exp->l);
            }

            /*
             * If the right hand side is a negative constant, detect it so we
             * print "-c" instead of "+(-c) if it's ADD or
             * "+c" instead of "-(-c)" is it's SUB.
             */
            if( (INTCONSTANT == exp->r->type) && (exp->r->value.int_const < 0) ){
                if( ADD == exp->type)
                    ss << "-" << labs(exp->r->value.int_const);
                else
                    ss << "+" << labs(exp->r->value.int_const);
                return ss.str();
            }

            if( !skipSymbol )
                ss << type_to_symbol(exp->type);

            ss << _expr_tree_to_str(exp->r);

            return ss.str();

        case MUL:
            Q2J_ASSERT( (NULL != exp->l) && (NULL != exp->r) );

            if( INTCONSTANT == exp->l->type ){
                if( exp->l->value.int_const != 1 ){
                    ss << "(";
                    ss << _expr_tree_to_str(exp->l);
                }else{
                    skipSymbol = 1;
                }
            }else{
                ss << _expr_tree_to_str(exp->l);
            }

            if( !skipSymbol )
                ss << type_to_symbol(MUL);

            ss << _expr_tree_to_str(exp->r);

            if( !skipSymbol )
                ss << ")";

            return ss.str();

        case DIV:
            Q2J_ASSERT( (NULL != exp->l) && (NULL != exp->r) );

            ss << "(";
            if( INTCONSTANT == exp->l->type ){
                if( exp->l->value.int_const < 0 ){
                    ss << "(" << _expr_tree_to_str(exp->l) << ")";
                }else{
                    ss << _expr_tree_to_str(exp->l);
                }
            }else{
                ss << _expr_tree_to_str(exp->l);
            }

            ss << type_to_symbol(DIV);

            if( (INTCONSTANT == exp->r->type) && (exp->r->value.int_const > 0) )
                ss << _expr_tree_to_str(exp->r);
            else
                ss << "(" << _expr_tree_to_str(exp->r) << ")";

            ss << ")";
            return ss.str();

        default:
            ss << "{" << exp->type << "}";
            return ss.str();
    }
    return string();
}

////////////////////////////////////////////////////////////////////////////////
//
bool need_pseudotask(node_t *ref1, node_t *ref2){
    bool need_ptask = false;
    char *comm_mtrx, *refr_mtrx;

    if( _q2j_produce_shmem_jdf )
        return false;

    if( (NULL==ref1) || (NULL==ref2) )
        return true;

    comm_mtrx = tree_to_str(DA_array_base(ref1));
    refr_mtrx = tree_to_str(DA_array_base(ref2));

    // If the matrices are different and not co-located, we need a pseudo-task.
    if( strcmp(comm_mtrx,refr_mtrx)
        && ( q2j_colocated_map.find(comm_mtrx) == q2j_colocated_map.end()
             || q2j_colocated_map.find(refr_mtrx) == q2j_colocated_map.end()
             || q2j_colocated_map[comm_mtrx].compare(q2j_colocated_map[refr_mtrx]) ) ){
        need_ptask = true;
    }else{
        // If the element we are communicating is not the same as the reference element, we also need a pseudo-task.
        int count = DA_array_dim_count(ref1);
        if( DA_array_dim_count(ref2) != count ){
            fprintf(stderr,"Matrices with different dimension counts detected \"%s\" and \"%s\"."
                           " This should never happen in DPLASMA\n",
                           tree_to_str(ref1), tree_to_str(ref2));
            need_ptask = true;
        }

        for(int i=0; i<count && !need_ptask; i++){
            char *a = tree_to_str(DA_array_index(ref1, i));
            char *b = tree_to_str(DA_array_index(ref2, i));
            if( strcmp(a,b) )
                need_ptask = true;
            free(a);
            free(b);
        }
    }
    free(comm_mtrx);
    free(refr_mtrx);

    if( need_ptask && _q2j_add_phony_tasks ){
        fprintf(stderr,"WARNING: Both phony tasks (e.g. DAGUE_IN_A) and pseudo-tasks (e.g. zunmqr_in_data_T1) are being generated.");
    }

    return need_ptask;
}
<|MERGE_RESOLUTION|>--- conflicted
+++ resolved
@@ -104,7 +104,7 @@
 static inline const char *dump_expr_tree_to_str(expr_t *exp);
 static string _dump_expr(expr_t *exp);
 static int expr_tree_contains_var(expr_t *root, const char *var_name);
-char *expr_tree_contains_vars_outside_set(expr_t *root, set<const char *>vars);
+static char *expr_tree_contains_vars_outside_set(expr_t *root, set<const char *>vars);
 static void convert_if_condition_to_Omega_relation(node_t *node, bool in_else, F_And *R_root, map<string, Variable_ID> ivars, Relation &R);
 static void add_invariants_to_Omega_relation(F_And *R_root, Relation &R, node_t *func);
 static expr_t *solve_directly_solvable_EQ(expr_t *exp, const char *var_name, Relation R);
@@ -1890,7 +1890,8 @@
     bool is_lb_C = false, is_ub_C = false;
     int bounds_found = 0;
     set<expr_t *>::iterator e_it;
-
+    int rc;
+    
     ge_contraints = find_all_GEs_with_var(var_name, exp);
 
     for(e_it=ge_contraints.begin(); e_it!=ge_contraints.end(); e_it++){
@@ -1926,7 +1927,7 @@
             }else{
                 is_lb_simple = true;
                 is_lb_C = true;
-                asprintf(&lb, "dague_imax((%s),(%s))",strdup(lb),expr_tree_to_str(rslt_exp));
+                rc = asprintf(&lb, "dague_imax((%s),(%s))",strdup(lb),expr_tree_to_str(rslt_exp));
             }
         }else{ // else upper bound
             bounds_found++;
@@ -1936,17 +1937,17 @@
             }else{
                 is_ub_simple = true;
                 is_ub_C = true;
-                asprintf(&ub, "dague_imin((%s),(%s))",strdup(ub),expr_tree_to_str(rslt_exp));
+                rc = asprintf(&ub, "dague_imin((%s),(%s))",strdup(ub),expr_tree_to_str(rslt_exp));
             }
         }
 
     }
 
     if( is_lb_C ){
-        asprintf(&lb, "inline_c %%{ return %s; %%}",lb);
+        rc = asprintf(&lb, "inline_c %%{ return %s; %%}",lb);
     }
     if( is_ub_C ){
-        asprintf(&ub, "inline_c %%{ return %s; %%}",ub);
+        rc = asprintf(&ub, "inline_c %%{ return %s; %%}",ub);
     }
 
     if( NULL != lb ){
@@ -3591,11 +3592,7 @@
 map<char *, set<dep_t *> > finalize_synch_edges(set<dep_t *> ctrl_deps, set<dep_t *> flow_deps){
     map<char *, set<dep_t *> > resulting_map;
     set<dep_t *> rslt_ctrl_deps;
-<<<<<<< HEAD
-    int level, max_level=1;
-=======
     int level, max_level=2;
->>>>>>> a1040f44
     
     if( _q2j_antidep_level > 0 ){
         max_level = _q2j_antidep_level;
