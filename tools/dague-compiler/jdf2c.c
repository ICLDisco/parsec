/**
 * Copyright (c) 2009-2014 The University of Tennessee and The University
 *                         of Tennessee Research Foundation.  All rights
 *                         reserved.
 */

#include "dague_config.h"

#include <stdio.h>
#include <stdarg.h>
#include <string.h>
#include <errno.h>
#include <stdlib.h>
#include <math.h>
#include <assert.h>

#include "jdf.h"
#include "string_arena.h"
#include "jdf2c_utils.h"
#include "jdf2c.h"

extern const char *yyfilename;

static FILE *cfile;
static int   cfile_lineno;
static FILE *hfile;
static int   hfile_lineno;
static const char *jdf_basename;
static const char *jdf_cfilename;

/** Optional declarations of local functions */
static int jdf_expr_depends_on_symbol(const char *varname, const jdf_expr_t *expr);
static void jdf_generate_code_hooks(const jdf_t *jdf, const jdf_function_entry_t *f, const char *fname);
static void jdf_generate_code_data_lookup(const jdf_t *jdf, const jdf_function_entry_t *f, const char *fname);
static void jdf_generate_code_release_deps(const jdf_t *jdf, const jdf_function_entry_t *f, const char *fname);
static void jdf_generate_code_iterate_successors(const jdf_t *jdf, const jdf_function_entry_t *f, const char *prefix);

static int jdf_property_get_int( const jdf_def_list_t* properties, const char* prop_name, int ret_if_not_found );

/** A coutput and houtput functions to write in the .h and .c files, counting the number of lines */

static inline int nblines(const char *p)
{
    int r = 0;
    for(; *p != '\0'; p++)
        if( *p == '\n' )
            r++;
    return r;
}

/**
 * This function is not thread-safe, not reentrant, and not pure. As such it
 * cannot be used twice on the same call to any oter function (including
 * printf's and friends). However, as a side effect, when it is called with
 * the same value for n, it is safe to be used in any of the previously
 * mentioned scenarios.
 */
static char *indent(int n)
{
    static char *istr    = NULL;
    static int   istrlen = 0;
    int i;

    if( n * 2 + 1 > istrlen ) {
        istrlen = n * 2 + 1;
        istr = (char*)realloc(istr, istrlen);
    }

    for(i = 0; i < n * 2; i++)
        istr[i] = ' ';
    istr[i] = '\0';
    return istr;
}

#if defined(__GNUC__)
static void coutput(const char *format, ...) __attribute__((format(printf,1,2)));
#endif
static void coutput(const char *format, ...)
{
    va_list ap;
    char *res;
    int len;

    va_start(ap, format);
    len = vasprintf(&res, format, ap);
    va_end(ap);

    if( len == -1 ) {
        fprintf(stderr, "Unable to ouptut a string: %s\n", strerror(errno));
    } else {
        fwrite(res, len, 1, cfile);
        cfile_lineno += nblines(res);
        free(res);
    }
}

#if defined(__GNUC__)
static void houtput(const char *format, ...) __attribute__((format(printf,1,2)));
#endif
static void houtput(const char *format, ...)
{
    va_list ap;
    char *res;
    int len;

    va_start(ap, format);
    len = vasprintf(&res, format, ap);
    va_end(ap);

    if( len == -1 ) {
        fprintf(stderr, "Unable to ouptut a string: %s\n", strerror(errno));
    } else {
        fwrite(res, len, 1, hfile);
        hfile_lineno += nblines(res);
        free(res);
    }
}

/**
 * Returns true if the function has any valid data output (not control).
 * Otherwise, returns false.
 */
static inline int function_has_data_output( const jdf_function_entry_t *f )
{
    jdf_dataflow_t* flow;
    jdf_dep_t *dep;

    for( flow = f->dataflow; flow != NULL; flow = flow->next) {
        if( !(flow->flow_flags & JDF_FLOW_TYPE_CTL) ) {
            for(dep = flow->deps; dep != NULL; dep = dep->next)
                if( JDF_DEP_FLOW_OUT & dep->dep_flags ) {
                    return 1;
                }
        }
    }
    return 0;
}

/** Utils: dumper functions for UTIL_DUMP_LIST_FIELD and UTIL_DUMP_LIST calls **/

/**
 * dump_string:
 *  general function to use with UTIL_DUMP_LIST_FIELD.
 *  Transforms a single field pointing to an existing char * in the char *
 * @param [IN] elt: pointer to the char * (format useable by UTIL_DUMP_LIST_FIELD)
 * @param [IN] _:   ignored pointer to abide by UTIL_DUMP_LIST_FIELD format
 * @return the char * pointed by elt
 */
static char *dump_string(void **elt, void *_)
{
    (void)_;
    return (char*)*elt;
}

/**
 * dump_globals:
 *   Dump a global symbol like #define ABC (__dague_handle->ABC)
 */
static char* dump_globals(void** elem, void *arg)
{
    string_arena_t *sa = (string_arena_t*)arg;
    jdf_global_entry_t* global = (jdf_global_entry_t*)elem;

    string_arena_init(sa);
    if( NULL != global->data )
        return NULL;
    string_arena_add_string(sa, "%s (__dague_handle->super.%s)",
                            global->name, global->name );
    return string_arena_get_string(sa);
}

/**
 * dump_data:
 *   Dump a global symbol like
 *     #define ABC(A0, A1) (__dague_handle->ABC->data_of(__dague_handle->ABC, A0, A1))
 */
static char* dump_data(void** elem, void *arg)
{
    jdf_data_entry_t* data = (jdf_data_entry_t*)elem;
    string_arena_t *sa = (string_arena_t*)arg;
    int i;

    string_arena_init(sa);
    string_arena_add_string(sa, "%s(%s%d", data->dname, data->dname, 0 );
    for( i = 1; i < data->nbparams; i++ ) {
        string_arena_add_string(sa, ",%s%d", data->dname, i );
    }
    string_arena_add_string(sa, ")  (((dague_ddesc_t*)__dague_handle->super.%s)->data_of((dague_ddesc_t*)__dague_handle->super.%s",
                            data->dname, data->dname);
    for( i = 0; i < data->nbparams; i++ ) {
        string_arena_add_string(sa, ", (%s%d)", data->dname, i );
    }
    string_arena_add_string(sa, "))\n" );
    return string_arena_get_string(sa);
}

/**
 * dump_expr:
 *   dumps the jdf_expr* pointed to by elem into arg->sa, prefixing each
 *   non-global variable with arg->prefix
 */
char * dump_expr(void **elem, void *arg)
{
    expr_info_t* expr_info = (expr_info_t*)arg;
    expr_info_t li, ri;
    jdf_expr_t *e = (jdf_expr_t*)elem;
    string_arena_t *sa = expr_info->sa;
    string_arena_t *la, *ra;
    char *vc, *dot;

    string_arena_init(sa);

    la = string_arena_new(64);
    ra = string_arena_new(64);

    li.sa = la;
    li.prefix = expr_info->prefix;
    li.assignments = expr_info->assignments;

    ri.sa = ra;
    ri.prefix = expr_info->prefix;
    ri.assignments = expr_info->assignments;

    switch( e->op ) {
    case JDF_VAR: {
        jdf_global_entry_t* item = current_jdf.globals;
        vc = strdup( e->jdf_var );
        dot = strchr(vc, '.');
        if( NULL != dot )
            *dot = '\0';
        /* Do not prefix if the variable is global */
        while( item != NULL ) {
            if( !strcmp(item->name, vc) ) {
                string_arena_add_string(sa, "%s", e->jdf_var);
                break;
            }
            item = item->next;
        }
        free(vc);
        if( NULL == item ) {
            string_arena_add_string(sa, "%s%s", expr_info->prefix, e->jdf_var);
        }
        break;
    }
    case JDF_EQUAL:
        string_arena_add_string(sa, "(%s == %s)",
                                dump_expr((void**)e->jdf_ba1, &li),
                                dump_expr((void**)e->jdf_ba2, &ri) );
        break;
    case JDF_NOTEQUAL:
        string_arena_add_string(sa, "(%s != %s)",
                                dump_expr((void**)e->jdf_ba1, &li),
                                dump_expr((void**)e->jdf_ba2, &ri) );
        break;
    case JDF_AND:
        string_arena_add_string(sa, "(%s && %s)",
                                dump_expr((void**)e->jdf_ba1, &li),
                                dump_expr((void**)e->jdf_ba2, &ri) );
        break;
    case JDF_OR:
        string_arena_add_string(sa, "(%s || %s)",
                                dump_expr((void**)e->jdf_ba1, &li),
                                dump_expr((void**)e->jdf_ba2, &ri) );
        break;
    case JDF_XOR:
        string_arena_add_string(sa, "(%s ^ %s)",
                                dump_expr((void**)e->jdf_ba1, &li),
                                dump_expr((void**)e->jdf_ba2, &ri) );
        break;
    case JDF_LESS:
        string_arena_add_string(sa, "(%s < %s)",
                                dump_expr((void**)e->jdf_ba1, &li),
                                dump_expr((void**)e->jdf_ba2, &ri) );
        break;
    case JDF_LEQ:
        string_arena_add_string(sa, "(%s <= %s)",
                                dump_expr((void**)e->jdf_ba1, &li),
                                dump_expr((void**)e->jdf_ba2, &ri) );
        break;
    case JDF_MORE:
        string_arena_add_string(sa, "(%s > %s)",
                                dump_expr((void**)e->jdf_ba1, &li),
                                dump_expr((void**)e->jdf_ba2, &ri) );
        break;
    case JDF_MEQ:
        string_arena_add_string(sa, "(%s >= %s)",
                                dump_expr((void**)e->jdf_ba1, &li),
                                dump_expr((void**)e->jdf_ba2, &ri) );
        break;
    case JDF_NOT:
        string_arena_add_string(sa, "!%s",
                                dump_expr((void**)e->jdf_ua, &li));
        break;
    case JDF_PLUS:
        string_arena_add_string(sa, "(%s + %s)",
                                dump_expr((void**)e->jdf_ba1, &li),
                                dump_expr((void**)e->jdf_ba2, &ri) );
        break;
    case JDF_MINUS:
        string_arena_add_string(sa, "(%s - %s)",
                                dump_expr((void**)e->jdf_ba1, &li),
                                dump_expr((void**)e->jdf_ba2, &ri) );
        break;
    case JDF_TIMES:
        string_arena_add_string(sa, "(%s * %s)",
                                dump_expr((void**)e->jdf_ba1, &li),
                                dump_expr((void**)e->jdf_ba2, &ri) );
        break;
    case JDF_DIV:
        string_arena_add_string(sa, "(%s / %s)",
                                dump_expr((void**)e->jdf_ba1, &li),
                                dump_expr((void**)e->jdf_ba2, &ri) );
        break;
    case JDF_MODULO:
        string_arena_add_string(sa, "(%s %% %s)",
                                dump_expr((void**)e->jdf_ba1, &li),
                                dump_expr((void**)e->jdf_ba2, &ri) );
        break;
    case JDF_SHL:
        string_arena_add_string(sa, "(%s << %s)",
                                dump_expr((void**)e->jdf_ba1, &li),
                                dump_expr((void**)e->jdf_ba2, &ri) );
        break;
    case JDF_SHR:
        string_arena_add_string(sa, "(%s >> %s)",
                                dump_expr((void**)e->jdf_ba1, &li),
                                dump_expr((void**)e->jdf_ba2, &ri) );
        break;
    case JDF_RANGE:
        break;
    case JDF_TERNARY: {
        expr_info_t ti;
        string_arena_t *ta;
        ta = string_arena_new(8);
        ti.sa = ta;
        ti.prefix = expr_info->prefix;
        ti.assignments = expr_info->assignments;

        string_arena_add_string(sa, "(%s ? %s : %s)",
                                dump_expr((void**)e->jdf_tat, &ti),
                                dump_expr((void**)e->jdf_ta1, &li),
                                dump_expr((void**)e->jdf_ta2, &ri) );

        string_arena_free(ta);
        break;
    }
    case JDF_CST:
        string_arena_add_string(sa, "%d", e->jdf_cst);
        break;
    case JDF_STRING:
        string_arena_add_string(sa, "%s", e->jdf_var);
        break;
    case JDF_C_CODE:
        if(  NULL == e->jdf_c_code.fname ) {
            string_arena_add_string(sa, "inline_c %%{ %s %%}",
                                    e->jdf_c_code.code);
        } else {
            string_arena_add_string(sa, "%s((const dague_handle_t*)__dague_handle, %s)",
                                    e->jdf_c_code.fname, expr_info->assignments);
        }
        break;
    default:
        string_arena_add_string(sa, "DontKnow: %d", (int)e->op);
        break;
    }
    string_arena_free(la);
    string_arena_free(ra);

    return string_arena_get_string(sa);
}

/**
 * Dump a predicate like
 *  #define F_pred(k, n, m) (__dague_handle->ABC->rank == __dague_handle->ABC->rank_of(__dague_handle->ABC, k, n, m))
 */
static char* dump_predicate(void** elem, void *arg)
{
    jdf_function_entry_t *f = (jdf_function_entry_t *)elem;
    string_arena_t *sa = (string_arena_t*)arg;
    string_arena_t *sa2 = string_arena_new(64);
    string_arena_t *sa3 = string_arena_new(64);
    expr_info_t expr_info;

    string_arena_init(sa);
    string_arena_add_string(sa, "%s_pred(%s) ",
                            f->fname,
                            UTIL_DUMP_LIST_FIELD(sa2, f->locals, next, name,
                                                 dump_string, NULL,
                                                 "", "", ", ", ""));
    expr_info.sa = sa3;
    expr_info.prefix = "";
    expr_info.assignments = "assignments";
    string_arena_add_string(sa, "(((dague_ddesc_t*)(__dague_handle->super.%s))->myrank == ((dague_ddesc_t*)(__dague_handle->super.%s))->rank_of((dague_ddesc_t*)__dague_handle->super.%s, %s))",
                            f->predicate->func_or_mem, f->predicate->func_or_mem, f->predicate->func_or_mem,
                            UTIL_DUMP_LIST(sa2, f->predicate->parameters, next,
                                           dump_expr, &expr_info,
                                           "", "", ", ", ""));

    string_arena_free(sa2);
    string_arena_free(sa3);
    return string_arena_get_string(sa);
}

/**
 * Parameters of the dump_local_assignments function
 */
typedef struct assignment_info {
    string_arena_t *sa;
    int idx;
    const char *holder;
    const jdf_expr_t *expr;
} assignment_info_t;

/**
 * dump_local_assignments:
 * Takes the pointer to the name of a parameter, a pointer to a dump_info, and prints
 * int k = <assignment_info.holder>[<assignment_info.idx>] into assignment_info.sa
 * for each variable that belong to the expression that is going to be used. This
 * expression is passed into assignment_info->expr. If assignment_info->expr is
 * NULL, all variables are assigned.
 */
static char* dump_local_assignments( void** elem, void* arg )
{
    jdf_def_list_t *def = (jdf_def_list_t*)elem;
    assignment_info_t *info = (assignment_info_t*)arg;

    if( (NULL == info->expr) || jdf_expr_depends_on_symbol(def->name, info->expr) ) {
        string_arena_init(info->sa);
        string_arena_add_string(info->sa, "int %s = %s[%d].value;", def->name, info->holder, info->idx);
        info->idx++;
        return string_arena_get_string(info->sa);
    }
    info->idx++;
    return NULL;
}

/**
 * dump_dataflow:
 *  Takes the pointer to a jdf_flow, and a pointer to either "IN" or "OUT",
 *  and print the name of the variable for this flow if it's a variable as IN or as OUT
 *  NULL otherwise (and the UTIL_DUMP_LIST_FIELD macro will jump above these elements)
 */
static char *dump_dataflow(void **elem, void *arg)
{
    jdf_dataflow_t *d = (jdf_dataflow_t*)elem;
    jdf_dep_flags_t target;
    jdf_dep_t *l;

    if( !strcmp(arg, "IN") )
        target = JDF_DEP_FLOW_IN;
    else
        target = JDF_DEP_FLOW_OUT;

    for(l = d->deps; l != NULL; l = l->next)
        if( l->dep_flags & target )
            break;
    if( l == NULL )
        return NULL;
    return d->varname;
}

/**
 * dump_data_declaration:
 *  Takes the pointer to a flow *f, let say that f->varname == "A",
 *  this produces a string like
 *  dague_arena_chunk_t *gT;\n  data_repo_entry_t *eT;\n
 *  and stores in sa_test the test to check
 *  whether this data is looked up or not.
 */
static char *dump_data_declaration(void **elem, void *arg)
{
    string_arena_t *sa = (string_arena_t*)arg;
    jdf_dataflow_t *f = (jdf_dataflow_t*)elem;
    char *varname = f->varname;

    if(f->flow_flags & JDF_FLOW_TYPE_CTL) {
        return NULL;
    }

    string_arena_init(sa);
    string_arena_add_string(sa,
                            "  dague_arena_chunk_t *g%s;\n"
                            "  data_repo_entry_t *e%s = NULL; /**< repo entries can be NULL for memory data */\n",
                            varname,
                            varname);
    return string_arena_get_string(sa);
}

/**
 * dump_data_initialization_from_data_array:
 *  Takes the pointer to a flow *f, let say that f->varname == "A",
 *  this produces a string like
 *  dague_data_copy_t *gA = this_task->data[id].data_in;\n
 *  void *A = DAGUE_DATA_COPY_GET_PTR(gA); (void)A;\n
 */
static char *dump_data_initialization_from_data_array(void **elem, void *arg)
{
    string_arena_t *sa = (string_arena_t *)arg;
    jdf_dataflow_t *f = (jdf_dataflow_t*)elem;
    char *varname = f->varname;

    if(f->flow_flags & JDF_FLOW_TYPE_CTL) {
        return NULL;
    }

    string_arena_init(sa);

    string_arena_add_string(sa,
                            "  dague_data_copy_t *g%s = this_task->data[%d].data_in;\n",
                            varname, f->flow_index);
    if( !(f->flow_flags & JDF_FLOW_TYPE_READ) ) {  /* if only write then we can locally have NULL */
        string_arena_add_string(sa,
                                "  void *%s = (NULL != g%s) ? DAGUE_DATA_COPY_GET_PTR(g%s) : NULL; (void)%s;\n",
                                varname, varname, varname, varname);
    } else {
        string_arena_add_string(sa,
                                "  void *%s = DAGUE_DATA_COPY_GET_PTR(g%s); (void)%s;\n",
                                varname, varname, varname);
    }
    return string_arena_get_string(sa);
}

/**
 * dump_dataflow_varname:
 *  Takes the pointer to a flow *f, and print the varname
 */
static char *dump_dataflow_varname(void **elem, void *_)
{
    (void)_;
    jdf_dataflow_t *f = (jdf_dataflow_t *)elem;
    if( f->flow_flags & JDF_FLOW_TYPE_CTL ) return NULL;
    return f->varname;
}

static void get_unique_rgb_color(float ratio, unsigned char *r, unsigned char *g, unsigned char *b)
{
    float h = ratio, s = 0.8, v = 0.8, r1, g1, b1;
    float var_h = ( fabs(h - 1.0f) < 1e-6 ) ? 0.0f : h * 6.0f;
    int var_i = (int)floor(var_h);
    float var_1 = (v * ( 1.0f - s ));
    float var_2 = (v * ( 1.0f - s * ( var_h - var_i )));
    float var_3 = (v * ( 1.0f - s * ( 1.0f - ( var_h - var_i ) ) ));

    if      ( var_i == 0 ) { r1 = v     ; g1 = var_3 ; b1 = var_1; }
    else if ( var_i == 1 ) { r1 = var_2 ; g1 = v     ; b1 = var_1; }
    else if ( var_i == 2 ) { r1 = var_1 ; g1 = v     ; b1 = var_3; }
    else if ( var_i == 3 ) { r1 = var_1 ; g1 = var_2 ; b1 = v;     }
    else if ( var_i == 4 ) { r1 = var_3 ; g1 = var_1 ; b1 = v;     }
    else                   { r1 = v     ; g1 = var_1 ; b1 = var_2; }

    *r = (unsigned char)(r1 * 255);
    *g = (unsigned char)(g1 * 255);
    *b = (unsigned char)(b1 * 255);
}

/**
 * Parameters of the dump_profiling_init function
 */
typedef struct profiling_init_info {
    string_arena_t *sa;
    int idx;
    int maxidx;
} profiling_init_info_t;

/**
 * dump_profiling_init:
 *  Takes the pointer to the name of a function, an index in
 *  a pointer to a dump_profiling_init, and prints
 *    dague_profiling_add_dictionary_keyword( "elem", attribute[idx], &elem_key_start, &elem_key_end);
 *  into profiling_init_info.sa
 */
static char *dump_profiling_init(void **elem, void *arg)
{
    profiling_init_info_t *info = (profiling_init_info_t*)arg;
    jdf_function_entry_t* f = (jdf_function_entry_t*)elem;
    char *fname = f->fname;
    unsigned char R, G, B;
    int nb_locals;

    if( !jdf_property_get_int(f->properties, "profile", 1) ) {
        return NULL;
    }

    string_arena_init(info->sa);

    get_unique_rgb_color((float)info->idx / (float)info->maxidx, &R, &G, &B);
    info->idx++;

    JDF_COUNT_LIST_ENTRIES(f->locals, jdf_def_list_t, next, nb_locals);

    string_arena_add_string(info->sa,
                            "dague_profiling_add_dictionary_keyword(\"%s\", \"fill:%02X%02X%02X\",\n"
                            "                                       sizeof(dague_profile_ddesc_info_t)+%d*sizeof(assignment_t),\n"
                            "                                       dague_profile_ddesc_key_to_string,\n"
                            "                                       (int*)&__dague_handle->super.super.profiling_array[0 + 2 * %s_%s.function_id /* %s start key */],\n"
                            "                                       (int*)&__dague_handle->super.super.profiling_array[1 + 2 * %s_%s.function_id /* %s end key */]);",
                            fname, R, G, B,
                            nb_locals,
                            jdf_basename, fname, fname,
                            jdf_basename, fname, fname);

    return string_arena_get_string(info->sa);
}

/**
 * dump_startup_call:
 *  Takes a pointer to a function and print the call to add the startup tasks
 *  if the function can be a startup one (i.e. there is a set of values in the
 *  execution space that make all input come directly from the data instead of
 *  other tasks).
 */
static char *dump_startup_call(void **elem, void *arg)
{
    const jdf_function_entry_t *f = (const jdf_function_entry_t *)elem;
    string_arena_t* sa = (string_arena_t*)arg;

    if( f->flags & JDF_FUNCTION_FLAG_CAN_BE_STARTUP ) {
        string_arena_init(sa);
        string_arena_add_string(sa,
                                "_%s_startup_tasks(context, (__dague_%s_internal_handle_t*)dague_handle, pready_list);",
                                f->fname, jdf_basename);
        return string_arena_get_string(sa);
    }
    return NULL;
}

/**
 * dump_globals_init:
 *  Takes a pointer to a global variables and generate the code used to initialize
 *  the global variable during *_New. If the variable has a default value or is
 *  marked as hidden the output code will not be generated.
 */
static char *dump_globals_init(void **elem, void *arg)
{
    jdf_global_entry_t* global = (jdf_global_entry_t*)elem;
    string_arena_t *sa = (string_arena_t*)arg;
    jdf_expr_t *hidden = jdf_find_property( global->properties, "hidden", NULL );
    jdf_expr_t *prop = jdf_find_property( global->properties, "default", NULL );

    string_arena_init(sa);
    /* We might have a default value */
    if( NULL == prop ) prop = global->expression;

    /* No default value ? */
    if( NULL == prop ) {
        if( NULL == hidden ) /* Hidden variable or not ? */
            string_arena_add_string(sa, "__dague_handle->super.%s = %s;", global->name, global->name);
    } else {
        expr_info_t info;
        info.sa = string_arena_new(8);
        info.prefix = "";
        info.assignments = "assignments";

        string_arena_add_string(sa, "__dague_handle->super.%s = %s = %s;",
                                global->name, global->name,
                                dump_expr((void**)prop, &info));
        string_arena_free(info.sa);
    }

    return string_arena_get_string(sa);
}

/**
 * dump_data_name
 *  Takes a pointer to a global variables and generate the code used to initialize
 *  the global variable during *_New. If the variable has a default value or is
 *  marked as hidden the output code will not be generated.
 */
static char *dump_data_name(void **elem, void *arg)
{
     jdf_global_entry_t* global = (jdf_global_entry_t*)elem;
     string_arena_t *sa = (string_arena_t*)arg;

     if( NULL == global->data ) return NULL;

     string_arena_init(sa);
     string_arena_add_string(sa, "%s", global->name);
     return string_arena_get_string(sa);
}

/**
 * Print global variables that have (or not) a certain property.
 */
typedef struct typed_globals_info {
    string_arena_t *sa;
    char* include;
    char* exclude;
} typed_globals_info_t;

static char* dump_typed_globals(void **elem, void *arg)
{
    typed_globals_info_t* prop = (typed_globals_info_t*)arg;
    string_arena_t *sa = prop->sa;
    jdf_global_entry_t* global = (jdf_global_entry_t*)elem;
    jdf_expr_t* type_str = jdf_find_property( global->properties, "type", NULL );
    jdf_expr_t *size_str = jdf_find_property( global->properties, "size", NULL );
    jdf_expr_t *prop_str;
    expr_info_t info;

    if( NULL != prop->include ) {
        prop_str = jdf_find_property( global->properties, prop->include, NULL );
        if( NULL == prop_str ) return NULL;
    } else if( NULL != prop->exclude ) {
        prop_str = jdf_find_property( global->properties, prop->exclude, NULL );
        if( NULL != prop_str ) return NULL;
    }
    string_arena_init(sa);

    info.sa = string_arena_new(8);
    info.prefix = "";
    info.assignments = "assignments";

    if( NULL == global->data ) {
        string_arena_add_string(sa, "%s %s",
                                (NULL == type_str ? "int" : dump_expr((void**)type_str, &info)), global->name);
    } else {
        string_arena_add_string(sa, "%s %s /* data %s */",
                                (NULL == type_str ? "int" : dump_expr((void**)type_str, &info)), global->name, global->name);
    }
    if( NULL != size_str ) {
        houtput("#define %s_%s_SIZE %s\n",
                jdf_basename, global->name, dump_expr((void**)size_str, &info));
    }
    string_arena_free(info.sa);

    return string_arena_get_string(sa);
}

/**
 * dump_hidden_globals_init:
 *  Takes a pointer to a global variables and generate the code used to initialize
 *  the global variable during *_New. If the variable is not marked as hidden
 *  the output code will not be generated.
 */
static char *dump_hidden_globals_init(void **elem, void *arg)
{
    jdf_global_entry_t* global = (jdf_global_entry_t*)elem;
    string_arena_t *sa = (string_arena_t*)arg;
    jdf_expr_t *hidden   = jdf_find_property( global->properties, "hidden", NULL );
    jdf_expr_t* type_str = jdf_find_property( global->properties, "type",   NULL );
    expr_info_t info;

    string_arena_init(sa);

    /* The property is hidden */
    if (NULL != hidden) {
        jdf_expr_t *prop = jdf_find_property( global->properties, "default", NULL );

        /* We might have a default value */
        if( NULL == prop ) prop = global->expression;

        /* No default value ? */
        if( NULL == prop ) return NULL;

        info.sa = string_arena_new(8);
        info.prefix = "";
        info.assignments = "assignments";

        string_arena_add_string(sa, "%s %s;",
                                (NULL == type_str ? "int" : dump_expr((void**)type_str, &info)),
                                global->name);
        string_arena_free(info.sa);

        return string_arena_get_string(sa);
    }
    return NULL;
}

static char *dump_data_repository_constructor(void **elem, void *arg)
{
    string_arena_t *sa = (string_arena_t*)arg;
    jdf_function_entry_t *f = (jdf_function_entry_t *)elem;

    string_arena_init(sa);

    if( 0 == function_has_data_output(f) ) {
        string_arena_add_string(sa,
                                "  %s_nblocal_tasks = %s_%s_internal_init(__dague_handle);\n"
                                "  (void)%s_nblocal_tasks;\n",
                                f->fname, jdf_basename, f->fname,
                                f->fname);
    } else {
        int nbdata = 0;
        JDF_COUNT_LIST_ENTRIES(f->dataflow, jdf_dataflow_t, next, nbdata);
        string_arena_add_string(sa,
                                "  %s_nblocal_tasks = %s_%s_internal_init(__dague_handle);\n"
                                "  __dague_handle->%s_repository = data_repo_create_nothreadsafe(\n"
                                "          %s_nblocal_tasks, %d);\n",
                                f->fname, jdf_basename, f->fname,
                                f->fname,
                                f->fname, nbdata);
    }

    return string_arena_get_string(sa);
}

/** Utils: observers for the jdf **/

static int jdf_symbol_is_global(const jdf_global_entry_t *globals, const char *name)
{
    const jdf_global_entry_t *g;
    for(g = globals; NULL != g; g = g->next)
        if( !strcmp(g->name, name) )
            return 1;
    return 0;
}

static int jdf_symbol_is_standalone(const char *name, const jdf_global_entry_t *globals, const jdf_expr_t *e)
{
    if( JDF_OP_IS_CST(e->op) )
        return 1;
    else if ( JDF_OP_IS_VAR(e->op) )
        return ((!strcmp(e->jdf_var, name)) ||
                jdf_symbol_is_global(globals, e->jdf_var));
    else if ( JDF_OP_IS_UNARY(e->op) )
        return jdf_symbol_is_standalone(name, globals, e->jdf_ua);
    else if ( JDF_OP_IS_TERNARY(e->op) )
        return jdf_symbol_is_standalone(name, globals, e->jdf_tat) &&
            jdf_symbol_is_standalone(name, globals, e->jdf_ta1) &&
            jdf_symbol_is_standalone(name, globals, e->jdf_ta2);
    else if( JDF_OP_IS_BINARY(e->op) )
        return jdf_symbol_is_standalone(name, globals, e->jdf_ba1) &&
            jdf_symbol_is_standalone(name, globals, e->jdf_ba2);
    else
        return 0;
}

static int jdf_expr_depends_on_symbol(const char *name, const jdf_expr_t *e)
{
    if( JDF_OP_IS_CST(e->op) || JDF_OP_IS_STRING(e->op) )
        return 0;
    else if ( JDF_OP_IS_VAR(e->op) )
        return !strcmp(e->jdf_var, name);
    else if ( JDF_OP_IS_UNARY(e->op) )
        return jdf_expr_depends_on_symbol(name, e->jdf_ua);
    else if ( JDF_OP_IS_TERNARY(e->op) )
        return jdf_expr_depends_on_symbol(name, e->jdf_tat) ||
            jdf_expr_depends_on_symbol(name, e->jdf_ta1) ||
            jdf_expr_depends_on_symbol(name, e->jdf_ta2);
    else if( JDF_OP_IS_BINARY(e->op) )
        return jdf_expr_depends_on_symbol(name, e->jdf_ba1) ||
            jdf_expr_depends_on_symbol(name, e->jdf_ba2);
    else
        return 0;
}

jdf_expr_t* jdf_find_property( const jdf_def_list_t* properties, const char* property_name, jdf_def_list_t** property )
{
    const jdf_def_list_t* current = properties;

    if( NULL != property ) *property = NULL;
    while( NULL != current ) {
        if( !strcmp(current->name, property_name) ) {
            if( NULL != property ) *property = (jdf_def_list_t*)current;
            return current->expr;
        }
        current = current->next;
    }
    return NULL;
}

static int jdf_dataflow_type(const jdf_dataflow_t *flow)
{
    jdf_dep_t *dl;
    int type = 0;
    for(dl = flow->deps; dl != NULL; dl = dl->next) {
        type |= dl->dep_flags;
    }
    return type;
}

static const jdf_dataflow_t*
jdf_data_output_index(const jdf_t *jdf, const char *fname, const char *varname)
{
    jdf_function_entry_t *f;
    jdf_dataflow_t *fl;

    for(f = jdf->functions; f != NULL; f = f->next) {
        if( strcmp(f->fname, fname) ) continue;
        for( fl = f->dataflow; fl != NULL; fl = fl->next) {
            if( jdf_dataflow_type(fl) & JDF_DEP_FLOW_OUT ) {
                if( !strcmp(fl->varname, varname) ) {
                    return fl;
                }
            }
        }
    }
    return NULL;
}

static int jdf_data_input_index(const jdf_t *jdf, const char *fname, const char *varname)
{
    int i;
    jdf_function_entry_t *f;
    jdf_dataflow_t *fl;

    i = 0;
    for(f = jdf->functions; f != NULL; f = f->next) {
        if( strcmp(f->fname, fname) ) continue;
        for( fl = f->dataflow; fl != NULL; fl = fl->next) {
            if( jdf_dataflow_type(fl) & JDF_DEP_FLOW_IN ) {
                if( !strcmp(fl->varname, varname) ) {
                    return i;
                }
                i++;
            }
        }
        return -1;
    }
    return -2;
}

static void jdf_coutput_prettycomment(char marker, const char *format, ...)
{
    int ls, rs, i, length, vs;
    va_list ap, ap2;
    char *v;

    vs = 80;
    v = (char *)malloc(vs);

    va_start(ap, format);
    /* va_list might have pointer to internal state and using
       it twice is a bad idea.  So make a copy for the second
       use.  Copy order taken from Autoconf docs. */
#if defined(HAVE_VA_COPY)
    va_copy(ap2, ap);
#elif defined(HAVE_UNDERSCORE_VA_COPY)
    __va_copy(ap2, ap);
#else
    memcpy (&ap2, &ap, sizeof(va_list));
#endif

    length = vsnprintf(v, vs, format, ap);
    if( length >= vs ) {  /* realloc */
        vs = length + 1;
        v = (char*)realloc( v, vs );
        length = vsnprintf(v, vs, format, ap2);
    }

#if defined(HAVE_VA_COPY) || defined(HAVE_UNDERSCORE_VA_COPY)
    va_end(ap2);
#endif  /* defined(HAVE_VA_COPY) || defined(HAVE_UNDERSCORE_VA_COPY) */
    va_end(ap);

    /* Pretty printing */
    if( length > 80 ) {
        ls = rs = 1;
    } else {
        ls = (80 - length) / 2;
        rs = 80 - length - ls;
    }
    coutput("/*");
    for(i = 0; i < 5; i++)
        coutput("%c", marker);
    coutput("%s%s", indent(ls/2), v);  /* indent drop two spaces */
    coutput("%s", indent(rs/2));       /* dont merge these two calls. Read the comment on the indent function */
    for(i = 0; i < 5; i++)
        coutput("%c", marker);
    coutput("*/\n\n");
    free(v);
}

/** Structure Generators **/

/**
 * Generate typedef for the tasks struct based on the locals and flows
 * of each task familly. Right now these tasks typedefs are not used
 * anywhere, instead we always use the generic task structure.
 */
static inline char* jdf_generate_task_typedef(void **elt, void* arg)
{
    const jdf_function_entry_t* f = (jdf_function_entry_t*)elt;
    string_arena_t *sa = (string_arena_t*)arg, *sa_locals, *sa_data;
    int nb_locals = 0, nb_flows = 0;

    sa_locals = string_arena_new(64);
    sa_data = string_arena_new(64);
    JDF_COUNT_LIST_ENTRIES(f->locals, jdf_def_list_t, next, nb_locals);
    UTIL_DUMP_LIST_FIELD(sa_locals, f->locals, next, name, dump_string, NULL,
                         "", "        assignment_t ", ";\n", ";\n");

    JDF_COUNT_LIST_ENTRIES(f->dataflow, jdf_dataflow_t, next, nb_flows);
    UTIL_DUMP_LIST_FIELD(sa_data, f->dataflow, next, varname, dump_string, NULL,
                         "", "        dague_data_pair_t ", ";\n", ";\n");

    string_arena_init(sa);
    string_arena_add_string(sa, "typedef struct __dague_%s_%s_task_s {\n"
                            "    DAGUE_MINIMAL_EXECUTION_CONTEXT\n"
                            "#if defined(DAGUE_PROF_TRACE)\n"
                            "    dague_profile_ddesc_info_t prof_info;\n"
                            "#endif /* defined(DAGUE_PROF_TRACE) */\n"
                            "    struct {\n"
                            "%s"
                            "        assignment_t unused[MAX_LOCAL_COUNT-%d];\n"
                            "    } locals;\n"
                            "    struct {\n"
                            "%s"
                            "        dague_data_pair_t unused[MAX_LOCAL_COUNT-%d];\n"
                            "    } data;\n"
                            "} __dague_%s_%s_task_t;\n\n",
                            jdf_basename, f->fname,
                            string_arena_get_string(sa_locals),
                            nb_locals,
                            string_arena_get_string(sa_data),
                            nb_flows,
                            jdf_basename, f->fname);
    string_arena_free(sa_locals);
    string_arena_free(sa_data);
    return string_arena_get_string(sa);
}

static void jdf_generate_header_file(const jdf_t* jdf)
{
    string_arena_t *sa1, *sa2, *sa3;
    struct jdf_name_list* g;
    int datatype_index = 0;

    sa1 = string_arena_new(64);
    sa2 = string_arena_new(64);
    sa3 = string_arena_new(64);

    houtput("#ifndef _%s_h_\n"
            "#define _%s_h_\n",
            jdf_basename, jdf_basename);
    houtput("#include <dague.h>\n"
            "#include <dague/constants.h>\n"
            "#include <data_distribution.h>\n"
            "#include <data.h>\n"
            "#include <debug.h>\n"
            "#include <dague/ayudame.h>\n"
            "#include <dague/devices/device.h> \n"
            "#include <assert.h>\n\n");
    houtput("BEGIN_C_DECLS\n\n");

    for( g = jdf->datatypes; NULL != g; g = g->next ) {
        houtput("#define DAGUE_%s_%s_ARENA    %d\n",
                jdf_basename, g->name, datatype_index);
        datatype_index++;
    }
    houtput("#define DAGUE_%s_ARENA_INDEX_MIN %d\n", jdf_basename, datatype_index);
    houtput("\ntypedef struct dague_%s_handle {\n", jdf_basename);
    houtput("  dague_handle_t super;\n");
    {
        typed_globals_info_t prop = { sa2, NULL, NULL };
        houtput("  /* The list of globals */\n"
                "%s",
                UTIL_DUMP_LIST( sa1, jdf->globals, next, dump_typed_globals, &prop,
                                "", "  ", ";\n", ";\n"));
    }
    houtput("  /* The array of datatypes (%s and co.) */\n"
            "  dague_arena_t** arenas;\n"
            "  int arenas_size;\n",
            UTIL_DUMP_LIST_FIELD( sa1, jdf->datatypes, next, name,
                                  dump_string, NULL, "", "", ",", ""));

    houtput("} dague_%s_handle_t;\n\n", jdf_basename);

    {
        typed_globals_info_t prop = { sa3, NULL, "hidden" };
        houtput("extern dague_%s_handle_t *dague_%s_new(%s);\n\n", jdf_basename, jdf_basename,
                UTIL_DUMP_LIST( sa2, jdf->globals, next, dump_typed_globals, &prop,
                                "", "", ", ", ""));
    }

    /* TODO: Enable this once the task typedef are used in the code generation. */
#if 0
    houtput(UTIL_DUMP_LIST(sa1, jdf->functions, next, jdf_generate_task_typedef, sa3,
                           "", "", "\n", "\n"));
#endif
    string_arena_free(sa1);
    string_arena_free(sa2);
    string_arena_free(sa3);
    houtput("END_C_DECLS\n\n");
    houtput("#endif /* _%s_h_ */ \n",
            jdf_basename);
}

static void jdf_generate_structure(const jdf_t *jdf)
{
    int nbfunctions, nbdata, need_profile = 0;
    string_arena_t *sa1, *sa2;
    jdf_function_entry_t* f;
    jdf_name_list_t *pl;

    JDF_COUNT_LIST_ENTRIES(jdf->functions, jdf_function_entry_t, next, nbfunctions);
    JDF_COUNT_LIST_ENTRIES(jdf->data, jdf_data_entry_t, next, nbdata);

    sa1 = string_arena_new(64);
    sa2 = string_arena_new(64);

    coutput("#include <dague.h>\n"
            "#include \"debug.h\"\n"
            "#include <scheduling.h>\n"
            "#include <dague/mca/pins/pins.h>\n"
            "#include <remote_dep.h>\n"
            "#include <datarepo.h>\n"
            "#include <data.h>\n"
            "#include <dague_prof_grapher.h>\n"
            "#include <mempool.h>\n"
            "#include \"%s.h\"\n\n"
            "#define DAGUE_%s_NB_FUNCTIONS %d\n"
            "#define DAGUE_%s_NB_DATA %d\n"
            "#if defined(DAGUE_PROF_GRAPHER)\n"
            "#include \"dague_prof_grapher.h\"\n"
            "#endif  /* defined(DAGUE_PROF_GRAPHER) */\n"
            "#include <mempool.h>\n"
            "#include <alloca.h>\n",
            jdf_basename,
            jdf_basename, nbfunctions,
            jdf_basename, nbdata);
    coutput("typedef struct __dague_%s_internal_handle {\n", jdf_basename);
    coutput(" dague_%s_handle_t super;\n",
            jdf_basename);

    coutput("  /* The ranges to compute the hash key */\n");
    for(f = jdf->functions; f != NULL; f = f->next) {
        for(pl = f->parameters; pl != NULL; pl = pl->next) {
            coutput("  int %s_%s_range;\n", f->fname, pl->name);
        }
    }

    coutput("  /* The list of data repositories */\n");
    for( f = jdf->functions; NULL != f; f = f->next ) {
        if( 0 != function_has_data_output(f) )
            coutput("  data_repo_t *%s_repository;\n", f->fname);
    }
    coutput("} __dague_%s_internal_handle_t;\n"
            "\n", jdf_basename);

    for( f = jdf->functions; NULL != f; f = f->next ) {
        /* If the profile property is ON then enable the profiling array */
        need_profile += jdf_property_get_int(f->properties, "profile", 1);
    }
    if( need_profile )
        coutput("#if defined(DAGUE_PROF_TRACE)\n"
                "static int %s_profiling_array[2*DAGUE_%s_NB_FUNCTIONS] = {-1};\n"
                "#endif  /* defined(DAGUE_PROF_TRACE) */\n",
                jdf_basename, jdf_basename);

    UTIL_DUMP_LIST(sa1, jdf->globals, next,
                   dump_globals, sa2, "", "#define ", "\n", "\n");
    if( 1 < strlen(string_arena_get_string(sa1)) ) {
        coutput("/* Globals */\n%s\n", string_arena_get_string(sa1));
    }

    coutput("/* Data Access Macros */\n%s\n",
            UTIL_DUMP_LIST(sa1, jdf->data, next,
                           dump_data, sa2, "", "#define ", "\n", "\n"));

    coutput("/* Functions Predicates */\n%s\n",
            UTIL_DUMP_LIST(sa1, jdf->functions, next,
                           dump_predicate, sa2, "", "#define ", "\n", "\n"));

    coutput("/* Data Repositories */\n");
    {
        jdf_function_entry_t* f;

        for( f = jdf->functions; NULL != f; f = f->next ) {
            if( 0 != function_has_data_output(f) )
                coutput("#define %s_repo (__dague_handle->%s_repository)\n",
                        f->fname, f->fname);
        }
    }

    coutput("/* Dependency Tracking Allocation Macro */\n"
            "#define ALLOCATE_DEP_TRACKING(DEPS, vMIN, vMAX, vNAME, vSYMBOL, PREVDEP, FLAG)               \\\n"
            "do {                                                                                         \\\n"
            "  int _vmin = (vMIN);                                                                        \\\n"
            "  int _vmax = (vMAX);                                                                        \\\n"
            "  (DEPS) = (dague_dependencies_t*)calloc(1, sizeof(dague_dependencies_t) +                   \\\n"
            "                   (_vmax - _vmin) * sizeof(dague_dependencies_union_t));                    \\\n"
            "  DEBUG3((\"Allocate %%d spaces for loop %%s (min %%d max %%d) 0x%%p last_dep 0x%%p\\n\",    \\\n"
            "           (_vmax - _vmin + 1), (vNAME), _vmin, _vmax, (void*)(DEPS), (void*)(PREVDEP)));    \\\n"
            "  (DEPS)->flags = DAGUE_DEPENDENCIES_FLAG_ALLOCATED | (FLAG);                                \\\n"
            "  DAGUE_STAT_INCREASE(mem_bitarray,  sizeof(dague_dependencies_t) + STAT_MALLOC_OVERHEAD +   \\\n"
            "                   (_vmax - _vmin) * sizeof(dague_dependencies_union_t));                    \\\n"
            "  (DEPS)->symbol = (vSYMBOL);                                                                \\\n"
            "  (DEPS)->min = _vmin;                                                                       \\\n"
            "  (DEPS)->max = _vmax;                                                                       \\\n"
            "  (DEPS)->prev = (PREVDEP); /* chain them backward */                                        \\\n"
            "} while (0)\n\n"
            "static inline int dague_imin(int a, int b) { return (a <= b) ? a : b; };\n\n"
            "static inline int dague_imax(int a, int b) { return (a >= b) ? a : b; };\n\n");

    coutput("/* Release dependencies output macro */\n"
            "#if DAGUE_DEBUG_VERBOSE != 0\n"
            "#define RELEASE_DEP_OUTPUT(EU, DEPO, TASKO, DEPI, TASKI, RSRC, RDST, DATA)\\\n"
            "  do { \\\n"
            "    char tmp1[128], tmp2[128]; (void)tmp1; (void)tmp2;\\\n"
            "    DEBUG((\"thread %%d VP %%d explore deps from %%s:%%s to %%s:%%s (from rank %%d to %%d) base ptr %%p\\n\",\\\n"
            "           (NULL != (EU) ? (EU)->th_id : -1), (NULL != (EU) ? (EU)->virtual_process->vp_id : -1),\\\n"
            "           DEPO, dague_snprintf_execution_context(tmp1, 128, (TASKO)),\\\n"
            "           DEPI, dague_snprintf_execution_context(tmp2, 128, (TASKI)), (RSRC), (RDST), (DATA)));\\\n"
            "  } while(0)\n"
            "#define ACQUIRE_FLOW(TASKI, DEPI, FUNO, DEPO, LOCALS, PTR)\\\n"
            "  do { \\\n"
            "    char tmp1[128], tmp2[128]; (void)tmp1; (void)tmp2;\\\n"
            "    DEBUG((\"task %%s acquires flow %%s from %%s %%s data ptr %%p\\n\",\\\n"
            "           dague_snprintf_execution_context(tmp1, 128, (TASKI)), (DEPI),\\\n"
            "           (DEPO), dague_snprintf_assignments(tmp2, 128, (FUNO), (LOCALS)), (PTR)));\\\n"
            "  } while(0)\n"
            "#else\n"
            "#define RELEASE_DEP_OUTPUT(EU, DEPO, TASKO, DEPI, TASKI, RSRC, RDST, DATA)\n"
            "#define ACQUIRE_FLOW(TASKI, DEPI, TASKO, DEPO, LOCALS, PTR)\n"
            "#endif\n");
    string_arena_free(sa1);
    string_arena_free(sa2);
}

static void
jdf_generate_function_without_expression(const jdf_t *jdf,
                                         const jdf_def_list_t *context,
                                         const jdf_expr_t *e,
                                         const char *name,
                                         const char* rettype)
{
    string_arena_t *sa = string_arena_new(64);
    string_arena_t *sa2 = string_arena_new(64);
    string_arena_t *sa3 = string_arena_new(64);
    expr_info_t info;
    assignment_info_t ai;

    (void)jdf;

    assert(e->op != JDF_RANGE);
    info.sa = sa;
    info.prefix = "";
    info.assignments = "assignments";

    ai.sa = sa3;
    ai.idx = 0;
    ai.holder = "assignments";
    ai.expr = e;

    coutput("static inline %s %s(const dague_handle_t *__dague_handle_parent, const assignment_t *assignments)\n"
            "{\n"
            "  const __dague_%s_internal_handle_t *__dague_handle = (const __dague_%s_internal_handle_t*)__dague_handle_parent;\n"
            "%s\n"
            "  (void)__dague_handle; (void)assignments;\n"
            "  return %s;\n"
            "}\n", rettype, name, jdf_basename, jdf_basename,
            UTIL_DUMP_LIST(sa2, context, next, dump_local_assignments, &ai,
                           "", "  ", "\n", "\n"),
            dump_expr((void**)e, &info));

    string_arena_free(sa);
    string_arena_free(sa2);
    string_arena_free(sa3);
}

static void jdf_generate_expression( const jdf_t *jdf, const jdf_def_list_t *context,
                                     jdf_expr_t *e, const char *name)
{
    string_arena_t *sa = string_arena_new(64);
    string_arena_t *sa2 = string_arena_new(64);
    string_arena_t *sa3 = string_arena_new(64);
    expr_info_t info;
    assignment_info_t ai;

    JDF_OBJECT_ONAME(e) = strdup(name);

    if( e->op == JDF_RANGE ) {
        char *subf = (char*)malloc(strlen(JDF_OBJECT_ONAME(e)) + 64);
        sprintf(subf, "rangemin_of_%s", JDF_OBJECT_ONAME(e));
        jdf_generate_expression(jdf, context, e->jdf_ta1, subf);
        sprintf(subf, "rangemax_of_%s", JDF_OBJECT_ONAME(e));
        jdf_generate_expression(jdf, context, e->jdf_ta2, subf);

        if( e->jdf_ta3->op == JDF_CST ) {
            coutput("static const expr_t %s = {\n"
                    "  .op = EXPR_OP_RANGE_CST_INCREMENT,\n"
                    "  .u_expr.range = {\n"
                    "    .op1 = &rangemin_of_%s,\n"
                    "    .op2 = &rangemax_of_%s,\n"
                    "    .increment.cst = %d\n"
                    "  }\n"
                    "};\n",
                    JDF_OBJECT_ONAME(e), JDF_OBJECT_ONAME(e), JDF_OBJECT_ONAME(e), e->jdf_ta3->jdf_cst );
        } else {
            sprintf(subf, "rangeincrement_of_%s", JDF_OBJECT_ONAME(e));
            jdf_generate_expression(jdf, context, e->jdf_ta3, subf);
            coutput("static const expr_t %s = {\n"
                    "  .op = EXPR_OP_RANGE_EXPR_INCREMENT,\n"
                    "  .u_expr.range = {\n"
                    "    .op1 = &rangemin_of_%s,\n"
                    "    .op2 = &rangemax_of_%s,\n"
                    "    .increment.expr = &rangeincrement_of_%s\n"
                    "  }\n"
                    "};\n",
                    JDF_OBJECT_ONAME(e), JDF_OBJECT_ONAME(e), JDF_OBJECT_ONAME(e), JDF_OBJECT_ONAME(e));
        }
    } else {
        info.sa = sa;
        info.prefix = "";
        info.assignments = "assignments";
        ai.sa = sa3;
        ai.idx = 0;
        ai.holder = "assignments";
        ai.expr = e;
        coutput("static inline int %s_fct(const dague_handle_t *__dague_handle_parent, const assignment_t *assignments)\n"
                "{\n"
                "  const __dague_%s_internal_handle_t *__dague_handle = (const __dague_%s_internal_handle_t*)__dague_handle_parent;\n"
                "%s\n"
                "  (void)__dague_handle; (void)assignments;\n"
                "  return %s;\n"
                "}\n", JDF_OBJECT_ONAME(e), jdf_basename, jdf_basename,
                UTIL_DUMP_LIST(sa2, context, next, dump_local_assignments, &ai,
                               "", "  ", "\n", "\n"),
                dump_expr((void**)e, &info));

        coutput("static const expr_t %s = {\n"
                "  .op = EXPR_OP_INLINE,\n"
                "  .u_expr = { .inline_func_int32 = %s_fct }\n"
                "};\n", JDF_OBJECT_ONAME(e), JDF_OBJECT_ONAME(e));
    }

    string_arena_free(sa);
    string_arena_free(sa2);
    string_arena_free(sa3);
}

static void jdf_generate_affinity( const jdf_t *jdf, const jdf_function_entry_t *f, const char *name)
{
    string_arena_t *sa1 = string_arena_new(64);
    string_arena_t *sa2 = string_arena_new(64);
    string_arena_t *sa3 = string_arena_new(64);
    string_arena_t *sa4 = string_arena_new(64);
    string_arena_t *sa5 = string_arena_new(64);
    assignment_info_t ai;
    expr_info_t info;
    const jdf_def_list_t *context = f->locals;
    const jdf_call_t *data_affinity = f->predicate;

    (void)jdf;

    if( data_affinity->var != NULL ) {
        fprintf(stderr, "Internal Error: data affinity must reference a data, not a complete call (%s:%d).\n",
                data_affinity->super.filename, data_affinity->super.lineno);
        assert( NULL == data_affinity->var );
    }

    coutput("static inline int %s(dague_execution_context_t *this_task,\n"
            "                     dague_data_ref_t *ref)\n"
            "{\n"
            "    const __dague_%s_internal_handle_t *__dague_handle = (const __dague_%s_internal_handle_t*)this_task->dague_handle;\n",
            name,
            jdf_basename, jdf_basename);

    info.sa = sa5;
    info.prefix = "";
    info.assignments = "this_task->locals";

    ai.sa = sa2;
    ai.idx = 0;
    ai.holder = "this_task->locals";
    ai.expr = NULL;
    coutput("%s\n"
            "  /* Silent Warnings: should look into predicate to know what variables are usefull */\n"
            "  (void)__dague_handle;\n"
            "%s\n"
            "  ref->ddesc = (dague_ddesc_t *)__dague_handle->super.%s;\n"
            "  /* Compute data key */\n"
            "  ref->key = ref->ddesc->data_key(ref->ddesc, %s);\n"
            "  return 1;\n"
            "}\n",
            UTIL_DUMP_LIST(sa1, context, next,
                           dump_local_assignments, &ai, "", "  ", "\n", "\n"),
            UTIL_DUMP_LIST_FIELD(sa3, context, next, name,
                                 dump_string, NULL, "", "  (void)", ";\n", ";"),
            data_affinity->func_or_mem,
            UTIL_DUMP_LIST(sa4, data_affinity->parameters, next,
                           dump_expr, (void*)&info,
                           "", "", ", ", ""));

    string_arena_free(sa1);
    string_arena_free(sa2);
    string_arena_free(sa3);
    string_arena_free(sa4);
    string_arena_free(sa5);
}

static void jdf_generate_initfinal_data_for_call(const jdf_call_t *call,
                                                 string_arena_t* sa,
                                                 int il)
{
    string_arena_t *sa1 = string_arena_new(64);
    string_arena_t *sa2 = string_arena_new(64);
    expr_info_t info;

    info.sa = sa2;
    info.prefix = "";
    info.assignments = "this_task->locals";

    assert( call->var == NULL );
    string_arena_add_string(sa, "%s    __d = (dague_ddesc_t*)__dague_handle->super.%s;\n"
                            "%s    refs[__flow_nb].ddesc = __d;\n",
                            indent(il), call->func_or_mem,
                            indent(il));
    string_arena_add_string(sa, "%s    refs[__flow_nb].key = __d->data_key(__d, %s);\n"
                            "%s    __flow_nb++;\n",
                            indent(il), UTIL_DUMP_LIST(sa1, call->parameters, next,
                                                       dump_expr, (void*)&info,
                                                       "", "", ", ", ""),
                            indent(il));

    string_arena_free(sa1);
    string_arena_free(sa2);
}

static int jdf_generate_initfinal_data_for_dep(const jdf_dep_t *dep,
                                               string_arena_t* sa)
{
    string_arena_t *sa1 = string_arena_new(64);
    expr_info_t info;
    int ret = 0;

    info.sa = sa1;
    info.prefix = "";
    info.assignments = "this_task->locals";

    switch( dep->guard->guard_type ) {
    case JDF_GUARD_UNCONDITIONAL:
        if( dep->guard->calltrue->var == NULL ) {
            /* Unconditional direct memory reference: this is a init or final data */
            jdf_generate_initfinal_data_for_call(dep->guard->calltrue, sa, 0);
            ret++;
        }
        break;

    case JDF_GUARD_BINARY:
        if( dep->guard->calltrue->var == NULL ) {
            /* Conditional direct memory reference: this is a init or final data if the guard is true */
            string_arena_add_string(sa, "    if( %s ) {\n", dump_expr((void**)dep->guard->guard, &info));
            jdf_generate_initfinal_data_for_call(dep->guard->calltrue, sa, 2);
            string_arena_add_string(sa, "    }\n");
            ret++;
        }
        break;

    case JDF_GUARD_TERNARY:
        if( dep->guard->calltrue->var == NULL ||
            dep->guard->callfalse->var == NULL ) {
            /* Ternary direct memory reference: different cases. */
            if( dep->guard->calltrue->var == NULL &&
                dep->guard->callfalse->var == NULL ) {
                /* Direct memory reference in both cases, use if else to find which case */
                string_arena_add_string(sa, "    if( %s ) {\n", dump_expr((void**)dep->guard->guard, &info));
                jdf_generate_initfinal_data_for_call(dep->guard->calltrue, sa, 2);
                ret++;
                string_arena_add_string(sa, "    } else {\n");
                jdf_generate_initfinal_data_for_call(dep->guard->callfalse, sa, 2);
                ret++;
                string_arena_add_string(sa, "    }\n");
            } else {
                /* Direct memory reference only if guard true xor false */
                if( dep->guard->calltrue->var == NULL ) {
                    string_arena_add_string(sa, "    if( %s ) {\n", dump_expr((void**)dep->guard->guard, &info));
                    jdf_generate_initfinal_data_for_call(dep->guard->calltrue, sa, 2);
                    string_arena_add_string(sa, "    }\n");
                    ret++;
                } else {
                    string_arena_add_string(sa, "    if( !(%s) ) {\n", dump_expr((void**)dep->guard->guard, &info));
                    jdf_generate_initfinal_data_for_call(dep->guard->callfalse, sa, 2);
                    string_arena_add_string(sa, "    }\n");
                    ret++;
                }
            }
        }
        break;
    }

    return ret;
}

static int jdf_generate_initfinal_data_for_flow(char type,
                                                const jdf_dataflow_t *flow,
                                                string_arena_t* sa)
{
    jdf_dep_t *dl;
    int nbdep = 0;

    string_arena_add_string(sa, "    /** Flow of %s */\n", flow->varname);
    for(dl = flow->deps; dl != NULL; dl = dl->next) {
        if( dl->dep_flags & type ) {
            nbdep += jdf_generate_initfinal_data_for_dep(dl, sa);
        }
    }
    return nbdep;
}

static int jdf_generate_initfinal_data( const jdf_t *jdf,
                                        char type,
                                        const jdf_function_entry_t *f,
                                        const char *name)
{
    string_arena_t *sa  = string_arena_new(64);
    string_arena_t *sa1 = string_arena_new(64);
    string_arena_t *sa2 = string_arena_new(64);
    string_arena_t *sa3 = string_arena_new(64);
    assignment_info_t ai;
    const jdf_def_list_t *context = f->locals;
    jdf_dataflow_t *fl;
    int nbdep = 0;

    for(fl = f->dataflow; fl != NULL; fl = fl->next) {
        nbdep += jdf_generate_initfinal_data_for_flow(type, fl, sa);
    }

    (void)jdf;

    if( 0 != nbdep ) {
        coutput("static inline int %s(dague_execution_context_t *this_task,\n"
                "                     dague_data_ref_t *refs)\n"
                "{\n"
                "    const __dague_%s_internal_handle_t *__dague_handle = (const __dague_%s_internal_handle_t*)this_task->dague_handle;\n"
                "    dague_ddesc_t *__d;\n"
                "    int __flow_nb = 0;\n",
                name,
                jdf_basename, jdf_basename);


        ai.sa = sa2;
        ai.idx = 0;
        ai.holder = "this_task->locals";
        ai.expr = NULL;
        coutput("%s\n"
                "    /* Silent Warnings: should look into predicate to know what variables are usefull */\n"
                "    (void)__dague_handle;\n"
                "%s\n",
                UTIL_DUMP_LIST(sa1, context, next,
                               dump_local_assignments, &ai, "", "  ", "\n", "\n"),
                UTIL_DUMP_LIST_FIELD(sa3, context, next, name,
                                     dump_string, NULL, "", "  (void)", ";\n", ";"));

        coutput("  %s\n"
                "    return __flow_nb;\n"
                "}\n\n",
                string_arena_get_string(sa));
    }

    string_arena_free(sa);
    string_arena_free(sa1);
    string_arena_free(sa2);
    string_arena_free(sa3);
    return nbdep;
}


static void jdf_generate_symbols( const jdf_t *jdf, jdf_def_list_t *def, const char *prefix )
{
    jdf_def_list_t *d;
    char *exprname;
    int id;
    string_arena_t *sa = string_arena_new(64);
    int rc;

    for(id = 0, d = def; d != NULL; id++, d = d->next) {
        rc = asprintf( &JDF_OBJECT_ONAME(d), "%s%s", prefix, d->name );
        assert( rc != -1 );

        exprname = (char*)malloc(strlen(JDF_OBJECT_ONAME(d)) + 16);
        string_arena_init(sa);

        string_arena_add_string(sa, "static const symbol_t %s = { .name = \"%s\", .context_index = %d, ", JDF_OBJECT_ONAME(d), d->name, id);

        if( d->expr->op == JDF_RANGE ) {
            sprintf(exprname, "minexpr_of_%s", JDF_OBJECT_ONAME(d));
            string_arena_add_string(sa, ".min = &%s, ", exprname);
            jdf_generate_expression(jdf, def, d->expr->jdf_ta1, exprname);

            sprintf(exprname, "maxexpr_of_%s", JDF_OBJECT_ONAME(d));
            string_arena_add_string(sa, ".max = &%s, ", exprname);
            jdf_generate_expression(jdf, def, d->expr->jdf_ta2, exprname);

            if( d->expr->jdf_ta3->op == JDF_CST ) {
                string_arena_add_string(sa, ".cst_inc = %d, .expr_inc = NULL, ", d->expr->jdf_ta3->jdf_cst);
            } else {
                sprintf(exprname, "incexpr_of_%s", JDF_OBJECT_ONAME(d));
                string_arena_add_string(sa, ".cst_inc = 0, .expr_inc = &%s, ", exprname);
                jdf_generate_expression(jdf, def, d->expr->jdf_ta3, exprname);
            }
        } else {
            sprintf(exprname, "expr_of_%s", JDF_OBJECT_ONAME(d));
            string_arena_add_string(sa, ".min = &%s, ", exprname);
            string_arena_add_string(sa, ".max = &%s, .cst_inc = 0, .expr_inc = NULL, ", exprname);
            jdf_generate_expression(jdf, def, d->expr, exprname);
        }

        if( jdf_symbol_is_global(jdf->globals, d->name) ) {
            string_arena_add_string(sa, " .flags = DAGUE_SYMBOL_IS_GLOBAL");
        } else if ( jdf_symbol_is_standalone(d->name, jdf->globals, d->expr) ) {
            string_arena_add_string(sa, " .flags = DAGUE_SYMBOL_IS_STANDALONE");
        } else {
            string_arena_add_string(sa, " .flags = 0x0");
        }
        string_arena_add_string(sa, "};");
        coutput("%s\n\n", string_arena_get_string(sa));
        free(exprname);
    }

    string_arena_free(sa);
}

static void jdf_generate_ctl_gather_compute(const jdf_t *jdf, const char *tname, const char *fname, const jdf_expr_t *params,
                                            const jdf_def_list_t *context)
{
    string_arena_t *sa1 = string_arena_new(64);
    string_arena_t *sa2 = string_arena_new(64);
    string_arena_t *sa3 = string_arena_new(64);
    expr_info_t info1, info2, info3;
    const jdf_expr_t *le;
    const jdf_function_entry_t *f;
    const jdf_name_list_t *pl;
    int i;
    assignment_info_t ai;

    for(f = jdf->functions; f != NULL; f = f->next) {
        if(!strcmp(tname, f->fname))
            break;
    }
    assert(f != NULL);

    coutput("static inline int %s_fct(const dague_handle_t *__dague_handle_parent, const assignment_t *assignments)\n"
            "{\n"
            "  const __dague_%s_internal_handle_t *__dague_handle = (const __dague_%s_internal_handle_t*)__dague_handle_parent;\n"
            "  int   __nb_found = 0;\n"
            "  (void)__dague_handle;\n",
            fname,
            jdf_basename, jdf_basename);

    /* i = 0; */
    /* for(le = params, pl = f->parameters; NULL != le; pl = pl->next, le = le->next) { */
    /*     i++; */
    /* } */

    info1.sa = sa1;
    info1.prefix = "";
    info1.assignments = "assignments";

    info2.sa = sa2;
    info2.prefix = "";
    info2.assignments = "assignments";

    info3.sa = sa3;
    info3.prefix = "";
    info3.assignments = "assignments";

    ai.sa = sa2;
    ai.idx = 0;
    ai.holder = "assignments";
    ai.expr = NULL;
    coutput( "%s",
             UTIL_DUMP_LIST(sa1, context, next,
                            dump_local_assignments, &ai, "", "  ", "\n", "\n"));
    coutput( "%s\n",
             UTIL_DUMP_LIST_FIELD(sa2, context, next, name, dump_string, NULL,
                                  "  ", "(void)", "; ", ";"));

    i = 0;
    for(pl = f->parameters, le = params; NULL != le; pl = pl->next, le = le->next) {
        if( le->op == JDF_RANGE ) {
            coutput("%s  {\n"
                    "%s    int %s_%s;\n"
                    "%s    for(%s_%s  = %s;\n"
                    "%s        %s_%s <= %s;\n"
                    "%s        %s_%s += %s) {\n",
                    indent(i),
                    indent(i), f->fname, pl->name,
                    indent(i), f->fname, pl->name, dump_expr( (void**)le->jdf_ta1, &info1 ),
                    indent(i), f->fname, pl->name, dump_expr( (void**)le->jdf_ta2, &info2 ),
                    indent(i), f->fname, pl->name, dump_expr( (void**)le->jdf_ta3, &info3 ));
            i+=2;
        }
    }
    coutput("%s  __nb_found++;\n", indent(i));
    i--;
    for(; i > -1; i--) {
        coutput("%s  }\n", indent(i));
    }
    coutput("  return __nb_found;\n"
            "}\n"
            "\n"
            "static const expr_t %s = {\n"
            "  .op = EXPR_OP_INLINE,\n"
            "  .u_expr = { .inline_func_int32 = %s_fct }\n"
            "};\n\n", fname, fname);

    string_arena_free(sa1);
    string_arena_free(sa2);
    string_arena_free(sa3);
}

static int jdf_generate_dependency( const jdf_t *jdf, jdf_dataflow_t *flow, jdf_dep_t *dep,
                                    jdf_call_t *call, const char *depname,
                                    const char *condname, const jdf_def_list_t *context )
{
    string_arena_t *sa = string_arena_new(64), *sa2 = string_arena_new(64);
    jdf_expr_t *le;
    char *exprname;
    int i, ret = 1, generate_stubs = 0;
    char pre[8];
    string_arena_t *tmp_fct_name;
    jdf_datatransfer_type_t* datatype = &dep->datatype;

    JDF_OBJECT_ONAME(call) = strdup(depname);

    if( dep->dep_flags & JDF_DEP_FLOW_IN ) {
        for( le = call->parameters; le != NULL; le = le->next ) {
            if( le->op == JDF_RANGE ) {
                break;
            }
        }
        if( NULL != le ) {
            /* At least one range in input: must be a control gather */
            if( !(flow->flow_flags & JDF_FLOW_TYPE_CTL) ) {
                jdf_fatal(JDF_OBJECT_LINENO(dep), "This dependency features a range as input but is not a Control dependency\n");
                exit(1);
            }
            string_arena_add_string(sa2, "&ctl_gather_compute_for_dep_%s",
                                    JDF_OBJECT_ONAME(dep));
            /* skip the & at the beginning */
            jdf_generate_ctl_gather_compute(jdf, call->func_or_mem,
                                            string_arena_get_string(sa2)+1, call->parameters, context);
            ret = 0;
        } else {
            string_arena_add_string(sa2, "NULL");
        }
    }else {
        string_arena_add_string(sa2, "NULL");
    }

    string_arena_add_string(sa,
                            "static const dep_t %s = {\n"
                            "  .cond = %s,\n"
                            "  .ctl_gather_nb = %s,\n",
                            JDF_OBJECT_ONAME(call),
                            condname,
                            string_arena_get_string(sa2));

    if( NULL != call->var ) {
        jdf_function_entry_t* pf;
        for(pf = jdf->functions;
            strcmp(pf->fname, call->func_or_mem);
            pf = pf->next) /* nothing */;
        if( NULL == pf ) {
            fprintf(stderr, "Error: Can't identify the target function for the call at %s.jdf:%d: %s %s\n",
                   jdf_basename, call->super.lineno, call->var, call->func_or_mem);
            exit(-1);
        }
        string_arena_add_string(sa,
                                "  .function_id = %d, /* %s_%s */\n",
                                (NULL != pf ? pf->function_id : -1), jdf_basename, call->func_or_mem);
        string_arena_add_string(sa,
                                "  .flow = &flow_of_%s_%s_for_%s,\n",
                                jdf_basename, call->func_or_mem, call->var);
    } else {
        string_arena_add_string(sa,
                                "  .function_id = %d, /* %s_%s */\n",
                                -1, jdf_basename, call->func_or_mem);
    }
    string_arena_add_string(sa,
                            "  .dep_index = %d,\n"
                            "  .dep_datatype_index = %d,\n",
                            dep->dep_index,
                            dep->dep_datatype_index);
    /**
     * Beware: There is a single datatype per dep_t, and several deps can reuse the same datatype
     *         as indicated by the dep_datatype_index field. Make sure we only create the datatype
     *         once.
     */
    if( NULL == JDF_OBJECT_ONAME(datatype) ) {
        string_arena_init(sa2);
        string_arena_add_string(sa2, "%s_datatype_%s%d", JDF_OBJECT_ONAME(flow),
                                (JDF_DEP_FLOW_IN & dep->dep_flags ? "in" : "out"),
                                dep->dep_datatype_index);
        JDF_OBJECT_ONAME(datatype) = strdup(string_arena_get_string(sa2));
        generate_stubs = (dep->dep_index == dep->dep_datatype_index);
    }

    /* Start with generating the type */
    if( (JDF_CST == datatype->type->op) || (JDF_VAR == datatype->type->op) || (JDF_STRING == datatype->type->op) ) {
        if( JDF_CST == datatype->type->op ) {
            string_arena_add_string(sa,
                                    "  .datatype = { .type   = { .cst = %d },\n",
                                    datatype->type->jdf_cst);
        } else {
            string_arena_add_string(sa,
                                    "  .datatype = { .type   = { .cst = DAGUE_%s_%s_ARENA },\n",
                                    jdf_basename, datatype->type->jdf_var);
        }
    } else {
        tmp_fct_name = string_arena_new(64);
        string_arena_add_string(tmp_fct_name, "%s_type_fct", JDF_OBJECT_ONAME(datatype));
        if( generate_stubs )
            jdf_generate_function_without_expression(jdf, context, datatype->type,
                                                     string_arena_get_string(tmp_fct_name), "int32_t");
        string_arena_add_string(sa,
                                "  .datatype = { .type   = { .fct = %s },\n",
                                string_arena_get_string(tmp_fct_name));
        string_arena_free(tmp_fct_name);
    }
    /* And the layout */
    if( datatype->type == datatype->layout ) {
        string_arena_add_string(sa,
                                "                .layout = { .fct = NULL },\n"
                                "                .count  = { .cst = 1 },\n"
                                "                .displ  = { .cst = 0 }\n");
    } else {
        if( (JDF_VAR == datatype->layout->op) || (JDF_STRING == datatype->layout->op) ) {
            string_arena_add_string(sa,
                                    "                .layout = { .cst = %s },\n",
                                    datatype->layout->jdf_var);
        } else {
            tmp_fct_name = string_arena_new(64);
            string_arena_add_string(tmp_fct_name, "%s_layout_fct", JDF_OBJECT_ONAME(datatype));
            if( generate_stubs )
                jdf_generate_function_without_expression(jdf, context, datatype->layout,
                                                         string_arena_get_string(tmp_fct_name), "dague_datatype_t");
            string_arena_add_string(sa,
                                    "                .layout = { .fct = %s },\n",
                                    string_arena_get_string(tmp_fct_name));
            string_arena_free(tmp_fct_name);
        }

        /* Now the count */
        if( JDF_CST == datatype->count->op ) {
            string_arena_add_string(sa,
                                    "                .count  = { .cst = %d },\n",
                                    datatype->count->jdf_cst);
        } else {
            tmp_fct_name = string_arena_new(64);
            string_arena_add_string(tmp_fct_name, "%s_cnt_fct", JDF_OBJECT_ONAME(datatype));
            if( generate_stubs )
                jdf_generate_function_without_expression(jdf, context, datatype->count,
                                                         string_arena_get_string(tmp_fct_name), "int64_t");
            string_arena_add_string(sa,
                                    "                .count  = { .fct = %s },\n",
                                    string_arena_get_string(tmp_fct_name));
            string_arena_free(tmp_fct_name);
        }

        /* And finally the displacement */
        if( JDF_CST == datatype->displ->op ) {
            string_arena_add_string(sa,
                                    "                .displ  = { .cst = %d }\n",
                                    datatype->displ->jdf_cst);
        } else {
            tmp_fct_name = string_arena_new(64);
            string_arena_add_string(tmp_fct_name, "%s_displ_fct", JDF_OBJECT_ONAME(datatype));
            if( generate_stubs )
                jdf_generate_function_without_expression(jdf, context, datatype->displ,
                                                         string_arena_get_string(tmp_fct_name), "int64_t");
            string_arena_add_string(sa,
                                    "                .displ  = { .fct = %s }\n",
                                    string_arena_get_string(tmp_fct_name));
            string_arena_free(tmp_fct_name);
        }
    }
    string_arena_add_string(sa,
                            "},\n"
                            "  .belongs_to = &%s,\n"
                            "  .call_params = {\n",
                            JDF_OBJECT_ONAME(flow));

    exprname = (char *)malloc(strlen(JDF_OBJECT_ONAME(dep)) + 128);
    pre[0] = '\0';
    for( i = 1, le = call->parameters; le != NULL; i++, le = le->next ) {
        sprintf(exprname, "expr_of_p%d_for_%s", i, JDF_OBJECT_ONAME(call));
        string_arena_add_string(sa, "%s    &%s", pre, exprname);
        jdf_generate_expression(jdf, context, le, exprname);
        sprintf(pre, ",\n");
    }
    free(exprname);

    string_arena_add_string(sa,
                            "\n"
                            "  }\n"
                            "};\n");
    coutput("%s", string_arena_get_string(sa));

    string_arena_free(sa);
    string_arena_free(sa2);

    return ret;
}

static int jdf_generate_dataflow( const jdf_t *jdf, const jdf_def_list_t *context,
                                  jdf_dataflow_t *flow, const char *prefix,
                                  int *has_control_gather )
{
    char *sym_type, *depname, *condname, *sep;
    int alldeps_type, depid, indepnorange = 1;
    string_arena_t *sa = string_arena_new(64);
    string_arena_t *sa_dep_in = string_arena_new(64);
    string_arena_t *sa_dep_out = string_arena_new(64);
    string_arena_t* flow_flags = string_arena_new(64);
    string_arena_t *psa;
    jdf_dep_t *dl;
    uint32_t flow_datatype_mask = 0;
    char sep_in[4], sep_out[4];  /* one char more to deal with '\n' special cases (Windows) */

    (void)jdf;

    /* The Object Name has already been pre-generated by the forward declaration procedure */
    assert( NULL != JDF_OBJECT_ONAME(flow) );

    string_arena_init(sa_dep_in);
    string_arena_init(sa_dep_out);

    depname = (char*)malloc(strlen(prefix) + strlen(flow->varname) + 128);
    condname = (char*)malloc(strlen(prefix) + strlen(flow->varname) + 128);
    sep_in[0] = '\0';
    sep_out[0] = '\0';

    for(depid = 1, dl = flow->deps; dl != NULL; depid++, dl = dl->next) {
        if( dl->dep_flags & JDF_DEP_FLOW_IN ) {
            psa = sa_dep_in;
            sep = sep_in;
        } else if ( dl->dep_flags & JDF_DEP_FLOW_OUT ) {
            psa = sa_dep_out;
            sep = sep_out;
            flow_datatype_mask |= (1U << dl->dep_datatype_index);
        } else {
            jdf_fatal(JDF_OBJECT_LINENO(dl), "This dependency is neither a DEP_IN or a DEP_OUT (flag 0x%x)\n");
            exit(1);
        }
        sprintf(depname, "%s_dep%d_atline_%d", JDF_OBJECT_ONAME(flow), depid, JDF_OBJECT_LINENO(dl));
        JDF_OBJECT_ONAME(dl) = strdup(depname);

        if( dl->guard->guard_type == JDF_GUARD_UNCONDITIONAL ) {
            sprintf(condname, "NULL");
            indepnorange = jdf_generate_dependency(jdf, flow, dl, dl->guard->calltrue,
                                                   JDF_OBJECT_ONAME(dl), condname, context) && indepnorange;
            string_arena_add_string(psa, "%s&%s", sep, JDF_OBJECT_ONAME(dl));
            sprintf(sep, ",\n ");
        } else if( dl->guard->guard_type == JDF_GUARD_BINARY ) {
            sprintf(condname, "expr_of_cond_for_%s", JDF_OBJECT_ONAME(dl));
            jdf_generate_expression(jdf, context, dl->guard->guard, condname);
            sprintf(condname, "&expr_of_cond_for_%s", JDF_OBJECT_ONAME(dl));
            indepnorange = jdf_generate_dependency(jdf, flow, dl, dl->guard->calltrue,
                                                   JDF_OBJECT_ONAME(dl), condname, context) && indepnorange;
            string_arena_add_string(psa, "%s&%s", sep, JDF_OBJECT_ONAME(dl));
            sprintf(sep, ",\n ");
        } else if( dl->guard->guard_type == JDF_GUARD_TERNARY ) {
            jdf_expr_t not;

            sprintf(depname, "%s_iftrue", JDF_OBJECT_ONAME(dl));
            sprintf(condname, "expr_of_cond_for_%s", depname);
            jdf_generate_expression(jdf, context, dl->guard->guard, condname);
            sprintf(condname, "&expr_of_cond_for_%s", depname);
            indepnorange = jdf_generate_dependency(jdf, flow, dl, dl->guard->calltrue, depname, condname, context) && indepnorange;
            string_arena_add_string(psa, "%s&%s", sep, depname);
            sprintf(sep, ",\n ");

            sprintf(depname, "%s_iffalse", JDF_OBJECT_ONAME(dl));
            sprintf(condname, "expr_of_cond_for_%s", depname);
            not.op = JDF_NOT;
            not.jdf_ua = dl->guard->guard;
            jdf_generate_expression(jdf, context, &not, condname);
            sprintf(condname, "&expr_of_cond_for_%s", depname);
            indepnorange = jdf_generate_dependency(jdf, flow, dl, dl->guard->callfalse, depname, condname, context) && indepnorange;
            string_arena_add_string(psa, "%s&%s", sep, depname);
        }
    }
    free(depname);
    free(condname);

    alldeps_type = jdf_dataflow_type(flow);
    sym_type = ((alldeps_type & JDF_DEP_FLOW_IN) ?
                ((alldeps_type & JDF_DEP_FLOW_OUT) ? "SYM_INOUT" : "SYM_IN") : "SYM_OUT");

    string_arena_init(flow_flags);
    string_arena_add_string(flow_flags, "%s", ((flow->flow_flags & JDF_FLOW_TYPE_CTL) ? "FLOW_ACCESS_NONE" :
                                               ((flow->flow_flags & JDF_FLOW_TYPE_READ) ?
                                                ((flow->flow_flags & JDF_FLOW_TYPE_WRITE) ? "FLOW_ACCESS_RW" : "FLOW_ACCESS_READ") : "FLOW_ACCESS_WRITE")));
    if(flow->flow_flags & JDF_FLOW_HAS_IN_DEPS)
        string_arena_add_string(flow_flags, "|FLOW_HAS_IN_DEPS");

    if(strlen(string_arena_get_string(sa_dep_in)) == 0) {
        string_arena_add_string(sa_dep_in, "NULL");
    }
    if(strlen(string_arena_get_string(sa_dep_out)) == 0) {
        string_arena_add_string(sa_dep_out, "NULL");
    }
    string_arena_add_string(sa,
                            "static const dague_flow_t %s = {\n"
                            "  .name               = \"%s\",\n"
                            "  .sym_type           = %s,\n"
                            "  .flow_flags         = %s,\n"
                            "  .flow_index         = %u,\n"
                            "  .flow_datatype_mask = 0x%x,\n"
                            "  .dep_in     = { %s },\n"
                            "  .dep_out    = { %s }\n"
                            "};\n\n",
                            JDF_OBJECT_ONAME(flow),
                            flow->varname,
                            sym_type,
                            string_arena_get_string(flow_flags),
                            flow->flow_index,
                            flow_datatype_mask,
                            string_arena_get_string(sa_dep_in),
                            string_arena_get_string(sa_dep_out));
    string_arena_free(sa_dep_in);
    string_arena_free(sa_dep_out);
    string_arena_free(flow_flags);

    coutput("%s", string_arena_get_string(sa));
    string_arena_free(sa);

    /* This checks that the size of the dependency_t is big enough to
     * store all the flows, using the MASK method. Return false if
     * the MASK method must be discarded, and 1 if the MASK method
     * can be used. */
    *has_control_gather |= !indepnorange;
    return indepnorange && (((dague_dependency_t)(((1 << flow->flow_index) & 0x1fffffff /*~DAGUE_DEPENDENCIES_BITMASK*/))) != 0);
}

/**
 * Parse the whole dependency list and identify any possible combination
 * that will allow this task (based on its inputs) to be executed as a
 * startup task. In other words, if there is any tuple of the execution
 * space, which leads to all inputs being ready, either comming directly
 * from the matrix or due to write-only status.
 *
 * @Return: If the task cannot be a startup task, then the pint
 *          argument shall be set to zero.
 */
static char* has_ready_input_dependency(void **elt, void *pint)
{
    jdf_dataflow_t* flow = (jdf_dataflow_t*)elt;
    jdf_dep_t* dep = flow->deps;
    int can_be_startup = 0, has_input = 0;

    if( JDF_FLOW_TYPE_CTL & flow->flow_flags ) {
        has_input = 1;
        can_be_startup = 1;
        while( NULL != dep ) {
            if( dep->dep_flags & JDF_DEP_FLOW_IN ) {
                if( dep->guard->guard_type != JDF_GUARD_BINARY )
                    can_be_startup = 0;
            }
            dep = dep->next;
        }
    } else {  /* This is a data */
        while( NULL != dep ) {
            if( dep->dep_flags & JDF_DEP_FLOW_IN ) {
                has_input = 1;
                if( NULL == dep->guard->calltrue->var ) {
                    can_be_startup = 1;
                }
                if( dep->guard->guard_type == JDF_GUARD_TERNARY ) {
                    if( NULL == dep->guard->callfalse->var ) {
                        can_be_startup = 1;
                    }
                }
            }
            dep = dep->next;
        }
    }
    if( (0 == can_be_startup) && has_input ) {
        *((int*)pint) = 0;
    }
    return NULL;
}

static char* dump_direct_input_conditions(void **elt, void *arg)
{
    string_arena_t *sa = (string_arena_t*)arg, *sa1;
    jdf_dataflow_t* flow = (jdf_dataflow_t*)elt;
    jdf_dep_t* dep = flow->deps;
    int already_added = 0;
    expr_info_t info;

    string_arena_init(sa);
    sa1 = string_arena_new(64);

    info.prefix = "";
    info.sa = sa;
    info.assignments = "assignments";

    while( NULL != dep ) {
        if( dep->dep_flags & JDF_DEP_FLOW_IN ) {
            if( dep->guard->guard_type == JDF_GUARD_UNCONDITIONAL ) {
                if( NULL == dep->guard->calltrue->var ) {
                    /* Always */
                }
            }
            if( dep->guard->guard_type == JDF_GUARD_BINARY ) {
                if( (NULL == dep->guard->calltrue->var) ||
                    (flow->flow_flags & JDF_FLOW_TYPE_CTL)) {
                    if( 0 == already_added ) {
                        info.sa = sa;
                        dump_expr((void**)dep->guard->guard, &info);
                        already_added = 1;
                    } else {
                        string_arena_init(sa1);
                        info.sa = sa1;
                        dump_expr((void**)dep->guard->guard, &info);
                        string_arena_add_string( sa, " || (%s) ", string_arena_get_string(sa1) );
                    }
                }
            }
            if( dep->guard->guard_type == JDF_GUARD_TERNARY ) {
                if( (NULL == dep->guard->calltrue->var) && (NULL == dep->guard->callfalse->var) ) {
                    /* Always */
                } else {
                    if( NULL == dep->guard->calltrue->var ) {
                        if( 0 == already_added ) {
                            info.sa = sa;
                            dump_expr((void**)dep->guard->guard, &info);
                            already_added = 1;
                        } else {
                            string_arena_init(sa1);
                            info.sa = sa1;
                            dump_expr((void**)dep->guard->guard, &info);
                            string_arena_add_string( sa, " || (%s) ", string_arena_get_string(sa1) );
                        }
                    } else if( NULL == dep->guard->callfalse->var ) {
                        string_arena_init(sa1);
                        info.sa = sa1;
                        dump_expr((void**)dep->guard->guard, &info);
                        if( 0 == already_added ) {
                            string_arena_add_string( sa, "(!(%s)) ", string_arena_get_string(sa1) );
                            already_added = 1;
                        } else {
                            string_arena_add_string( sa, " || (!(%s)) ", string_arena_get_string(sa1) );
                        }
                    }
                }
            }
        }
        dep = dep->next;
    }
    /* We need to prepend ! if we're dealing with control flows */
    if( already_added && (JDF_FLOW_TYPE_CTL & flow->flow_flags) ) {
        string_arena_init(sa1);
        string_arena_add_string( sa1, "!(%s)", string_arena_get_string(sa) );
        string_arena_init(sa);
        string_arena_add_string( sa, "%s", string_arena_get_string(sa1) );
    }
    string_arena_free(sa1);
    return (0 == already_added) ? NULL : string_arena_get_string(sa);
}

static void jdf_generate_startup_tasks(const jdf_t *jdf, const jdf_function_entry_t *f, const char *fname)
{
    string_arena_t *sa1, *sa2, *sa3;
    jdf_def_list_t *dl;
    int nesting;
    expr_info_t info1, info2, info3;
    int idx;
    int nbdefinitions;

    assert( f->flags & JDF_FUNCTION_FLAG_CAN_BE_STARTUP );
    (void)jdf;

    sa1 = string_arena_new(64);
    sa2 = string_arena_new(64);
    sa3 = string_arena_new(64);

    coutput("static int %s(dague_context_t *context, __dague_%s_internal_handle_t *__dague_handle, dague_execution_context_t** pready_list)\n"
            "{\n"
            "  dague_execution_context_t* new_context, new_context_holder, *new_dynamic_context;\n"
            "  assignment_t *assignments = NULL;\n"
            "  int vpid = 0;\n"
            "%s\n"
            "%s\n"
            "  new_context = &new_context_holder;\n"
            "  assignments = new_context->locals;\n",
            fname, jdf_basename,
            UTIL_DUMP_LIST_FIELD(sa1, f->locals, next, name, dump_string, NULL,
                                 "  int32_t ", " ", " = -1,", " = -1;"),
            UTIL_DUMP_LIST_FIELD(sa2, f->locals, next, name, dump_string, NULL,
                                 "  ", "(void)", "; ", ";"));

    string_arena_init(sa1);
    string_arena_init(sa2);
    string_arena_init(sa3);

    coutput("  /* Parse all the inputs and generate the ready execution tasks */\n");
    coutput("  new_context->dague_handle = (dague_handle_t*)__dague_handle;\n"
            "  new_context->function = __dague_handle->super.super.functions_array[%s_%s.function_id];\n",
            jdf_basename, f->fname);

    info1.sa = sa1;
    info1.prefix = "";
    info1.assignments = "assignments";

    info2.sa = sa2;
    info2.prefix = "";
    info2.assignments = "assignments";

    info3.sa = sa3;
    info3.prefix = "";
    info3.assignments = "assignments";

    nesting = 0;
    idx = 0;
    for(dl = f->locals; dl != NULL; dl = dl->next, idx++) {
        if(dl->expr->op == JDF_RANGE) {
            coutput("%s  for(%s = %s;\n"
                    "%s      %s <= %s;\n"
                    "%s      %s+=%s) {\n"
                    "%s    assignments[%d].value = %s;\n",
                    indent(nesting), dl->name, dump_expr((void**)dl->expr->jdf_ta1, &info1),
                    indent(nesting), dl->name, dump_expr((void**)dl->expr->jdf_ta2, &info2),
                    indent(nesting), dl->name, dump_expr((void**)dl->expr->jdf_ta3, &info3),
                    indent(nesting), idx, dl->name);
            nesting++;
        } else {
            coutput("%s  assignments[%d].value = %s = %s;\n",
                    indent(nesting), idx, dl->name, dump_expr((void**)dl->expr, &info1));
        }
    }
    coutput("%s  if( !%s_pred(%s) ) continue;\n",
            indent(nesting), f->fname, UTIL_DUMP_LIST_FIELD(sa1, f->locals, next, name,
                                                            dump_string, NULL,
                                                            "", "", ", ", ""));
    /**
     * Dump all the conditions that can invalidate the startup propriety.
     */
    {
        char* condition = NULL;
        string_arena_init(sa2);

        condition = UTIL_DUMP_LIST(sa1, f->dataflow, next, dump_direct_input_conditions, sa2,
                                   "", "(", ") && ", ")");
        if( strlen(condition) > 1 )
            coutput("%s  if( !(%s) ) continue;\n", indent(nesting), condition );
    }

    coutput("%s  if( NULL != ((dague_ddesc_t*)__dague_handle->super.%s)->vpid_of ) {\n"
            "%s    vpid = ((dague_ddesc_t*)__dague_handle->super.%s)->vpid_of((dague_ddesc_t*)__dague_handle->super.%s, %s);\n"
            "%s    assert(context->nb_vp >= vpid);\n"
            "%s  }\n"
            "%s  new_dynamic_context = (dague_execution_context_t*)dague_lifo_pop(&context->virtual_processes[vpid]->execution_units[0]->context_mempool->mempool);\n"
            "%s  if( NULL == new_dynamic_context)\n"
            "%s    new_dynamic_context = (dague_execution_context_t*)dague_thread_mempool_allocate( context->virtual_processes[0]->execution_units[0]->context_mempool );\n",
            indent(nesting), f->predicate->func_or_mem,
            indent(nesting), f->predicate->func_or_mem, f->predicate->func_or_mem,
            UTIL_DUMP_LIST(sa1, f->predicate->parameters, next,
                           dump_expr, (void*)&info2,
                           "", "", ", ", ""),
            indent(nesting),
            indent(nesting),
            indent(nesting),
            indent(nesting),
            indent(nesting));

    JDF_COUNT_LIST_ENTRIES(f->locals, jdf_def_list_t, next, nbdefinitions);
    coutput("%s  /* Copy only the valid elements from new_context to new_dynamic one */\n"
            "%s  new_dynamic_context->dague_handle = new_context->dague_handle;\n"
            "%s  new_dynamic_context->function     = new_context->function;\n"
            "%s  new_dynamic_context->chore_id     = 0;\n"
            "%s  memcpy(new_dynamic_context->locals, new_context->locals, %d*sizeof(assignment_t));\n",
            indent(nesting),
            indent(nesting),
            indent(nesting),
            indent(nesting),
            indent(nesting), nbdefinitions);

    coutput("%s  DAGUE_STAT_INCREASE(mem_contexts, sizeof(dague_execution_context_t) + STAT_MALLOC_OVERHEAD);\n"
            "%s  DAGUE_LIST_ITEM_SINGLETON(new_dynamic_context);\n",
            indent(nesting),
            indent(nesting));
    if( NULL != f->priority ) {
        coutput("%s  new_dynamic_context->priority = __dague_handle->super.super.priority + priority_of_%s_%s_as_expr_fct(new_dynamic_context->dague_handle, new_dynamic_context->locals);\n",
                indent(nesting), jdf_basename, f->fname);
    } else {
        coutput("%s  new_dynamic_context->priority = __dague_handle->super.super.priority;\n", indent(nesting));
    }

    {
        struct jdf_dataflow *dataflow = f->dataflow;
        for(idx = 0; NULL != dataflow; idx++, dataflow = dataflow->next ) {
            coutput("%s  new_dynamic_context->data[%d].data_repo = NULL;\n"
                    "%s  new_dynamic_context->data[%d].data_in   = NULL;\n"
                    "%s  new_dynamic_context->data[%d].data_out  = NULL;\n",
                    indent(nesting), idx,
                    indent(nesting), idx,
                    indent(nesting), idx);
        }
    }

    coutput("#if DAGUE_DEBUG_VERBOSE != 0\n"
            "%s  {\n"
            "%s    char tmp[128];\n"
            "%s    DEBUG2((\"Add startup task %%s\\n\",\n"
            "%s           dague_snprintf_execution_context(tmp, 128, new_dynamic_context)));\n"
            "%s  }\n"
            "#endif\n", indent(nesting), indent(nesting), indent(nesting), indent(nesting), indent(nesting));

    coutput("%s  dague_dependencies_mark_task_as_startup(new_dynamic_context);\n", indent(nesting));

    coutput("        if( NULL != pready_list[vpid] ) {\n"
            "          dague_list_item_ring_merge((dague_list_item_t*)new_dynamic_context,\n"
            "                                     (dague_list_item_t*)(pready_list[vpid]));\n"
            "        }\n"
            "        pready_list[vpid] = new_dynamic_context;\n");

    for(; nesting > 0; nesting--) {
        coutput("%s}\n", indent(nesting));
    }

    string_arena_free(sa1);
    string_arena_free(sa2);
    string_arena_free(sa3);

    coutput("  return 0;\n"
            "}\n\n");
}

static void jdf_generate_internal_init(const jdf_t *jdf, const jdf_function_entry_t *f, const char *fname)
{
    string_arena_t *sa1, *sa2, *sa3;
    jdf_def_list_t *dl;
    jdf_name_list_t *pl;
    int nesting, idx;
    expr_info_t info1, info2, info3;

    (void)jdf;

    sa1 = string_arena_new(64);
    sa2 = string_arena_new(64);
    sa3 = string_arena_new(64);

    coutput("static int %s(__dague_%s_internal_handle_t *__dague_handle)\n"
            "{\n"
            "  dague_dependencies_t *dep = NULL;\n"
            "  assignment_t assignments[MAX_LOCAL_COUNT];(void) assignments;\n"
            "  int nb_tasks = 0;\n"
            "%s",
            fname, jdf_basename,
            UTIL_DUMP_LIST_FIELD(sa1, f->locals, next, name, dump_string, NULL,
                                 "  int32_t ", " ", ",", ";\n"));
    coutput("%s"
            "%s",
            UTIL_DUMP_LIST_FIELD(sa1, f->parameters, next, name, dump_string, NULL,
                                 "  int32_t ", " ", "_min = 0x7fffffff,", "_min = 0x7fffffff;\n"),
            UTIL_DUMP_LIST_FIELD(sa2, f->parameters, next, name, dump_string, NULL,
                                 "  int32_t ", " ", "_max = 0,", "_max = 0;\n"));

    coutput("  (void)__dague_handle;\n");
    if( NULL != f->parameters->next ) {
        for(pl = f->parameters; pl != NULL; pl = pl->next ) {
            for(dl = f->locals; dl != NULL; dl = dl->next) {
                if(!strcmp(pl->name, dl->name))
                    break;
            }
            /* This should be already checked by a sanity check */
            assert(NULL != dl);
            if(dl->expr->op == JDF_RANGE) {
                coutput("  int32_t %s_start, %s_end, %s_inc;\n", pl->name, pl->name, pl->name );
            }
        }
    }

    string_arena_init(sa1);
    string_arena_init(sa2);
    string_arena_init(sa3);

    info1.sa = sa1;
    info1.prefix = "";
    info1.assignments = "assignments";

    info2.sa = sa2;
    info2.prefix = "";
    info2.assignments = "assignments";

    info3.sa = sa3;
    info3.prefix = "";
    info3.assignments = "assignments";

    coutput("  /* First, find the min and max value for each of the dimensions */\n");

    idx = 0;
    nesting = 0;
    for(dl = f->locals; dl != NULL; dl = dl->next ) {
        if(dl->expr->op == JDF_RANGE) {
            coutput("%s  for(%s = %s;\n"
                    "%s      %s <= %s;\n"
                    "%s      %s += %s) {\n",
                    indent(nesting), dl->name, dump_expr((void**)dl->expr->jdf_ta1, &info1),
                    indent(nesting), dl->name, dump_expr((void**)dl->expr->jdf_ta2, &info2),
                    indent(nesting), dl->name, dump_expr((void**)dl->expr->jdf_ta3, &info3));
            nesting++;
        } else {
            coutput("%s  %s = %s;\n",
                    indent(nesting), dl->name, dump_expr((void**)dl->expr, &info1));
        }
        coutput("%s  assignments[%d].value = %s;\n",
                indent(nesting), idx, dl->name);
        idx++;
    }

    for(pl = f->parameters; pl != NULL; pl = pl->next ) {
        coutput("%s  %s_max = dague_imax(%s_max, %s);\n"
                "%s  %s_min = dague_imin(%s_min, %s);\n",
                indent(nesting), pl->name, pl->name, pl->name,
                indent(nesting), pl->name, pl->name, pl->name);
    }

    string_arena_init(sa1);
    coutput("%s  if( !%s_pred(%s) ) continue;\n"
            "%s  nb_tasks++;\n",
            indent(nesting), f->fname, UTIL_DUMP_LIST_FIELD(sa1, f->locals, next, name,
                                                            dump_string, NULL,
                                                            "", "", ", ", ""),
            indent(nesting));

    for(; nesting > 0; nesting--) {
        coutput("%s}\n", indent(nesting));
    }

    coutput("\n"
            "  /**\n"
            "   * Set the range variables for the collision-free hash-computation\n"
            "   */\n");
    for(pl = f->parameters; pl != NULL; pl = pl->next) {
        coutput("  __dague_handle->%s_%s_range = (%s_max - %s_min) + 1;\n",
                f->fname, pl->name, pl->name, pl->name);
    }

    coutput("\n"
            "  /**\n"
            "   * Now, for each of the dimensions, re-iterate on the space,\n"
            "   * and if at least one value is defined, allocate arrays to point\n"
            "   * to it. Array dimensions are defined by the (rough) observation above\n"
            "   **/\n"
            "  DEBUG3((\"Allocating dependencies array for %s\\n\"));\n", fname);

    if( f->parameters->next == NULL ) {
        coutput("  if( 0 != nb_tasks ) {\n"
                "    ALLOCATE_DEP_TRACKING(dep, %s_min, %s_max, \"%s\", &symb_%s_%s_%s, NULL, DAGUE_DEPENDENCIES_FLAG_FINAL);\n"
                "  }\n",
                f->parameters->name, f->parameters->name, f->parameters->name,
                jdf_basename, f->fname, f->parameters->name);
    } else {
        int last_dimension_is_a_range = 0;

        coutput("  dep = NULL;\n");

        nesting = 0;
        idx = 0;
        for(dl = f->locals; dl != NULL; dl = dl->next) {

            for(pl = f->parameters; pl != NULL; pl = pl->next) {
                if(!strcmp(pl->name, dl->name))
                    break;
            }

            if(dl->expr->op == JDF_RANGE) {
                if( pl != NULL)
                    last_dimension_is_a_range = 1;
                coutput("%s  %s_start = %s;\n",
                        indent(nesting), dl->name, dump_expr((void**)dl->expr->jdf_ta1, &info1));
                coutput("%s  %s_end = %s;\n",
                        indent(nesting), dl->name, dump_expr((void**)dl->expr->jdf_ta2, &info2));
                coutput("%s  %s_inc = %s;\n",
                        indent(nesting), dl->name, dump_expr((void**)dl->expr->jdf_ta3, &info3));
                coutput("%s  for(%s = dague_imax(%s_start, %s_min); %s <= dague_imin(%s_end, %s_max); %s+=%s_inc) {\n",
                        indent(nesting), dl->name, dl->name, dl->name, dl->name, dl->name, dl->name, dl->name, dl->name);
                nesting++;
            } else {
                if( pl != NULL )
                    last_dimension_is_a_range = 0;
                coutput("%s  %s = %s;\n",
                        indent(nesting), dl->name, dump_expr((void**)dl->expr, &info1));
            }

            coutput("%s  assignments[%d].value = %s;\n",
                    indent(nesting), idx, dl->name);
            idx++;
        }

        coutput("%s  if( %s_pred(%s) ) {\n"
                "%s    /* We did find one! Allocate the dependencies array. */\n",
                indent(nesting), f->fname, UTIL_DUMP_LIST_FIELD(sa2, f->locals, next, name,
                                                                dump_string, NULL,
                                                                "", "", ", ", ""),
                indent(nesting));
        nesting++;

        string_arena_init(sa1);
        string_arena_add_string(sa1, "dep");
        for(pl = f->parameters; pl != NULL; pl = pl->next) {
            for(dl = f->locals; dl != NULL; dl = dl->next) {
                if(!strcmp(pl->name, dl->name))
                    break;
            }
            assert(NULL != dl);
            coutput("%s  if( %s == NULL ) {\n"
                    "%s    ALLOCATE_DEP_TRACKING(%s, %s_min, %s_max, \"%s\", &symb_%s_%s_%s, %s, %s);\n"
                    "%s  }\n",
                    indent(nesting), string_arena_get_string(sa1),
                    indent(nesting), string_arena_get_string(sa1), dl->name, dl->name, dl->name,
                                     jdf_basename, f->fname, dl->name,
                                     pl == f->parameters ? "NULL" : string_arena_get_string(sa2),
                                     pl->next == NULL ? "DAGUE_DEPENDENCIES_FLAG_FINAL" : "DAGUE_DEPENDENCIES_FLAG_NEXT",
                    indent(nesting));
            string_arena_init(sa2);
            string_arena_add_string(sa2, "%s", string_arena_get_string(sa1));
            string_arena_add_string(sa1, "->u.next[%s-%s_min]", dl->name, dl->name);
        }
        if( last_dimension_is_a_range )
            coutput("%s    break;\n", indent(nesting));
        coutput("%s  }\n", indent(nesting));
        nesting--;

        for(; nesting > 0; nesting--) {
            coutput("%s}\n", indent(nesting));
        }
    }

    /* Quiet the compiler by using the variables */
    if( NULL != f->parameters->next ) {
        for(pl = f->parameters; pl != NULL; pl = pl->next) {
            for(dl = f->locals; dl != NULL; dl = dl->next) {
                if(!strcmp(pl->name, dl->name))
                    break;
            }
            assert(NULL != dl);
            if(dl->expr->op == JDF_RANGE) {
                coutput("  (void)%s_start; (void)%s_end; (void)%s_inc;", dl->name, dl->name, dl->name);
            }
        }
    }

    string_arena_free(sa1);
    string_arena_free(sa2);
    string_arena_free(sa3);
    coutput("\n  AYU_REGISTER_TASK(&%s_%s);\n", jdf_basename, f->fname);
    coutput("  __dague_handle->super.super.dependencies_array[%d] = dep;\n"
            "  __dague_handle->super.super.nb_local_tasks += nb_tasks;\n"
            "  return nb_tasks;\n"
            "}\n"
            "\n",
            f->function_id);
}

static void jdf_generate_simulation_cost_fct(const jdf_t *jdf, const jdf_function_entry_t *f, const char *prefix)
{
    assignment_info_t ai;
    expr_info_t info;
    string_arena_t *sa = string_arena_new(64);
    string_arena_t *sa1 = string_arena_new(64);

    (void)jdf;

    ai.sa = sa;
    ai.idx = 0;
    ai.holder = "this_task->locals";
    ai.expr = NULL;

    coutput("#if defined(DAGUE_SIM)\n"
            "static int %s(const dague_execution_context_t *this_task)\n"
            "{\n"
            "  const dague_handle_t *__dague_handle = (const dague_handle_t*)this_task->dague_handle;\n"
            "%s"
            "  (void)__dague_handle;\n",
            prefix, UTIL_DUMP_LIST(sa1, f->locals, next,
                                   dump_local_assignments, &ai, "", "  ", "\n", "\n"));

    string_arena_init(sa);
    coutput("%s",
            UTIL_DUMP_LIST_FIELD(sa, f->locals, next, name,
                                 dump_string, NULL, "", "  (void)", ";", ";\n"));

    string_arena_init(sa);
    info.prefix = "";
    info.sa = sa;
    info.assignments = "this_task->locals";
    coutput("  return %s;\n", dump_expr((void**)f->simcost, &info));
    coutput("}\n"
            "#endif\n"
            "\n");

    string_arena_free(sa);
    string_arena_free(sa1);
}

static void
jdf_generate_function_incarnation_list( const jdf_t *jdf,
                                        const jdf_function_entry_t *f,
                                        string_arena_t *sa,
                                        char* base_name)
{
    jdf_body_t* body = f->bodies;
    jdf_def_list_t* type_property;
    jdf_def_list_t* dyld_property;

    (void)jdf;
    string_arena_add_string(sa, "static const __dague_chore_t __%s_chores[] ={\n", base_name);
    do {
        jdf_find_property(body->properties, "type", &type_property);
        jdf_find_property(body->properties, "dyld", &dyld_property);
        if( NULL == type_property) {
            string_arena_add_string(sa, "    { .type     = DAGUE_DEV_CPU,\n");
            string_arena_add_string(sa, "      .evaluate = %s,\n", "NULL");
            string_arena_add_string(sa, "      .hook     = hook_of_%s },\n", base_name);
        } else {
            string_arena_add_string(sa, "#if defined(HAVE_%s)\n", type_property->expr->jdf_var);
            string_arena_add_string(sa, "    { .type     = DAGUE_DEV_%s,\n", type_property->expr->jdf_var);
            string_arena_add_string(sa, "      .dyld     = \"%s\",\n", (NULL==dyld_property)?"NULL":dyld_property->expr->jdf_var);
            string_arena_add_string(sa, "      .evaluate = %s,\n", "NULL");
            string_arena_add_string(sa, "      .hook     = hook_of_%s_%s },\n", base_name, type_property->expr->jdf_var);
            string_arena_add_string(sa, "#endif  /* defined(HAVE_%s) */\n", type_property->expr->jdf_var);
        }
        body = body->next;
    } while (NULL != body);
    string_arena_add_string(sa,
                            "    { .type     = DAGUE_DEV_NONE,\n"
                            "      .evaluate = NULL,\n"
                            "      .hook     = NULL },  /* End marker */\n"
                            "};\n\n");
}

static void jdf_generate_one_function( const jdf_t *jdf, jdf_function_entry_t *f)
{
    string_arena_t *sa, *sa2;
    int nbparameters, nbdefinitions;
    int inputmask, nb_input, nb_output, input_index;
    int i, has_in_in_dep, has_control_gather, ret, use_mask;
    jdf_dataflow_t *fl;
    jdf_dep_t *dl;
    char *prefix;
    int rc;

    rc = asprintf( &JDF_OBJECT_ONAME(f), "%s_%s", jdf_basename, f->fname);
    assert(rc != -1);

    sa = string_arena_new(64);
    sa2 = string_arena_new(64);

    JDF_COUNT_LIST_ENTRIES(f->parameters, jdf_name_list_t, next, nbparameters);
    JDF_COUNT_LIST_ENTRIES(f->locals, jdf_def_list_t, next, nbdefinitions);

    inputmask = 0;
    nb_input = nb_output = 0;
    has_in_in_dep = 0;
    for( input_index = 0, fl = f->dataflow;
         NULL != fl;
         fl = fl->next, input_index++ ) {
        int foundin = 0, foundout = 0;

        for( dl = fl->deps; NULL != dl; dl = dl->next ) {
            if( dl->dep_flags & JDF_DEP_FLOW_IN ) {

                if( JDF_FLOW_TYPE_CTL & fl->flow_flags ) {
                    if( JDF_GUARD_BINARY == dl->guard->guard_type )
                        fl->flow_flags |= JDF_FLOW_HAS_IN_DEPS;
                } else {
                    switch( dl->guard->guard_type ) {
                    case JDF_GUARD_TERNARY:
                        if( NULL == dl->guard->callfalse->var )
                            fl->flow_flags |= JDF_FLOW_HAS_IN_DEPS;

                    case JDF_GUARD_UNCONDITIONAL:
                    case JDF_GUARD_BINARY:
                        if( NULL == dl->guard->calltrue->var )
                            fl->flow_flags |= JDF_FLOW_HAS_IN_DEPS;
                    }
                }
                if( foundin == 0 ) {
                    inputmask |= (1 << fl->flow_index);
                    nb_input++;
                    foundin = 1;
                }
            } else if( dl->dep_flags & JDF_DEP_FLOW_OUT )
                if( 0 == foundout ) { nb_output++; foundout = 1; }
        }
        has_in_in_dep |= (fl->flow_flags & JDF_FLOW_HAS_IN_DEPS);
    }

    jdf_coutput_prettycomment('*', "%s", f->fname);

    prefix = (char*)malloc(strlen(f->fname) + strlen(jdf_basename) + 32);

    sprintf(prefix, "%s_%s", jdf_basename, f->fname);
    jdf_generate_function_incarnation_list(jdf, f, sa, prefix);

    string_arena_add_string(sa,
                            "static const dague_function_t %s = {\n"
                            "  .name = \"%s\",\n"
                            "  .function_id = %d,\n"
                            "  .nb_flows = %d,\n"
                            "  .nb_parameters = %d,\n"
                            "  .nb_locals = %d,\n",
                            JDF_OBJECT_ONAME(f),
                            f->fname,
                            f->function_id,
                            input_index,
                            nbparameters,
                            nbdefinitions);

    sprintf(prefix, "symb_%s_%s_", jdf_basename, f->fname);
    jdf_generate_symbols(jdf, f->locals, prefix);
    sprintf(prefix, "&symb_%s_%s_", jdf_basename, f->fname);
    string_arena_add_string(sa, "  .params = { %s },\n",
                            UTIL_DUMP_LIST_FIELD(sa2, f->parameters, next, name, dump_string, NULL,
                                                 "", prefix, ", ", ", NULL"));
    string_arena_add_string(sa, "  .locals = { %s },\n",
                            UTIL_DUMP_LIST_FIELD(sa2, f->locals, next, name, dump_string, NULL,
                                                 "", prefix, ", ", ", NULL"));

    sprintf(prefix, "affinity_of_%s_%s", jdf_basename, f->fname);
    jdf_generate_affinity(jdf, f, prefix);
    string_arena_add_string(sa, "  .data_affinity = %s,\n", prefix);

    sprintf(prefix, "initial_data_of_%s_%s", jdf_basename, f->fname);
    ret = jdf_generate_initfinal_data(jdf, JDF_DEP_FLOW_IN, f, prefix);
    string_arena_add_string(sa, "  .initial_data = %s,\n", (0 != ret ? prefix : "NULL"));

    sprintf(prefix, "final_data_of_%s_%s", jdf_basename, f->fname);
    ret = jdf_generate_initfinal_data(jdf, JDF_DEP_FLOW_OUT, f, prefix);
    string_arena_add_string(sa, "  .final_data = %s,\n", (0 != ret ? prefix : "NULL"));

    if( NULL != f->priority ) {
        sprintf(prefix, "priority_of_%s_%s_as_expr", jdf_basename, f->fname);
        jdf_generate_expression(jdf, f->locals, f->priority, prefix);
        string_arena_add_string(sa, "  .priority = &%s,\n", prefix);
    } else {
        string_arena_add_string(sa, "  .priority = NULL,\n");
    }

#if defined(DAGUE_SCHED_DEPS_MASK)
    use_mask = 1;
#else
    use_mask = 0;
#endif
    if( jdf_property_get_int(f->properties, "count_deps", 0) )
        use_mask = 0;
    if( jdf_property_get_int(f->properties, "mask_deps", 0) )
        use_mask = 1;
    sprintf(prefix, "flow_of_%s_%s_for_", jdf_basename, f->fname);
    has_control_gather = 0;
    for(i = 0, fl = f->dataflow; fl != NULL; fl = fl->next, i++)
        use_mask &= jdf_generate_dataflow(jdf, f->locals, fl, prefix, &has_control_gather);

    if( jdf_property_get_int(f->properties, "mask_deps", 0) && (use_mask == 0) ) {
        jdf_warn(JDF_OBJECT_LINENO(f),
                 "In task %s, mask_deps was requested, but this method cannot be provided\n"
                 "  Either the function uses too many flows to store in a mask\n"
                 "  Or it uses control gather, which must be counted\n"
                 "  Falling back to the counting method for dependency managing.\n",
                 f->fname);
    }
    sprintf(prefix, "&flow_of_%s_%s_for_", jdf_basename, f->fname);
    UTIL_DUMP_LIST(sa2, f->dataflow, next, dump_dataflow, "IN", "", prefix, ", ", "");
    if( 0 == strlen(string_arena_get_string(sa2)) )
        string_arena_add_string(sa2, "NULL");
    else
        string_arena_add_string(sa2, ", NULL");
    string_arena_add_string(sa, "  .in = { %s },\n",
                            string_arena_get_string(sa2));
    UTIL_DUMP_LIST(sa2, f->dataflow, next, dump_dataflow, "OUT", "", prefix, ", ", "");
    if( 0 == strlen(string_arena_get_string(sa2)) )
        string_arena_add_string(sa2, "NULL");
    else
        string_arena_add_string(sa2, ", NULL");
    string_arena_add_string(sa, "  .out = { %s },\n",
                            string_arena_get_string(sa2));

    if( use_mask ) {
        string_arena_add_string(sa,
                                "  .flags = %s%s%s | DAGUE_USE_DEPS_MASK,\n"
                                "  .dependencies_goal = 0x%x,\n",
                                (f->flags & JDF_FUNCTION_FLAG_HIGH_PRIORITY) ? "DAGUE_HIGH_PRIORITY_TASK" : "0x0",
                                has_in_in_dep ? " | DAGUE_HAS_IN_IN_DEPENDENCIES" : "",
                                jdf_property_get_int(f->properties, "immediate", 0) ? " | DAGUE_IMMEDIATE_TASK" : "",
                                inputmask);
    } else {
        string_arena_add_string(sa,
                                "  .flags = %s%s%s%s,\n"
                                "  .dependencies_goal = %d,\n",
                                (f->flags & JDF_FUNCTION_FLAG_HIGH_PRIORITY) ? "DAGUE_HIGH_PRIORITY_TASK" : "0x0",
                                has_in_in_dep ? " | DAGUE_HAS_IN_IN_DEPENDENCIES" : "",
                                jdf_property_get_int(f->properties, "immediate", 0) ? " | DAGUE_IMMEDIATE_TASK" : "",
                                has_control_gather ? "|DAGUE_HAS_CTL_GATHER" : "",
                                nb_input);
    }

    string_arena_add_string(sa, "  .init = (dague_create_function_t*)%s,\n", "NULL");
    string_arena_add_string(sa, "  .key = (dague_functionkey_fn_t*)%s_hash,\n", f->fname);
    string_arena_add_string(sa, "  .fini = (dague_hook_t*)%s,\n", "NULL");

    sprintf(prefix, "%s_%s", jdf_basename, f->fname);
    string_arena_add_string(sa, "  .incarnations = __%s_chores,\n", prefix);

    if( !(f->flags & JDF_FUNCTION_FLAG_NO_SUCCESSORS) ) {
        sprintf(prefix, "iterate_successors_of_%s_%s", jdf_basename, f->fname);
        jdf_generate_code_iterate_successors(jdf, f, prefix);
        string_arena_add_string(sa, "  .iterate_successors = %s,\n", prefix);
    } else {
        string_arena_add_string(sa, "  .iterate_successors = NULL,\n");
    }

    sprintf(prefix, "release_deps_of_%s_%s", jdf_basename, f->fname);
    jdf_generate_code_release_deps(jdf, f, prefix);
    string_arena_add_string(sa, "  .release_deps = %s,\n", prefix);

    sprintf(prefix, "data_lookup_of_%s_%s", jdf_basename, f->fname);
    jdf_generate_code_data_lookup(jdf, f, prefix);
    string_arena_add_string(sa, "  .prepare_input = %s,\n", prefix);
    string_arena_add_string(sa, "  .prepare_output = %s,\n", "NULL");

    sprintf(prefix, "hook_of_%s_%s", jdf_basename, f->fname);
    jdf_generate_code_hooks(jdf, f, prefix);
    string_arena_add_string(sa, "  .complete_execution = complete_%s,\n", prefix);

    if( NULL != f->simcost ) {
        sprintf(prefix, "simulation_cost_of_%s_%s", jdf_basename, f->fname);
        jdf_generate_simulation_cost_fct(jdf, f, prefix);
        string_arena_add_string(sa,
                                "#if defined(DAGUE_SIM)\n"
                                "  .sim_cost_fct = %s,\n"
                                "#endif\n", prefix);
    } else {
        string_arena_add_string(sa,
                                "#if defined(DAGUE_SIM)\n"
                                "  .sim_cost_fct = NULL,\n"
                                "#endif\n");
    }

    sprintf(prefix, "%s_%s_internal_init", jdf_basename, f->fname);
    jdf_generate_internal_init(jdf, f, prefix);

    if( f->flags & JDF_FUNCTION_FLAG_CAN_BE_STARTUP ) {
        sprintf(prefix, "%s_%s_startup_tasks", jdf_basename, f->fname);
        jdf_generate_startup_tasks(jdf, f, prefix);
    }

    free(prefix);

    string_arena_add_string(sa, "};\n");

    coutput("%s\n\n", string_arena_get_string(sa));

    string_arena_free(sa2);
    string_arena_free(sa);
}

static void jdf_generate_functions_statics( const jdf_t *jdf )
{
    jdf_function_entry_t *f;
    string_arena_t *sa;
    int i;

    sa = string_arena_new(64);
    string_arena_add_string(sa, "static const dague_function_t *%s_functions[] = {\n",
                            jdf_basename);
    /* We need to put the function in the array based on their function_id */
    {
        jdf_function_entry_t** array;
        int max_id;

        for(max_id = 0, f = jdf->functions; NULL != f; f = f->next) {
            jdf_generate_one_function(jdf, f);
            if( max_id < f->function_id ) max_id = f->function_id;
        }
        max_id++;  /* allow one more space */
        array = (jdf_function_entry_t**)malloc(max_id * sizeof(jdf_function_entry_t*));
        for(i = 0; i < max_id; array[i] = NULL, i++);
        for(f = jdf->functions; NULL != f; f = f->next)
            array[f->function_id] = f;
        for(i = 0; i < max_id; array[i] = NULL, i++) {
            if( NULL == (f = array[i]) ) {
                string_arena_add_string(sa, "  NULL%s\n",
                                        i != (max_id - 1) ? "," : "");
            } else {
                string_arena_add_string(sa, "  &%s_%s%s\n",
                                        jdf_basename, f->fname, i != (max_id - 1) ? "," : "");
            }
        }
    }
    string_arena_add_string(sa, "};\n\n");
    coutput("%s", string_arena_get_string(sa));

    string_arena_free(sa);
}

static void jdf_generate_predeclarations( const jdf_t *jdf )
{
    jdf_function_entry_t *f;
    jdf_dataflow_t *fl;
    string_arena_t *sa = string_arena_new(64);
    string_arena_t *sa2 = string_arena_new(64);
    int rc;

    coutput("/** Predeclarations of the dague_function_t */\n");
    for(f = jdf->functions; f != NULL; f = f->next) {
        rc = asprintf(&JDF_OBJECT_ONAME( f ), "%s_%s", jdf_basename, f->fname);
        assert(rc != -1);
        coutput("static const dague_function_t %s;\n", JDF_OBJECT_ONAME( f ));
        if( NULL != f->priority ) {
            coutput("static inline int priority_of_%s_as_expr_fct(const dague_handle_t *__dague_handle_parent, const assignment_t *assignments);\n",
                    JDF_OBJECT_ONAME( f ));
        }
    }
    string_arena_free(sa);
    string_arena_free(sa2);
    coutput("/** Predeclarations of the parameters */\n");
    for(f = jdf->functions; f != NULL; f = f->next) {
        for(fl = f->dataflow; fl != NULL; fl = fl->next) {
            rc = asprintf(&JDF_OBJECT_ONAME( fl ), "flow_of_%s_%s_for_%s", jdf_basename, f->fname, fl->varname);
            assert(rc != -1);
            coutput("static const dague_flow_t %s;\n",
                    JDF_OBJECT_ONAME( fl ));
        }
    }
}

static void jdf_generate_startup_hook( const jdf_t *jdf )
{
    string_arena_t *sa1 = string_arena_new(64);
    string_arena_t *sa2 = string_arena_new(64);

    coutput("static void %s_startup(dague_context_t *context, dague_handle_t *dague_handle, dague_execution_context_t** pready_list)\n"
            "{\n"
            "  uint32_t supported_dev = 0;\n"
            "  __dague_%s_internal_handle_t* __dague_handle = (__dague_%s_internal_handle_t*)dague_handle;\n"
            "  dague_handle->context = context;\n"
            "  /* Create the PINS DATA pointers if PINS is enabled */\n"
            "#  if defined(PINS_ENABLE)\n"
            "  __dague_handle->super.super.context = context;\n"
            "  (void)pins_handle_init(&__dague_handle->super.super);\n"
            "#  endif /* defined(PINS_ENABLE) */\n"
            " \n"
            "  uint32_t wanted_devices = dague_handle->devices_mask; dague_handle->devices_mask = 0;\n"
            "  uint32_t _i;\n"
            "  for( _i = 0; _i < dague_nb_devices; _i++ ) {\n"
            "    if( !(wanted_devices & (1<<_i)) ) continue;\n"
            "    dague_device_t* device = dague_devices_get(_i);\n"
            "    dague_ddesc_t* dague_ddesc;\n"
            " \n"
            "    if(NULL == device) continue;\n"
            "    if(NULL != device->device_handle_register)\n"
            "      if( DAGUE_SUCCESS != device->device_handle_register(device, (dague_handle_t*)dague_handle) ) continue;\n"
            " \n"
            "    if(NULL != device->device_memory_register) {  /* Register all the data */\n"
            "%s"
            "    }\n"
            "    supported_dev |= (1 << device->type);\n"
            "    dague_handle->devices_mask |= (1 << _i);\n"
            "  }\n",
            jdf_basename,
            jdf_basename, jdf_basename,
            UTIL_DUMP_LIST(sa1, jdf->globals, next,
                           dump_data_name, sa2, "",
                           "      dague_ddesc = (dague_ddesc_t*)__dague_handle->super.",
                           ";\n"
                           "      if(DAGUE_SUCCESS != dague_ddesc->register_memory(dague_ddesc, device)) {\n"
                           "        continue;\n"
                           "      }\n",
                           ";\n"
                           "      if(DAGUE_SUCCESS != dague_ddesc->register_memory(dague_ddesc, device)) {\n"
                           "        continue;\n"
                           "      }\n"));
    coutput("  /* Remove all the chores without a backend device */\n"
            "  uint32_t i;\n"
            "  for( i = 0; i < dague_handle->nb_functions; i++ ) {\n"
            "    dague_function_t* func = (dague_function_t*)dague_handle->functions_array[i];\n"
            "    __dague_chore_t* chores = (__dague_chore_t*)func->incarnations;\n"
            "    uint32_t index = 0;\n"
            "    uint32_t j;\n"
            "    for( j = 0; NULL != chores[j].hook; j++ ) {\n"
            "      if(supported_dev & (1 << chores[j].type)) {\n"
            "          if( j != index ) chores[index] = chores[j];\n"
            "          index++;\n"
            "      }\n"
            "    }\n"
            "    chores[index].type     = DAGUE_DEV_NONE;\n"
            "    chores[index].evaluate = NULL;\n"
            "    chores[index].hook     = NULL;\n"
            "  }\n"
            );

    coutput("%s\n"
            "}\n",
            UTIL_DUMP_LIST( sa1, jdf->functions, next, dump_startup_call, sa2,
                            "  ", jdf_basename, "\n  ", "") );

    string_arena_free(sa1);
    string_arena_free(sa2);
}

static void jdf_generate_destructor( const jdf_t *jdf )
{
    string_arena_t *sa = string_arena_new(64);
    string_arena_t *sa1 = string_arena_new(64);

    coutput("static void %s_destructor( __dague_%s_internal_handle_t *handle )\n"
            "{\n"
            "  uint32_t i;\n",
            jdf_basename, jdf_basename);

    coutput("  for( i = 0; i < handle->super.super.nb_functions; i++ ) {\n"
            "    dague_function_t* func = (dague_function_t*)handle->super.super.functions_array[i];\n"
            "    free((void*)func->incarnations);\n"
            "    free(func);"
            "  }\n"
            "  free(handle->super.super.functions_array);\n"
            "  handle->super.super.functions_array = NULL;\n"
            "  handle->super.super.nb_functions = 0;\n");

    coutput("  for(i = 0; i < (uint32_t)handle->super.arenas_size; i++) {\n"
            "    if( handle->super.arenas[i] != NULL ) {\n"
            "      dague_arena_destruct(handle->super.arenas[i]);\n"
            "      free(handle->super.arenas[i]);\n"
            "      handle->super.arenas[i] = NULL;\n"
            "    }\n"
            "  }\n"
            "  free( handle->super.arenas );\n"
            "  handle->super.arenas = NULL;\n"
            "  handle->super.arenas_size = 0;\n");

    coutput("  /* Destroy the data repositories for this object */\n");
    {
        jdf_function_entry_t* f;

        for( f = jdf->functions; NULL != f; f = f->next ) {
            if( 0 != function_has_data_output(f) )
                coutput("   data_repo_destroy_nothreadsafe(handle->%s_repository);\n",
                        f->fname);
        }
    }

    coutput("  for(i = 0; i < DAGUE_%s_NB_FUNCTIONS; i++) {\n"
            "    dague_destruct_dependencies( handle->super.super.dependencies_array[i] );\n"
            "    handle->super.super.dependencies_array[i] = NULL;\n"
            "  }\n"
            "  free( handle->super.super.dependencies_array );\n"
            "  handle->super.super.dependencies_array = NULL;\n",
            jdf_basename);

    coutput("  /* Unregister all the data */\n"
            "  uint32_t _i;\n"
            "  for( _i = 0; _i < dague_nb_devices; _i++ ) {\n"
            "    dague_device_t* device;\n"
            "    dague_ddesc_t* dague_ddesc;\n"
            "    if(!(handle->super.super.devices_mask & (1 << _i))) continue;\n"
            "    if((NULL == (device = dague_devices_get(_i))) || (NULL == device->device_memory_unregister)) continue;\n"
            "  %s"
            "}\n",
            UTIL_DUMP_LIST(sa, jdf->globals, next,
                           dump_data_name, sa1, "",
                           "  dague_ddesc = (dague_ddesc_t*)handle->super.",
                           ";\n  (void)dague_ddesc->unregister_memory(dague_ddesc, device);\n",
                           ";\n  (void)dague_ddesc->unregister_memory(dague_ddesc, device);\n"));

    coutput("  /* Unregister the handle from the devices */\n"
            "  for( i = 0; i < dague_nb_devices; i++ ) {\n"
            "    if(!(handle->super.super.devices_mask & (1 << i))) continue;\n"
            "    handle->super.super.devices_mask ^= (1 << i);\n"
            "    dague_device_t* device = dague_devices_get(i);\n"
            "    if((NULL == device) || (NULL == device->device_handle_unregister)) continue;\n"
            "    if( DAGUE_SUCCESS != device->device_handle_unregister(device, &handle->super.super) ) continue;\n"
            "  }\n");

    coutput("  dague_handle_unregister( &handle->super.super );\n"
            "  free(handle);\n");

    coutput("}\n"
            "\n");

    string_arena_free(sa);
    string_arena_free(sa1);
}

static void jdf_generate_constructor( const jdf_t* jdf )
{
    string_arena_t *sa1,*sa2;
    profiling_init_info_t pi;
    sa1 = string_arena_new(64);
    sa2 = string_arena_new(64);

    coutput("%s\n",
            UTIL_DUMP_LIST_FIELD( sa1, jdf->globals, next, name,
                                  dump_string, NULL, "", "#undef ", "\n", "\n"));

    {
        typed_globals_info_t prop = { sa2, NULL, "hidden" };
        coutput("dague_%s_handle_t *dague_%s_new(%s)\n{\n",
                jdf_basename, jdf_basename,
                UTIL_DUMP_LIST( sa1, jdf->globals, next, dump_typed_globals, &prop,
                                "", "", ", ", ""));
    }

    coutput("  __dague_%s_internal_handle_t *__dague_handle = (__dague_%s_internal_handle_t *)calloc(1, sizeof(__dague_%s_internal_handle_t));\n",
            jdf_basename, jdf_basename, jdf_basename);

    string_arena_init(sa1);
    string_arena_init(sa2);
    {
        coutput("  /* Dump the hidden parameters */\n"
                "%s", UTIL_DUMP_LIST(sa1, jdf->globals, next,
                                     dump_hidden_globals_init, sa2, "", "  ", "\n", "\n"));
    }

    string_arena_init(sa1);
    coutput("  int i, j;\n"
            "%s\n",
            UTIL_DUMP_LIST_FIELD( sa1, jdf->functions, next, fname,
                                  dump_string, NULL, "", "  int ", "_nblocal_tasks;\n", "_nblocal_tasks;\n") );

    coutput("  __dague_handle->super.super.nb_functions    = DAGUE_%s_NB_FUNCTIONS;\n", jdf_basename);
    coutput("  __dague_handle->super.super.dependencies_array = (dague_dependencies_t **)\n"
            "              calloc(DAGUE_%s_NB_FUNCTIONS, sizeof(dague_dependencies_t *));\n",
            jdf_basename);
    /* Prepare the functions */
    coutput("  __dague_handle->super.super.devices_mask = DAGUE_DEVICES_ALL;\n");
    coutput("  __dague_handle->super.super.functions_array = (const dague_function_t**)malloc(DAGUE_%s_NB_FUNCTIONS * sizeof(dague_function_t*));\n",
            jdf_basename);
    coutput("  for( i = 0; i < (int)__dague_handle->super.super.nb_functions; i++ ) {\n"
            "    dague_function_t* func;\n"
            "    __dague_handle->super.super.functions_array[i] = malloc(sizeof(dague_function_t));\n"
            "    memcpy((dague_function_t*)__dague_handle->super.super.functions_array[i], %s_functions[i], sizeof(dague_function_t));\n"
            "    func = (dague_function_t*)__dague_handle->super.super.functions_array[i];\n"
            "    for( j = 0; NULL != func->incarnations[j].hook; j++);\n"
            "    func->incarnations = (__dague_chore_t*)malloc((j+1) * sizeof(__dague_chore_t));\n"
            "    memcpy((__dague_chore_t*)func->incarnations, %s_functions[i]->incarnations, (j+1) * sizeof(__dague_chore_t));\n"
            "  }\n",
            jdf_basename,
            jdf_basename);
    {
        struct jdf_name_list* g;
        int datatype_index = 0;
        jdf_expr_t *arena_strut = NULL;
        jdf_def_list_t* prop;

        coutput("  /* Compute the number of arenas: */\n");

        for( g = jdf->datatypes; NULL != g; g = g->next ) {
            coutput("  /*   DAGUE_%s_%s_ARENA  ->  %d */\n",
                    jdf_basename, g->name, datatype_index);
            datatype_index++;
        }
        arena_strut = jdf_find_property(jdf->global_properties, "DAGUE_ARENA_STRUT", &prop);
        if( NULL != arena_strut ) {
            expr_info_t info;

            coutput("  /* and add to that the ARENA_STRUT */\n");

            info.prefix = "";
            info.sa = string_arena_new(64);
            info.assignments = "NULL";

            coutput("  __dague_handle->super.arenas_size = %d + %s;\n",
                    datatype_index, dump_expr((void**)arena_strut, &info));

            string_arena_free(info.sa);
        } else {
            coutput("  __dague_handle->super.arenas_size = %d;\n", datatype_index);
        }

        coutput("  __dague_handle->super.arenas = (dague_arena_t **)malloc(__dague_handle->super.arenas_size * sizeof(dague_arena_t*));\n"
                "  for(i = 0; i < __dague_handle->super.arenas_size; i++) {\n"
                "    __dague_handle->super.arenas[i] = (dague_arena_t*)calloc(1, sizeof(dague_arena_t));\n"
                "  }\n");
    }

    coutput("  /* Now the Parameter-dependent structures: */\n"
            "%s", UTIL_DUMP_LIST(sa1, jdf->globals, next,
                                 dump_globals_init, sa2, "", "  ", "\n", "\n"));

    pi.sa = sa2;
    pi.idx = 0;
    JDF_COUNT_LIST_ENTRIES(jdf->functions, jdf_function_entry_t, next, pi.maxidx);
    {
        char* prof = UTIL_DUMP_LIST(sa1, jdf->functions, next,
                                    dump_profiling_init, &pi, "", "    ", "\n", "\n");
        coutput("  /* If profiling is enabled, the keys for profiling */\n"
                "#  if defined(DAGUE_PROF_TRACE)\n");

        if( strcmp(prof, "\n") ) {
            coutput("  __dague_handle->super.super.profiling_array = %s_profiling_array;\n"
                    "  if( -1 == %s_profiling_array[0] ) {\n"
                    "%s"
                    "  }\n",
                    jdf_basename,
                    jdf_basename,
                    prof);
        } else {
            coutput("  __dague_handle->super.super.profiling_array = NULL;\n");
        }
        coutput("#  endif /* defined(DAGUE_PROF_TRACE) */\n");
    }

    coutput("  /* Create the data repositories for this object */\n"
            "%s",
            UTIL_DUMP_LIST( sa1, jdf->functions, next, dump_data_repository_constructor, sa2,
                            "", "", "\n", "\n"));

    coutput("  __dague_handle->super.super.startup_hook = %s_startup;\n"
            "  __dague_handle->super.super.destructor   = (dague_destruct_fn_t)%s_destructor;\n"
            "  (void)dague_handle_register((dague_handle_t*)__dague_handle);\n",
            jdf_basename, jdf_basename);

    coutput("  return (dague_%s_handle_t*)__dague_handle;\n"
            "}\n\n",
            jdf_basename);

    string_arena_free(sa1);
    string_arena_free(sa2);
}

static jdf_name_list_t *definition_is_parameter(const jdf_function_entry_t *f, const jdf_def_list_t *dl)
{
    jdf_name_list_t *pl;
    for( pl = f->parameters; pl != NULL; pl = pl->next )
        if( strcmp(pl->name, dl->name) == 0 )
            return pl;
    return NULL;
}

static void jdf_generate_hashfunction_for(const jdf_t *jdf, const jdf_function_entry_t *f)
{
    string_arena_t *sa = string_arena_new(64);
    jdf_def_list_t *dl;
    expr_info_t info;
    int idx;

    (void)jdf;

    coutput("static inline uint64_t %s_hash(const __dague_%s_internal_handle_t *__dague_handle, const assignment_t *assignments)\n"
            "{\n"
            "  uint64_t __h = 0;\n",
            f->fname, jdf_basename);

    info.prefix = "";
    info.sa = sa;
    info.assignments = "assignments";

    idx = 0;
    for(dl = f->locals; dl != NULL; dl = dl->next) {
        string_arena_init(sa);

        coutput("  int %s = assignments[%d].value;\n",
                dl->name, idx);

        if( definition_is_parameter(f, dl) != NULL ) {
            if( dl->expr->op == JDF_RANGE ) {
                coutput("  int %s_min = %s;\n", dl->name, dump_expr((void**)dl->expr->jdf_ta1, &info));
            } else {
                coutput("  int %s_min = %s;\n", dl->name, dump_expr((void**)dl->expr, &info));
            }
        } else {
            /* Hash functions depends only on the parameters of the function.
             * We might need the other definitions because the min expression of the parameters
             * might depend on them, but maybe not, so let's void their use to remove
             * warnings.
             */
            coutput("  (void)%s;\n", dl->name);
        }
        idx++;
    }

    string_arena_init(sa);
    for(dl = f->locals; dl != NULL; dl = dl->next) {
        if( definition_is_parameter(f, dl) != NULL ) {
            coutput("  __h += (%s - %s_min)%s;\n", dl->name, dl->name, string_arena_get_string(sa));
            string_arena_add_string(sa, " * __dague_handle->%s_%s_range", f->fname, dl->name);
        }
    }

    coutput("  return __h; (void)__dague_handle;\n");
    coutput("}\n\n");
    string_arena_free(sa);
}

static void jdf_generate_hashfunctions(const jdf_t *jdf)
{
    jdf_function_entry_t *f;

    for(f = jdf->functions; f != NULL; f = f->next) {
        jdf_generate_hashfunction_for(jdf, f);
    }
}

/** Helper for sanity checker **/
char *malloc_and_dump_jdf_expr_list(const jdf_expr_t *el)
{
    char *res;
    string_arena_t *sa = string_arena_new(64);
    string_arena_t *sa2 = string_arena_new(64);
    expr_info_t info;

    info.sa = sa2;
    info.prefix = "";
    info.assignments = "assignments";

    UTIL_DUMP_LIST(sa, el, next,
                   dump_expr, (void*)&info, "", "", ", ", "");
    res = strdup( string_arena_get_string(sa) );
    string_arena_free(sa);
    string_arena_free(sa2);

    return res;
}

/** Code Generators */

static char *jdf_create_code_assignments_calls(string_arena_t *sa, int spaces,
                                               const jdf_t *jdf, const char *name, const jdf_call_t *call)
{
  int idx = 0;
  const jdf_expr_t *el;
  expr_info_t infodst, infosrc;
  string_arena_t *sa2;
  jdf_expr_t *params = call->parameters;
  jdf_def_list_t *dl;
  jdf_name_list_t *pl;
  const jdf_function_entry_t *f;

  for(f = jdf->functions; f != NULL; f = f->next) {
      if(!strcmp(call->func_or_mem, f->fname))
          break;
  }

  assert(f != NULL);

  string_arena_init(sa);
  sa2 = string_arena_new(64);

  infodst.sa = sa2;
  infodst.prefix = f->fname;
  infodst.assignments = strdup(name);
  infosrc.sa = sa2;
  infosrc.prefix = "";
  infosrc.assignments = "assignments";

  for(idx = 0, dl = f->locals; dl != NULL; idx++, dl = dl->next) {
      /* Is this definition a parameter or a value? */
      /* If it is a parameter, find the corresponding param in the call */
      for(el = params, pl = f->parameters; pl != NULL; el = el->next, pl = pl->next) {
          if( NULL == el ) {  /* Badly formulated call */
              string_arena_t *sa_caller, *sa_callee;
              expr_info_t caller;

              sa_caller = string_arena_new(64);
              sa_callee = string_arena_new(64);

              caller.sa = sa;
              caller.prefix = "";
              caller.assignments = "";

              string_arena_init(sa);
              UTIL_DUMP_LIST_FIELD(sa_callee, f->parameters, next, name,
                                   dump_string, sa,
                                   "(", "", ", ", ")");
              string_arena_init(sa);
              UTIL_DUMP_LIST(sa_caller, params, next,
                             dump_expr, (void*)&caller,
                             "(", "", ", ", ")");
              fprintf(stderr, "%s.jdf:%d Badly formulated call %s%s instead of %s%s\n",
                      jdf_basename, call->super.lineno,
                      f->fname, string_arena_get_string(sa_caller),
                      f->fname, string_arena_get_string(sa_callee));
              exit(-1);
          }
          assert( el != NULL );
          if(!strcmp(pl->name, dl->name))
              break;
      }
      if( NULL == pl ) {
          /* It is a value. Let's dump it's expression in the destination context */
          string_arena_init(sa2);
          string_arena_add_string(sa,
                                  "%s%s[%d].value = %s;\n",
                                  indent(spaces), name, idx, dump_expr((void**)dl->expr, &infodst));
      } else {
          /* It is a parameter. Let's dump it's expression in the source context */
          assert(el != NULL);
          string_arena_init(sa2);
          string_arena_add_string(sa,
                                  "%s%s[%d].value = %s;\n",
                                  indent(spaces), name, idx, dump_expr((void**)el, &infosrc));
      }
  }

  string_arena_free(sa2);
  free(infodst.assignments);

  return string_arena_get_string(sa);
}

static void
jdf_generate_code_call_initialization(const jdf_t *jdf, const jdf_call_t *call,
                                      const char *fname, const jdf_dataflow_t *f,
                                      const char *spaces)
{
    string_arena_t *sa, *sa2;
    expr_info_t info;
    const jdf_dataflow_t* tflow;

    sa = string_arena_new(64);
    sa2 = string_arena_new(64);

    info.sa = sa2;
    info.prefix = "";
    info.assignments = "assignments";

    if( call->var != NULL ) {
        tflow = jdf_data_output_index(jdf, call->func_or_mem, call->var);
        if( NULL == tflow ) {
            jdf_fatal(JDF_OBJECT_LINENO(f),
                      "During code generation: unable to find an output flow for variable %s in function %s,\n"
                      "which is requested by function %s to satisfy Input dependency at line %d\n",
                      call->var, call->func_or_mem,
                      fname, JDF_OBJECT_LINENO(f));
            exit(1);
        }
        coutput("%s",  jdf_create_code_assignments_calls(sa, strlen(spaces)+1, jdf, "tass", call));

        coutput("%s    entry = data_repo_lookup_entry( %s_repo, %s_hash( __dague_handle, tass ));\n"
                "%s    chunk = entry->data[%d];  /* %s:%s <- %s:%s */\n",
                spaces, call->func_or_mem, call->func_or_mem,
                spaces, tflow->flow_index, f->varname, fname, call->var, call->func_or_mem);
        coutput("%s  ACQUIRE_FLOW(this_task, \"%s\", &%s_%s, \"%s\", tass, chunk);\n",
                spaces, f->varname, jdf_basename, call->func_or_mem, call->var);
    } else {
        coutput("%s    chunk = dague_data_get_copy(%s(%s), target_device);\n"
                "%s    OBJ_RETAIN(chunk);\n",
                spaces, call->func_or_mem,
                UTIL_DUMP_LIST(sa, call->parameters, next,
                               dump_expr, (void*)&info, "", "", ", ", ""),
                spaces);
    }

    string_arena_free(sa);
    string_arena_free(sa2);
}

/**
 * A pure output data. We need to allocate the data base on the output flow that
 * will be followed upon completion.
 */
static void jdf_generate_code_call_init_output(const jdf_t *jdf, const jdf_call_t *call,
                                               int lineno, const char *fname,
                                               const char *spaces, const char *arena, int count)
{
    int dataindex;

    if( call->var != NULL ) {
        dataindex = jdf_data_input_index(jdf, call->func_or_mem, call->var);
        if( dataindex < 0 ) {
            if( dataindex == -1 ) {
                jdf_fatal(lineno,
                          "During code generation: unable to find an input flow for variable %s in function %s,\n"
                          "which is requested by function %s to satisfy Output dependency at line %d\n",
                          call->var, call->func_or_mem,
                          fname, lineno);
                exit(1);
            } else {
                jdf_fatal(lineno,
                          "During code generation: unable to find function %s,\n"
                          "which is requested by function %s to satisfy Output dependency at line %d\n",
                          call->func_or_mem,
                          fname, lineno);
                exit(1);
            }
        }
    }
    coutput("%s    dague_data_t* dl = dague_arena_get(%s, %d);\n"
            "%s    assert(NULL != dl);\n"
            "%s    chunk = dague_data_get_copy(dl, target_device);\n",
            spaces, arena, count,
            spaces,
            spaces);
    return;
}

static void
create_arena_from_datatype(string_arena_t *sa,
                           jdf_datatransfer_type_t datatype)
{
    expr_info_t info;
    string_arena_t *sa2 = string_arena_new(64);

    info.sa = sa2;
    info.prefix = "";
    info.assignments = "this_task->locals";

    string_arena_add_string(sa, "__dague_handle->super.arenas[");
    if( JDF_CST == datatype.type->op ) {
        string_arena_add_string(sa, "%d", datatype.type->jdf_cst);
    } else if( (JDF_VAR == datatype.type->op) || (JDF_STRING == datatype.type->op) ) {
        string_arena_add_string(sa, "DAGUE_%s_%s_ARENA", jdf_basename, datatype.type->jdf_var);
    } else {
        string_arena_add_string(sa, "%s", dump_expr((void**)datatype.type, &info));
    }
    string_arena_add_string(sa, "]");
    string_arena_free(sa2);
}

static void jdf_generate_code_flow_initialization(const jdf_t *jdf,
                                                  const char *fname,
                                                  const jdf_dataflow_t *flow)
{
    jdf_dep_t *dl;
    expr_info_t info;
    string_arena_t *sa, *sa2;
    int cond_index = 0;
    char* condition[] = {"    if( %s ) {\n", "    else if( %s ) {\n"};

    if( JDF_FLOW_TYPE_CTL & flow->flow_flags ) {
        coutput("  /* %s : this_task->data[%u] is a control flow */\n"
                "  this_task->data[%u].data_in   = NULL;\n"
                "  this_task->data[%u].data_repo = NULL;\n",
                flow->varname, flow->flow_index,
                flow->flow_index,
                flow->flow_index);
        return;
    }
    coutput( "  if( NULL == (chunk = this_task->data[%u].data_in) ) {  /* flow %s */\n"
             "    entry = NULL;\n",
             flow->flow_index, flow->varname);

    sa  = string_arena_new(64);
    sa2 = string_arena_new(64);

    info.sa = sa;
    info.prefix = "";
    info.assignments = "    this_task->locals";

    if ( flow->flow_flags & JDF_FLOW_TYPE_READ ) {
        int check = 1;
        for(dl = flow->deps; dl != NULL; dl = dl->next) {
            if( dl->dep_flags & JDF_DEP_FLOW_OUT ) continue;

            check = 0;
            switch( dl->guard->guard_type ) {
            case JDF_GUARD_UNCONDITIONAL:
                if( 0 != cond_index ) coutput("    else {\n");
                jdf_generate_code_call_initialization( jdf, dl->guard->calltrue, fname, flow,
                                                       (0 != cond_index ? "  " : "") );
                if( 0 != cond_index ) coutput("    }\n");
                goto done_with_input;
            case JDF_GUARD_BINARY:
                coutput( (0 == cond_index ? condition[0] : condition[1]),
                         dump_expr((void**)dl->guard->guard, &info));
                jdf_generate_code_call_initialization( jdf, dl->guard->calltrue, fname, flow, "  " );
                coutput("    }\n");
                cond_index++;
                break;
            case JDF_GUARD_TERNARY:
                coutput( (0 == cond_index ? condition[0] : condition[1]),
                         dump_expr((void**)dl->guard->guard, &info));
                jdf_generate_code_call_initialization( jdf, dl->guard->calltrue, fname, flow, "  " );
                coutput("    } else {\n");
                jdf_generate_code_call_initialization( jdf, dl->guard->callfalse, fname, flow, "  " );
                coutput("    }\n");
                goto done_with_input;
            }
        }
        if ( check ) {
            jdf_fatal(JDF_OBJECT_LINENO(flow),
                      "During code generation: unable to find an input flow for variable %s marked as RW or READ\n",
                      flow->varname );
        }
        goto done_with_input;
    }
    if ( flow->flow_flags & JDF_FLOW_TYPE_WRITE ) {
        for(dl = flow->deps; dl != NULL; dl = dl->next) {
            if ( !(dl->dep_flags & JDF_DEP_FLOW_OUT) ) {
                jdf_fatal(JDF_OBJECT_LINENO(flow),
                          "During code generation: unable to find an output flow for variable %s marked as WRITE\n",
                          flow->varname );
                break;
            }

            sa2 = string_arena_new(64);
            create_arena_from_datatype(sa2, dl->datatype);
            switch( dl->guard->guard_type ) {
            case JDF_GUARD_UNCONDITIONAL:
                if( 0 != cond_index ) coutput("    else {\n");
                jdf_generate_code_call_init_output(jdf, dl->guard->calltrue, JDF_OBJECT_LINENO(flow), fname, "  ",
                                                   string_arena_get_string(sa2), 1);
                if( 0 != cond_index ) coutput("    }\n");
                goto done_with_input;
            case JDF_GUARD_BINARY:
                coutput( (0 == cond_index ? condition[0] : condition[1]),
                         dump_expr((void**)dl->guard->guard, &info));
                jdf_generate_code_call_init_output(jdf, dl->guard->calltrue, JDF_OBJECT_LINENO(flow), fname, "  ",
                                                   string_arena_get_string(sa2), 1);
                coutput("    }\n");
                cond_index++;
                break;
            case JDF_GUARD_TERNARY:
                coutput( (0 == cond_index ? condition[0] : condition[1]),
                         dump_expr((void**)dl->guard->guard, &info));
                jdf_generate_code_call_init_output(jdf, dl->guard->calltrue, JDF_OBJECT_LINENO(flow), fname, "  ",
                                                   string_arena_get_string(sa2), 1);
                coutput("    } else {\n");
                jdf_generate_code_call_init_output(jdf, dl->guard->callfalse, JDF_OBJECT_LINENO(flow), fname, "  ",
                                                   string_arena_get_string(sa2), 1);
                coutput("    }\n");
                goto done_with_input;
            }
        }
    }
 done_with_input:
    coutput("      this_task->data[%u].data_in   = chunk;   /* flow %s */\n"
            "      this_task->data[%u].data_repo = entry;\n"
            "    }\n"
            "    /* Now get the local version of the data to be worked on */\n"
            "    %sthis_task->data[%u].data_out = dague_data_get_copy(chunk->original, target_device);\n",
            flow->flow_index, flow->varname,
            flow->flow_index,
            (flow->flow_flags & JDF_FLOW_TYPE_WRITE ? "if( NULL != chunk )\n  " : ""),
            flow->flow_index);
    string_arena_free(sa);
    string_arena_free(sa2);
}

static void jdf_generate_code_call_final_write(const jdf_t *jdf, const jdf_call_t *call,
                                               jdf_datatransfer_type_t datatype,
                                               const char *spaces,
                                               int dataflow_index)
{
    string_arena_t *sa, *sa2, *sa3, *sa4;
    expr_info_t info;

    (void)jdf;

    sa = string_arena_new(64);
    sa2 = string_arena_new(64);
    sa3 = string_arena_new(64);
    sa4 = string_arena_new(64);

    if( call->var == NULL ) {
        info.sa = sa2;
        info.prefix = "";
        info.assignments = "this_task->locals";

        UTIL_DUMP_LIST(sa, call->parameters, next,
                       dump_expr, (void*)&info, "", "", ", ", "");

        string_arena_init(sa2);
        string_arena_add_string(sa3, "%s", dump_expr((void**)datatype.count, &info));
        string_arena_add_string(sa4, "%s", dump_expr((void**)datatype.displ, &info));

        string_arena_init(sa2);
        create_arena_from_datatype(sa2, datatype);
        coutput("%s  if( this_task->data[%d].data_out->original != %s(%s) ) {\n"
                "%s    dague_dep_data_description_t data;\n"
                "%s    data.data   = this_task->data[%d].data_out;\n"
                "%s    data.arena  = %s;\n"
                "%s    data.layout = data.arena->opaque_dtt;\n"
                "%s    data.count  = %s;\n"
                "%s    data.displ  = %s;\n"
                "%s    assert( data.count > 0 );\n"
                "%s    dague_remote_dep_memcpy(context, this_task->dague_handle,\n"
                "%s                            dague_data_get_copy(%s(%s), 0),\n"
                "%s                            this_task->data[%d].data_out, &data);\n"
                "%s  }\n",
                spaces, dataflow_index, call->func_or_mem, string_arena_get_string(sa),
                spaces,
                spaces, dataflow_index,
                spaces, string_arena_get_string(sa2),
                spaces,
                spaces, string_arena_get_string(sa3),
                spaces, string_arena_get_string(sa4),
                spaces,
                spaces,
                spaces, call->func_or_mem, string_arena_get_string(sa),
                spaces, dataflow_index,
                spaces);
    }

    string_arena_free(sa);
    string_arena_free(sa2);
    string_arena_free(sa3);
}

static void
jdf_generate_code_flow_final_writes(const jdf_t *jdf,
                                    const jdf_dataflow_t *flow)
{
    jdf_dep_t *dl;
    expr_info_t info;
    string_arena_t *sa;

    (void)jdf;
    sa = string_arena_new(64);
    info.sa = sa;
    info.prefix = "";
    info.assignments = "assignments";

    for(dl = flow->deps; dl != NULL; dl = dl->next) {
        if( dl->dep_flags & JDF_DEP_FLOW_IN )
            /** No final write for input-only flows */
            continue;

        switch( dl->guard->guard_type ) {
        case JDF_GUARD_UNCONDITIONAL:
            if( dl->guard->calltrue->var == NULL ) {
                jdf_generate_code_call_final_write( jdf, dl->guard->calltrue, dl->datatype, "", flow->flow_index );
            }
            break;
        case JDF_GUARD_BINARY:
            if( dl->guard->calltrue->var == NULL ) {
                coutput("  if( %s ) {\n",
                        dump_expr((void**)dl->guard->guard, &info));
                jdf_generate_code_call_final_write( jdf, dl->guard->calltrue, dl->datatype, "  ", flow->flow_index );
                coutput("  }\n");
            }
            break;
        case JDF_GUARD_TERNARY:
            if( dl->guard->calltrue->var == NULL ) {
                coutput("  if( %s ) {\n",
                        dump_expr((void**)dl->guard->guard, &info));
                jdf_generate_code_call_final_write( jdf, dl->guard->calltrue, dl->datatype, "  ", flow->flow_index );
                if( dl->guard->callfalse->var == NULL ) {
                    coutput("  } else {\n");
                    jdf_generate_code_call_final_write( jdf, dl->guard->callfalse, dl->datatype, "  ", flow->flow_index);
                }
                coutput("  }\n");
            } else if ( dl->guard->callfalse->var == NULL ) {
                coutput("  if( !(%s) ) {\n",
                        dump_expr((void**)dl->guard->guard, &info));
                jdf_generate_code_call_final_write( jdf, dl->guard->callfalse, dl->datatype, "  ", flow->flow_index );
                coutput("  }\n");
            }
            break;
        }
    }

    string_arena_free(sa);
}

static void jdf_generate_code_dry_run_before(const jdf_t *jdf, const jdf_function_entry_t *f)
{
    (void)jdf;
    (void)f;

    coutput("\n\n#if !defined(DAGUE_PROF_DRY_BODY)\n\n");
}

static void jdf_generate_code_dry_run_after(const jdf_t *jdf, const jdf_function_entry_t *f)
{
    (void)jdf;
    (void)f;

    coutput("\n\n#endif /*!defined(DAGUE_PROF_DRY_BODY)*/\n\n");
}

static void jdf_generate_code_grapher_task_done(const jdf_t *jdf, const jdf_function_entry_t *f, const char* context_name)
{
    (void)jdf;

    coutput("#if defined(DAGUE_PROF_GRAPHER)\n"
            "  dague_prof_grapher_task(%s, context->th_id, context->virtual_process->vp_id, %s_hash(__dague_handle, %s->locals));\n"
            "#endif  /* defined(DAGUE_PROF_GRAPHER) */\n",
            context_name, f->fname, context_name);
}

static void jdf_generate_code_cache_awareness_update(const jdf_t *jdf, const jdf_function_entry_t *f)
{
    string_arena_t *sa;
    sa = string_arena_new(64);

    (void)jdf;
    UTIL_DUMP_LIST(sa, f->dataflow, next,
                   dump_dataflow_varname, NULL,
                   "", "  cache_buf_referenced(context->closest_cache, ", ");\n", "");
    if( strlen(string_arena_get_string(sa)) ) {
            coutput("  /** Cache Awareness Accounting */\n"
                    "#if defined(DAGUE_CACHE_AWARENESS)\n"
                    "%s);\n"
                    "#endif /* DAGUE_CACHE_AWARENESS */\n",
                    string_arena_get_string(sa));
    }
    string_arena_free(sa);
}

static void jdf_generate_code_call_release_dependencies(const jdf_t *jdf,
                                                        const jdf_function_entry_t *function,
                                                        const char* context_name)
{
    uint32_t complete_mask = 0;
    jdf_dataflow_t* dl;
    (void)jdf;

    for( dl = function->dataflow; dl != NULL; dl = dl->next ) {
        complete_mask |= dl->flow_dep_mask;
    }
    coutput("  release_deps_of_%s_%s(context, %s,\n"
            "      DAGUE_ACTION_RELEASE_REMOTE_DEPS |\n"
            "      DAGUE_ACTION_RELEASE_LOCAL_DEPS |\n"
            "      DAGUE_ACTION_RELEASE_LOCAL_REFS |\n"
            "      0x%x,  /* mask of all dep_index */ \n"
            "      NULL);\n",
            jdf_basename, function->fname, context_name, complete_mask);
}

static int jdf_property_get_int( const jdf_def_list_t* properties,
                                 const char* prop_name,
                                 int ret_if_not_found )
{
    jdf_def_list_t* property;
    jdf_expr_t* expr = jdf_find_property(properties, prop_name, &property);

    if( NULL != expr ) {
        if( JDF_CST == expr->op )
            return expr->jdf_cst;
        printf("Warning: property %s defined at line %d only support ON/OFF\n",
               prop_name, JDF_OBJECT_LINENO(property));
    }
    return ret_if_not_found;  /* ON by default */
}

static void
jdf_generate_code_data_lookup(const jdf_t *jdf,
                              const jdf_function_entry_t *f,
                              const char *name)
{
    string_arena_t *sa, *sa2;
    assignment_info_t ai;
    jdf_dataflow_t *fl;

    sa  = string_arena_new(64);
    sa2 = string_arena_new(64);

    ai.sa = sa2;
    ai.idx = 0;
    ai.holder = "this_task->locals";
    ai.expr = NULL;
    coutput("static int %s(dague_execution_unit_t *context, dague_execution_context_t *this_task)\n"
            "{\n"
            "  const __dague_%s_internal_handle_t *__dague_handle = (__dague_%s_internal_handle_t *)this_task->dague_handle;\n"
            "  assignment_t tass[MAX_PARAM_COUNT];\n"
            "  int target_device = 0; (void)target_device;\n"
            "  (void)__dague_handle; (void)tass; (void)context;\n"
            "  dague_data_copy_t *chunk = NULL;\n"
            "  data_repo_entry_t *entry = NULL;\n"
            "%s",
            name, jdf_basename, jdf_basename,
            UTIL_DUMP_LIST(sa, f->locals, next,
                           dump_local_assignments, &ai, "", "  ", "\n", "\n"));
    coutput("%s\n",
            UTIL_DUMP_LIST_FIELD(sa, f->locals, next, name,
                                 dump_string, NULL, "", " (void)", ";", "; (void)chunk; (void)entry;\n"));
    UTIL_DUMP_LIST(sa, f->dataflow, next,
                   dump_data_declaration, sa2, "", "", "", "");
    coutput("  /** Lookup the input data, and store them in the context if any */\n");
    for( fl = f->dataflow; fl != NULL; fl = fl->next ) {
        jdf_generate_code_flow_initialization(jdf, f->fname, fl);
    }

    /* If the function has the property profile turned off do not generate the profiling code */
    if( jdf_property_get_int(f->properties, "profile", 1) ) {
        string_arena_t *sa3 = string_arena_new(64);
        expr_info_t linfo;

        linfo.prefix = "";
        linfo.sa = sa2;
        linfo.assignments = "this_task->locals";

        coutput("  /** Generate profiling information */\n"
                "#if defined(DAGUE_PROF_TRACE)\n"
                "  this_task->prof_info.desc = (dague_ddesc_t*)__dague_handle->super.%s;\n"
                "  this_task->prof_info.id   = ((dague_ddesc_t*)(__dague_handle->super.%s))->data_key((dague_ddesc_t*)__dague_handle->super.%s, %s);\n"
                "#endif  /* defined(DAGUE_PROF_TRACE) */\n",
                f->predicate->func_or_mem,
                f->predicate->func_or_mem, f->predicate->func_or_mem,
                UTIL_DUMP_LIST(sa3, f->predicate->parameters, next,
                               dump_expr, (void*)&linfo,
                               "", "", ", ", "") );
        string_arena_free(sa3);
    } else {
        coutput("  /** No profiling information */\n");
    }
    coutput("%s\n",
            UTIL_DUMP_LIST_FIELD(sa, f->locals, next, name,
                                 dump_string, NULL, "", "  (void)", ";", "; (void)chunk; (void)entry;\n"));

    coutput("  return DAGUE_HOOK_RETURN_DONE;\n"
            "}\n\n");
    string_arena_free(sa);
    string_arena_free(sa2);
}

static void jdf_generate_code_hook(const jdf_t *jdf,
                                   const jdf_function_entry_t *f,
                                   const jdf_body_t* body,
                                   const char *name)
{
    jdf_def_list_t* type_property;
    string_arena_t *sa, *sa2;
    assignment_info_t ai;
    jdf_dataflow_t *fl;
    int di;
    int profile_on;
    char* output;

    profile_on = jdf_property_get_int(f->properties, "profile", 1);
    profile_on = jdf_property_get_int(body->properties, "profile", profile_on);

    jdf_find_property(body->properties, "type", &type_property);
    if(NULL != type_property) {
        if(JDF_VAR != type_property->expr->op) {
            expr_info_t ei;

            ei.sa = string_arena_new(64);
            ei.prefix = "";
            ei.assignments = NULL;

            jdf_fatal(body->super.lineno,
                      "Type property set to unknown value for function %s in file %s:%d\n"
                      "Currently set to [%s]<%d>\n",
                      f->fname, body->super.filename, body->super.lineno,
                      dump_expr((void**)type_property->expr, (void*)&ei), type_property->expr->op);
            string_arena_free(ei.sa);
            exit(1);
        }
    }
    if( NULL != type_property)
        coutput("#if defined(HAVE_%s)\n", type_property->expr->jdf_var);

    sa  = string_arena_new(64);
    sa2 = string_arena_new(64);
    ai.sa = sa2;
    ai.idx = 0;
    ai.holder = "this_task->locals";
    ai.expr = NULL;
    if(NULL == type_property)
        coutput("static int %s(dague_execution_unit_t *context, dague_execution_context_t *this_task)\n", name);
    else
        coutput("static int %s_%s(dague_execution_unit_t *context, dague_execution_context_t *this_task)\n",
                name, type_property->expr->jdf_var);

    coutput("{\n"
            "  const __dague_%s_internal_handle_t *__dague_handle = (__dague_%s_internal_handle_t *)this_task->dague_handle;\n"
            "  assignment_t tass[MAX_PARAM_COUNT];\n"
            "  (void)context; (void)__dague_handle; (void)tass;\n"
            "%s",
            jdf_basename, jdf_basename,
            UTIL_DUMP_LIST(sa, f->locals, next,
                           dump_local_assignments, &ai, "", "  ", "\n", "\n"));
    coutput("%s\n",
            UTIL_DUMP_LIST_FIELD(sa, f->locals, next, name,
                                 dump_string, NULL, "", "  (void)", ";", ";\n"));

    output = UTIL_DUMP_LIST(sa, f->dataflow, next,
                            dump_data_initialization_from_data_array, sa2, "", "", "", "");
    if( 0 != strlen(output) ) {
        coutput("  /** Declare the variables that will hold the data, and all the accounting for each */\n"
                "%s\n",
                output);
    }

    /**
     * Generate code for the simulation.
     */
    coutput("  /** Update staring simulation date */\n"
            "#if defined(DAGUE_SIM)\n"
            "  this_task->sim_exec_date = 0;\n");
    for( di = 0, fl = f->dataflow; fl != NULL; fl = fl->next, di++ ) {

        if(fl->flow_flags & JDF_FLOW_TYPE_CTL) continue;  /* control flow, nothing to store */

        coutput("  if( (NULL != e%s) && (e%s->sim_exec_date > this_task->sim_exec_date) )\n"
                "    this_task->sim_exec_date = e%s->sim_exec_date;\n",
                fl->varname,
                fl->varname,
                fl->varname);
    }
    coutput("  if( this_task->function->sim_cost_fct != NULL ) {\n"
            "    this_task->sim_exec_date += this_task->function->sim_cost_fct(this_task);\n"
            "  }\n"
            "  if( context->largest_simulation_date < this_task->sim_exec_date )\n"
            "    context->largest_simulation_date = this_task->sim_exec_date;\n"
            "#endif\n");

    jdf_generate_code_cache_awareness_update(jdf, f);

    jdf_generate_code_dry_run_before(jdf, f);
    jdf_coutput_prettycomment('-', "%s BODY", f->fname);

    if( profile_on ) {
        coutput("  DAGUE_TASK_PROF_TRACE(context->eu_profile,\n"
                "                        this_task->dague_handle->profiling_array[2*this_task->function->function_id],\n"
                "                        this_task);\n");
    }

    coutput("%s\n", body->external_code);
    if( !JDF_COMPILER_GLOBAL_ARGS.noline ) {
        coutput("#line %d \"%s\"\n", cfile_lineno+1, jdf_cfilename);
    }
    jdf_coutput_prettycomment('-', "END OF %s BODY", f->fname);
    jdf_generate_code_dry_run_after(jdf, f);
    coutput("  return DAGUE_HOOK_RETURN_DONE;\n"
            "}\n");

    if( NULL != type_property)
        coutput("#endif  /*  defined(HAVE_%s) */\n", type_property->expr->jdf_var);

    string_arena_free(sa);
    string_arena_free(sa2);
}

static void
jdf_generate_code_complete_hook(const jdf_t *jdf,
                                const jdf_function_entry_t *f,
                                const char *name)
{
    string_arena_t *sa, *sa2;
    int di;
    int profile_on;
    jdf_dataflow_t *fl;
    assignment_info_t ai;

    profile_on = jdf_property_get_int(f->properties, "profile", 1);

    sa  = string_arena_new(64);
    sa2 = string_arena_new(64);
    ai.sa = sa2;
    ai.idx = 0;
    ai.holder = "this_task->locals";
    ai.expr = NULL;
    coutput("static int complete_%s(dague_execution_unit_t *context, dague_execution_context_t *this_task)\n"
            "{\n"
            "  const __dague_%s_internal_handle_t *__dague_handle = (__dague_%s_internal_handle_t *)this_task->dague_handle;\n"
            "#if defined(DISTRIBUTED)\n"
            "  %s"
            "#endif  /* defined(DISTRIBUTED) */\n"
            "  (void)context; (void)__dague_handle;\n",
            name, jdf_basename, jdf_basename,
            UTIL_DUMP_LIST(sa, f->locals, next,
                           dump_local_assignments, &ai, "", "  ", "\n", "\n"));

    for( di = 0, fl = f->dataflow; fl != NULL; fl = fl->next, di++ ) {
        if(JDF_FLOW_TYPE_CTL & fl->flow_flags) continue;
        if(fl->flow_flags & JDF_FLOW_TYPE_WRITE) {
            if(fl->flow_flags & JDF_FLOW_TYPE_READ)
                coutput("this_task->data[%d].data_out->version++;\n", di);
            else
                coutput("if( NULL !=  this_task->data[%d].data_out) this_task->data[%d].data_out->version++;\n",
                        di, di);
        }
    }

    if( profile_on ) {
        coutput("  DAGUE_TASK_PROF_TRACE(context->eu_profile,\n"
                "                        this_task->dague_handle->profiling_array[2*this_task->function->function_id+1],\n"
                "                        this_task);\n");
    }

    coutput("#if defined(DISTRIBUTED)\n"
            "  /** If not working on distributed, there is no risk that data is not in place */\n");
    for( fl = f->dataflow; fl != NULL; fl = fl->next ) {
        jdf_generate_code_flow_final_writes(jdf, fl);
    }
    coutput("%s\n",
            UTIL_DUMP_LIST_FIELD(sa, f->locals, next, name,
                                 dump_string, NULL, "", "  (void)", ";", ";\n"));
    coutput("#endif /* DISTRIBUTED */\n");

    jdf_generate_code_grapher_task_done(jdf, f, "this_task");

    jdf_generate_code_call_release_dependencies(jdf, f, "this_task");

    coutput("  return 0;\n"
            "}\n\n");
    string_arena_free(sa);
    string_arena_free(sa2);
}

static void jdf_generate_code_hooks(const jdf_t *jdf,
                                    const jdf_function_entry_t *f,
                                    const char *name)
{
    jdf_body_t* body = f->bodies;
    do {
        jdf_generate_code_hook(jdf, f, body, name);
        body = body->next;
    } while (NULL != body);
    jdf_generate_code_complete_hook(jdf, f, name);
}

static void jdf_generate_code_free_hash_table_entry(const jdf_t *jdf, const jdf_function_entry_t *f)
{
    jdf_dataflow_t *dl;
    jdf_dep_t *dep;
    expr_info_t info;
    string_arena_t *sa = string_arena_new(64);
    string_arena_t *sa1 = string_arena_new(64);
    int cond_index;
    char* condition[] = {"    if( %s ) {\n", "    else if( %s ) {\n"};
    assignment_info_t ai;

    ai.sa = sa;
    ai.idx = 0;
    ai.holder = "context->locals";
    ai.expr = NULL;

    coutput("  if( action_mask & DAGUE_ACTION_RELEASE_LOCAL_REFS ) {\n"
            "%s",
            UTIL_DUMP_LIST(sa1, f->locals, next,
                           dump_local_assignments, &ai, "", "    ", "\n", "\n"));
    /* Quiet the unused variable warnings */
    coutput("%s\n",
            UTIL_DUMP_LIST_FIELD(sa1, f->locals, next, name,
                                 dump_string, NULL, "   ", " (void)", ";", ";\n"));

    info.prefix = "";
    info.sa = sa1;
    info.assignments = "context->locals";

    for( dl = f->dataflow; dl != NULL; dl = dl->next ) {
        if( dl->flow_flags & JDF_FLOW_TYPE_CTL ) continue;
        cond_index = 0;

        if( dl->flow_flags & JDF_FLOW_TYPE_READ ) {
            for( dep = dl->deps; dep != NULL; dep = dep->next ) {
                if( dep->dep_flags & JDF_DEP_FLOW_IN ) {
                    switch( dep->guard->guard_type ) {
                    case JDF_GUARD_UNCONDITIONAL:
                        if( NULL != dep->guard->calltrue->var ) {
                            if( 0 != cond_index ) coutput("    else {\n");
                            coutput("    data_repo_entry_used_once( eu, %s_repo, context->data[%d].data_repo->key );\n",
                                    dep->guard->calltrue->func_or_mem, dl->flow_index);
                            if( 0 != cond_index ) coutput("    }\n");
                        }
                        goto next_dependency;
                    case JDF_GUARD_BINARY:
                        if( NULL != dep->guard->calltrue->var ) {
                            coutput((0 == cond_index ? condition[0] : condition[1]),
                                    dump_expr((void**)dep->guard->guard, &info));
                            coutput("      data_repo_entry_used_once( eu, %s_repo, context->data[%d].data_repo->key );\n"
                                    "    }\n",
                                    dep->guard->calltrue->func_or_mem, dl->flow_index);
                            cond_index++;
                        }
                        break;
                    case JDF_GUARD_TERNARY:
                        if( NULL != dep->guard->calltrue->var ) {
                            coutput((0 == cond_index ? condition[0] : condition[1]),
                                    dump_expr((void**)dep->guard->guard, &info));
                            coutput("      data_repo_entry_used_once( eu, %s_repo, context->data[%d].data_repo->key );\n",
                                    dep->guard->calltrue->func_or_mem, dl->flow_index);
                            if( NULL != dep->guard->callfalse->var ) {
                                coutput("    } else {\n"
                                        "      data_repo_entry_used_once( eu, %s_repo, context->data[%d].data_repo->key );\n",
                                        dep->guard->callfalse->func_or_mem, dl->flow_index);
                            }
                        } else if( NULL != dep->guard->callfalse->var ) {
                            coutput("    if( !(%s) ) {\n"
                                    "      data_repo_entry_used_once( eu, %s_repo, context->data[%d].data_repo->key );\n",
                                    dump_expr((void**)dep->guard->guard, &info),
                                    dep->guard->callfalse->func_or_mem, dl->flow_index);
                        }
                        coutput("    }\n");
                        goto next_dependency;
                    }
                }
            }
        }

    next_dependency:
        if( dl->flow_flags & (JDF_FLOW_TYPE_READ | JDF_FLOW_TYPE_WRITE) )
            if( !(dl->flow_flags & JDF_FLOW_TYPE_READ) )
                coutput("    if(NULL != context->data[%d].data_in)\n", dl->flow_index);
            coutput("    DAGUE_DATA_COPY_RELEASE(context->data[%d].data_in);\n", dl->flow_index);
        (void)jdf;  /* just to keep the compilers happy regarding the goto to an empty statement */
    }
    coutput("  }\n");

    string_arena_free(sa);
    string_arena_free(sa1);
}

static void jdf_generate_code_release_deps(const jdf_t *jdf, const jdf_function_entry_t *f, const char *name)
{
    int has_output_data = function_has_data_output(f);

    coutput("static int %s(dague_execution_unit_t *eu, dague_execution_context_t *context, uint32_t action_mask, dague_remote_deps_t *deps)\n"
            "{\n"
            "  const __dague_%s_internal_handle_t *__dague_handle = (const __dague_%s_internal_handle_t *)context->dague_handle;\n"
            "  dague_release_dep_fct_arg_t arg;\n"
            "  int __vp_id;\n"
            "  arg.action_mask = action_mask;\n"
            "  arg.output_usage = 0;\n"
            "  arg.output_entry = NULL;\n"
            "#if defined(DISTRIBUTED)\n"
            "  arg.remote_deps = deps;\n"
            "#endif  /* defined(DISTRIBUTED) */\n"
            "  arg.ready_lists = (NULL != eu) ? alloca(sizeof(dague_execution_context_t *) * eu->virtual_process->dague_context->nb_vp) : NULL;\n"
            "  if(NULL != eu) for( __vp_id = 0; __vp_id < eu->virtual_process->dague_context->nb_vp; arg.ready_lists[__vp_id++] = NULL );\n"
            "  (void)__dague_handle; (void)deps;\n",
            name, jdf_basename, jdf_basename);

    if( 0 != has_output_data )
        coutput("  if( action_mask & (DAGUE_ACTION_RELEASE_LOCAL_DEPS | DAGUE_ACTION_GET_REPO_ENTRY) ) {\n"
                "    arg.output_entry = data_repo_lookup_entry_and_create( eu, %s_repo, %s_hash(__dague_handle, context->locals) );\n"
                "    arg.output_entry->generator = (void*)context;  /* for AYU */\n"
                "#if defined(DAGUE_SIM)\n"
                "    assert(arg.output_entry->sim_exec_date == 0);\n"
                "    arg.output_entry->sim_exec_date = context->sim_exec_date;\n"
                "#endif\n"
                "  }\n",
                f->fname, f->fname);
    else
        coutput("  arg.output_entry = NULL;\n");

    if( !(f->flags & JDF_FUNCTION_FLAG_NO_SUCCESSORS) ) {
        coutput("  iterate_successors_of_%s_%s(eu, context, action_mask, dague_release_dep_fct, &arg);\n"
                "\n",
                jdf_basename, f->fname);

        coutput("#if defined(DISTRIBUTED)\n"
                "  if( (action_mask & DAGUE_ACTION_SEND_REMOTE_DEPS) && (NULL != arg.remote_deps)) {\n"
                "    dague_remote_dep_activate(eu, context, arg.remote_deps, arg.remote_deps->outgoing_mask);\n"
                "  }\n"
                "#endif\n"
                "\n");
    }
    coutput("  if(action_mask & DAGUE_ACTION_RELEASE_LOCAL_DEPS) {\n"
            "    struct dague_vp_s** vps = eu->virtual_process->dague_context->virtual_processes;\n");
    if( 0 != has_output_data ) {
        coutput("    data_repo_entry_addto_usage_limit(%s_repo, arg.output_entry->key, arg.output_usage);\n",
                f->fname);
    }
    coutput("    for(__vp_id = 0; __vp_id < eu->virtual_process->dague_context->nb_vp; __vp_id++) {\n"
            "      if( NULL == arg.ready_lists[__vp_id] ) continue;\n"
            "      if(__vp_id == eu->virtual_process->vp_id) {\n"
            "        __dague_schedule(eu, arg.ready_lists[__vp_id]);\n"
            "      } else {\n"
            "        __dague_schedule(vps[__vp_id]->execution_units[0], arg.ready_lists[__vp_id]);\n"
            "      }\n"
            "      arg.ready_lists[__vp_id] = NULL;\n"
            "    }\n"
            "  }\n");

    jdf_generate_code_free_hash_table_entry(jdf, f);

    coutput(
        "  return 0;\n"
        "}\n"
        "\n");
}

static char *jdf_dump_context_assignment(string_arena_t *sa_open,
                                         const jdf_t *jdf,
                                         const jdf_dataflow_t *flow,
                                         const char *calltext,
                                         const jdf_call_t *call,
                                         int lineno,
                                         const char *prefix,
                                         const char *var)
{
    jdf_def_list_t *def;
    const jdf_function_entry_t *targetf;
    jdf_expr_t *el;
    jdf_name_list_t *nl;
    expr_info_t info, linfo;
    string_arena_t *sa2, *sa1, *sa_close;
    int i, nbopen;
    int nbparam_given, nbparam_required;
    char *p;
    int rc;

    string_arena_init(sa_open);

    for(targetf = jdf->functions; targetf != NULL; targetf = targetf->next)
        if( !strcmp(targetf->fname, call->func_or_mem) )
            break;

    if( NULL == targetf ) {
        jdf_fatal(lineno,
                  "During code generation: unable to find function %s referenced in this call.\n",
                  call->func_or_mem);
        exit(1);
    }

    sa1 = string_arena_new(64);
    sa2 = string_arena_new(64);

    p = (char*)malloc(strlen(targetf->fname) + 2);
    sprintf(p, "%s_", targetf->fname);

    linfo.prefix = p;
    linfo.sa = sa1;
    rc = asprintf(&linfo.assignments, "%s.locals", var);
    assert(rc != -1);

    info.sa = sa2;
    info.prefix = "";
    info.assignments = "nc.locals";

    sa_close = string_arena_new(64);

    nbopen = 0;

    string_arena_add_string(sa_open, "%s%s%s.function = __dague_handle->super.super.functions_array[%s_%s.function_id];\n",
                            prefix, indent(nbopen), var, jdf_basename, targetf->fname);

    nbparam_given = 0;
    for(el = call->parameters; el != NULL; el = el->next) {
        nbparam_given++;
    }

    nbparam_required = 0;
    for(nl = targetf->parameters; nl != NULL; nl = nl->next) {
        nbparam_required++;
    }

    if( nbparam_given != nbparam_required ){
        fprintf(stderr,
                "Internal Error: Wrong number of arguments when calling %s at line %d (%d instead of %d)\n",
                targetf->fname, JDF_OBJECT_LINENO(flow), nbparam_given, nbparam_required );
        assert( nbparam_given == nbparam_required );
    }

    for(def = targetf->locals, i = 0;
        def != NULL;
        def = def->next, i++) {

        for(el  = call->parameters, nl = targetf->parameters;
            nl != NULL;
            nl = nl->next, el = el->next) {
            assert(el != NULL);
            if( !strcmp(nl->name, def->name) )
                break;
        }

        if( NULL == nl ) {
            /* This definition is not a parameter: just dump it's computation. */
            /**
             * If we have to execute code possibly comming from the user then we need to instantiate
             * the entire stack of the target function, including the local variables.
             */
            assert(el == NULL);
            string_arena_add_string(sa_open,
                                    "%s%s  const int %s_%s = %s;\n",
                                    prefix, indent(nbopen), targetf->fname, def->name, dump_expr((void**)def->expr, &linfo));
            string_arena_add_string(sa_open, "%s%s  %s.locals[%d].value = %s_%s;\n",
                                    prefix, indent(nbopen), var, i,
                                    targetf->fname, def->name);
        } else {
            /* This definition is a parameter */
            assert(el != NULL);
            if( el->op == JDF_RANGE ) {
                string_arena_add_string(sa_open,
                                        "%s%s  int %s_%s;\n",
                                        prefix, indent(nbopen), targetf->fname, nl->name);

                string_arena_add_string(sa_open,
                                        "%s%sfor( %s_%s = %s;",
                                        prefix, indent(nbopen), targetf->fname, nl->name, dump_expr((void**)el->jdf_ta1, &info));
                string_arena_add_string(sa_open, "%s_%s <= %s; %s_%s+=",
                                        targetf->fname, nl->name, dump_expr((void**)el->jdf_ta2, &info), targetf->fname, nl->name);
                string_arena_add_string(sa_open, "%s) {\n",
                                        dump_expr((void**)el->jdf_ta3, &info));
                nbopen++;
            } else {
                string_arena_add_string(sa_open,
                                        "%s%s  const int %s_%s = %s;\n",
                                        prefix, indent(nbopen), targetf->fname, nl->name, dump_expr((void**)el, &info));
            }

            if( def->expr->op == JDF_RANGE ) {
                string_arena_add_string(sa_open,
                                        "%s%s  if( (%s_%s >= (%s))",
                                        prefix, indent(nbopen), targetf->fname, nl->name,
                                        dump_expr((void**)def->expr->jdf_ta1, &linfo));
                string_arena_add_string(sa_open, " && (%s_%s <= (%s)) ) {\n",
                                        targetf->fname, nl->name,
                                        dump_expr((void**)def->expr->jdf_ta2, &linfo));
                nbopen++;
            } else {
                string_arena_add_string(sa_open,
                                        "%s%s  if( (%s_%s == (%s)) ) {\n",
                                        prefix, indent(nbopen), targetf->fname, nl->name,
                                        dump_expr((void**)def->expr, &linfo));
                nbopen++;
            }

            string_arena_add_string(sa_open,
                                    "%s%s  %s.locals[%d].value = %s_%s;\n",
                                    prefix, indent(nbopen), var, i,
                                    targetf->fname, nl->name);
        }
    }

    string_arena_add_string(sa_open,
                            "#if defined(DISTRIBUTED)\n"
                            "%s%s  rank_dst = ((dague_ddesc_t*)__dague_handle->super.%s)->rank_of((dague_ddesc_t*)__dague_handle->super.%s, %s);\n",
                            prefix, indent(nbopen), targetf->predicate->func_or_mem, targetf->predicate->func_or_mem,
                            UTIL_DUMP_LIST(sa2, targetf->predicate->parameters, next,
                                           dump_expr, (void*)&linfo,
                                           "", "", ", ", ""));
    string_arena_add_string(sa_open,
                            "%s%s  if( (NULL != eu) && (rank_dst == eu->virtual_process->dague_context->my_rank) )\n"
                            "#endif /* DISTRIBUTED */\n"
                            "%s%s    vpid_dst = ((dague_ddesc_t*)__dague_handle->super.%s)->vpid_of((dague_ddesc_t*)__dague_handle->super.%s, %s);\n",
                            prefix, indent(nbopen),
                            prefix, indent(nbopen), targetf->predicate->func_or_mem, targetf->predicate->func_or_mem,
                            UTIL_DUMP_LIST(sa2, targetf->predicate->parameters, next,
                                           dump_expr, (void*)&linfo,
                                           "", "", ", ", ""));

    if( NULL != targetf->priority ) {
        string_arena_add_string(sa_open,
                                "%s%s  %s.priority = __dague_handle->super.super.priority + priority_of_%s_%s_as_expr_fct(this_task->dague_handle, nc.locals);\n",
                                prefix, indent(nbopen), var, jdf_basename, targetf->fname);
    } else {
        string_arena_add_string(sa_open, "%s%s  %s.priority = __dague_handle->super.super.priority;\n",
                                prefix, indent(nbopen), var);
    }

    string_arena_add_string(sa_open,
                            "%s%sRELEASE_DEP_OUTPUT(eu, \"%s\", this_task, \"%s\", &%s, rank_src, rank_dst, &data);\n",
                            prefix, indent(nbopen), flow->varname, call->var, var);
    free(linfo.assignments);
    linfo.assignments = NULL;
    free(p);
    linfo.prefix = NULL;

    string_arena_add_string(sa_open,
                            "%s%s%s", prefix, indent(nbopen), calltext);

    for(i = nbopen; i > 0; i--) {
        string_arena_add_string(sa_close, "%s%s  }\n", prefix, indent(nbopen));
        nbopen--;
    }
    string_arena_add_string(sa_open, "%s", string_arena_get_string(sa_close));

    string_arena_free(sa_close);
    string_arena_free(sa2);

    return string_arena_get_string(sa_open);
}

/**
 * If this function has no successors tag it as such. This will prevent us from
 * generating useless code.
 */
static void jdf_check_successors( jdf_function_entry_t *f )
{
    jdf_dataflow_t *fl;
    jdf_dep_t *dl;

    for(fl = f->dataflow; fl != NULL; fl = fl->next) {
        for(dl = fl->deps; dl != NULL; dl = dl->next) {
            if( !(dl->dep_flags & JDF_DEP_FLOW_OUT) ) continue;

            if( (NULL != dl->guard->calltrue->var) ||
                ((JDF_GUARD_TERNARY == dl->guard->guard_type) &&
                 (NULL != dl->guard->callfalse->var)) ) {
                return;  /* we do have successors */
            }
        }
    }
    f->flags |= JDF_FUNCTION_FLAG_NO_SUCCESSORS;
}

#define OUTPUT_PREV_DEPS(MASK, SA_DATATYPE, SA_DEPS)                    \
    if( strlen(string_arena_get_string((SA_DEPS))) ) {                  \
        if( strlen(string_arena_get_string((SA_DATATYPE))) ) {          \
            string_arena_add_string(sa_coutput,                         \
                                    "  %s",                             \
                                    string_arena_get_string((SA_DATATYPE))); \
        }                                                               \
        if( fl->flow_dep_mask == (MASK) ) {                             \
            string_arena_add_string(sa_coutput,                         \
                                    "  %s",                             \
                                    string_arena_get_string((SA_DEPS))); \
        } else {                                                        \
            string_arena_add_string(sa_coutput,                         \
                                    "  if( action_mask & 0x%x ) {\n"    \
                                    "    %s"                            \
                                    "  }\n",                            \
                                    MASK, string_arena_get_string((SA_DEPS))); \
        }                                                               \
        string_arena_init((SA_DEPS));                                   \
        string_arena_init((SA_DATATYPE));                               \
    }

static void
jdf_generate_code_iterate_successors(const jdf_t *jdf,
                                     const jdf_function_entry_t *f,
                                     const char *name)
{
    jdf_dataflow_t *fl;
    jdf_dep_t *dl;
    int flowempty, flowtomem;
    string_arena_t *sa1 = string_arena_new(64);
    string_arena_t *sa2 = string_arena_new(64);
    string_arena_t *sa_ontask     = string_arena_new(64);
    string_arena_t *sa_coutput    = string_arena_new(1024);
    string_arena_t *sa_deps       = string_arena_new(1024);
    string_arena_t *sa_datatype   = string_arena_new(1024);
    string_arena_t *sa_type       = string_arena_new(256);
    string_arena_t *sa_tmp_type   = string_arena_new(256);
    string_arena_t *sa_nbelt      = string_arena_new(256);
    string_arena_t *sa_tmp_nbelt  = string_arena_new(256);
    string_arena_t *sa_displ      = string_arena_new(256);
    string_arena_t *sa_tmp_displ  = string_arena_new(256);
    string_arena_t *sa_layout     = string_arena_new(256);
    string_arena_t *sa_tmp_layout = string_arena_new(256);
    string_arena_t *sa_temp       = string_arena_new(1024);
    int depnb, last_datatype_idx;
    assignment_info_t ai;
    expr_info_t info;

    info.sa = sa2;
    info.prefix = "";
    info.assignments = "this_task->locals";

    ai.sa = sa2;
    ai.idx = 0;
    ai.holder = "this_task->locals";
    ai.expr = NULL;
    coutput("static void\n"
            "%s(dague_execution_unit_t *eu, const dague_execution_context_t *this_task,\n"
            "               uint32_t action_mask, dague_ontask_function_t *ontask, void *ontask_arg)\n"
            "{\n"
            "  const __dague_%s_internal_handle_t *__dague_handle = (const __dague_%s_internal_handle_t*)this_task->dague_handle;\n"
            "  dague_execution_context_t nc;\n"
            "  dague_dep_data_description_t data;\n"
            "  int vpid_dst = -1, rank_src = 0, rank_dst = 0;\n"
            "%s"
            "  (void)rank_src; (void)rank_dst; (void)__dague_handle; (void)vpid_dst;\n",
            name,
            jdf_basename, jdf_basename,
            UTIL_DUMP_LIST(sa1, f->locals, next,
                           dump_local_assignments, &ai, "", "  ", "\n", "\n"));
    coutput("%s",
            UTIL_DUMP_LIST_FIELD(sa1, f->locals, next, name,
                                 dump_string, NULL, "", "  (void)", ";", ";\n"));

    coutput("  nc.dague_handle = this_task->dague_handle;\n"
            "  nc.priority     = this_task->priority;\n"
            "  nc.chore_id     = 0;\n");
    coutput("#if defined(DISTRIBUTED)\n"
            "  rank_src = ((dague_ddesc_t*)__dague_handle->super.%s)->rank_of((dague_ddesc_t*)__dague_handle->super.%s, %s);\n"
            "#endif\n",
            f->predicate->func_or_mem, f->predicate->func_or_mem,
            UTIL_DUMP_LIST(sa1, f->predicate->parameters, next,
                           dump_expr, (void*)&info,
                           "", "", ", ", ""));

    for(fl = f->dataflow; fl != NULL; fl = fl->next) {
        flowempty = 1;
        flowtomem = 0;
        depnb = 0;
        last_datatype_idx = -1;
        string_arena_init(sa_coutput);
        string_arena_init(sa_deps);
        string_arena_init(sa_datatype);
        string_arena_init(sa_type);
        string_arena_init(sa_nbelt);
        string_arena_init(sa_displ);
        string_arena_init(sa_layout);

        string_arena_add_string(sa_coutput, "    data.data   = this_task->data[%d].data_out;\n", fl->flow_index);

        for(dl = fl->deps; dl != NULL; dl = dl->next) {
            if( !(dl->dep_flags & JDF_DEP_FLOW_OUT) ) continue;

            string_arena_init(sa_tmp_type);
            string_arena_init(sa_tmp_nbelt);
            string_arena_init(sa_tmp_layout);
            string_arena_init(sa_tmp_displ);
            if( JDF_FLOW_TYPE_CTL & fl->flow_flags ) {
                string_arena_add_string(sa_tmp_type, "NULL");
                string_arena_add_string(sa_tmp_nbelt, "  /* Control: always empty */ 0");
                string_arena_add_string(sa_tmp_layout, "DAGUE_DATATYPE_NULL");
                string_arena_add_string(sa_tmp_displ, "0");
            } else {
                create_arena_from_datatype(sa_tmp_type, dl->datatype);

                assert( dl->datatype.count != NULL );
                string_arena_add_string(sa_tmp_nbelt, "%s", dump_expr((void**)dl->datatype.count, &info));
                if( dl->datatype.layout == dl->datatype.type ) { /* no specific layout */
                    string_arena_add_string(sa_tmp_layout, "data.arena->opaque_dtt");
                } else {
                    string_arena_add_string(sa_tmp_layout, "%s", dump_expr((void**)dl->datatype.layout, &info));
                }
                string_arena_add_string(sa_tmp_displ, "%s", dump_expr((void**)dl->datatype.displ, &info));
            }

            if( last_datatype_idx != dl->dep_datatype_index ) {
                /* Prepare the memory layout of the output dependency. */
                if( strcmp(string_arena_get_string(sa_tmp_type), string_arena_get_string(sa_type)) ) {
                    string_arena_init(sa_type);
                    /* The type might change (possibly from undefined), so let's output */
                    string_arena_add_string(sa_type, "%s", string_arena_get_string(sa_tmp_type));
                    string_arena_add_string(sa_temp, "    data.arena  = %s;\n", string_arena_get_string(sa_type));
                    /* As we change the arena force the reset of the layout */
                    string_arena_init(sa_layout);
                }
                if( strcmp(string_arena_get_string(sa_tmp_layout), string_arena_get_string(sa_layout)) ) {
                    /* Same thing: the memory layout may change at anytime */
                    string_arena_init(sa_layout);
                    string_arena_add_string(sa_layout, "%s", string_arena_get_string(sa_tmp_layout));
                    string_arena_add_string(sa_temp, "    data.layout = %s;\n", string_arena_get_string(sa_tmp_layout));
                }
                if( strcmp(string_arena_get_string(sa_tmp_nbelt), string_arena_get_string(sa_nbelt)) ) {
                    /* Same thing: the number of transmitted elements may change at anytime */
                    string_arena_init(sa_nbelt);
                    string_arena_add_string(sa_nbelt, "%s", string_arena_get_string(sa_tmp_nbelt));
                    string_arena_add_string(sa_temp, "    data.count  = %s;\n", string_arena_get_string(sa_tmp_nbelt));
                }
                if( strcmp(string_arena_get_string(sa_tmp_displ), string_arena_get_string(sa_displ)) ) {
                    /* Same thing: the displacement may change at anytime */
                    string_arena_init(sa_displ);
                    string_arena_add_string(sa_displ, "%s", string_arena_get_string(sa_tmp_displ));
                    string_arena_add_string(sa_temp, "    data.displ  = %s;\n", string_arena_get_string(sa_tmp_displ));
                }
                if( strlen(string_arena_get_string(sa_temp)) ) {
                    string_arena_add_string(sa_datatype,
                                            "%s", string_arena_get_string(sa_temp));
                    string_arena_init(sa_temp);
                }
                last_datatype_idx = dl->dep_datatype_index;
            }
            string_arena_init(sa_ontask);
            string_arena_add_string(sa_ontask,
                                    "if( DAGUE_ITERATE_STOP == ontask(eu, &nc, this_task, &%s, &data, rank_src, rank_dst, vpid_dst, ontask_arg) )\n"
                                    "  return;\n",
                                    JDF_OBJECT_ONAME(dl->guard->calltrue));

            switch( dl->guard->guard_type ) {
            case JDF_GUARD_UNCONDITIONAL:
                if( NULL != dl->guard->calltrue->var) {
                    flowempty = 0;

                    string_arena_add_string(sa_deps,
                                            "%s",
                                            jdf_dump_context_assignment(sa1, jdf, fl, string_arena_get_string(sa_ontask), dl->guard->calltrue, JDF_OBJECT_LINENO(dl),
                                                                        "    ", "nc") );
                } else {
                    UTIL_DUMP_LIST(sa_temp, dl->guard->calltrue->parameters, next,
                                   dump_expr, (void*)&info, "", "", ", ", "");
                    string_arena_add_string(sa_coutput,
                                            "    /* action_mask & 0x%x goes to data %s(%s) */\n",
                                            (1U << dl->dep_index), dl->guard->calltrue->func_or_mem,
                                            string_arena_get_string(sa_temp));
                    string_arena_init(sa_temp);
                    flowtomem = 1;
                }
                break;
            case JDF_GUARD_BINARY:
                if( NULL != dl->guard->calltrue->var ) {
                    flowempty = 0;
                    string_arena_add_string(sa_deps,
                                            "    if( %s ) {\n"
                                            "%s"
                                            "    }\n",
                                            dump_expr((void**)dl->guard->guard, &info),
                                            jdf_dump_context_assignment(sa1, jdf, fl, string_arena_get_string(sa_ontask), dl->guard->calltrue, JDF_OBJECT_LINENO(dl),
                                                                        "      ", "nc") );
                } else {
                    UTIL_DUMP_LIST(sa_temp, dl->guard->calltrue->parameters, next,
                                   dump_expr, (void*)&info, "", "", ", ", "");
                    string_arena_add_string(sa_coutput,
                                            "    /* action_mask & 0x%x goes to data %s(%s) */\n",
                                            (1U << dl->dep_index), dl->guard->calltrue->func_or_mem,
                                            string_arena_get_string(sa_temp));
                    string_arena_init(sa_temp);
                    flowtomem = 1;
                }
                break;
            case JDF_GUARD_TERNARY:
                if( NULL != dl->guard->calltrue->var ) {
                    flowempty = 0;
                    string_arena_add_string(sa_deps,
                                            "    if( %s ) {\n"
                                            "%s"
                                            "    }",
                                            dump_expr((void**)dl->guard->guard, &info),
                                            jdf_dump_context_assignment(sa1, jdf, fl, string_arena_get_string(sa_ontask), dl->guard->calltrue, JDF_OBJECT_LINENO(dl),
                                                                        "      ", "nc"));
                    depnb++;

                    string_arena_init(sa_ontask);
                    string_arena_add_string(sa_ontask,
                                            "if( DAGUE_ITERATE_STOP == ontask(eu, &nc, this_task, &%s, &data, rank_src, rank_dst, vpid_dst, ontask_arg) )\n"
                                            "  return;\n",
                                            JDF_OBJECT_ONAME(dl->guard->callfalse));

                    if( NULL != dl->guard->callfalse->var ) {
                        string_arena_add_string(sa_deps,
                                                " else {\n"
                                                "%s"
                                                "    }\n",
                                                jdf_dump_context_assignment(sa1, jdf, fl, string_arena_get_string(sa_ontask), dl->guard->callfalse, JDF_OBJECT_LINENO(dl),
                                                                            "      ", "nc") );
                    } else {
                        string_arena_add_string(sa_deps,
                                                "\n");
                    }
                } else {
                    depnb++;
                    string_arena_init(sa_ontask);
                    string_arena_add_string(sa_ontask,
                                            "if( DAGUE_ITERATE_STOP == ontask(eu, &nc, this_task, &%s, &data, rank_src, rank_dst, vpid_dst, ontask_arg) )\n"
                                            "  return;\n",
                                            JDF_OBJECT_ONAME(dl->guard->callfalse));

                    if( NULL != dl->guard->callfalse->var ) {
                        flowempty = 0;
                        string_arena_add_string(sa_deps,
                                                "    if( !(%s) ) {\n"
                                                "%s"
                                                "    }\n",
                                                dump_expr((void**)dl->guard->guard, &info),
                                                jdf_dump_context_assignment(sa1, jdf, fl, string_arena_get_string(sa_ontask), dl->guard->callfalse, JDF_OBJECT_LINENO(dl),
                                                                            "      ", "nc") );
                    } else {
                        UTIL_DUMP_LIST(sa_temp, dl->guard->callfalse->parameters, next,
                                       dump_expr, (void*)&info, "", "", ", ", "");
                        string_arena_add_string(sa_coutput,
                                                "    /* action_mask & 0x%x goes to data %s(%s) */\n",
                                                (1U << dl->dep_index), dl->guard->callfalse->func_or_mem,
                                                string_arena_get_string(sa_temp));
                        string_arena_init(sa_temp);
                        flowtomem = 1;
                    }
                }
                break;
            }
            depnb++;
            /* Dump the previous dependencies */
            OUTPUT_PREV_DEPS((1U << dl->dep_index), sa_datatype, sa_deps);
        }

        if( (1 == flowempty) && (0 == flowtomem) ) {
            coutput("  /* Flow of data %s has only IN dependencies */\n", fl->varname);
        } else if( 1 == flowempty ) {
            coutput("  /* Flow of data %s has only OUTPUT dependencies to Memory */\n", fl->varname);
        } else {
            coutput("  if( action_mask & 0x%x ) {  /* Flow of Data %s */\n"
                    "%s"
                    "  }\n",
                    fl->flow_dep_mask, fl->varname, string_arena_get_string(sa_coutput));
        }
    }
    coutput("  (void)data;(void)nc;(void)eu;(void)ontask;(void)ontask_arg;(void)rank_dst;(void)action_mask;\n");
    coutput("}\n\n");

    string_arena_free(sa_ontask);
    string_arena_free(sa1);
    string_arena_free(sa2);
    string_arena_free(sa_coutput);
    string_arena_free(sa_deps);
    string_arena_free(sa_datatype);
    string_arena_free(sa_type);
    string_arena_free(sa_tmp_type);
    string_arena_free(sa_nbelt);
    string_arena_free(sa_tmp_nbelt);
    string_arena_free(sa_displ);
    string_arena_free(sa_tmp_displ);
    string_arena_free(sa_layout);
    string_arena_free(sa_tmp_layout);
    string_arena_free(sa_temp);
}

static void jdf_generate_inline_c_function(jdf_expr_t *expr)
{
    static int inline_c_functions = 0;
    string_arena_t *sa1 = string_arena_new(64);
    string_arena_t *sa2 = string_arena_new(64);
    assignment_info_t ai;
    int rc;

    assert(JDF_OP_IS_C_CODE(expr->op));
<<<<<<< HEAD
    (void)asprintf(&expr->jdf_c_code.fname, "%s_inline_c_expr%d_line_%d",
                   jdf_basename, ++inline_c_functions, expr->jdf_c_code.lineno);
    coutput("static inline int %s(const dague_handle_t *__dague_handle_parent, const assignment_t *assignments)\n"
=======
    rc = asprintf(&expr->jdf_c_code.fname, "%s_inline_c_expr%d_line_%d",
                  jdf_basename, ++inline_c_functions, expr->jdf_c_code.lineno);
    assert(rc != -1);
    coutput("static inline int %s(const dague_object_t *__dague_object_parent, const assignment_t *assignments)\n"
>>>>>>> fa52dd7b
            "{\n"
            "  const __dague_%s_internal_handle_t *__dague_handle = (const __dague_%s_internal_handle_t*)__dague_handle_parent;\n"
            "  (void)__dague_handle;\n",
            expr->jdf_c_code.fname, jdf_basename, jdf_basename);

    if( NULL != expr->jdf_c_code.function_context ) {
        coutput("  /* This inline C function was declared in the context of the task %s */\n",
                expr->jdf_c_code.function_context->fname);

        ai.sa = sa1;
        ai.idx = 0;
        ai.holder = "assignments";
        ai.expr = NULL;
        coutput("%s\n",
                UTIL_DUMP_LIST(sa2, expr->jdf_c_code.function_context->locals, next,
                               dump_local_assignments, &ai, "", "  ", "\n", "\n"));
         coutput("%s\n",
                UTIL_DUMP_LIST_FIELD(sa2, expr->jdf_c_code.function_context->locals, next, name,
                                     dump_string, NULL, "", "  (void)", ";", ";\n"));
    } else {
        coutput("  /* This inline C function was declared in the global context: no variables */\n"
                "  (void)assignments;\n");
    }

    string_arena_free(sa1);
    string_arena_free(sa2);

    coutput("%s\n", expr->jdf_c_code.code);
    if( !JDF_COMPILER_GLOBAL_ARGS.noline )
        coutput("#line %d \"%s\"\n", cfile_lineno+1, jdf_cfilename);
    coutput("}\n"
            "\n");
}

static void jdf_generate_inline_c_functions(const jdf_t *jdf)
{
    jdf_expr_t *le;
    for( le = jdf->inline_c_functions; NULL != le; le = le->next ) {
        jdf_generate_inline_c_function(le);
    }
}


/**
 * Analyze the code to optimize the output
 */
int jdf_optimize( jdf_t* jdf )
{
    jdf_function_entry_t *f;
    string_arena_t *sa;
    int i, can_be_startup, high_priority, has_displacement;
    jdf_dataflow_t* flow;
    jdf_dep_t *dep;

    sa = string_arena_new(64);
    /**
     * Check if any function is marked as high priority (via the properties) or if all
     * arguments are loaded from the original data. If yes, then mark the function as
     * potential startup.
     */
    for(i = 0, f = jdf->functions; NULL != f; f = f->next, i++) {
        /* Check if the function has the HIGH_PRIORITY property on */
        high_priority = jdf_property_get_int(f->properties, "high_priority", 0);
        if( high_priority ) {
            f->flags |= JDF_FUNCTION_FLAG_HIGH_PRIORITY;
        }
        /* Check if the function has any successors */
        jdf_check_successors(f);

        can_be_startup = 1;
        UTIL_DUMP_LIST(sa, f->dataflow, next, has_ready_input_dependency, &can_be_startup, NULL, NULL, NULL, NULL);
        if( can_be_startup ) {
            f->flags |= JDF_FUNCTION_FLAG_CAN_BE_STARTUP;
        }
        /* Do the flow has explicit displacement */
        for( flow = f->dataflow; NULL != flow; flow = flow->next ) {
            has_displacement = 0;
            for( dep = flow->deps; NULL != dep; dep = dep->next ) {
                has_displacement |= dep->dep_flags;
            }
            if( JDF_DEP_HAS_DISPL & has_displacement )
                flow->flow_flags |= JDF_FLOW_HAS_DISPL;
        }
    }
    string_arena_free(sa);
    return 0;
}

/** Main Function */

int jdf2c(const char *output_c, const char *output_h, const char *_jdf_basename, const jdf_t *jdf)
{
    int ret = 0;

    jdf_cfilename = output_c;
    jdf_basename = _jdf_basename;
    cfile = NULL;
    hfile = NULL;

    cfile = fopen(output_c, "w");
    if( cfile == NULL ) {
        fprintf(stderr, "unable to create %s: %s\n", output_c, strerror(errno));
        ret = -1;
        goto err;
    }

    hfile = fopen(output_h, "w");
    if( hfile == NULL ) {
        fprintf(stderr, "unable to create %s: %s\n", output_h, strerror(errno));
        ret = -1;
        goto err;
    }

    cfile_lineno = 1;
    hfile_lineno = 1;

    /**
     * Now generate the code.
     */
    jdf_generate_header_file(jdf);

    /**
     * Dump all the prologue sections
     */
    if( NULL != jdf->prologue ) {
        coutput("%s\n", jdf->prologue->external_code);
        if( !JDF_COMPILER_GLOBAL_ARGS.noline )
            coutput("#line %d \"%s\"\n", cfile_lineno+1, jdf_cfilename);
    }

    jdf_generate_structure(jdf);
    jdf_generate_inline_c_functions(jdf);
    jdf_generate_hashfunctions(jdf);
    jdf_generate_predeclarations( jdf );
    jdf_generate_functions_statics(jdf); // PETER generates startup tasks
    jdf_generate_startup_hook( jdf );

    /**
     * Generate the externally visible function.
     */
    jdf_generate_destructor( jdf );
    jdf_generate_constructor(jdf);

    /**
     * Dump all the epilogue sections
     */
    if( NULL != jdf->epilogue ) {
        coutput("%s\n", jdf->epilogue->external_code);
        if( !JDF_COMPILER_GLOBAL_ARGS.noline )
            coutput("#line %d \"%s\"\n",cfile_lineno+1, jdf_cfilename);
    }

 err:
    if( NULL != cfile )
        fclose(cfile);

    if( NULL != hfile )
        fclose(hfile);

#if defined(HAVE_INDENT)
    {
        char* command;

#if !defined(HAVE_AWK)
        asprintf(&command, "%s %s %s", DAGUE_INDENT_PREFIX, DAGUE_INDENT_OPTIONS, output_c );
        system(command);
        asprintf(&command, "%s %s %s", DAGUE_INDENT_PREFIX, DAGUE_INDENT_OPTIONS, output_h );
        system(command);
#else
        asprintf(&command,
                 "%s %s %s -st | "
                 "%s '$1==\"#line\" && $3==\"\\\"%s\\\"\" {printf(\"#line %%d \\\"%s\\\"\\n\", NR+1); next} {print}'"
                 "> %s.indent.awk",
                 DAGUE_INDENT_PREFIX, DAGUE_INDENT_OPTIONS, output_c,
                 DAGUE_AWK_PREFIX, output_c, output_c,
                 output_c);
        system(command);
        asprintf(&command, "%s.indent.awk", output_c);
        rename(command, output_c);

        asprintf(&command,
                 "%s %s %s -st | "
                 "%s '$1==\"#line\" && $3==\"\\\"%s\\\"\" {printf(\"#line %%d \\\"%s\\\"\\n\", NR+1); next} {print}'"
                 "> %s.indent.awk",
                 DAGUE_INDENT_PREFIX, DAGUE_INDENT_OPTIONS, output_h,
                 DAGUE_AWK_PREFIX, output_h, output_h,
                 output_h);
        system(command);
        asprintf(&command, "%s.indent.awk", output_h);
        rename(command, output_h);
#endif
    }
#endif  /* defined(HAVE_INDENT) */

    return ret;
}<|MERGE_RESOLUTION|>--- conflicted
+++ resolved
@@ -4769,16 +4769,10 @@
     int rc;
 
     assert(JDF_OP_IS_C_CODE(expr->op));
-<<<<<<< HEAD
-    (void)asprintf(&expr->jdf_c_code.fname, "%s_inline_c_expr%d_line_%d",
-                   jdf_basename, ++inline_c_functions, expr->jdf_c_code.lineno);
-    coutput("static inline int %s(const dague_handle_t *__dague_handle_parent, const assignment_t *assignments)\n"
-=======
     rc = asprintf(&expr->jdf_c_code.fname, "%s_inline_c_expr%d_line_%d",
                   jdf_basename, ++inline_c_functions, expr->jdf_c_code.lineno);
     assert(rc != -1);
-    coutput("static inline int %s(const dague_object_t *__dague_object_parent, const assignment_t *assignments)\n"
->>>>>>> fa52dd7b
+    coutput("static inline int %s(const dague_handle_t *__dague_handle_parent, const assignment_t *assignments)\n"
             "{\n"
             "  const __dague_%s_internal_handle_t *__dague_handle = (const __dague_%s_internal_handle_t*)__dague_handle_parent;\n"
             "  (void)__dague_handle;\n",
