/*
 * Copyright (c) 2009-2013 The University of Tennessee and The University
 *                         of Tennessee Research Foundation.  All rights
 *                         reserved.
 */

#include "dague_config.h"
#include "dague.h"
#include "dague_internal.h"

#include <stdio.h>
#include <stdarg.h>
#include <string.h>
#include <errno.h>
#include <stdlib.h>
#include <math.h>
#include <assert.h>

#include "jdf.h"
#include "string_arena.h"
#include "jdf2c_utils.h"
#include "jdf2c.h"

extern const char *yyfilename;

static FILE *cfile;
static int   cfile_lineno;
static FILE *hfile;
static int   hfile_lineno;
static const char *jdf_basename;
static const char *jdf_cfilename;

/** Optional declarations of local functions */
static int jdf_expr_depends_on_symbol(const char *varname, const jdf_expr_t *expr);
static void jdf_generate_code_hooks(const jdf_t *jdf, const jdf_function_entry_t *f, const char *fname);
static void jdf_generate_code_data_lookup(const jdf_t *jdf, const jdf_function_entry_t *f, const char *fname);
static void jdf_generate_code_release_deps(const jdf_t *jdf, const jdf_function_entry_t *f, const char *fname);
static void jdf_generate_code_iterate_successors(const jdf_t *jdf, const jdf_function_entry_t *f, const char *prefix);

static int jdf_property_get_int( const jdf_def_list_t* properties, const char* prop_name, int ret_if_not_found );

/** A coutput and houtput functions to write in the .h and .c files, counting the number of lines */

static inline int nblines(const char *p)
{
    int r = 0;
    for(; *p != '\0'; p++)
        if( *p == '\n' )
            r++;
    return r;
}

/**
 * This function is not thread-safe, not reentrant, and not pure. As such it
 * cannot be used twice on the same call to any oter function (including
 * printf's and friends). However, as a side effect, when it is called with
 * the same value for n, it is safe to be used in any of the previously
 * mentioned scenarios.
 */
static char *indent(int n)
{
    static char *istr    = NULL;
    static int   istrlen = 0;
    int i;

    if( n * 2 + 1 > istrlen ) {
        istrlen = n * 2 + 1;
        istr = (char*)realloc(istr, istrlen);
    }

    for(i = 0; i < n * 2; i++)
        istr[i] = ' ';
    istr[i] = '\0';
    return istr;
}

#if defined(__GNUC__)
static void coutput(const char *format, ...) __attribute__((format(printf,1,2)));
#endif
static void coutput(const char *format, ...)
{
    va_list ap;
    char *res;
    int len;

    va_start(ap, format);
    len = vasprintf(&res, format, ap);
    va_end(ap);

    if( len == -1 ) {
        fprintf(stderr, "Unable to ouptut a string: %s\n", strerror(errno));
    } else {
        fwrite(res, len, 1, cfile);
        cfile_lineno += nblines(res);
        free(res);
    }
}

#if defined(__GNUC__)
static void houtput(const char *format, ...) __attribute__((format(printf,1,2)));
#endif
static void houtput(const char *format, ...)
{
    va_list ap;
    char *res;
    int len;

    va_start(ap, format);
    len = vasprintf(&res, format, ap);
    va_end(ap);

    if( len == -1 ) {
        fprintf(stderr, "Unable to ouptut a string: %s\n", strerror(errno));
    } else {
        fwrite(res, len, 1, hfile);
        hfile_lineno += nblines(res);
        free(res);
    }
}

/**
 * Returns true if the function has any valid data output (not control).
 * Otherwise, returns false.
 */
static inline int function_has_data_output( const jdf_function_entry_t *f )
{
    jdf_dataflow_t* flow;
    jdf_dep_t *dep;

    for( flow = f->dataflow; flow != NULL; flow = flow->next) {
        if(flow->access_type != JDF_VAR_TYPE_CTL) {
            for(dep = flow->deps; dep != NULL; dep = dep->next)
                if( JDF_DEP_TYPE_OUT == dep->type ) {
                    return 1;
                }
        }
    }
    return 0;
}

/** Utils: dumper functions for UTIL_DUMP_LIST_FIELD and UTIL_DUMP_LIST calls **/

/**
 * dump_string:
 *  general function to use with UTIL_DUMP_LIST_FIELD.
 *  Transforms a single field pointing to an existing char * in the char *
 * @param [IN] elt: pointer to the char * (format useable by UTIL_DUMP_LIST_FIELD)
 * @param [IN] _:   ignored pointer to abide by UTIL_DUMP_LIST_FIELD format
 * @return the char * pointed by elt
 */
static char *dump_string(void **elt, void *_)
{
    (void)_;
    return (char*)*elt;
}

/**
 * dump_globals:
 *   Dump a global symbol like #define ABC (__dague_handle->ABC)
 */
static char* dump_globals(void** elem, void *arg)
{
    string_arena_t *sa = (string_arena_t*)arg;
    jdf_global_entry_t* global = (jdf_global_entry_t*)elem;

    string_arena_init(sa);
    if( NULL != global->data )
        return NULL;
    string_arena_add_string(sa, "%s (__dague_handle->super.%s)",
                            global->name, global->name );
    return string_arena_get_string(sa);
}

/**
 * dump_data:
 *   Dump a global symbol like
 *     #define ABC(A0, A1) (__dague_handle->ABC->data_of(__dague_handle->ABC, A0, A1))
 */
static char* dump_data(void** elem, void *arg)
{
    jdf_data_entry_t* data = (jdf_data_entry_t*)elem;
    string_arena_t *sa = (string_arena_t*)arg;
    int i;

    string_arena_init(sa);
    string_arena_add_string(sa, "%s(%s%d", data->dname, data->dname, 0 );
    for( i = 1; i < data->nbparams; i++ ) {
        string_arena_add_string(sa, ",%s%d", data->dname, i );
    }
    string_arena_add_string(sa, ")  (((dague_ddesc_t*)__dague_handle->super.%s)->data_of((dague_ddesc_t*)__dague_handle->super.%s",
                            data->dname, data->dname);
    for( i = 0; i < data->nbparams; i++ ) {
        string_arena_add_string(sa, ", (%s%d)", data->dname, i );
    }
    string_arena_add_string(sa, "))\n" );
    return string_arena_get_string(sa);
}

/**
 * Parameters for dump_expr helper
 */
typedef struct expr_info {
    string_arena_t* sa;
    const char* prefix;
    char *assignments;
} expr_info_t;

/**
 * dump_expr:
 *   dumps the jdf_expr* pointed to by elem into arg->sa, prefixing each
 *   non-global variable with arg->prefix
 */
static char * dump_expr(void **elem, void *arg)
{
    expr_info_t* expr_info = (expr_info_t*)arg;
    expr_info_t li, ri;
    jdf_expr_t *e = (jdf_expr_t*)elem;
    string_arena_t *sa = expr_info->sa;
    string_arena_t *la, *ra;
    char *vc, *dot;

    string_arena_init(sa);

    la = string_arena_new(8);
    ra = string_arena_new(8);

    li.sa = la;
    li.prefix = expr_info->prefix;
    li.assignments = expr_info->assignments;

    ri.sa = ra;
    ri.prefix = expr_info->prefix;
    ri.assignments = expr_info->assignments;

    switch( e->op ) {
    case JDF_VAR: {
        jdf_global_entry_t* item = current_jdf.globals;
        vc = strdup( e->jdf_var );
        dot = strchr(vc, '.');
        if( NULL != dot )
            *dot = '\0';
        /* Do not prefix if the variable is global */
        while( item != NULL ) {
            if( !strcmp(item->name, vc) ) {
                string_arena_add_string(sa, "%s", e->jdf_var);
                break;
            }
            item = item->next;
        }
        free(vc);
        if( NULL == item ) {
            string_arena_add_string(sa, "%s%s", expr_info->prefix, e->jdf_var);
        }
        break;
    }
    case JDF_EQUAL:
        string_arena_add_string(sa, "(%s == %s)",
                                dump_expr((void**)e->jdf_ba1, &li),
                                dump_expr((void**)e->jdf_ba2, &ri) );
        break;
    case JDF_NOTEQUAL:
        string_arena_add_string(sa, "(%s != %s)",
                                dump_expr((void**)e->jdf_ba1, &li),
                                dump_expr((void**)e->jdf_ba2, &ri) );
        break;
    case JDF_AND:
        string_arena_add_string(sa, "(%s && %s)",
                                dump_expr((void**)e->jdf_ba1, &li),
                                dump_expr((void**)e->jdf_ba2, &ri) );
        break;
    case JDF_OR:
        string_arena_add_string(sa, "(%s || %s)",
                                dump_expr((void**)e->jdf_ba1, &li),
                                dump_expr((void**)e->jdf_ba2, &ri) );
        break;
    case JDF_XOR:
        string_arena_add_string(sa, "(%s ^ %s)",
                                dump_expr((void**)e->jdf_ba1, &li),
                                dump_expr((void**)e->jdf_ba2, &ri) );
        break;
    case JDF_LESS:
        string_arena_add_string(sa, "(%s < %s)",
                                dump_expr((void**)e->jdf_ba1, &li),
                                dump_expr((void**)e->jdf_ba2, &ri) );
        break;
    case JDF_LEQ:
        string_arena_add_string(sa, "(%s <= %s)",
                                dump_expr((void**)e->jdf_ba1, &li),
                                dump_expr((void**)e->jdf_ba2, &ri) );
        break;
    case JDF_MORE:
        string_arena_add_string(sa, "(%s > %s)",
                                dump_expr((void**)e->jdf_ba1, &li),
                                dump_expr((void**)e->jdf_ba2, &ri) );
        break;
    case JDF_MEQ:
        string_arena_add_string(sa, "(%s >= %s)",
                                dump_expr((void**)e->jdf_ba1, &li),
                                dump_expr((void**)e->jdf_ba2, &ri) );
        break;
    case JDF_NOT:
        string_arena_add_string(sa, "!%s",
                                dump_expr((void**)e->jdf_ua, &li));
        break;
    case JDF_PLUS:
        string_arena_add_string(sa, "(%s + %s)",
                                dump_expr((void**)e->jdf_ba1, &li),
                                dump_expr((void**)e->jdf_ba2, &ri) );
        break;
    case JDF_MINUS:
        string_arena_add_string(sa, "(%s - %s)",
                                dump_expr((void**)e->jdf_ba1, &li),
                                dump_expr((void**)e->jdf_ba2, &ri) );
        break;
    case JDF_TIMES:
        string_arena_add_string(sa, "(%s * %s)",
                                dump_expr((void**)e->jdf_ba1, &li),
                                dump_expr((void**)e->jdf_ba2, &ri) );
        break;
    case JDF_DIV:
        string_arena_add_string(sa, "(%s / %s)",
                                dump_expr((void**)e->jdf_ba1, &li),
                                dump_expr((void**)e->jdf_ba2, &ri) );
        break;
    case JDF_MODULO:
        string_arena_add_string(sa, "(%s %% %s)",
                                dump_expr((void**)e->jdf_ba1, &li),
                                dump_expr((void**)e->jdf_ba2, &ri) );
        break;
    case JDF_SHL:
        string_arena_add_string(sa, "(%s << %s)",
                                dump_expr((void**)e->jdf_ba1, &li),
                                dump_expr((void**)e->jdf_ba2, &ri) );
        break;
    case JDF_SHR:
        string_arena_add_string(sa, "(%s >> %s)",
                                dump_expr((void**)e->jdf_ba1, &li),
                                dump_expr((void**)e->jdf_ba2, &ri) );
        break;
    case JDF_RANGE:
        break;
    case JDF_TERNARY: {
        expr_info_t ti;
        string_arena_t *ta;
        ta = string_arena_new(8);
        ti.sa = ta;
        ti.prefix = expr_info->prefix;
        ti.assignments = expr_info->assignments;

        string_arena_add_string(sa, "(%s ? %s : %s)",
                                dump_expr((void**)e->jdf_tat, &ti),
                                dump_expr((void**)e->jdf_ta1, &li),
                                dump_expr((void**)e->jdf_ta2, &ri) );

        string_arena_free(ta);
        break;
    }
    case JDF_CST:
        string_arena_add_string(sa, "%d", e->jdf_cst);
        break;
    case JDF_STRING:
        string_arena_add_string(sa, "%s", e->jdf_var);
        break;
    case JDF_C_CODE:
        if (  NULL == e->jdf_c_code.fname ) {
            fprintf(stderr, "Internal Error: Function for the inline C expression of line %d has not been generated.\n",
                    e->jdf_c_code.lineno);
            assert( NULL != e->jdf_c_code.fname );
        }
        string_arena_add_string(sa, "%s((const dague_handle_t*)__dague_handle, %s)",
                                e->jdf_c_code.fname, expr_info->assignments);
        break;
    default:
        string_arena_add_string(sa, "DontKnow: %d", (int)e->op);
        break;
    }
    string_arena_free(la);
    string_arena_free(ra);

    return string_arena_get_string(sa);
}

/**
 * Dump a predicate like
 *  #define F_pred(k, n, m) (__dague_handle->ABC->rank == __dague_handle->ABC->rank_of(__dague_handle->ABC, k, n, m))
 */
static char* dump_predicate(void** elem, void *arg)
{
    jdf_function_entry_t *f = (jdf_function_entry_t *)elem;
    string_arena_t *sa = (string_arena_t*)arg;
    string_arena_t *sa2 = string_arena_new(64);
    string_arena_t *sa3 = string_arena_new(64);
    expr_info_t expr_info;

    string_arena_init(sa);
    string_arena_add_string(sa, "%s_pred(%s) ",
                            f->fname,
                            UTIL_DUMP_LIST_FIELD(sa2, f->locals, next, name,
                                                 dump_string, NULL,
                                                 "", "", ", ", ""));
    expr_info.sa = sa3;
    expr_info.prefix = "";
    expr_info.assignments = "assignments";
    string_arena_add_string(sa, "(((dague_ddesc_t*)(__dague_handle->super.%s))->myrank == ((dague_ddesc_t*)(__dague_handle->super.%s))->rank_of((dague_ddesc_t*)__dague_handle->super.%s, %s))", 
                            f->predicate->func_or_mem, f->predicate->func_or_mem, f->predicate->func_or_mem,
                            UTIL_DUMP_LIST(sa2, f->predicate->parameters, next,
                                           dump_expr, &expr_info,
                                           "", "", ", ", ""));

    string_arena_free(sa2);
    string_arena_free(sa3);
    return string_arena_get_string(sa);
}

/**
 * Parameters of the dump_local_assignments function
 */
typedef struct assignment_info {
    string_arena_t *sa;
    int idx;
    const char *holder;
    const jdf_expr_t *expr;
} assignment_info_t;

/**
 * dump_local_assignments:
 * Takes the pointer to the name of a parameter, a pointer to a dump_info, and prints
 * int k = <assignment_info.holder>[<assignment_info.idx>] into assignment_info.sa
 * for each variable that belong to the expression that is going to be used. This
 * expression is passed into assignment_info->expr. If assignment_info->expr is
 * NULL, all variables are assigned.
 */
static char* dump_local_assignments( void** elem, void* arg )
{
    jdf_def_list_t *def = (jdf_def_list_t*)elem;
    assignment_info_t *info = (assignment_info_t*)arg;

    if( (NULL == info->expr) || jdf_expr_depends_on_symbol(def->name, info->expr) ) {
        string_arena_init(info->sa);
        string_arena_add_string(info->sa, "int %s = %s[%d].value;", def->name, info->holder, info->idx);
        info->idx++;
        return string_arena_get_string(info->sa);
    }
    info->idx++;
    return NULL;
}

/**
 * dump_dataflow:
 *  Takes the pointer to a jdf_flow, and a pointer to either "IN" or "OUT",
 *  and print the name of the variable for this flow if it's a variable as IN or as OUT
 *  NULL otherwise (and the UTIL_DUMP_LIST_FIELD macro will jump above these elements)
 */
static char *dump_dataflow(void **elem, void *arg)
{
    jdf_dataflow_t *d = (jdf_dataflow_t*)elem;
    jdf_dep_type_t target;
    jdf_dep_t *l;

    if( !strcmp(arg, "IN") )
        target = JDF_DEP_TYPE_IN;
    else
        target = JDF_DEP_TYPE_OUT;

    for(l = d->deps; l != NULL; l = l->next)
        if( l->type == target )
            break;
    if( l == NULL )
        return NULL;
    return d->varname;
}

/**
 * dump_dataflow_var_type:
 *  Takes the pointer to a jdf_flow,
 *  and print the type of the flow: R, W, M or P, for read, write, read/write and unknow.
 *  NULL if it is a CTL
 */
static char *dump_dataflow_var_type(void **elem, void *arg)
{
    jdf_dataflow_t *fl = (jdf_dataflow_t*)elem;
    (void)arg;

    if ( fl->access_type == JDF_VAR_TYPE_CTL )
        return NULL;

    if ( fl->access_type == (JDF_VAR_TYPE_READ | JDF_VAR_TYPE_WRITE) )
        return "M%p";
    else if ( fl->access_type & JDF_VAR_TYPE_READ )
        return "R%p";
    else if ( fl->access_type & JDF_VAR_TYPE_WRITE )
        return "W%p";
    else
        return "X%p";
}

/**
 * dump_dataflow_var_ptr:
 *  Takes the pointer to a jdf_flow,
 *  and return NULL if it is a CTL, the flow name otherwise
 */
static char *dump_dataflow_var_ptr(void **elem, void *arg)
{
    jdf_dataflow_t *fl = (jdf_dataflow_t*)elem;
    (void)arg;

    if ( fl->access_type == JDF_VAR_TYPE_CTL )
        return NULL;
    else
        return fl->varname;
}

/**
 * dump_data_initialization_from_data_array:
 *  Takes the pointer to a flow *f, let say that f->varname == "A",
 *  this produces a string like
 *  dague_data_copy_t *gA = this_task->data[id].data_in;\n
 *  void *A = DAGUE_DATA_COPY_GET_PTR(gA); (void)A;\n
 */
typedef struct init_from_data_array_info {
    string_arena_t *sa;
    int idx;
} init_from_data_array_info_t;

static char *dump_data_initialization_from_data_array(void **elem, void *arg)
{
    init_from_data_array_info_t *ifda = (init_from_data_array_info_t*)arg;
    string_arena_t *sa = ifda->sa;
    jdf_dataflow_t *f = (jdf_dataflow_t*)elem;
    char *varname = f->varname;

    if(f->access_type == JDF_VAR_TYPE_CTL) {
        ifda->idx++;
        return NULL;
    }

    string_arena_init(sa);

    string_arena_add_string(sa,
                            "  dague_data_copy_t *g%s = this_task->data[%d].data_out;\n"
                            "  void *%s = DAGUE_DATA_COPY_GET_PTR(g%s); (void)%s;\n",
                            varname, ifda->idx,
                            varname, varname, varname);
    ifda->idx++;

    return string_arena_get_string(sa);
}

/**
 * dump_dataflow_varname:
 *  Takes the pointer to a flow *f, and print the varname
 */
static char *dump_dataflow_varname(void **elem, void *_)
{
    (void)_;
    jdf_dataflow_t *f = (jdf_dataflow_t *)elem;
    if( f->access_type == JDF_VAR_TYPE_CTL ) return NULL;
    return f->varname;
}

static void get_unique_rgb_color(float ratio, unsigned char *r, unsigned char *g, unsigned char *b)
{
    float h = ratio, s = 0.8, v = 0.8, r1, g1, b1;
    float var_h = ( fabs(h - 1.0f) < 1e-6 ) ? 0.0f : h * 6.0f;
    int var_i = (int)floor(var_h);
    float var_1 = (v * ( 1.0f - s ));
    float var_2 = (v * ( 1.0f - s * ( var_h - var_i )));
    float var_3 = (v * ( 1.0f - s * ( 1.0f - ( var_h - var_i ) ) ));

    if      ( var_i == 0 ) { r1 = v     ; g1 = var_3 ; b1 = var_1; }
    else if ( var_i == 1 ) { r1 = var_2 ; g1 = v     ; b1 = var_1; }
    else if ( var_i == 2 ) { r1 = var_1 ; g1 = v     ; b1 = var_3; }
    else if ( var_i == 3 ) { r1 = var_1 ; g1 = var_2 ; b1 = v;     }
    else if ( var_i == 4 ) { r1 = var_3 ; g1 = var_1 ; b1 = v;     }
    else                   { r1 = v     ; g1 = var_1 ; b1 = var_2; }

    *r = (unsigned char)(r1 * 255);
    *g = (unsigned char)(g1 * 255);
    *b = (unsigned char)(b1 * 255);
}

/**
 * Parameters of the dump_profiling_init function
 */
typedef struct profiling_init_info {
    string_arena_t *sa;
    int idx;
    int maxidx;
} profiling_init_info_t;

/**
 * dump_profiling_init:
 *  Takes the pointer to the name of a function, an index in
 *  a pointer to a dump_profiling_init, and prints
 *    dague_profiling_add_dictionary_keyword( "elem", attribute[idx], &elem_key_start, &elem_key_end);
 *  into profiling_init_info.sa
 */
static char *dump_profiling_init(void **elem, void *arg)
{
    profiling_init_info_t *info = (profiling_init_info_t*)arg;
    jdf_function_entry_t* f = (jdf_function_entry_t*)elem;
    char *fname = f->fname;
    unsigned char R, G, B;

    if( !jdf_property_get_int(f->properties, "profile", 1) ) {
        return NULL;
    }

    string_arena_init(info->sa);

    get_unique_rgb_color((float)info->idx / (float)info->maxidx, &R, &G, &B);
    info->idx++;

    string_arena_add_string(info->sa,
                            "dague_profiling_add_dictionary_keyword(\"%s\", \"fill:%02X%02X%02X\",\n"
                            "                                       sizeof(dague_profile_ddesc_info_t), dague_profile_ddesc_key_to_string,\n"
                            "                                       (int*)&__dague_handle->super.super.profiling_array[0 + 2 * %s_%s.function_id /* %s start key */],\n"
                            "                                       (int*)&__dague_handle->super.super.profiling_array[1 + 2 * %s_%s.function_id /* %s end key */]);",
                            fname, R, G, B,
                            jdf_basename, fname, fname,
                            jdf_basename, fname, fname);

    return string_arena_get_string(info->sa);
}

/**
 * dump_startup_call:
 *  Takes a pointer to a function and print the call to add the startup tasks
 *  if the function can be a startup one (i.e. there is a set of values in the
 *  execution space that make all input come directly from the data instead of
 *  other tasks).
 */
static char *dump_startup_call(void **elem, void *arg)
{
    const jdf_function_entry_t *f = (const jdf_function_entry_t *)elem;
    string_arena_t* sa = (string_arena_t*)arg;

    if( f->flags & JDF_FUNCTION_FLAG_CAN_BE_STARTUP ) {
        string_arena_init(sa);
        string_arena_add_string(sa,
                                "_%s_startup_tasks(context, (__dague_%s_internal_handle_t*)dague_handle, pready_list);",
                                f->fname, jdf_basename);
        return string_arena_get_string(sa);
    }
    return NULL;
}

/**
 * dump_globals_init:
 *  Takes a pointer to a global variables and generate the code used to initialize
 *  the global variable during *_New. If the variable has a default value or is
 *  marked as hidden the output code will not be generated.
 */
static char *dump_globals_init(void **elem, void *arg)
{
    jdf_global_entry_t* global = (jdf_global_entry_t*)elem;
    string_arena_t *sa = (string_arena_t*)arg;
    jdf_expr_t *prop = jdf_find_property( global->properties, "default", NULL );

    string_arena_init(sa);
    /* We might have a default value */
    if( NULL == prop ) prop = global->expression;

    /* No default value ? */
    if( NULL == prop ) {
        prop = jdf_find_property( global->properties, "hidden", NULL );
        /* Hidden variable or not ? */
        if( NULL == prop )
            string_arena_add_string(sa, "__dague_handle->super.%s = %s;", global->name, global->name);
    } else {
        /* Has been initialized by dump_hidden_globals_init */
        string_arena_add_string(sa, "__dague_handle->super.%s = %s;", global->name, global->name);
    }

    return string_arena_get_string(sa);
}

/**
 * dump_data_name
 *  Takes a pointer to a global variables and generate the code used to initialize
 *  the global variable during *_New. If the variable has a default value or is
 *  marked as hidden the output code will not be generated.
 */
static char *dump_data_name(void **elem, void *arg)
{
     jdf_global_entry_t* global = (jdf_global_entry_t*)elem;
     string_arena_t *sa = (string_arena_t*)arg;

     if( NULL == global->data ) return NULL;

     string_arena_init(sa);
     string_arena_add_string(sa, "%s", global->name);
     return string_arena_get_string(sa);
}

/**
 * Print global variables that have (or not) a certain property.
 */
typedef struct typed_globals_info {
    string_arena_t *sa;
    char* include;
    char* exclude;
} typed_globals_info_t;

static char* dump_typed_globals(void **elem, void *arg)
{
    typed_globals_info_t* prop = (typed_globals_info_t*)arg;
    string_arena_t *sa = prop->sa;
    jdf_global_entry_t* global = (jdf_global_entry_t*)elem;
    jdf_expr_t* type_str = jdf_find_property( global->properties, "type", NULL );
    jdf_expr_t *size_str = jdf_find_property( global->properties, "size", NULL );
    jdf_expr_t *prop_str;
    expr_info_t info;

    if( NULL != prop->include ) {
        prop_str = jdf_find_property( global->properties, prop->include, NULL );
        if( NULL == prop_str ) return NULL;
    } else if( NULL != prop->exclude ) {
        prop_str = jdf_find_property( global->properties, prop->exclude, NULL );
        if( NULL != prop_str ) return NULL;
    }
    string_arena_init(sa);

    info.sa = string_arena_new(8);
    info.prefix = "";
    info.assignments = "assignments";

    if( NULL == global->data ) {
        string_arena_add_string(sa, "%s %s",
                                (NULL == type_str ? "int" : dump_expr((void**)type_str, &info)), global->name);
    } else {
        string_arena_add_string(sa, "%s %s /* data %s */",
                                (NULL == type_str ? "int" : dump_expr((void**)type_str, &info)), global->name, global->name);
    }
    if( NULL != size_str ) {
        houtput("#define %s_%s_SIZE %s\n",
                jdf_basename, global->name, dump_expr((void**)size_str, &info));
    }
    string_arena_free(info.sa);

    return string_arena_get_string(sa);
}

/**
 * dump_hidden_globals_init:
 *  Takes a pointer to a global variables and generate the code used to initialize
 *  the global variable during *_New. If the variable is not marked as hidden
 *  the output code will not be generated.
 */
static char *dump_hidden_globals_init(void **elem, void *arg)
{
    jdf_global_entry_t* global = (jdf_global_entry_t*)elem;
    string_arena_t *sa = (string_arena_t*)arg;
    jdf_expr_t *hidden   = jdf_find_property( global->properties, "hidden", NULL );
    jdf_expr_t* type_str = jdf_find_property( global->properties, "type",   NULL );
    expr_info_t info1, info2;

    string_arena_init(sa);

    /* The property is hidden */
    if (NULL != hidden) {
        jdf_expr_t *prop = jdf_find_property( global->properties, "default", NULL );

        /* We might have a default value */
        if( NULL == prop ) prop = global->expression;

        /* No default value ? */
        if( NULL == prop ) return NULL;

        info1.sa = string_arena_new(8);
        info1.prefix = "";
        info1.assignments = "assignments";

        info2.sa = string_arena_new(8);
        info2.prefix = "";
        info2.assignments = "assignments";

        string_arena_add_string(sa, "%s %s = %s;",
                                (NULL == type_str ? "int" : dump_expr((void**)type_str, &info1)),
                                global->name,
                                dump_expr((void**)prop, &info2));
        string_arena_free(info1.sa);
        string_arena_free(info2.sa);

        return string_arena_get_string(sa);
    }
    return NULL;
}

static char *dump_data_repository_constructor(void **elem, void *arg)
{
    string_arena_t *sa = (string_arena_t*)arg;
    jdf_function_entry_t *f = (jdf_function_entry_t *)elem;

    string_arena_init(sa);

    if( 0 == function_has_data_output(f) ) {
        string_arena_add_string(sa,
                                "  %s_nblocal_tasks = %s_%s_internal_init(__dague_handle);\n"
                                "  (void)%s_nblocal_tasks;\n",
                                f->fname, jdf_basename, f->fname,
                                f->fname);
    } else {
        int nbdata = 0;
        JDF_COUNT_LIST_ENTRIES(f->dataflow, jdf_dataflow_t, next, nbdata);
        string_arena_add_string(sa,
                                "  %s_nblocal_tasks = %s_%s_internal_init(__dague_handle);\n"
                                "  if( 0 == %s_nblocal_tasks ) %s_nblocal_tasks = 10;\n"
                                "  __dague_handle->%s_repository = data_repo_create_nothreadsafe(\n"
                                "          ((unsigned int)(%s_nblocal_tasks * 1.5)) > MAX_DATAREPO_HASH ?\n"
                                "          MAX_DATAREPO_HASH :\n"
                                "          ((unsigned int)(%s_nblocal_tasks * 1.5)), %d);\n",
                                f->fname, jdf_basename, f->fname,
                                f->fname, f->fname,
                                f->fname,
                                f->fname, f->fname, nbdata);
    }

    return string_arena_get_string(sa);
}

/** Utils: observers for the jdf **/

static int jdf_symbol_is_global(const jdf_global_entry_t *globals, const char *name)
{
    const jdf_global_entry_t *g;
    for(g = globals; NULL != g; g = g->next)
        if( !strcmp(g->name, name) )
            return 1;
    return 0;
}

static int jdf_symbol_is_standalone(const char *name, const jdf_global_entry_t *globals, const jdf_expr_t *e)
{
    if( JDF_OP_IS_CST(e->op) )
        return 1;
    else if ( JDF_OP_IS_VAR(e->op) )
        return ((!strcmp(e->jdf_var, name)) ||
                jdf_symbol_is_global(globals, e->jdf_var));
    else if ( JDF_OP_IS_UNARY(e->op) )
        return jdf_symbol_is_standalone(name, globals, e->jdf_ua);
    else if ( JDF_OP_IS_TERNARY(e->op) )
        return jdf_symbol_is_standalone(name, globals, e->jdf_tat) &&
            jdf_symbol_is_standalone(name, globals, e->jdf_ta1) &&
            jdf_symbol_is_standalone(name, globals, e->jdf_ta2);
    else if( JDF_OP_IS_BINARY(e->op) )
        return jdf_symbol_is_standalone(name, globals, e->jdf_ba1) &&
            jdf_symbol_is_standalone(name, globals, e->jdf_ba2);
    else
        return 0;
}

static int jdf_expr_depends_on_symbol(const char *name, const jdf_expr_t *e)
{
    if( JDF_OP_IS_CST(e->op) )
        return 0;
    else if ( JDF_OP_IS_VAR(e->op) )
        return !strcmp(e->jdf_var, name);
    else if ( JDF_OP_IS_UNARY(e->op) )
        return jdf_expr_depends_on_symbol(name, e->jdf_ua);
    else if ( JDF_OP_IS_TERNARY(e->op) )
        return jdf_expr_depends_on_symbol(name, e->jdf_tat) ||
            jdf_expr_depends_on_symbol(name, e->jdf_ta1) ||
            jdf_expr_depends_on_symbol(name, e->jdf_ta2);
    else if( JDF_OP_IS_BINARY(e->op) )
        return jdf_expr_depends_on_symbol(name, e->jdf_ba1) ||
            jdf_expr_depends_on_symbol(name, e->jdf_ba2);
    else
        return 0;
}

jdf_expr_t* jdf_find_property( const jdf_def_list_t* properties, const char* property_name, jdf_def_list_t** property )
{
    const jdf_def_list_t* current = properties;

    if( NULL != property ) *property = NULL;
    while( NULL != current ) {
        if( !strcmp(current->name, property_name) ) {
            if( NULL != property ) *property = (jdf_def_list_t*)current;
            return current->expr;
        }
        current = current->next;
    }
    return NULL;
}

static int jdf_dataflow_type(const jdf_dataflow_t *flow)
{
    jdf_dep_t *dl;
    int type = 0;
    for(dl = flow->deps; dl != NULL; dl = dl->next) {
        type |= dl->type;
    }
    return type;
}

static int jdf_data_output_index(const jdf_t *jdf, const char *fname, const char *varname)
{
    int i;
    jdf_function_entry_t *f;
    jdf_dataflow_t *fl;

    i = 0;
    for(f = jdf->functions; f != NULL; f = f->next) {
        if( !strcmp(f->fname, fname) ) {
            for( fl = f->dataflow; fl != NULL; fl = fl->next) {
                if( jdf_dataflow_type(fl) & JDF_DEP_TYPE_OUT ) {
                    if( !strcmp(fl->varname, varname) ) {
                        return i;
                    }
                    i++;
                }
            }
            return -1;
        }
    }
    return -2;
}

static int jdf_data_input_index(const jdf_t *jdf, const char *fname, const char *varname)
{
    int i;
    jdf_function_entry_t *f;
    jdf_dataflow_t *fl;

    i = 0;
    for(f = jdf->functions; f != NULL; f = f->next) {
        if( !strcmp(f->fname, fname) ) {
            for( fl = f->dataflow; fl != NULL; fl = fl->next) {
                if( jdf_dataflow_type(fl) & JDF_DEP_TYPE_IN ) {
                    if( !strcmp(fl->varname, varname) ) {
                        return i;
                    }
                    i++;
                }
            }
            return -1;
        }
    }
    return -2;
}

static void jdf_coutput_prettycomment(char marker, const char *format, ...)
{
    int ls, rs, i, length, vs;
    va_list ap, ap2;
    char *v;

    vs = 80;
    v = (char *)malloc(vs);

    va_start(ap, format);
    /* va_list might have pointer to internal state and using
       it twice is a bad idea.  So make a copy for the second
       use.  Copy order taken from Autoconf docs. */
#if defined(HAVE_VA_COPY)
    va_copy(ap2, ap);
#elif defined(HAVE_UNDERSCORE_VA_COPY)
    __va_copy(ap2, ap);
#else
    memcpy (&ap2, &ap, sizeof(va_list));
#endif

    length = vsnprintf(v, vs, format, ap);
    if( length >= vs ) {  /* realloc */
        vs = length + 1;
        v = (char*)realloc( v, vs );
        length = vsnprintf(v, vs, format, ap2);
    }

#if defined(HAVE_VA_COPY) || defined(HAVE_UNDERSCORE_VA_COPY)
    va_end(ap2);
#endif  /* defined(HAVE_VA_COPY) || defined(HAVE_UNDERSCORE_VA_COPY) */
    va_end(ap);

    /* Pretty printing */
    if( length > 80 ) {
        ls = rs = 1;
    } else {
        ls = (80 - length) / 2;
        rs = 80 - length - ls;
    }
    coutput("/*");
    for(i = 0; i < 5; i++)
        coutput("%c", marker);
    coutput("%s%s", indent(ls/2), v);  /* indent drop two spaces */
    coutput("%s", indent(rs/2));       /* dont merge these two calls. Read the comment on the indent function */
    for(i = 0; i < 5; i++)
        coutput("%c", marker);
    coutput("*/\n\n");
    free(v);
}

/** Structure Generators **/

static void jdf_generate_header_file(const jdf_t* jdf)
{
    string_arena_t *sa1, *sa2, *sa3;
    struct jdf_name_list* g;
    int datatype_index = 0;

    sa1 = string_arena_new(64);
    sa2 = string_arena_new(64);
    sa3 = string_arena_new(64);

    houtput("#ifndef _%s_h_\n"
            "#define _%s_h_\n",
            jdf_basename, jdf_basename);
    houtput("#include <dague.h>\n"
            "#include <dague/constants.h>\n"
            "#include <data_distribution.h>\n"
            "#include <data.h>\n"
            "#include <debug.h>\n"
            "#include <dague/ayudame.h>\n"
            "#include <dague/devices/device.h> \n"
            "#include <assert.h>\n\n");

    for( g = jdf->datatypes; NULL != g; g = g->next ) {
        houtput("#define DAGUE_%s_%s_ARENA    %d\n",
                jdf_basename, g->name, datatype_index);
        datatype_index++;
    }
    houtput("#define DAGUE_%s_ARENA_INDEX_MIN %d\n", jdf_basename, datatype_index);
    houtput("\ntypedef struct dague_%s_handle {\n", jdf_basename);
    houtput("  dague_handle_t super;\n");
    {
        typed_globals_info_t prop = { sa2, NULL, NULL };
        houtput("  /* The list of globals */\n"
                "%s",
                UTIL_DUMP_LIST( sa1, jdf->globals, next, dump_typed_globals, &prop,
                                "", "  ", ";\n", ";\n"));
    }
    houtput("  /* The array of datatypes %s and the others */\n"
            "  dague_arena_t** arenas;\n"
            "  int arenas_size;\n",
            UTIL_DUMP_LIST_FIELD( sa1, jdf->datatypes, next, name,
                                  dump_string, NULL, "", "", ",", ""));

    houtput("} dague_%s_handle_t;\n\n", jdf_basename);

    {
        typed_globals_info_t prop = { sa3, NULL, "hidden" };
        houtput("extern dague_%s_handle_t *dague_%s_new(%s);\n", jdf_basename, jdf_basename,
                UTIL_DUMP_LIST( sa2, jdf->globals, next, dump_typed_globals, &prop,
                                "", "", ", ", ""));
    }

    string_arena_free(sa1);
    string_arena_free(sa2);
    string_arena_free(sa3);
    houtput("#endif /* _%s_h_ */ \n",
            jdf_basename);
}

static void jdf_generate_structure(const jdf_t *jdf)
{
    int nbfunctions, nbdata;
    string_arena_t *sa1, *sa2;

    JDF_COUNT_LIST_ENTRIES(jdf->functions, jdf_function_entry_t, next, nbfunctions);
    JDF_COUNT_LIST_ENTRIES(jdf->data, jdf_data_entry_t, next, nbdata);

    sa1 = string_arena_new(64);
    sa2 = string_arena_new(64);

    coutput("#include <dague.h>\n"
            "#include <scheduling.h>\n"
            "#include <remote_dep.h>\n"
            "#include <datarepo.h>\n"
            "#include <data.h>\n"
            "#include <dague_prof_grapher.h>\n"
            "#include <mempool.h>\n"
            "#if defined(HAVE_PAPI)\n"
            "#include <papime.h>\n"
            "#endif\n"
            "#include \"%s.h\"\n\n"
            "#define DAGUE_%s_NB_FUNCTIONS %d\n"
            "#define DAGUE_%s_NB_DATA %d\n"
            "#if defined(DAGUE_PROF_TRACE)\n"
            "int %s_profiling_array[2*DAGUE_%s_NB_FUNCTIONS] = {-1};\n"
            "#endif  /* defined(DAGUE_PROF_TRACE) */\n"
            "#if defined(DAGUE_PROF_PTR_FILE)\n"
            "static FILE *pointers_file;\n"
            "#endif /*defined(DAGUE_PROF_PTR_FILE) */\n",
            jdf_basename,
            jdf_basename, nbfunctions,
            jdf_basename, nbdata,
            jdf_basename, jdf_basename);
    coutput("typedef struct __dague_%s_internal_handle {\n", jdf_basename);
    coutput(" dague_%s_handle_t super;\n",
            jdf_basename);
    coutput("  /* The list of data repositories */\n");
    {
        jdf_function_entry_t* f;

        for( f = jdf->functions; NULL != f; f = f->next ) {
            if( 0 != function_has_data_output(f) )
                coutput("  data_repo_t *%s_repository;\n", f->fname);
        }
    }
    coutput("} __dague_%s_internal_handle_t;\n"
            "\n", jdf_basename);

    UTIL_DUMP_LIST(sa1, jdf->globals, next,
                   dump_globals, sa2, "", "#define ", "\n", "\n");
    if( 1 < strlen(string_arena_get_string(sa1)) ) {
        coutput("/* Globals */\n%s\n", string_arena_get_string(sa1));
    }

    coutput("/* Data Access Macros */\n%s\n",
            UTIL_DUMP_LIST(sa1, jdf->data, next,
                           dump_data, sa2, "", "#define ", "\n", "\n"));

    coutput("/* Functions Predicates */\n%s\n",
            UTIL_DUMP_LIST(sa1, jdf->functions, next,
                           dump_predicate, sa2, "", "#define ", "\n", "\n"));

    coutput("/* Data Repositories */\n");
    {
        jdf_function_entry_t* f;

        for( f = jdf->functions; NULL != f; f = f->next ) {
            if( 0 != function_has_data_output(f) )
                coutput("#define %s_repo (__dague_handle->%s_repository)\n",
                        f->fname, f->fname);
        }
    }

    coutput("/* Dependency Tracking Allocation Macro */\n"
            "#define ALLOCATE_DEP_TRACKING(DEPS, vMIN, vMAX, vNAME, vSYMBOL, PREVDEP, FLAG)               \\\n"
            "do {                                                                                         \\\n"
            "  int _vmin = (vMIN);                                                                        \\\n"
            "  int _vmax = (vMAX);                                                                        \\\n"
            "  (DEPS) = (dague_dependencies_t*)calloc(1, sizeof(dague_dependencies_t) +                   \\\n"
            "                   (_vmax - _vmin) * sizeof(dague_dependencies_union_t));                    \\\n"
            "  DEBUG3((\"Allocate %%d spaces for loop %%s (min %%d max %%d) 0x%%p last_dep 0x%%p\\n\",    \\\n"
            "           (_vmax - _vmin + 1), (vNAME), _vmin, _vmax, (void*)(DEPS), (void*)(PREVDEP)));    \\\n"
            "  (DEPS)->flags = DAGUE_DEPENDENCIES_FLAG_ALLOCATED | (FLAG);                                \\\n"
            "  DAGUE_STAT_INCREASE(mem_bitarray,  sizeof(dague_dependencies_t) + STAT_MALLOC_OVERHEAD +   \\\n"
            "                   (_vmax - _vmin) * sizeof(dague_dependencies_union_t));                    \\\n"
            "  (DEPS)->symbol = (vSYMBOL);                                                                \\\n"
            "  (DEPS)->min = _vmin;                                                                       \\\n"
            "  (DEPS)->max = _vmax;                                                                       \\\n"
            "  (DEPS)->prev = (PREVDEP); /* chain them backward */                                        \\\n"
            "} while (0)                                                                                  \n\n"
            "static inline int dague_imin(int a, int b) { return (a <= b) ? a : b; };                     \n\n"
            "static inline int dague_imax(int a, int b) { return (a >= b) ? a : b; };                     \n\n");

    string_arena_free(sa1);
    string_arena_free(sa2);
}

static void jdf_generate_function_without_expression( const jdf_t *jdf, const jdf_def_list_t *context,
                                                      const jdf_expr_t *e, const char *name)
{
    string_arena_t *sa = string_arena_new(64);
    string_arena_t *sa2 = string_arena_new(64);
    string_arena_t *sa3 = string_arena_new(64);
    expr_info_t info;
    assignment_info_t ai;

    (void)jdf;

    assert(e->op != JDF_RANGE);
    info.sa = sa;
    info.prefix = "";
    info.assignments = "assignments";

    ai.sa = sa3;
    ai.idx = 0;
    ai.holder = "assignments";
    ai.expr = e;

    coutput("static inline int %s(const dague_handle_t *__dague_handle_parent, const assignment_t *assignments)\n"
            "{\n"
            "  const __dague_%s_internal_handle_t *__dague_handle = (const __dague_%s_internal_handle_t*)__dague_handle_parent;\n"
            "%s\n"
            "  (void)__dague_handle; (void)assignments;\n"
            "  return %s;\n"
            "}\n", name, jdf_basename, jdf_basename,
            UTIL_DUMP_LIST(sa2, context, next, dump_local_assignments, &ai,
                           "", "  ", "\n", "\n"),
            dump_expr((void**)e, &info));

    string_arena_free(sa);
    string_arena_free(sa2);
    string_arena_free(sa3);
}

static void jdf_generate_expression( const jdf_t *jdf, const jdf_def_list_t *context,
                                     const jdf_expr_t *e, const char *name)
{
    string_arena_t *sa = string_arena_new(64);
    string_arena_t *sa2 = string_arena_new(64);
    string_arena_t *sa3 = string_arena_new(64);
    expr_info_t info;
    assignment_info_t ai;

    if( e->op == JDF_RANGE ) {
        char *subf = (char*)malloc(strlen(name) + 64);
        sprintf(subf, "rangemin_of_%s", name);
        jdf_generate_expression(jdf, context, e->jdf_ta1, subf);
        sprintf(subf, "rangemax_of_%s", name);
        jdf_generate_expression(jdf, context, e->jdf_ta2, subf);

        if( e->jdf_ta3->op == JDF_CST ) {
            coutput("static const expr_t %s = {\n"
                    "  .op = EXPR_OP_RANGE_CST_INCREMENT,\n"
                    "  .u_expr.range = {\n"
                    "    .op1 = &rangemin_of_%s,\n"
                    "    .op2 = &rangemax_of_%s,\n"
                    "    .increment.cst = %d\n"
                    "  }\n"
                    "};\n",
                    name, name, name, e->jdf_ta3->jdf_cst );
        } else {
            sprintf(subf, "rangeincrement_of_%s", name);
            jdf_generate_expression(jdf, context, e->jdf_ta3, subf);
            coutput("static const expr_t %s = {\n"
                    "  .op = EXPR_OP_RANGE_EXPR_INCREMENT,\n"
                    "  .u_expr.range = {\n"
                    "    .op1 = &rangemin_of_%s,\n"
                    "    .op2 = &rangemax_of_%s,\n"
                    "    .increment.expr = &rangeincrement_of_%s\n"
                    "  }\n"
                    "};\n",
                    name, name, name, name);
        }
    } else {
        info.sa = sa;
        info.prefix = "";
        info.assignments = "assignments";
        ai.sa = sa3;
        ai.idx = 0;
        ai.holder = "assignments";
        ai.expr = e;
        coutput("static inline int %s_fct(const dague_handle_t *__dague_handle_parent, const assignment_t *assignments)\n"
                "{\n"
                "  const __dague_%s_internal_handle_t *__dague_handle = (const __dague_%s_internal_handle_t*)__dague_handle_parent;\n"
                "%s\n"
                "  (void)__dague_handle; (void)assignments;\n"
                "  return %s;\n"
                "}\n", name, jdf_basename, jdf_basename,
                UTIL_DUMP_LIST(sa2, context, next, dump_local_assignments, &ai,
                               "", "  ", "\n", "\n"),
                dump_expr((void**)e, &info));

        coutput("static const expr_t %s = {\n"
                "  .op = EXPR_OP_INLINE,\n"
                "  .inline_func = %s_fct\n"
                "};\n", name, name);
    }

    string_arena_free(sa);
    string_arena_free(sa2);
    string_arena_free(sa3);
}

static void jdf_generate_predicate_expr( const jdf_t *jdf, const jdf_def_list_t *context,
                                         const char *fname, const char *name)
{
    string_arena_t *sa = string_arena_new(64);
    string_arena_t *sa2 = string_arena_new(64);
    string_arena_t *sa3 = string_arena_new(64);
    string_arena_t *sa4 = string_arena_new(64);
    string_arena_t *sa5 = string_arena_new(64);
    assignment_info_t ai;

    (void)jdf;

    ai.sa = sa3;
    ai.idx = 0;
    ai.holder = "assignments";
    ai.expr = NULL;
    coutput("static inline int %s_fct(const dague_handle_t *__dague_handle_parent, const assignment_t *assignments)\n"
            "{\n"
            "  const __dague_%s_internal_handle_t *__dague_handle = (const __dague_%s_internal_handle_t*)__dague_handle_parent;\n"
            "%s\n"
            "  /* Silent Warnings: should look into predicate to know what variables are usefull */\n"
            "  (void)__dague_handle;\n"
            "%s\n"
            "  /* Compute Predicate */\n"
            "  return %s_pred%s;\n"
            "}\n", name, jdf_basename, jdf_basename,
            UTIL_DUMP_LIST(sa2, context, next,
                           dump_local_assignments, &ai, "", "  ", "\n", "\n"),
            UTIL_DUMP_LIST_FIELD(sa5, context, next, name,
                                 dump_string, NULL, "", "  (void)", ";\n", ";"),
            fname,
            UTIL_DUMP_LIST_FIELD(sa4, context, next, name,
                                 dump_string, NULL, "(", "", ", ", ")"));
    string_arena_free(sa);
    string_arena_free(sa2);
    string_arena_free(sa3);
    string_arena_free(sa4);
    string_arena_free(sa5);

    coutput("static const expr_t %s = {\n"
            "  .op = EXPR_OP_INLINE,\n"
            "  .inline_func = %s_fct\n"
            "};\n", name, name);
}

static void jdf_generate_symbols( const jdf_t *jdf, const jdf_def_list_t *def, const char *prefix )
{
    const jdf_def_list_t *d;
    char *exprname;
    int id;
    string_arena_t *sa = string_arena_new(64);

    for(id = 0, d = def; d != NULL; id++, d = d->next) {
        exprname = (char*)malloc(strlen(d->name) + strlen(prefix) + 16);
        string_arena_init(sa);
        string_arena_add_string(sa, "static const symbol_t %s%s = { .name = \"%s\", .context_index = %d, ", prefix, d->name, d->name, id);
        if( d->expr->op == JDF_RANGE ) {
            sprintf(exprname, "minexpr_of_%s%s", prefix, d->name);
            string_arena_add_string(sa, ".min = &%s, ", exprname);
            jdf_generate_expression(jdf, def, d->expr->jdf_ta1, exprname);

            sprintf(exprname, "maxexpr_of_%s%s", prefix, d->name);
            string_arena_add_string(sa, ".max = &%s, ", exprname);
            jdf_generate_expression(jdf, def, d->expr->jdf_ta2, exprname);

            if( d->expr->jdf_ta3->op == JDF_CST ) {
                string_arena_add_string(sa, ".cst_inc = %d, .expr_inc = NULL, ", d->expr->jdf_ta3->jdf_cst);
            } else {
                sprintf(exprname, "incexpr_of_%s%s", prefix, d->name);
                string_arena_add_string(sa, ".cst_inc = 0, .expr_inc = &%s, ", exprname);
                jdf_generate_expression(jdf, def, d->expr->jdf_ta3, exprname);
            }
        } else {
            sprintf(exprname, "expr_of_%s%s", prefix, d->name);
            string_arena_add_string(sa, ".min = &%s, ", exprname);
            string_arena_add_string(sa, ".max = &%s, .cst_inc = 0, .expr_inc = NULL, ", exprname);
            jdf_generate_expression(jdf, def, d->expr, exprname);
        }

        if( jdf_symbol_is_global(jdf->globals, d->name) ) {
            string_arena_add_string(sa, " .flags = DAGUE_SYMBOL_IS_GLOBAL");
        } else if ( jdf_symbol_is_standalone(d->name, jdf->globals, d->expr) ) {
            string_arena_add_string(sa, " .flags = DAGUE_SYMBOL_IS_STANDALONE");
        } else {
            string_arena_add_string(sa, " .flags = 0x0");
        }
        string_arena_add_string(sa, "};");
        coutput("%s\n\n", string_arena_get_string(sa));
        free(exprname);
    }

    string_arena_free(sa);
}

static void jdf_generate_ctl_gather_compute(const jdf_t *jdf, const char *tname, const char *fname, const jdf_expr_t *params,
                                            const jdf_def_list_t *context)
{
    string_arena_t *sa1 = string_arena_new(64);
    string_arena_t *sa2 = string_arena_new(64);
    string_arena_t *sa3 = string_arena_new(64);
    expr_info_t info1, info2, info3;
    const jdf_expr_t *le;
    const jdf_function_entry_t *f;
    const jdf_name_list_t *pl;
    int i;
    assignment_info_t ai;

    for(f = jdf->functions; f != NULL; f = f->next) {
        if(!strcmp(tname, f->fname))
            break;
    }
    assert(f != NULL);

    coutput("static inline int %s_fct(const dague_handle_t *__dague_handle_parent, const assignment_t *assignments)\n"
            "{\n"
            "  const __dague_%s_internal_handle_t *__dague_handle = (const __dague_%s_internal_handle_t*)__dague_handle_parent;\n"
            "  int   __nb_found = 0;\n"
            "  (void)__dague_handle;\n",
            fname,
            jdf_basename, jdf_basename);

    /* i = 0; */
    /* for(le = params, pl = f->parameters; NULL != le; pl = pl->next, le = le->next) { */
    /*     i++; */
    /* } */

    info1.sa = sa1;
    info1.prefix = "";
    info1.assignments = "assignments";

    info2.sa = sa2;
    info2.prefix = "";
    info2.assignments = "assignments";

    info3.sa = sa3;
    info3.prefix = "";
    info3.assignments = "assignments";

    ai.sa = sa2;
    ai.idx = 0;
    ai.holder = "assignments";
    ai.expr = NULL;
    coutput( "%s",
             UTIL_DUMP_LIST(sa1, context, next,
                            dump_local_assignments, &ai, "", "  ", "\n", "\n"));
    coutput( "%s\n",
             UTIL_DUMP_LIST_FIELD(sa2, context, next, name, dump_string, NULL,
                                  "  ", "(void)", "; ", ";"));

    i = 0;
    for(pl = f->parameters, le = params; NULL != le; pl = pl->next, le = le->next) {
        if( le->op == JDF_RANGE ) {
            coutput("%s  {\n"
                    "%s    int %s_%s;\n"
                    "%s    for(%s_%s  = %s;\n"
                    "%s        %s_%s <= %s;\n"
                    "%s        %s_%s += %s) {\n",
                    indent(i),
                    indent(i), f->fname, pl->name,
                    indent(i), f->fname, pl->name, dump_expr( (void**)le->jdf_ta1, &info1 ),
                    indent(i), f->fname, pl->name, dump_expr( (void**)le->jdf_ta2, &info2 ),
                    indent(i), f->fname, pl->name, dump_expr( (void**)le->jdf_ta3, &info3 ));
            i+=2;
        }
    }
    coutput("%s  __nb_found++;\n", indent(i));
    i--;
    for(; i > -1; i--) {
        coutput("%s  }\n", indent(i));
    }
    coutput("  return __nb_found;\n"
            "}\n"
            "\n"
            "static const expr_t %s = {\n"
            "  .op = EXPR_OP_INLINE,\n"
            "  .inline_func = %s_fct\n"
            "};\n\n", fname, fname);

    string_arena_free(sa1);
    string_arena_free(sa2);
    string_arena_free(sa3);
}

static int jdf_generate_dependency( const jdf_t *jdf, jdf_dataflow_t *flow, jdf_dep_t *dep,
                                    const jdf_call_t *call, const char *depname,
                                    const char *condname, const jdf_def_list_t *context )
{
    jdf_datatransfer_type_t datatype = dep->datatype;
    string_arena_t *sa = string_arena_new(64), *sa2 = string_arena_new(64);
    jdf_expr_t *le;
    char *exprname;
    int i, ret = 1;
    char pre[8];
    string_arena_t *tmp_fct_name;

    if( dep->type & JDF_DEP_TYPE_IN ) {
        for( le = call->parameters; le != NULL; le = le->next ) {
            if( le->op == JDF_RANGE ) {
                break;
            }
        }
        if( NULL != le ) {
            /* At least one range in input: must be a control gather */
            if( flow->access_type != JDF_VAR_TYPE_CTL ) {
                jdf_fatal(JDF_OBJECT_LINENO(dep), "This dependency features a range as input but is not a Control dependency\n");
                exit(1);
            }
            string_arena_add_string(sa2, "&ctl_gather_compute_for_dep_%s",
                                    depname);
            /* skip the & at the beginning */
            jdf_generate_ctl_gather_compute(jdf, call->func_or_mem,
                                            string_arena_get_string(sa2)+1, call->parameters, context);
            ret = 0;
        } else {
            string_arena_add_string(sa2, "NULL");
        }
    }else {
        string_arena_add_string(sa2, "NULL");
    }
    string_arena_add_string(sa,
                            "static const dep_t %s = {\n"
                            "  .cond = %s,\n"
                            "  .ctl_gather_nb = %s,\n",
                            depname,
                            condname,
                            string_arena_get_string(sa2));

    if( NULL != call->var ) {
        jdf_function_entry_t* pf;
        for(pf = jdf->functions;
            strcmp( pf->fname, call->func_or_mem);
            pf = pf->next) /* nothing */;
        if( NULL == pf ) {
            fprintf(stderr, "Error: Can't identify the target function for the call at %s.jdf:%d: %s %s\n",
                   jdf_basename, call->super.lineno, call->var, call->func_or_mem);
            exit(-1);
        }
        string_arena_add_string(sa,
                                "  .function_id = %d, /* %s_%s */\n",
                                (NULL != pf ? pf->function_id : -1), jdf_basename, call->func_or_mem);
        string_arena_add_string(sa,
                                "  .flow = &flow_of_%s_%s_for_%s,\n",
                                jdf_basename, call->func_or_mem, call->var);
    } else {
        string_arena_add_string(sa,
                                "  .function_id = %d, /* %s_%s */\n",
                                -1, jdf_basename, call->func_or_mem);
    }

    /* First, we handle the datatransfer type */
    if( datatype.simple ) {
        string_arena_add_string(sa,
                                "  .datatype = { .index = DAGUE_%s_%s_ARENA, .index_fct = NULL,",
                                jdf_basename, datatype.u.simple_name);
    } else {
        tmp_fct_name = string_arena_new(64);
        string_arena_add_string(tmp_fct_name, "%s_datatype_index_fct", depname);
        jdf_generate_function_without_expression(jdf, context, datatype.u.complex_expr, string_arena_get_string(tmp_fct_name));
        string_arena_add_string(sa,
                                "  .datatype = { .index = -1, .index_fct = %s,",
                                string_arena_get_string(tmp_fct_name));
        string_arena_free(tmp_fct_name);
    }

    /* Second, we finish with the datatransfer number */
    if( JDF_CST == datatype.nb_elt->op &&
        datatype.nb_elt->jdf_cst != -1 ) {
        string_arena_add_string(sa, ".nb_elt = %d, .nb_elt_fct = NULL },\n"
                                "  .call_params = {\n", datatype.nb_elt->jdf_cst);
    } else {
        tmp_fct_name = string_arena_new(64);
        string_arena_add_string(tmp_fct_name, "%s_nb_elt_fct", depname);
        jdf_generate_function_without_expression(jdf, context, datatype.nb_elt, string_arena_get_string(tmp_fct_name));
        string_arena_add_string(sa,
                                ".nb_elt = -1, .nb_elt_fct = %s },\n"
                                "  .call_params = {\n", string_arena_get_string(tmp_fct_name));
        string_arena_free(tmp_fct_name);
    }

    exprname = (char *)malloc(strlen(depname) + 32);
    pre[0] = '\0';
    for( i = 1, le = call->parameters; le != NULL; i++, le = le->next ) {
        sprintf(exprname, "expr_of_p%d_for_%s", i, depname);
        string_arena_add_string(sa, "%s    &%s", pre, exprname);
        jdf_generate_expression(jdf, context, le, exprname);
        sprintf(pre, ",\n");
    }
    free(exprname);

    string_arena_add_string(sa,
                            "\n"
                            "  }\n"
                            "};\n");
    coutput("%s", string_arena_get_string(sa));

    string_arena_free(sa);
    string_arena_free(sa2);

    return ret;
}

static int jdf_generate_dataflow( const jdf_t *jdf, const jdf_def_list_t *context,
                                  jdf_dataflow_t *flow, const char *prefix, uint32_t flow_index,
                                  int *has_control_gather )
{
    char *sym_type, *access_type, *depname, *condname, *sep;
    int alldeps_type, depid, indepnorange = 1;
    string_arena_t *sa = string_arena_new(64);
    string_arena_t *sa_dep_in = string_arena_new(64);
    string_arena_t *sa_dep_out = string_arena_new(64);
    string_arena_t *psa;
    jdf_dep_t *dl;
    char sep_in[3], sep_out[3];

    (void)jdf;

    string_arena_init(sa_dep_in);
    string_arena_init(sa_dep_out);

    depname = (char*)malloc(strlen(prefix) + strlen(flow->varname) + 128);
    condname = (char*)malloc(strlen(prefix) + strlen(flow->varname) + 128);
    sep_in[0] = '\0';
    sep_out[0] = '\0';

    for(depid = 1, dl = flow->deps; dl != NULL; depid++, dl = dl->next) {
        if( dl->type == JDF_DEP_TYPE_IN ) {
            psa = sa_dep_in;
            sep = sep_in;
        } else if ( dl->type == JDF_DEP_TYPE_OUT ) {
            psa = sa_dep_out;
            sep = sep_out;
        } else {
            jdf_fatal(JDF_OBJECT_LINENO(dl), "This dependency is neither a DEP_IN or a DEP_OUT?\n");
            exit(1);
        }

        if( dl->guard->guard_type == JDF_GUARD_UNCONDITIONAL ) {
            sprintf(depname, "%s%s_dep%d_atline_%d", prefix, flow->varname, depid, JDF_OBJECT_LINENO(dl));
            sprintf(condname, "NULL");
            indepnorange = jdf_generate_dependency(jdf, flow, dl, dl->guard->calltrue, depname, condname, context) && indepnorange;
            string_arena_add_string(psa, "%s&%s", sep, depname);
            sprintf(sep, ", ");
        } else if( dl->guard->guard_type == JDF_GUARD_BINARY ) {
            sprintf(depname, "%s%s_dep%d_atline_%d", prefix, flow->varname, depid, JDF_OBJECT_LINENO(dl));
            sprintf(condname, "expr_of_cond_for_%s", depname);
            jdf_generate_expression(jdf, context, dl->guard->guard, condname);
            sprintf(condname, "&expr_of_cond_for_%s", depname);
            indepnorange = jdf_generate_dependency(jdf, flow, dl, dl->guard->calltrue, depname, condname, context) && indepnorange;
            string_arena_add_string(psa, "%s&%s", sep, depname);
            sprintf(sep, ", ");
        } else if( dl->guard->guard_type == JDF_GUARD_TERNARY ) {
            jdf_expr_t not;

            sprintf(depname, "%s%s_dep%d_iftrue_atline_%d", prefix, flow->varname, depid, JDF_OBJECT_LINENO(dl));
            sprintf(condname, "expr_of_cond_for_%s", depname);
            jdf_generate_expression(jdf, context, dl->guard->guard, condname);
            sprintf(condname, "&expr_of_cond_for_%s", depname);
            indepnorange = jdf_generate_dependency(jdf, flow, dl, dl->guard->calltrue, depname, condname, context) && indepnorange;
            string_arena_add_string(psa, "%s&%s", sep, depname);
            sprintf(sep, ", ");

            sprintf(depname, "%s%s_dep%d_iffalse_atline_%d", prefix, flow->varname, depid, JDF_OBJECT_LINENO(dl));
            sprintf(condname, "expr_of_cond_for_%s", depname);
            not.op = JDF_NOT;
            not.jdf_ua = dl->guard->guard;
            jdf_generate_expression(jdf, context, &not, condname);
            sprintf(condname, "&expr_of_cond_for_%s", depname);
            indepnorange = jdf_generate_dependency(jdf, flow, dl, dl->guard->callfalse, depname, condname, context) && indepnorange;
            string_arena_add_string(psa, "%s&%s", sep, depname);
        }
    }
    free(depname);
    free(condname);

    alldeps_type = jdf_dataflow_type(flow);
    sym_type = ( (alldeps_type == JDF_DEP_TYPE_IN) ? "SYM_IN" :
                 ((alldeps_type == JDF_DEP_TYPE_OUT) ? "SYM_OUT" : "SYM_INOUT") );

    access_type = (  (flow->access_type == JDF_VAR_TYPE_CTL) ? "ACCESS_NONE" :
                    ((flow->access_type == JDF_VAR_TYPE_READ) ? "ACCESS_READ" :
                    ((flow->access_type == JDF_VAR_TYPE_WRITE) ? "ACCESS_WRITE" : "ACCESS_RW") ) );

    if(strlen(string_arena_get_string(sa_dep_in)) == 0) {
        string_arena_add_string(sa_dep_in, "NULL");
    }
    if(strlen(string_arena_get_string(sa_dep_out)) == 0) {
        string_arena_add_string(sa_dep_out, "NULL");
    }

    string_arena_add_string(sa,
                            "static const dague_flow_t %s%s = {\n"
                            "  .name = \"%s\",\n"
                            "  .sym_type = %s,\n"
                            "  .access_type = %s,\n"
                            "  .flow_index = %u,\n"
                            "  .dep_in  = { %s },\n"
                            "  .dep_out = { %s }\n"
                            "};\n\n",
                            prefix, flow->varname,
                            flow->varname,
                            sym_type,
                            access_type,
                            flow_index,
                            string_arena_get_string(sa_dep_in),
                            string_arena_get_string(sa_dep_out));
    string_arena_free(sa_dep_in);
    string_arena_free(sa_dep_out);

    coutput("%s", string_arena_get_string(sa));
    string_arena_free(sa);

    /* This checks that the size of the dependency_t is big enough to
     * store all the flows, using the MASK method. Return false if
     * the MASK method must be discarded, and 1 if the MASK method
     * can be used. */
    *has_control_gather |= !indepnorange;
    return indepnorange && ( ((dague_dependency_t)(1<< flow_index)) == 0 ||
                             ((dague_dependency_t)(((1 << flow_index) & ~DAGUE_DEPENDENCIES_BITMASK))) == 0 );
}

/**
 * Parse the whole dependency list and identify any possible combination
 * that will allow this task (based on its inputs) to be executed as a
 * startup task. In other words, if there is any tuple of the execution
 * space, which leads to all inputs being ready, either comming directly
 * from the matrix or due to write-only status.
 *
 * @Return: If the task cannot be a startup task, then the pint
 *          argument shall be set to zero.
 */
static char* has_ready_input_dependency(void **elt, void *pint)
{
    jdf_dataflow_t* flow = (jdf_dataflow_t*)elt;
    jdf_dep_t* dep = flow->deps;
    int can_be_startup = 0, has_input = 0;

    if( JDF_VAR_TYPE_CTL == flow->access_type ) {
        has_input = 1;
        can_be_startup = 1;
        while( NULL != dep ) {
            if( dep->type == JDF_DEP_TYPE_IN ) {
                if( dep->guard->guard_type != JDF_GUARD_BINARY )
                    can_be_startup = 0;
            }
            dep = dep->next;
        }
    } else {  /* This is a data */
        while( NULL != dep ) {
            if( dep->type == JDF_DEP_TYPE_IN ) {
                has_input = 1;
                if( NULL == dep->guard->calltrue->var ) {
                    can_be_startup = 1;
                }
                if( dep->guard->guard_type == JDF_GUARD_TERNARY ) {
                    if( NULL == dep->guard->callfalse->var ) {
                        can_be_startup = 1;
                    }
                }
            }
            dep = dep->next;
        }
    }
    if( (0 == can_be_startup) && has_input ) {
        *((int*)pint) = 0;
    }
    return NULL;
}

static char* dump_direct_input_conditions(void **elt, void *arg)
{
    string_arena_t *sa = (string_arena_t*)arg, *sa1;
    jdf_dataflow_t* flow = (jdf_dataflow_t*)elt;
    jdf_dep_t* dep = flow->deps;
    int already_added = 0;
    expr_info_t info;

    string_arena_init(sa);
    sa1 = string_arena_new(64);

    info.prefix = "";
    info.sa = sa;
    info.assignments = "assignments";

    while( NULL != dep ) {
        if( dep->type == JDF_DEP_TYPE_IN ) {
            if( dep->guard->guard_type == JDF_GUARD_UNCONDITIONAL ) {
                if( NULL == dep->guard->calltrue->var ) {
                    /* Always */
                }
            }
            if( dep->guard->guard_type == JDF_GUARD_BINARY ) {
                if( (NULL == dep->guard->calltrue->var) ||
                    (flow->access_type == JDF_VAR_TYPE_CTL)) {
                    if( 0 == already_added ) {
                        info.sa = sa;
                        dump_expr((void**)dep->guard->guard, &info);
                        already_added = 1;
                    } else {
                        string_arena_init(sa1);
                        info.sa = sa1;
                        dump_expr((void**)dep->guard->guard, &info);
                        string_arena_add_string( sa, " || (%s) ", string_arena_get_string(sa1) );
                    }
                }
            }
            if( dep->guard->guard_type == JDF_GUARD_TERNARY ) {
                if( (NULL == dep->guard->calltrue->var) && (NULL == dep->guard->callfalse->var) ) {
                    /* Always */
                } else {
                    if( NULL == dep->guard->calltrue->var ) {
                        if( 0 == already_added ) {
                            info.sa = sa;
                            dump_expr((void**)dep->guard->guard, &info);
                            already_added = 1;
                        } else {
                            string_arena_init(sa1);
                            info.sa = sa1;
                            dump_expr((void**)dep->guard->guard, &info);
                            string_arena_add_string( sa, " || (%s) ", string_arena_get_string(sa1) );
                        }
                    } else if( NULL == dep->guard->callfalse->var ) {
                        string_arena_init(sa1);
                        info.sa = sa1;
                        dump_expr((void**)dep->guard->guard, &info);
                        if( 0 == already_added ) {
                            string_arena_add_string( sa, "(!(%s)) ", string_arena_get_string(sa1) );
                            already_added = 1;
                        } else {
                            string_arena_add_string( sa, " || (!(%s)) ", string_arena_get_string(sa1) );
                        }
                    }
                }
            }
        }
        dep = dep->next;
    }
    /* We need to prepend ! if we're dealing with control flows */
    if( already_added && (JDF_VAR_TYPE_CTL == flow->access_type) ) {
        string_arena_init(sa1);
        string_arena_add_string( sa1, "!(%s)", string_arena_get_string(sa) );
        string_arena_init(sa);
        string_arena_add_string( sa, "%s", string_arena_get_string(sa1) );
    }
    string_arena_free(sa1);
    return (0 == already_added) ? NULL : string_arena_get_string(sa);
}

static void jdf_generate_startup_tasks(const jdf_t *jdf, const jdf_function_entry_t *f, const char *fname)
{
    string_arena_t *sa1, *sa2, *sa3;
    jdf_def_list_t *dl;
    int nesting;
    expr_info_t info1, info2, info3;
    int idx;
    int nbdefinitions;

    assert( f->flags & JDF_FUNCTION_FLAG_CAN_BE_STARTUP );
    (void)jdf;

    sa1 = string_arena_new(64);
    sa2 = string_arena_new(64);
    sa3 = string_arena_new(64);

    coutput("static int %s(dague_context_t *context, __dague_%s_internal_handle_t *__dague_handle, dague_execution_context_t** pready_list)\n"
            "{\n"
            "  dague_execution_context_t* new_context, new_context_holder, *new_dynamic_context;\n"
            "  assignment_t *assignments = NULL;\n"
            "  int vpid;\n"
            "%s\n"
            "%s\n"
            "  new_context = &new_context_holder;\n"
            "  assignments = new_context->locals;\n",
            fname, jdf_basename,
            UTIL_DUMP_LIST_FIELD(sa1, f->locals, next, name, dump_string, NULL,
                                 "  int32_t ", " ", " = -1,", " = -1;"),
            UTIL_DUMP_LIST_FIELD(sa2, f->locals, next, name, dump_string, NULL,
                                 "  ", "(void)", "; ", ";"));

    string_arena_init(sa1);
    string_arena_init(sa2);
    string_arena_init(sa3);

    coutput("  /* Parse all the inputs and generate the ready execution tasks */\n");
    coutput("  new_context->dague_handle = (dague_handle_t*)__dague_handle;\n"
            "  new_context->function = __dague_handle->super.super.functions_array[%s_%s.function_id];\n",
            jdf_basename, f->fname);

    info1.sa = sa1;
    info1.prefix = "";
    info1.assignments = "assignments";

    info2.sa = sa2;
    info2.prefix = "";
    info2.assignments = "assignments";

    info3.sa = sa3;
    info3.prefix = "";
    info3.assignments = "assignments";

    nesting = 0;
    idx = 0;
    for(dl = f->locals; dl != NULL; dl = dl->next, idx++) {
        if(dl->expr->op == JDF_RANGE) {
            coutput("%s  for(%s = %s;\n"
                    "%s      %s <= %s;\n"
                    "%s      %s+=%s) {\n"
                    "%s    assignments[%d].value = %s;\n",
                    indent(nesting), dl->name, dump_expr((void**)dl->expr->jdf_ta1, &info1),
                    indent(nesting), dl->name, dump_expr((void**)dl->expr->jdf_ta2, &info2),
                    indent(nesting), dl->name, dump_expr((void**)dl->expr->jdf_ta3, &info3),
                    indent(nesting), idx, dl->name);
            nesting++;
        } else {
            coutput("%s  assignments[%d].value = %s = %s;\n",
                    indent(nesting), idx, dl->name, dump_expr((void**)dl->expr, &info1));
        }
    }
    coutput("%s  if( !%s_pred(%s) ) continue;\n",
            indent(nesting), f->fname, UTIL_DUMP_LIST_FIELD(sa1, f->locals, next, name,
                                                            dump_string, NULL,
                                                            "", "", ", ", ""));
    /**
     * Dump all the conditions that can invalidate the startup propriety.
     */
    {
        char* condition = NULL;
        string_arena_init(sa2);

        condition = UTIL_DUMP_LIST(sa1, f->dataflow, next, dump_direct_input_conditions, sa2,
                                   "", "(", ") && ", ")");
        if( strlen(condition) > 1 )
            coutput("%s  if( !(%s) ) continue;\n", indent(nesting), condition );
    }

    coutput("%s  vpid = ((dague_ddesc_t*)__dague_handle->super.%s)->vpid_of((dague_ddesc_t*)__dague_handle->super.%s, %s);\n"
            "%s  new_dynamic_context = (dague_execution_context_t*)dague_thread_mempool_allocate( context->virtual_processes[vpid]->execution_units[0]->context_mempool );\n",
            indent(nesting), f->predicate->func_or_mem, f->predicate->func_or_mem,
                             UTIL_DUMP_LIST(sa1, f->predicate->parameters, next,
                                            dump_expr, (void*)&info2,
                                            "", "", ", ", ""),
            indent(nesting));

    JDF_COUNT_LIST_ENTRIES(f->locals, jdf_def_list_t, next, nbdefinitions);
    coutput("%s  /* Copy only the valid elements from new_context to new_dynamic one */\n"
            "%s  new_dynamic_context->dague_handle = new_context->dague_handle;\n"
            "%s  new_dynamic_context->function     = new_context->function;\n"
            "%s  new_dynamic_context->chore_id     = 0;\n"
            "%s  memcpy(new_dynamic_context->locals, new_context->locals, %d*sizeof(assignment_t));\n",
            indent(nesting),
            indent(nesting),
            indent(nesting),
            indent(nesting),
            indent(nesting), nbdefinitions);

    coutput("%s  DAGUE_STAT_INCREASE(mem_contexts, sizeof(dague_execution_context_t) + STAT_MALLOC_OVERHEAD);\n"
            "%s  DAGUE_LIST_ITEM_SINGLETON( new_dynamic_context );\n",
            indent(nesting),
            indent(nesting));
    if( NULL != f->priority ) {
        coutput("%s  new_dynamic_context->priority = __dague_handle->super.super.priority + priority_of_%s_%s_as_expr_fct(new_dynamic_context->dague_handle, new_dynamic_context->locals);\n",
                indent(nesting), jdf_basename, f->fname);
    } else {
        coutput("%s  new_dynamic_context->priority = __dague_handle->super.super.priority;\n", indent(nesting));
    }

    {
        struct jdf_dataflow *dataflow = f->dataflow;
        for(idx = 0; NULL != dataflow; idx++, dataflow = dataflow->next ) {
            coutput("    new_dynamic_context->data[%d].data_repo = NULL;\n"
                    "    new_dynamic_context->data[%d].data_in   = NULL;\n"
                    "    new_dynamic_context->data[%d].data_out  = NULL;\n",
                    idx, idx, idx);
        }
    }

    coutput("#if defined(DAGUE_DEBUG_VERBOSE2)\n"
            "%s  {\n"
            "%s    char tmp[128];\n"
            "%s    DEBUG2((\"Add startup task %%s\\n\",\n"
            "%s           dague_snprintf_execution_context(tmp, 128, new_dynamic_context)));\n"
            "%s  }\n"
            "#endif\n", indent(nesting), indent(nesting), indent(nesting), indent(nesting), indent(nesting));

    coutput("%s  pready_list[vpid] = (dague_execution_context_t*)dague_list_item_ring_push_sorted( (dague_list_item_t*)(pready_list[vpid]), (dague_list_item_t*)new_dynamic_context, dague_execution_context_priority_comparator );\n", indent(nesting));

    for(; nesting > 0; nesting--) {
        coutput("%s}\n", indent(nesting));
    }

    string_arena_free(sa1);
    string_arena_free(sa2);
    string_arena_free(sa3);

    coutput("  return 0;\n"
            "}\n\n");
}

static void jdf_generate_internal_init(const jdf_t *jdf, const jdf_function_entry_t *f, const char *fname)
{
    string_arena_t *sa1, *sa2, *sa3;
    jdf_def_list_t *dl;
    jdf_name_list_t *pl;
    int nesting, idx;
    expr_info_t info1, info2, info3;

    (void)jdf;

    sa1 = string_arena_new(64);
    sa2 = string_arena_new(64);
    sa3 = string_arena_new(64);

    coutput("static int %s(__dague_%s_internal_handle_t *__dague_handle)\n"
            "{\n"
            "  dague_dependencies_t *dep = NULL;\n"
            "  assignment_t assignments[MAX_LOCAL_COUNT];(void) assignments;\n"
            "  int nb_tasks = 0;\n"
            "%s",
            fname, jdf_basename,
            UTIL_DUMP_LIST_FIELD(sa1, f->locals, next, name, dump_string, NULL,
                                 "  int32_t ", " ", ",", ";\n"));
    coutput("%s"
            "%s",
            UTIL_DUMP_LIST_FIELD(sa1, f->parameters, next, name, dump_string, NULL,
                                 "  int32_t ", " ", "_min = 0x7fffffff,", "_min = 0x7fffffff;\n"),
            UTIL_DUMP_LIST_FIELD(sa2, f->parameters, next, name, dump_string, NULL,
                                 "  int32_t ", " ", "_max = 0,", "_max = 0;\n"));

    coutput("  (void)__dague_handle;\n");
    if( NULL != f->parameters->next ) {
        for(pl = f->parameters; pl != NULL; pl = pl->next ) {
            for(dl = f->locals; dl != NULL; dl = dl->next) {
                if(!strcmp(pl->name, dl->name))
                    break;
            }
            /* This should be already checked by a sanity check */
            assert(NULL != dl);
            if(dl->expr->op == JDF_RANGE) {
                coutput("  int32_t %s_start, %s_end, %s_inc;\n", pl->name, pl->name, pl->name );
            }
        }
    }

    string_arena_init(sa1);
    string_arena_init(sa2);
    string_arena_init(sa3);

    info1.sa = sa1;
    info1.prefix = "";
    info1.assignments = "assignments";

    info2.sa = sa2;
    info2.prefix = "";
    info2.assignments = "assignments";

    info3.sa = sa3;
    info3.prefix = "";
    info3.assignments = "assignments";

    coutput("  /* First, find the min and max value for each of the dimensions */\n");

    idx = 0;
    nesting = 0;
    for(dl = f->locals; dl != NULL; dl = dl->next ) {
        if(dl->expr->op == JDF_RANGE) {
            coutput("%s  for(%s = %s;\n"
                    "%s      %s <= %s;\n"
                    "%s      %s += %s) {\n",
                    indent(nesting), dl->name, dump_expr((void**)dl->expr->jdf_ta1, &info1),
                    indent(nesting), dl->name, dump_expr((void**)dl->expr->jdf_ta2, &info2),
                    indent(nesting), dl->name, dump_expr((void**)dl->expr->jdf_ta3, &info3));
            nesting++;
        } else {
            coutput("%s  %s = %s;\n",
                    indent(nesting), dl->name, dump_expr((void**)dl->expr, &info1));
        }
        coutput("%s  assignments[%d].value = %s;\n",
                indent(nesting), idx, dl->name);
        idx++;
    }

    string_arena_init(sa1);
    coutput("%s  if( !%s_pred(%s) ) continue;\n"
            "%s  nb_tasks++;\n",
            indent(nesting), f->fname, UTIL_DUMP_LIST_FIELD(sa1, f->locals, next, name,
                                                            dump_string, NULL,
                                                            "", "", ", ", ""),
            indent(nesting));
    for(pl = f->parameters; pl != NULL; pl = pl->next ) {
        coutput("%s  %s_max = dague_imax(%s_max, %s);\n"
                "%s  %s_min = dague_imin(%s_min, %s);\n",
                indent(nesting), pl->name, pl->name, pl->name,
                indent(nesting), pl->name, pl->name, pl->name);
    }

    for(; nesting > 0; nesting--) {
        coutput("%s}\n", indent(nesting));
    }

    coutput("\n"
            "  /**\n"
            "   * Now, for each of the dimensions, re-iterate on the space,\n"
            "   * and if at least one value is defined, allocate arrays to point\n"
            "   * to it. Array dimensions are defined by the (rough) observation above\n"
            "   **/\n"
            "  DEBUG2((\"Allocating dependencies array for %s\\n\"));\n", fname);

    if( f->parameters->next == NULL ) {
        coutput("  if( 0 != nb_tasks ) {\n"
                "    ALLOCATE_DEP_TRACKING(dep, %s_min, %s_max, \"%s\", &symb_%s_%s_%s, NULL, DAGUE_DEPENDENCIES_FLAG_FINAL);\n"
                "  }\n",
                f->parameters->name, f->parameters->name, f->parameters->name,
                jdf_basename, f->fname, f->parameters->name);
    } else {
        int last_dimension_is_a_range = 0;

        coutput("  dep = NULL;\n");

        nesting = 0;
        idx = 0;
        for(dl = f->locals; dl != NULL; dl = dl->next) {

            for(pl = f->parameters; pl != NULL; pl = pl->next) {
                if(!strcmp(pl->name, dl->name))
                    break;
            }

            if(dl->expr->op == JDF_RANGE) {
                if( pl != NULL)
                    last_dimension_is_a_range = 1;
                coutput("%s  %s_start = %s;\n",
                        indent(nesting), dl->name, dump_expr((void**)dl->expr->jdf_ta1, &info1));
                coutput("%s  %s_end = %s;\n",
                        indent(nesting), dl->name, dump_expr((void**)dl->expr->jdf_ta2, &info2));
                coutput("%s  %s_inc = %s;\n",
                        indent(nesting), dl->name, dump_expr((void**)dl->expr->jdf_ta3, &info3));
                coutput("%s  for(%s = dague_imax(%s_start, %s_min); %s <= dague_imin(%s_end, %s_max); %s+=%s_inc) {\n",
                        indent(nesting), dl->name, dl->name, dl->name, dl->name, dl->name, dl->name, dl->name, dl->name);
                nesting++;
            } else {
                if( pl != NULL )
                    last_dimension_is_a_range = 0;
                coutput("%s  %s = %s;\n",
                        indent(nesting), dl->name, dump_expr((void**)dl->expr, &info1));
            }

            coutput("%s  assignments[%d].value = %s;\n",
                    indent(nesting), idx, dl->name);
            idx++;
        }

        coutput("%s  if( %s_pred(%s) ) {\n"
                "%s    /* We did find one! Allocate the dependencies array. */\n",
                indent(nesting), f->fname, UTIL_DUMP_LIST_FIELD(sa2, f->locals, next, name,
                                                                dump_string, NULL,
                                                                "", "", ", ", ""),
                indent(nesting));

        string_arena_init(sa1);
        string_arena_add_string(sa1, "dep");
        for(pl = f->parameters; pl != NULL; pl = pl->next) {
            for(dl = f->locals; dl != NULL; dl = dl->next) {
                if(!strcmp(pl->name, dl->name))
                    break;
            }
            assert(NULL != dl);
            coutput("%s  if( %s == NULL ) {\n"
                    "%s    ALLOCATE_DEP_TRACKING(%s, %s_min, %s_max, \"%s\", &symb_%s_%s_%s, %s, %s);\n"
                    "%s  }\n",
                    indent(nesting), string_arena_get_string(sa1),
                    indent(nesting), string_arena_get_string(sa1), dl->name, dl->name, dl->name,
                                     jdf_basename, f->fname, dl->name,
                                     pl == f->parameters ? "NULL" : string_arena_get_string(sa2),
                                     pl->next == NULL ? "DAGUE_DEPENDENCIES_FLAG_FINAL" : "DAGUE_DEPENDENCIES_FLAG_NEXT",
                    indent(nesting));
            string_arena_init(sa2);
            string_arena_add_string(sa2, "%s", string_arena_get_string(sa1));
            string_arena_add_string(sa1, "->u.next[%s-%s_min]", dl->name, dl->name);
        }
        if( last_dimension_is_a_range )
            coutput("%s    break;\n", indent(nesting));
        coutput("%s  }\n", indent(nesting));

        for(; nesting > 0; nesting--) {
            coutput("%s}\n", indent(nesting));
        }
    }

    /* Quiet the compiler by using the varibales */
    if( NULL != f->parameters->next ) {
        for(pl = f->parameters; pl != NULL; pl = pl->next) {
            for(dl = f->locals; dl != NULL; dl = dl->next) {
                if(!strcmp(pl->name, dl->name))
                    break;
            }
            assert(NULL != dl);
            if(dl->expr->op == JDF_RANGE) {
                coutput("  (void)%s_start; (void)%s_end; (void)%s_inc;", dl->name, dl->name, dl->name);
            }
        }
    }

    string_arena_free(sa1);
    string_arena_free(sa2);
    string_arena_free(sa3);
    coutput("\n  AYU_REGISTER_TASK(&%s_%s);\n", jdf_basename, f->fname);
    coutput("  __dague_handle->super.super.dependencies_array[%d] = dep;\n"
            "  __dague_handle->super.super.nb_local_tasks += nb_tasks;\n"
            "  return nb_tasks;\n"
            "}\n"
            "\n",
            f->function_id);
}

static void jdf_generate_simulation_cost_fct(const jdf_t *jdf, const jdf_function_entry_t *f, const char *prefix)
{
    assignment_info_t ai;
    expr_info_t info;
    string_arena_t *sa = string_arena_new(64);
    string_arena_t *sa1 = string_arena_new(64);

    (void)jdf;

    ai.sa = sa;
    ai.idx = 0;
    ai.holder = "this_task->locals";
    ai.expr = NULL;

    coutput("#if defined(DAGUE_SIM)\n"
            "static int %s(const dague_execution_context_t *this_task)\n"
            "{\n"
            "  const dague_handle_t *__dague_handle = (const dague_handle_t*)this_task->dague_handle;\n"
            "%s"
            "  (void)__dague_handle;\n",
            prefix, UTIL_DUMP_LIST(sa1, f->locals, next,
                                   dump_local_assignments, &ai, "", "  ", "\n", "\n"));

    string_arena_init(sa);
    coutput("%s",
            UTIL_DUMP_LIST_FIELD(sa, f->locals, next, name,
                                 dump_string, NULL, "", "  (void)", ";", ";\n"));

    string_arena_init(sa);
    info.prefix = "";
    info.sa = sa;
    info.assignments = "this_task->locals";
    coutput("  return %s;\n", dump_expr((void**)f->simcost, &info));
    coutput("}\n"
            "#endif\n"
            "\n");

    string_arena_free(sa);
    string_arena_free(sa1);
}

static void
jdf_generate_function_incarnation_list( const jdf_t *jdf,
                                        const jdf_function_entry_t *f,
                                        string_arena_t *sa,
                                        char* base_name)
{
    jdf_body_t* body = f->bodies;
    jdf_def_list_t* type_property;

    (void)jdf;
    string_arena_add_string(sa, "static const __dague_chore_t __%s_chores[] ={\n", base_name);
    do {
        jdf_find_property(body->properties, "type", &type_property);
        if( NULL == type_property) {
            string_arena_add_string(sa, "    { .type     = DAGUE_DEV_CPU,\n");
            string_arena_add_string(sa, "      .evaluate = %s,\n", "NULL");
            string_arena_add_string(sa, "      .hook     = hook_of_%s },\n", base_name);
        } else {
            string_arena_add_string(sa, "#if defined(HAVE_%s)\n", type_property->expr->jdf_var);
            string_arena_add_string(sa, "    { .type     = DAGUE_DEV_%s,\n", type_property->expr->jdf_var);
            string_arena_add_string(sa, "      .evaluate = %s,\n", "NULL");
            string_arena_add_string(sa, "      .hook     = hook_of_%s_%s },\n", base_name, type_property->expr->jdf_var);
            string_arena_add_string(sa, "#endif  /* defined(HAVE_%s) */\n", type_property->expr->jdf_var);
        }
        body = body->next;
    } while (NULL != body);
    string_arena_add_string(sa,
                            "    { .type     = DAGUE_DEV_NONE,\n"
                            "      .evaluate = NULL,\n"
                            "      .hook     = NULL },  /* End marker */\n"
                            "};\n\n");
}

static void jdf_generate_one_function( const jdf_t *jdf, const jdf_function_entry_t *f)
{
    string_arena_t *sa, *sa2;
    int nbparameters, nbdefinitions;
    int inputmask, nb_input, nb_output, input_index;
    int i, has_in_in_dep, has_control_gather;
    jdf_dataflow_t *fl;
    jdf_dep_t *dl;
    char *prefix;
    int use_mask, mask_ok;

    sa = string_arena_new(64);
    sa2 = string_arena_new(64);

    JDF_COUNT_LIST_ENTRIES(f->parameters, jdf_name_list_t, next, nbparameters);
    JDF_COUNT_LIST_ENTRIES(f->locals, jdf_def_list_t, next, nbdefinitions);

    inputmask = 0;
    nb_input = nb_output = 0;
    has_in_in_dep = 0;
    for( input_index = 0, fl = f->dataflow;
         NULL != fl;
         fl = fl->next, input_index++ ) {
        int foundin = 0, foundout = 0;

        for( dl = fl->deps; NULL != dl; dl = dl->next ) {
            if( dl->type & JDF_DEP_TYPE_IN ) {

                if( JDF_VAR_TYPE_CTL == fl->access_type ) {
                    if( JDF_GUARD_BINARY == dl->guard->guard_type )
                        has_in_in_dep = 1;
                } else {
                    switch( dl->guard->guard_type ) {
                    case JDF_GUARD_TERNARY:
                        if( NULL == dl->guard->callfalse->var )
                            has_in_in_dep = 1;

                    case JDF_GUARD_UNCONDITIONAL:
                    case JDF_GUARD_BINARY:
                        if( NULL == dl->guard->calltrue->var )
                            has_in_in_dep = 1;
                    }
                }
                if( foundin == 0 ) {
                    inputmask |= (1 << input_index);
                    nb_input++;
                    foundin = 1;
                }
            } else if( dl->type & JDF_DEP_TYPE_OUT )
                if( 0 == foundout ) { nb_output++; foundout = 1; }
        }
    }

    jdf_coutput_prettycomment('*', "%s", f->fname);

    prefix = (char*)malloc(strlen(f->fname) + strlen(jdf_basename) + 32);

    sprintf(prefix, "%s_%s", jdf_basename, f->fname);
    jdf_generate_function_incarnation_list(jdf, f, sa, prefix);

    string_arena_add_string(sa,
                            "static const dague_function_t %s_%s = {\n"
                            "  .name = \"%s\",\n"
                            "  .function_id = %d,\n"
                            "  .nb_flows = %d,\n"
                            "  .nb_parameters = %d,\n"
                            "  .nb_locals = %d,\n",
                            jdf_basename, f->fname,
                            f->fname,
                            f->function_id,
                            input_index,
                            nbparameters,
                            nbdefinitions);

    sprintf(prefix, "symb_%s_%s_", jdf_basename, f->fname);
    jdf_generate_symbols(jdf, f->locals, prefix);
    sprintf(prefix, "&symb_%s_%s_", jdf_basename, f->fname);
    string_arena_add_string(sa, "  .params = { %s },\n",
                            UTIL_DUMP_LIST_FIELD(sa2, f->parameters, next, name, dump_string, NULL,
                                                 "", prefix, ", ", ""));
    string_arena_add_string(sa, "  .locals = { %s },\n",
                            UTIL_DUMP_LIST_FIELD(sa2, f->locals, next, name, dump_string, NULL,
                                                 "", prefix, ", ", ""));

    sprintf(prefix, "pred_of_%s_%s_as_expr", jdf_basename, f->fname);
    jdf_generate_predicate_expr(jdf, f->locals, f->fname, prefix);
    string_arena_add_string(sa, "  .pred = &%s,\n", prefix);

    if( NULL != f->priority ) {
        sprintf(prefix, "priority_of_%s_%s_as_expr", jdf_basename, f->fname);
        jdf_generate_expression(jdf, f->locals, f->priority, prefix);
        string_arena_add_string(sa, "  .priority = &%s,\n", prefix);
    } else {
        string_arena_add_string(sa, "  .priority = NULL,\n");
    }

#if defined(DAGUE_SCHED_DEPS_MASK)
    use_mask = 1;
#else
    use_mask = 0;
#endif
    if( jdf_property_get_int(f->properties, "count_deps", 0) )
        use_mask = 0;
    if( jdf_property_get_int(f->properties, "mask_deps", 0) )
        use_mask = 1;
    sprintf(prefix, "flow_of_%s_%s_for_", jdf_basename, f->fname);
    has_control_gather = 0;
    for(i = 0, fl = f->dataflow; fl != NULL; fl = fl->next, i++) {
        mask_ok = jdf_generate_dataflow(jdf, f->locals, fl, prefix, (uint32_t)i, &has_control_gather);
        use_mask &= mask_ok;
    }
    if( jdf_property_get_int(f->properties, "mask_deps", 0) && (use_mask == 0) ) {
        jdf_warn(JDF_OBJECT_LINENO(f),
                 "In task %s, mask_deps was requested, but this method cannot be provided\n"
                 "  Either the function uses too many flows to store in a mask\n"
                 "  Or it uses control gather, which must be counted\n"
                 "  Falling back to the counting method for dependency managing.\n",
                 f->fname);
    }
    sprintf(prefix, "&flow_of_%s_%s_for_", jdf_basename, f->fname);
    UTIL_DUMP_LIST(sa2, f->dataflow, next, dump_dataflow, "IN", "", prefix, ", ", "");
    if(0 == strlen(string_arena_get_string(sa2)))
        string_arena_add_string(sa2, "NULL");
    string_arena_add_string(sa, "  .in = { %s },\n",
                            string_arena_get_string(sa2));
    UTIL_DUMP_LIST(sa2, f->dataflow, next, dump_dataflow, "OUT", "", prefix, ", ", "");
    if(0 == strlen(string_arena_get_string(sa2)))
        string_arena_add_string(sa2, "NULL");
    string_arena_add_string(sa, "  .out = { %s },\n",
                            string_arena_get_string(sa2));

    if( use_mask ) {
        string_arena_add_string(sa,
                                "  .flags = %s%s%s | DAGUE_USE_DEPS_MASK,\n"
                                "  .dependencies_goal = 0x%x,\n",
                                (f->flags & JDF_FUNCTION_FLAG_HIGH_PRIORITY) ? "DAGUE_HIGH_PRIORITY_TASK" : "0x0",
                                has_in_in_dep ? " | DAGUE_HAS_IN_IN_DEPENDENCIES" : "",
                                jdf_property_get_int(f->properties, "immediate", 0) ? " | DAGUE_IMMEDIATE_TASK" : "",
                                inputmask);
    } else {
        string_arena_add_string(sa,
                                "  .flags = %s%s%s%s,\n"
                                "  .dependencies_goal = %d,\n",
                                (f->flags & JDF_FUNCTION_FLAG_HIGH_PRIORITY) ? "DAGUE_HIGH_PRIORITY_TASK" : "0x0",
                                has_in_in_dep ? " | DAGUE_HAS_IN_IN_DEPENDENCIES" : "",
                                jdf_property_get_int(f->properties, "immediate", 0) ? " | DAGUE_IMMEDIATE_TASK" : "",
                                has_control_gather ? "|DAGUE_HAS_CTL_GATHER" : "",
                                nb_input);
    }

    string_arena_add_string(sa, "  .init = (dague_create_function_t*)%s,\n", "NULL");
    string_arena_add_string(sa, "  .key = (dague_functionkey_fn_t*)%s_hash,\n", f->fname);
    string_arena_add_string(sa, "  .fini = (dague_hook_t*)%s,\n", "NULL");

    sprintf(prefix, "%s_%s", jdf_basename, f->fname);
    string_arena_add_string(sa, "  .incarnations = __%s_chores,\n", prefix);

    sprintf(prefix, "iterate_successors_of_%s_%s", jdf_basename, f->fname);
    jdf_generate_code_iterate_successors(jdf, f, prefix);
    string_arena_add_string(sa, "  .iterate_successors = %s,\n", prefix);

    sprintf(prefix, "release_deps_of_%s_%s", jdf_basename, f->fname);
    jdf_generate_code_release_deps(jdf, f, prefix);
    string_arena_add_string(sa, "  .release_deps = %s,\n", prefix);

    sprintf(prefix, "data_lookup_of_%s_%s", jdf_basename, f->fname);
    jdf_generate_code_data_lookup(jdf, f, prefix);
    string_arena_add_string(sa, "  .prepare_input = %s,\n", prefix);
    string_arena_add_string(sa, "  .prepare_output = %s,\n", "NULL");

    sprintf(prefix, "hook_of_%s_%s", jdf_basename, f->fname);
    jdf_generate_code_hooks(jdf, f, prefix);
    string_arena_add_string(sa, "  .complete_execution = complete_%s,\n", prefix);

    if( NULL != f->simcost ) {
        sprintf(prefix, "simulation_cost_of_%s_%s", jdf_basename, f->fname);
        jdf_generate_simulation_cost_fct(jdf, f, prefix);
        string_arena_add_string(sa,
                                "#if defined(DAGUE_SIM)\n"
                                "  .sim_cost_fct = %s,\n"
                                "#endif\n", prefix);
    } else {
        string_arena_add_string(sa,
                                "#if defined(DAGUE_SIM)\n"
                                "  .sim_cost_fct = NULL,\n"
                                "#endif\n");
    }

    sprintf(prefix, "%s_%s_internal_init", jdf_basename, f->fname);
    jdf_generate_internal_init(jdf, f, prefix);

    if( f->flags & JDF_FUNCTION_FLAG_CAN_BE_STARTUP ) {
        sprintf(prefix, "%s_%s_startup_tasks", jdf_basename, f->fname);
        jdf_generate_startup_tasks(jdf, f, prefix);
    }

    free(prefix);

    string_arena_add_string(sa, "};\n");

    coutput("%s\n\n", string_arena_get_string(sa));

    string_arena_free(sa2);
    string_arena_free(sa);
}

static void jdf_generate_functions_statics( const jdf_t *jdf )
{
    jdf_function_entry_t *f;
    string_arena_t *sa;
    int i;

    sa = string_arena_new(64);
    string_arena_add_string(sa, "static const dague_function_t *%s_functions[] = {\n",
                            jdf_basename);
    /* We need to put the function in the array based on their function_id */
    {
        jdf_function_entry_t** array;
        int max_id;

        for(max_id = 0, f = jdf->functions; NULL != f; f = f->next) {
            jdf_generate_one_function(jdf, f);
            if( max_id < f->function_id ) max_id = f->function_id;
        }
        max_id++;  /* allow one more space */
        array = (jdf_function_entry_t**)malloc(max_id * sizeof(jdf_function_entry_t*));
        for(i = 0; i < max_id; array[i] = NULL, i++);
        for(f = jdf->functions; NULL != f; f = f->next)
            array[f->function_id] = f;
        for(i = 0; i < max_id; array[i] = NULL, i++) {
            if( NULL == (f = array[i]) ) {
                string_arena_add_string(sa, "  NULL%s\n",
                                        i != (max_id - 1) ? "," : "");
            } else {
                string_arena_add_string(sa, "  &%s_%s%s\n",
                                        jdf_basename, f->fname, i != (max_id - 1) ? "," : "");
            }
        }
    }
    string_arena_add_string(sa, "};\n\n");
    coutput("%s", string_arena_get_string(sa));

    string_arena_free(sa);
}

static void jdf_generate_predeclarations( const jdf_t *jdf )
{
    jdf_function_entry_t *f;
    jdf_dataflow_t *fl;
    string_arena_t *sa = string_arena_new(64);
    string_arena_t *sa2 = string_arena_new(64);

    coutput("/** Predeclarations of the dague_function_t */\n");
    for(f = jdf->functions; f != NULL; f = f->next) {
        coutput("static const dague_function_t %s_%s;\n", jdf_basename, f->fname);
        if( NULL != f->priority ) {
            coutput("static inline int priority_of_%s_%s_as_expr_fct(const dague_handle_t *__dague_handle_parent, const assignment_t *assignments);\n", 
                    jdf_basename, f->fname);
        }
    }
#if 0
    coutput("/** Declarations of the pseudo-dague_function_t for data */\n"
            "%s\n",
            UTIL_DUMP_LIST_FIELD(sa2, jdf->data, next, dname,
                                 dump_pseudodague, sa, "", "", "", ""));
#endif
    string_arena_free(sa);
    string_arena_free(sa2);
    coutput("/** Predeclarations of the parameters */\n");
    for(f = jdf->functions; f != NULL; f = f->next) {
        for(fl = f->dataflow; fl != NULL; fl = fl->next) {

            coutput("static const dague_flow_t flow_of_%s_%s_for_%s;\n",
                    jdf_basename, f->fname, fl->varname);
        }
    }
}

static void jdf_generate_startup_hook( const jdf_t *jdf )
{
    string_arena_t *sa1 = string_arena_new(64);
    string_arena_t *sa2 = string_arena_new(64);

    coutput("static void %s_startup(dague_context_t *context, dague_handle_t *dague_handle, dague_execution_context_t** pready_list)\n"
            "{\n"
            "  uint32_t supported_dev = 0;\n"
            "  __dague_%s_internal_handle_t* __dague_handle = (__dague_%s_internal_handle_t*)dague_handle;\n"
            "  dague_handle->context = context;\n"
            "  dague_handle->devices_mask = 0;  /* All devices support disabled by default */\n"
            "  for( uint32_t _i = 0; _i < dague_nb_devices; _i++ ) {\n"
            "    dague_device_t* device = dague_devices_get(_i);\n"
            "    dague_ddesc_t* dague_ddesc;\n"
            " \n"
            "    if(NULL == device) continue;\n"
            "    if(NULL != device->device_handle_register)\n"
            "      if( DAGUE_SUCCESS != device->device_handle_register(device, (dague_handle_t*)dague_handle) ) continue;\n"
            " \n"
            "    if(NULL != device->device_memory_register) {  /* Register all the data */\n"
            "%s"
            "    }\n"
            "    supported_dev |= (1 << device->type);\n"
            "    dague_handle->devices_mask |= (1 << _i);\n"
            "  }\n",
            jdf_basename,
            jdf_basename, jdf_basename,
            UTIL_DUMP_LIST(sa1, jdf->globals, next,
                           dump_data_name, sa2, "",
                           "      dague_ddesc = (dague_ddesc_t*)__dague_handle->super.",
                           ";\n"
                           "      if(DAGUE_SUCCESS != dague_ddesc->register_memory(dague_ddesc, device)) {\n"
                           "        continue;\n"
                           "      }\n",
                           ";\n"
                           "      if(DAGUE_SUCCESS != dague_ddesc->register_memory(dague_ddesc, device)) {\n"
                           "        continue;\n"
                           "      }\n"));
    coutput("  /* Remove all the chores without a backend device */\n"
            "  for( uint32_t i = 0; i < dague_handle->nb_functions; i++ ) {\n"
            "    dague_function_t* func = (dague_function_t*)dague_handle->functions_array[i];\n"
            "    __dague_chore_t* chores = (__dague_chore_t*)func->incarnations;\n"
            "    uint32_t index = 0;\n"
            "    for( uint32_t j = 0; NULL != chores[j].hook; j++ ) {\n"
            "      if(supported_dev & (1 << chores[j].type)) {\n"
            "          if( j != index ) chores[index] = chores[j];\n"
            "          index++;\n"
            "      }\n"
            "    }\n"
            "    chores[index].type     = DAGUE_DEV_NONE;\n"
            "    chores[index].evaluate = NULL;\n"
            "    chores[index].hook     = NULL;\n"
            "  }\n"
            );

    coutput("%s\n"
            "}\n",
            UTIL_DUMP_LIST( sa1, jdf->functions, next, dump_startup_call, sa2,
                            "  ", jdf_basename, "\n  ", "") );

    string_arena_free(sa1);
    string_arena_free(sa2);
}

static void jdf_generate_destructor( const jdf_t *jdf )
{
    string_arena_t *sa = string_arena_new(64);
    string_arena_t *sa1 = string_arena_new(64);

    coutput("static void %s_destructor( __dague_%s_internal_handle_t *handle )\n"
            "{\n"
            "  uint32_t i;\n",
            jdf_basename, jdf_basename);

    coutput("  for( i = 0; i < handle->super.super.nb_functions; i++ ) {\n"
            "    dague_function_t* func = (dague_function_t*)handle->super.super.functions_array[i];\n"
            "    free((void*)func->incarnations);\n"
            "    free(func);"
            "  }\n"
            "  free(handle->super.super.functions_array);\n"
            "  handle->super.super.functions_array = NULL;\n"
            "  handle->super.super.nb_functions = 0;\n");

    coutput("  for(i = 0; i < (uint32_t)handle->super.arenas_size; i++) {\n"
            "    if( handle->super.arenas[i] != NULL ) {\n"
            "      dague_arena_destruct(handle->super.arenas[i]);\n"
            "      free(handle->super.arenas[i]);\n"
            "      handle->super.arenas[i] = NULL;\n"
            "    }\n"
            "  }\n"
            "  free( handle->super.arenas );\n"
            "  handle->super.arenas = NULL;\n"
            "  handle->super.arenas_size = 0;\n");

    coutput("  /* Destroy the data repositories for this object */\n");
    {
        jdf_function_entry_t* f;

        for( f = jdf->functions; NULL != f; f = f->next ) {
            if( 0 != function_has_data_output(f) )
                coutput("   data_repo_destroy_nothreadsafe(handle->%s_repository);\n",
                        f->fname);
        }
    }

    coutput("  /* Open the file to store the pointers used during execution */\n"
            "#if defined(DAGUE_PROF_PTR_FILE)\n"
            "  fclose(pointers_file);\n"
            "#endif /*defined(DAGUE_PROF_PTR_FILE)*/\n" );

    coutput("  for(i = 0; i < DAGUE_%s_NB_FUNCTIONS; i++) {\n"
            "    dague_destruct_dependencies( handle->super.super.dependencies_array[i] );\n"
            "    handle->super.super.dependencies_array[i] = NULL;\n"
            "  }\n"
            "  free( handle->super.super.dependencies_array );\n"
            "  handle->super.super.dependencies_array = NULL;\n",
            jdf_basename);

    coutput("  /* Unregister all the data */\n"
            "  for( uint32_t _i = 0; _i < dague_nb_devices; _i++ ) {\n"
            "    dague_device_t* device;\n"
            "    dague_ddesc_t* dague_ddesc;\n"
            "    if(!(handle->super.super.devices_mask & (1 << _i))) continue;\n"
            "    if((NULL == (device = dague_devices_get(_i))) || (NULL == device->device_memory_unregister)) continue;\n"
            "  %s"
            "}\n",
            UTIL_DUMP_LIST(sa, jdf->globals, next,
                           dump_data_name, sa1, "",
                           "  dague_ddesc = (dague_ddesc_t*)handle->super.",
                           ";\n  (void)dague_ddesc->unregister_memory(dague_ddesc, device);\n",
                           ";\n  (void)dague_ddesc->unregister_memory(dague_ddesc, device);\n"));

    coutput("  /* Unregister the handle from the devices */\n"
            "  for( i = 0; i < dague_nb_devices; i++ ) {\n"
            "    if(!(handle->super.super.devices_mask & (1 << i))) continue;\n"
            "    handle->super.super.devices_mask ^= (1 << i);\n"
            "    dague_device_t* device = dague_devices_get(i);\n"
            "    if((NULL == device) || (NULL == device->device_handle_unregister)) continue;\n"
            "    if( DAGUE_SUCCESS != device->device_handle_unregister(device, &handle->super.super) ) continue;\n"
            "  }\n");

    coutput("  dague_handle_unregister( &handle->super.super );\n"
            "  free(handle);\n");

    coutput("}\n"
            "\n");

    string_arena_free(sa);
    string_arena_free(sa1);
}

static void jdf_generate_constructor( const jdf_t* jdf )
{
    string_arena_t *sa1,*sa2;
    profiling_init_info_t pi;
    sa1 = string_arena_new(64);
    sa2 = string_arena_new(64);

    coutput("%s\n",
            UTIL_DUMP_LIST_FIELD( sa1, jdf->globals, next, name,
                                  dump_string, NULL, "", "#undef ", "\n", "\n"));

    {
        typed_globals_info_t prop = { sa2, NULL, "hidden" };
        coutput("dague_%s_handle_t *dague_%s_new(%s)\n{\n",
                jdf_basename, jdf_basename,
                UTIL_DUMP_LIST( sa1, jdf->globals, next, dump_typed_globals, &prop,
                                "", "", ", ", ""));
    }

    coutput("  __dague_%s_internal_handle_t *__dague_handle = (__dague_%s_internal_handle_t *)calloc(1, sizeof(__dague_%s_internal_handle_t));\n",
            jdf_basename, jdf_basename, jdf_basename);

    string_arena_init(sa1);
    string_arena_init(sa2);
    {
        coutput("  /* Dump the hidden parameters */\n"
                "%s", UTIL_DUMP_LIST(sa1, jdf->globals, next,
                                     dump_hidden_globals_init, sa2, "", "  ", "\n", "\n"));
    }

    string_arena_init(sa1);
    coutput("  int i, j;\n"
            "%s\n",
            UTIL_DUMP_LIST_FIELD( sa1, jdf->functions, next, fname,
                                  dump_string, NULL, "", "  int ", "_nblocal_tasks;\n", "_nblocal_tasks;\n") );

    coutput("  __dague_handle->super.super.nb_functions    = DAGUE_%s_NB_FUNCTIONS;\n", jdf_basename);
    coutput("  __dague_handle->super.super.dependencies_array = (dague_dependencies_t **)\n"
            "              calloc(DAGUE_%s_NB_FUNCTIONS, sizeof(dague_dependencies_t *));\n",
            jdf_basename);
    /* Prepare the functions */
    coutput("  __dague_handle->super.super.functions_array = (const dague_function_t**)malloc(DAGUE_%s_NB_FUNCTIONS * sizeof(dague_function_t*));\n",
            jdf_basename);
    coutput("  for( i = 0; i < (int)__dague_handle->super.super.nb_functions; i++ ) {\n"
            "    dague_function_t* func;\n"
            "    __dague_handle->super.super.functions_array[i] = malloc(sizeof(dague_function_t));\n"
            "    memcpy((dague_function_t*)__dague_handle->super.super.functions_array[i], %s_functions[i], sizeof(dague_function_t));\n"
            "    func = (dague_function_t*)__dague_handle->super.super.functions_array[i];\n"
            "    for( j = 0; NULL != func->incarnations[j].hook; j++);\n"
            "    func->incarnations = (__dague_chore_t*)malloc((j+1) * sizeof(__dague_chore_t));\n"
            "    memcpy((__dague_chore_t*)func->incarnations, %s_functions[i]->incarnations, (j+1) * sizeof(__dague_chore_t));\n"
            "  }\n",
            jdf_basename,
            jdf_basename);
    {
        struct jdf_name_list* g;
        int datatype_index = 0;
        jdf_expr_t *arena_strut = NULL;
        jdf_def_list_t* prop;

        coutput("  /* Compute the amount of arenas: */\n");

        for( g = jdf->datatypes; NULL != g; g = g->next ) {
            coutput("  /*   DAGUE_%s_%s_ARENA  ->  %d */\n",
                    jdf_basename, g->name, datatype_index);
            datatype_index++;
        }
        arena_strut = jdf_find_property(jdf->global_properties, "DAGUE_ARENA_STRUT", &prop);
        if( NULL != arena_strut ) {
            expr_info_t info;

            coutput("  /* and add to that the ARENA_STRUT */\n");

            info.prefix = "";
            info.sa = string_arena_new(64);
            info.assignments = "NULL";

            coutput("  __dague_handle->super.arenas_size = %d + %s;\n",
                    datatype_index, dump_expr((void**)arena_strut, &info));

            string_arena_free(info.sa);
        } else {
            coutput("  __dague_handle->super.arenas_size = %d;\n", datatype_index);
        }

        coutput("  __dague_handle->super.arenas = (dague_arena_t **)malloc(__dague_handle->super.arenas_size * sizeof(dague_arena_t*));\n"
                "  for(i = 0; i < __dague_handle->super.arenas_size; i++) {\n"
                "    __dague_handle->super.arenas[i] = (dague_arena_t*)calloc(1, sizeof(dague_arena_t));\n"
                "  }\n");
    }

    coutput("  /* Now the Parameter-dependent structures: */\n"
            "%s", UTIL_DUMP_LIST(sa1, jdf->globals, next,
                                 dump_globals_init, sa2, "", "  ", "\n", "\n"));

    pi.sa = sa2;
    pi.idx = 0;
    JDF_COUNT_LIST_ENTRIES(jdf->functions, jdf_function_entry_t, next, pi.maxidx);
    coutput("  /* If profiling is enabled, the keys for profiling */\n"
            "#  if defined(DAGUE_PROF_TRACE)\n"
            "  __dague_handle->super.super.profiling_array = %s_profiling_array;\n"
            "  if( -1 == %s_profiling_array[0] ) {\n"
            "%s"
            "  }\n"
            "#  endif /* defined(DAGUE_PROF_TRACE) */\n",
            jdf_basename,
            jdf_basename,
            UTIL_DUMP_LIST( sa1, jdf->functions, next,
                            dump_profiling_init, &pi, "", "    ", "\n", "\n"));

    coutput("  /* Create the data repositories for this object */\n"
            "%s",
            UTIL_DUMP_LIST( sa1, jdf->functions, next, dump_data_repository_constructor, sa2,
                            "", "", "\n", "\n"));

    coutput("  __dague_handle->super.super.startup_hook = %s_startup;\n"
            "  __dague_handle->super.super.destructor   = (dague_destruct_fn_t)%s_destructor;\n"
            "  (void)dague_handle_register((dague_handle_t*)__dague_handle);\n",
            jdf_basename, jdf_basename);

    coutput("  /* Open the file to store the pointers used during execution */\n"
            "#if defined(DAGUE_PROF_PTR_FILE)\n"
            "{\n    int myrank = 0;\n"
            "    char *filename;\n"
            "#if defined(DISTRIBUTED) && defined(HAVE_MPI)\n"
            "    MPI_Comm_rank(MPI_COMM_WORLD, &myrank);\n"
            "#endif /*defined(DISTRIBUTED) && defined(HAVE_MPI)*/\n"
            "    asprintf(&filename, \"%%d-%s-%%d.txt\", __dague_handle->super.super.id, myrank);\n"
            "    pointers_file = fopen( filename, \"w\");\n"
            "    free( filename );\n"
            "}\n"
            "#endif /*defined(DAGUE_PROF_PTR_FILE)*/\n",
            jdf_basename );

    coutput("  return (dague_%s_handle_t*)__dague_handle;\n"
            "}\n\n",
            jdf_basename);


    string_arena_free(sa1);
    string_arena_free(sa2);
}

static jdf_name_list_t *definition_is_parameter(const jdf_function_entry_t *f, const jdf_def_list_t *dl)
{
    jdf_name_list_t *pl;
    for( pl = f->parameters; pl != NULL; pl = pl->next )
        if( strcmp(pl->name, dl->name) == 0 )
            return pl;
    return NULL;
}

static void jdf_generate_hashfunction_for(const jdf_t *jdf, const jdf_function_entry_t *f)
{
    string_arena_t *sa = string_arena_new(64);
    jdf_def_list_t *dl;
    expr_info_t info;
    int idx;
    string_arena_t *prec = string_arena_new(64);

    (void)jdf;

    coutput("static inline uint64_t %s_hash(const __dague_%s_internal_handle_t *__dague_handle, const assignment_t *assignments)\n"
            "{\n"
            "  uint64_t __h = 0;\n"
            "  (void)__dague_handle;\n",
            f->fname, jdf_basename);

    info.prefix = "";
    info.sa = sa;
    info.assignments = "assignments";

    idx = 0;
    for(dl = f->locals; dl != NULL; dl = dl->next) {
        string_arena_init(sa);

        if( definition_is_parameter(f, dl) != NULL ) {
            coutput("%s", string_arena_get_string(prec));
            coutput("  int %s = assignments[%d].value;\n",
                    dl->name, idx);
            string_arena_init(prec);
            if( dl->expr->op == JDF_RANGE ) {
                coutput("  int %s_min = %s;\n", dl->name, dump_expr((void**)dl->expr->jdf_ta1, &info));
                string_arena_add_string(prec, "  int %s_inc = %s;\n", dl->name, dump_expr((void**)dl->expr->jdf_ta3, &info));
                string_arena_add_string(prec, "  int %s_range = (%s - %s_min + 1 + (%s_inc-1))/%s_inc;\n",
                                        dl->name, dump_expr((void**)dl->expr->jdf_ta2, &info), dl->name, dl->name, dl->name);
            } else {
                coutput("  int %s_min = %s;\n", dl->name, dump_expr((void**)dl->expr, &info));
                string_arena_add_string(prec, "  int %s_range = 1;\n", dl->name);
            }
        } else {
            /* Hash functions depends only on the parameters of the function.
             * We might need them because the min/max expressions of the parameters
             * might depend on them, but maybe not, so let's void their use to remove
             * warnings.
             */
            coutput("  int %s = assignments[%d].value; (void)%s;\n",
                    dl->name, idx, dl->name);
        }
        idx++;
    }

    string_arena_free(prec);

    string_arena_init(sa);
    for(dl = f->locals; dl != NULL; dl = dl->next) {
        if( definition_is_parameter(f, dl) != NULL ) {
            coutput("  __h += (%s - %s_min)%s;\n", dl->name, dl->name, string_arena_get_string(sa));
            string_arena_add_string(sa, " * %s_range", dl->name);
        }
    }

    coutput("  return __h;\n");
    coutput("}\n\n");
    string_arena_free(sa);
}

static void jdf_generate_hashfunctions(const jdf_t *jdf)
{
    jdf_function_entry_t *f;

    for(f = jdf->functions; f != NULL; f = f->next) {
        jdf_generate_hashfunction_for(jdf, f);
    }
}

/** Helper for sanity checker **/
char *malloc_and_dump_jdf_expr_list(const jdf_expr_t *el)
{
    char *res;
    string_arena_t *sa = string_arena_new(64);
    string_arena_t *sa2 = string_arena_new(64);
    expr_info_t info;

    info.sa = sa2;
    info.prefix = "";
    info.assignments = "assignments";

    UTIL_DUMP_LIST(sa, el, next,
                   dump_expr, (void*)&info, "", "", ", ", "");
    res = strdup( string_arena_get_string(sa) );
    string_arena_free(sa);
    string_arena_free(sa2);

    return res;
}

/** Code Generators */

static char *jdf_create_code_assignments_calls(string_arena_t *sa, int spaces,
                                               const jdf_t *jdf, const char *name, const jdf_call_t *call)
{
  int idx = 0;
  const jdf_expr_t *el;
  expr_info_t infodst, infosrc;
  string_arena_t *sa2;
  jdf_expr_t *params = call->parameters;
  jdf_def_list_t *dl;
  jdf_name_list_t *pl;
  const jdf_function_entry_t *f;

  for(f = jdf->functions; f != NULL; f = f->next) {
      if(!strcmp(call->func_or_mem, f->fname))
          break;
  }

  assert(f != NULL);

  string_arena_init(sa);
  sa2 = string_arena_new(64);

  infodst.sa = sa2;
  infodst.prefix = f->fname;
  infodst.assignments = strdup(name);
  infosrc.sa = sa2;
  infosrc.prefix = "";
  infosrc.assignments = "assignments";

  for(idx = 0, dl = f->locals; dl != NULL; idx++, dl = dl->next) {
      /* Is this definition a parameter or a value? */
      /* If it is a parameter, find the corresponding param in the call */
      for(el = params, pl = f->parameters; pl != NULL; el = el->next, pl = pl->next) {
          assert( el != NULL );
          if(!strcmp(pl->name, dl->name))
              break;
      }
      if( NULL == pl ) {
          /* It is a value. Let's dump it's expression in the destination context */
          string_arena_init(sa2);
          string_arena_add_string(sa,
                                  "%s  %s[%d].value = %s;\n",
                                  indent(spaces), name, idx, dump_expr((void**)dl->expr, &infodst));
      } else {
          /* It is a parameter. Let's dump it's expression in the source context */
          assert(el != NULL);
          string_arena_init(sa2);
          string_arena_add_string(sa,
                                  "%s  %s[%d].value = %s;\n",
                                  indent(spaces), name, idx, dump_expr((void**)el, &infosrc));
      }
  }

  string_arena_free(sa2);
  free(infodst.assignments);

  return string_arena_get_string(sa);
}

static void jdf_generate_code_call_initialization(const jdf_t *jdf, const jdf_call_t *call,
                                                  int lineno, const char *fname, const jdf_dataflow_t *f,
                                                  const char *spaces)
{
    string_arena_t *sa, *sa2;
    expr_info_t info;
    int dataindex;

    sa = string_arena_new(64);
    sa2 = string_arena_new(64);

    info.sa = sa2;
    info.prefix = "";
    info.assignments = "assignments";

    if( call->var != NULL ) {
        dataindex = jdf_data_output_index(jdf, call->func_or_mem, call->var);
        if( dataindex < 0 ) {
            if( dataindex == -1 ) {
                jdf_fatal(lineno,
                          "During code generation: unable to find an output flow for variable %s in function %s,\n"
                          "which is requested by function %s to satisfy Input dependency at line %d\n",
                          call->var, call->func_or_mem,
                          fname, lineno);
                exit(1);
            } else {
                jdf_fatal(lineno,
                          "During code generation: unable to find function %s,\n"
                          "which is requested by function %s to satisfy Input dependency at line %d\n",
                          call->func_or_mem,
                          fname, lineno);
                exit(1);
            }
        }
        coutput("%s",  jdf_create_code_assignments_calls(sa, strlen(spaces)+1, jdf, "tass", call));
        coutput("%s    e%s = data_repo_lookup_entry( %s_repo, %s_hash( __dague_handle, tass ));\n"
                "%s    g%s = e%s->data[%d];\n",
                spaces, f->varname, call->func_or_mem, call->func_or_mem,
                spaces, f->varname, f->varname, dataindex);
    } else {
        coutput("%s    g%s = (%s(%s))->device_copies[0];\n",
                spaces, f->varname, call->func_or_mem,
                UTIL_DUMP_LIST(sa, call->parameters, next,
                               dump_expr, (void*)&info, "", "", ", ", ""));
    }

    string_arena_free(sa);
    string_arena_free(sa2);
}

static void jdf_generate_code_call_init_output(const jdf_t *jdf, const jdf_call_t *call,
                                               int lineno, const char *fname, const jdf_dataflow_t *f,
                                               const char *spaces, const char *arena, int count)
{
    int dataindex;

    if( call->var != NULL ) {
        dataindex = jdf_data_input_index(jdf, call->func_or_mem, call->var);
        if( dataindex < 0 ) {
            if( dataindex == -1 ) {
                jdf_fatal(lineno,
                          "During code generation: unable to find an input flow for variable %s in function %s,\n"
                          "which is requested by function %s to satisfy Output dependency at line %d\n",
                          call->var, call->func_or_mem,
                          fname, lineno);
                exit(1);
            } else {
                jdf_fatal(lineno,
                          "During code generation: unable to find function %s,\n"
                          "which is requested by function %s to satisfy Output dependency at line %d\n",
                          call->func_or_mem,
                          fname, lineno);
                exit(1);
            }
        }
    }
    coutput("%s    g%s = dague_data_copy_new(NULL, 0);\n"
            "%s    g%s->device_private = dague_arena_get(__dague_handle->super.arenas[%s], %d);\n",
            spaces, f->varname,
            spaces, f->varname, arena, count );
    return;
}

static void create_datatype_to_integer_code(string_arena_t *sa, jdf_datatransfer_type_t datatype)
{
    expr_info_t info;
    string_arena_t *sa2 = string_arena_new(64);
    info.sa = sa2;
    info.prefix = "";
    info.assignments = "this_task->locals";
    if( datatype.simple ) {
        string_arena_add_string(sa, "DAGUE_%s_%s_ARENA", jdf_basename, datatype.u.simple_name);
    } else {
        string_arena_add_string(sa, "%s", dump_expr((void**)datatype.u.complex_expr, &info));
    }
    string_arena_free(sa2);
}

static void jdf_generate_code_flow_initialization(const jdf_t *jdf,
                                                  const char *fname,
                                                  const jdf_dataflow_t *flow,
                                                  uint32_t flow_index)
{
    jdf_dep_t *dl;
    expr_info_t info;
    string_arena_t *sa, *sa2;
    int cond_index = 0;
    char* condition[] = {"    if( %s ) {\n", "    else if( %s ) {\n"};

    if( JDF_VAR_TYPE_CTL == flow->access_type ) {
        coutput("    /* this_task->data[%u] is a control flow */\n", flow_index);
        return;
    }
    coutput( "  if( NULL == this_task->data[%u].data_out ) {\n"
             "    dague_data_copy_t *g%s = this_task->data[%u].data_in;\n"
             "    data_repo_entry_t *e%s = NULL;\n"
             "    if( NULL == g%s ) {\n",
             flow_index,
             flow->varname, flow_index,
             flow->varname,
             flow->varname);

    sa  = string_arena_new(64);
    sa2 = string_arena_new(64);

    info.sa = sa;
    info.prefix = "";
    info.assignments = "    this_task->locals";

    if ( flow->access_type & JDF_VAR_TYPE_READ ) {
        int check = 1;
        for(dl = flow->deps; dl != NULL; dl = dl->next) {
            if( dl->type == JDF_DEP_TYPE_OUT ) continue;

            check = 0;
            switch( dl->guard->guard_type ) {
            case JDF_GUARD_UNCONDITIONAL:
                if( 0 != cond_index ) coutput("    else {\n");
                jdf_generate_code_call_initialization( jdf, dl->guard->calltrue, JDF_OBJECT_LINENO(flow), fname, flow,
                                                       (0 != cond_index ? "  " : "") );
                if( 0 != cond_index ) coutput("    }\n");
                goto done_with_input;
            case JDF_GUARD_BINARY:
                coutput( (0 == cond_index ? condition[0] : condition[1]),
                         dump_expr((void**)dl->guard->guard, &info));
                jdf_generate_code_call_initialization( jdf, dl->guard->calltrue, JDF_OBJECT_LINENO(flow), fname, flow, "  " );
                coutput("    }\n");
                cond_index++;
                break;
            case JDF_GUARD_TERNARY:
                coutput( (0 == cond_index ? condition[0] : condition[1]),
                         dump_expr((void**)dl->guard->guard, &info));
                jdf_generate_code_call_initialization( jdf, dl->guard->calltrue, JDF_OBJECT_LINENO(flow), fname, flow, "  " );
                coutput("    } else {\n");
                jdf_generate_code_call_initialization( jdf, dl->guard->callfalse, JDF_OBJECT_LINENO(flow), fname, flow, "  " );
                coutput("    }\n");
                goto done_with_input;
            }
        }
        if ( check ) {
            jdf_fatal(JDF_OBJECT_LINENO(flow),
                      "During code generation: unable to find an input flow for variable %s marked as RW or READ\n",
                      flow->varname );
        }
    }
    else if ( flow->access_type & JDF_VAR_TYPE_WRITE ) {
        for(dl = flow->deps; dl != NULL; dl = dl->next) {
            if ( dl->type != JDF_DEP_TYPE_OUT ) {
                jdf_fatal(JDF_OBJECT_LINENO(flow),
                          "During code generation: unable to find an output flow for variable %s marked as WRITE\n",
                          flow->varname );
                break;
            }

            sa2 = string_arena_new(64);
            create_datatype_to_integer_code(sa2, dl->datatype);
            switch( dl->guard->guard_type ) {
            case JDF_GUARD_UNCONDITIONAL:
                if( 0 != cond_index ) coutput("    else {\n");
                jdf_generate_code_call_init_output( jdf, dl->guard->calltrue, JDF_OBJECT_LINENO(flow), fname, flow, "  ",
                                                       string_arena_get_string(sa2), 1 );
                if( 0 != cond_index ) coutput("    }\n");
                goto done_with_input;
            case JDF_GUARD_BINARY:
                coutput( (0 == cond_index ? condition[0] : condition[1]),
                         dump_expr((void**)dl->guard->guard, &info));
                jdf_generate_code_call_init_output( jdf, dl->guard->calltrue, JDF_OBJECT_LINENO(flow), fname, flow, "  ",
                                                       string_arena_get_string(sa2), 1 );
                coutput("    }\n");
                cond_index++;
                break;
            case JDF_GUARD_TERNARY:
                coutput( (0 == cond_index ? condition[0] : condition[1]),
                         dump_expr((void**)dl->guard->guard, &info));
                jdf_generate_code_call_init_output( jdf, dl->guard->calltrue, JDF_OBJECT_LINENO(flow), fname, flow, "  ",
                                                       string_arena_get_string(sa2), 1 );
                coutput("    } else {\n");
                jdf_generate_code_call_init_output( jdf, dl->guard->callfalse, JDF_OBJECT_LINENO(flow), fname, flow, "  ",
                                                       string_arena_get_string(sa2), 1 );
                coutput("    }\n");
                goto done_with_input;
            }
        }
    }

 done_with_input:
    coutput("      this_task->data[%u].data_in   = g%s;\n"
            "      this_task->data[%u].data_repo = e%s;\n"
            "    }\n"
            "  /* Now get the local version of the data to be worked on */\n"
            "  this_task->data[%u].data_out = g%s->original->device_copies[target_device];\n"
            "  }\n",
            flow_index, flow->varname,
            flow_index, flow->varname,
            flow_index, flow->varname);
    string_arena_free(sa);
    string_arena_free(sa2);
}

static void jdf_generate_code_call_final_write(const jdf_t *jdf, const jdf_call_t *call,
                                               jdf_datatransfer_type_t datatype,
                                               const char *spaces,
                                               int dataflow_index)
{
    string_arena_t *sa, *sa2, *sa3;
    expr_info_t info;

    (void)jdf;

    sa = string_arena_new(64);
    sa2 = string_arena_new(64);
    sa3 = string_arena_new(64);

    if( call->var == NULL ) {
        info.sa = sa2;
        info.prefix = "";
        info.assignments = "this_task->locals";

        UTIL_DUMP_LIST(sa, call->parameters, next,
                       dump_expr, (void*)&info, "", "", ", ", "");

        string_arena_init(sa2);
        /*        if( JDF_CST == datatype.nb_elt->op ) {
            string_arena_add_string(sa3, "%d", datatype.nb_elt->jdf_cst);
        } else {
        */
        string_arena_add_string(sa3, "%s", dump_expr((void**)datatype.nb_elt, &info));
            //        }

        string_arena_init(sa2);
        create_datatype_to_integer_code(sa2, datatype);
        coutput("%s  if( this_task->data[%d].data_out->original != %s(%s) ) {\n"
                "%s    int __arena_index = %s;\n"
                "%s    int __dtt_nb = %s;\n"
                "%s    assert( (__arena_index>=0) && (__arena_index < __dague_handle->super.arenas_size) );\n"
                "%s    assert( __dtt_nb >= 0 );\n"
                "%s    dague_remote_dep_memcpy( context, this_task->dague_handle, (%s(%s))->device_copies[0],\n"
                "%s                             this_task->data[%d].data_out,\n"
                "%s                             __dague_handle->super.arenas[__arena_index]->opaque_dtt,\n"
                "%s                             __dtt_nb );\n"
                "%s  }\n",
                spaces, dataflow_index, call->func_or_mem, string_arena_get_string(sa),
                spaces, string_arena_get_string(sa2),
                spaces, string_arena_get_string(sa3),
                spaces,
                spaces,
                spaces, call->func_or_mem, string_arena_get_string(sa),
                spaces, dataflow_index,
                spaces,
                spaces,
                spaces);
    }

    string_arena_free(sa);
    string_arena_free(sa2);
    string_arena_free(sa3);
}

static void jdf_generate_code_flow_final_writes(const jdf_t *jdf, const jdf_dataflow_t *f, int dataflow_index)
{
    jdf_dep_t *dl;
    expr_info_t info;
    string_arena_t *sa;

    (void)jdf;

    sa = string_arena_new(64);
    info.sa = sa;
    info.prefix = "";
    info.assignments = "assignments";

    for(dl = f->deps; dl != NULL; dl = dl->next) {
        if( dl->type == JDF_DEP_TYPE_IN )
            /** No final write for input-only flows */
            continue;

        switch( dl->guard->guard_type ) {
        case JDF_GUARD_UNCONDITIONAL:
            if( dl->guard->calltrue->var == NULL ) {
                jdf_generate_code_call_final_write( jdf, dl->guard->calltrue, dl->datatype, "", dataflow_index );
            }
            break;
        case JDF_GUARD_BINARY:
            if( dl->guard->calltrue->var == NULL ) {
                coutput("  if( %s ) {\n",
                        dump_expr((void**)dl->guard->guard, &info));
                jdf_generate_code_call_final_write( jdf, dl->guard->calltrue, dl->datatype, "  ", dataflow_index );
                coutput("  }\n");
            }
            break;
        case JDF_GUARD_TERNARY:
            if( dl->guard->calltrue->var == NULL ) {
                coutput("  if( %s ) {\n",
                        dump_expr((void**)dl->guard->guard, &info));
                jdf_generate_code_call_final_write( jdf, dl->guard->calltrue, dl->datatype, "  ", dataflow_index );
                if( dl->guard->callfalse->var == NULL ) {
                    coutput("  } else {\n");
                    jdf_generate_code_call_final_write( jdf, dl->guard->callfalse, dl->datatype, "  ", dataflow_index );
                }
                coutput("  }\n");
            } else if ( dl->guard->callfalse->var == NULL ) {
                coutput("  if( !(%s) ) {\n",
                        dump_expr((void**)dl->guard->guard, &info));
                jdf_generate_code_call_final_write( jdf, dl->guard->callfalse, dl->datatype, "  ", dataflow_index );
                coutput("  }\n");
            }
            break;
        }
    }

    string_arena_free(sa);
}

static void jdf_generate_code_dry_run_before(const jdf_t *jdf, const jdf_function_entry_t *f)
{
    (void)jdf;
    (void)f;

    coutput("\n\n#if !defined(DAGUE_PROF_DRY_BODY)\n\n");
}

static void jdf_generate_code_dry_run_after(const jdf_t *jdf, const jdf_function_entry_t *f)
{
    (void)jdf;
    (void)f;

    coutput("\n\n#endif /*!defined(DAGUE_PROF_DRY_BODY)*/\n\n");
}


static void jdf_generate_code_papi_events_before(const jdf_t *jdf, const jdf_function_entry_t *f)
{
    (void)jdf;
    (void)f;

    coutput("  /** PAPI events */\n"
	    "#if defined(HAVE_PAPI)\n"
	    "  papime_start_thread_counters();\n"
	    "#endif\n");
}

static void jdf_generate_code_papi_events_after(const jdf_t *jdf, const jdf_function_entry_t *f)
{
    (void)jdf;
    (void)f;

    coutput("  /** PAPI events */\n"
            "#if defined(HAVE_PAPI)\n"
	    "  papime_stop_thread_counters();\n"
	    "#endif\n");
}

static void jdf_generate_code_grapher_task_done(const jdf_t *jdf, const jdf_function_entry_t *f, const char* context_name)
{
    (void)jdf;

    coutput("  dague_prof_grapher_task(%s, context->th_id, context->virtual_process->vp_id, %s_hash(__dague_handle, %s->locals));\n",
            context_name, f->fname, context_name);
}

static void jdf_generate_code_cache_awareness_update(const jdf_t *jdf, const jdf_function_entry_t *f)
{
    string_arena_t *sa;
    sa = string_arena_new(64);

    (void)jdf;
    UTIL_DUMP_LIST(sa, f->dataflow, next,
                   dump_dataflow_varname, NULL,
                   "", "  cache_buf_referenced(context->closest_cache, ", ");\n", "");
    if( strlen(string_arena_get_string(sa)) ) {
            coutput("  /** Cache Awareness Accounting */\n"
                    "#if defined(DAGUE_CACHE_AWARENESS)\n"
                    "%s);\n"
                    "#endif /* DAGUE_CACHE_AWARENESS */\n",
                    string_arena_get_string(sa));
    }
    string_arena_free(sa);
}

static void jdf_generate_code_call_release_dependencies(const jdf_t *jdf,
                                                        const jdf_function_entry_t *function,
                                                        const char* context_name)
{
    (void)jdf;

    coutput("  release_deps_of_%s_%s(context, %s,\n"
            "      DAGUE_ACTION_RELEASE_REMOTE_DEPS |\n"
            "      DAGUE_ACTION_RELEASE_LOCAL_DEPS |\n"
            "      DAGUE_ACTION_RELEASE_LOCAL_REFS |\n"
            "      DAGUE_ACTION_DEPS_MASK,\n"
            "      NULL);\n",
            jdf_basename, function->fname, context_name);
}

static int jdf_property_get_int( const jdf_def_list_t* properties, const char* prop_name, int ret_if_not_found )
{
    jdf_def_list_t* property;
    jdf_expr_t* expr = jdf_find_property(properties, prop_name, &property);

    if( NULL != expr ) {
        if( JDF_CST == expr->op )
            return expr->jdf_cst;
        printf("Warning: property %s defined at line %d only support ON/OFF\n",
               prop_name, JDF_OBJECT_LINENO(property));
    }
    return ret_if_not_found;  /* ON by default */
}

static void jdf_generate_code_data_lookup(const jdf_t *jdf, const jdf_function_entry_t *f, const char *name)
{
    string_arena_t *sa, *sa2, *sa_test;
    assignment_info_t ai;
    jdf_dataflow_t *fl;
    int di;

    sa  = string_arena_new(64);
    sa2 = string_arena_new(64);
    sa_test = string_arena_new(64);
    ai.sa = sa2;
    ai.idx = 0;
    ai.holder = "this_task->locals";
    ai.expr = NULL;
    coutput("static int %s(dague_execution_unit_t *context, dague_execution_context_t *this_task)\n"
            "{\n"
            "  const __dague_%s_internal_handle_t *__dague_handle = (__dague_%s_internal_handle_t *)this_task->dague_handle;\n"
            "  assignment_t tass[MAX_PARAM_COUNT];\n"
            "  int target_device = 0; (void)target_device;\n"
            "  (void)__dague_handle; (void)tass; (void)context;\n"
            "%s",
            name, jdf_basename, jdf_basename,
            UTIL_DUMP_LIST(sa, f->locals, next,
                           dump_local_assignments, &ai, "", "  ", "\n", "\n"));
    coutput("%s\n",
            UTIL_DUMP_LIST_FIELD(sa, f->locals, next, name,
                                 dump_string, NULL, "", "  (void)", ";", ";\n"));

    if( strlen( string_arena_get_string( sa_test ) ) != 0 )
        coutput("  /** Check if some lookups are to be done **/\n"
                "  if( %s )\n"
                "    goto finalize_and_return;\n"
                "\n",
                string_arena_get_string( sa_test ));

    coutput("  /** Get the data from the predecessor */\n");
    for( di = 0, fl = f->dataflow; fl != NULL; fl = fl->next, di++ ) {
        jdf_generate_code_flow_initialization(jdf, f->fname, fl, di);
    }

    if( strlen( string_arena_get_string( sa_test ) ) != 0 )
        coutput( "finalize_and_return:\n");

    /* If the function has the property profile turned off do not generate the profiling code */
    if( jdf_property_get_int(f->properties, "profile", 1) ) {
        string_arena_t *sa3 = string_arena_new(64);
        expr_info_t linfo;

        linfo.prefix = "";
        linfo.sa = sa2;
        linfo.assignments = "this_task->locals";

        coutput("  /** Generate profiling information */\n"
                "#if defined(DAGUE_PROF_TRACE)\n"
                "  this_task->prof_info.desc = (dague_ddesc_t*)__dague_handle->super.%s;\n"
                "  this_task->prof_info.id   = ((dague_ddesc_t*)(__dague_handle->super.%s))->data_key((dague_ddesc_t*)__dague_handle->super.%s, %s);\n"
                "#endif  /* defined(DAGUE_PROF_TRACE) */\n",
                f->predicate->func_or_mem, f->predicate->func_or_mem, f->predicate->func_or_mem,
                UTIL_DUMP_LIST(sa3, f->predicate->parameters, next,
                               dump_expr, (void*)&linfo,
                               "", "", ", ", "") );
        string_arena_free(sa3);
    }

    coutput("  return DAGUE_HOOK_RETURN_DONE;\n"
            "}\n\n");
    string_arena_free(sa);
    string_arena_free(sa2);
    string_arena_free(sa_test);
}

static void jdf_generate_code_hook(const jdf_t *jdf,
                                   const jdf_function_entry_t *f,
                                   const jdf_body_t* body,
                                   const char *name)
{
    init_from_data_array_info_t ifda;
    jdf_def_list_t* type_property;
    string_arena_t *sa, *sa2;
    assignment_info_t ai;
    int profile_on;
    char* output;

    /**
     * If the function or the body has the "profile" property turned off
     * do not generate the profiling code.
     */
    profile_on = jdf_property_get_int(f->properties, "profile", 1);
    profile_on = jdf_property_get_int(body->properties, "profile", profile_on);

    jdf_find_property(body->properties, "type", &type_property);
    if(NULL != type_property) {
        if(JDF_VAR != type_property->expr->op) {
            expr_info_t ei;

            ei.sa = string_arena_new(64);
            ei.prefix = "";
            ei.assignments = NULL;

            jdf_fatal(body->super.lineno,
                      "Type property set to unknown value for function %s in file %s:%d\n"
                      "Currently set to [%s]<%d>\n",
                      f->fname, body->super.filename, body->super.lineno,
                      dump_expr((void**)type_property->expr, (void*)&ei), type_property->expr->op);
            string_arena_free(ei.sa);
            exit(1);
        }
    }
    if( NULL != type_property)
        coutput("#if defined(HAVE_%s)\n", type_property->expr->jdf_var);

    sa  = string_arena_new(64);
    sa2 = string_arena_new(64);
    ai.sa = sa2;
    ai.idx = 0;
    ai.holder = "this_task->locals";
    ai.expr = NULL;
    if(NULL == type_property)
        coutput("static int %s(dague_execution_unit_t *context, dague_execution_context_t *this_task)\n", name);
    else
        coutput("static int %s_%s(dague_execution_unit_t *context, dague_execution_context_t *this_task)\n",
                name, type_property->expr->jdf_var);

    coutput("{\n"
            "  const __dague_%s_internal_handle_t *__dague_handle = (__dague_%s_internal_handle_t *)this_task->dague_handle;\n"
            "  assignment_t tass[MAX_PARAM_COUNT];\n"
            "  (void)context; (void)__dague_handle; (void)tass;\n"
            "#if defined(DAGUE_SIM)\n"
            "  int __dague_simulation_date = 0;\n"
            "#endif\n"
            "%s",
            jdf_basename, jdf_basename,
            UTIL_DUMP_LIST(sa, f->locals, next,
                           dump_local_assignments, &ai, "", "  ", "\n", "\n"));
    coutput("%s\n",
            UTIL_DUMP_LIST_FIELD(sa, f->locals, next, name,
                                 dump_string, NULL, "", "  (void)", ";", ";\n"));

    ifda.sa = sa2;
    ifda.idx = 0;
    output = UTIL_DUMP_LIST(sa, f->dataflow, next,
                            dump_data_initialization_from_data_array, &ifda, "", "", "", "");
    if( 0 != strlen(output) ) {
        coutput("  /** Declare the variables that will hold the data, and all the accounting for each */\n"
                "%s\n",
                output);
    }

<<<<<<< HEAD
    coutput("  /** Lookup the input data, and store them in the context if any */\n");
    {
        jdf_dataflow_t *fl;
        int di, have_if = 0;
=======
    coutput("  /** Update staring simulation date */\n"
            "#if defined(DAGUE_SIM)\n");
    for( di = 0, fl = f->dataflow; fl != NULL; fl = fl->next, di++ ) {
>>>>>>> 8a47a5ff

        for( di = 0, fl = f->dataflow; fl != NULL; fl = fl->next, di++ ) {

<<<<<<< HEAD
            if(fl->access_type == JDF_VAR_TYPE_CTL) continue;  /* control flow, nothing to store */

            if( 0 == have_if ) { coutput("#if defined(DAGUE_SIM)\n"); have_if = 1; }
            coutput("  if( (NULL != e%s) && (e%s->sim_exec_date > __dague_simulation_date) )\n"
                    "    __dague_simulation_date =  e%s->sim_exec_date;\n",
                    fl->varname, fl->varname,
                    fl->varname);
        }
        if( have_if ) { coutput("#endif  /* defined(DAGUE_SIM) */\n"); }
=======
        coutput("  if( (NULL != e%s) && (e%s->sim_exec_date > __dague_simulation_date) )\n"
                "    __dague_simulation_date =  e%s->sim_exec_date;\n",
                fl->varname,
                fl->varname,
                fl->varname);
>>>>>>> 8a47a5ff
    }
    coutput("#endif\n");

    coutput("  /** Store pointer used in the function for antidependencies detection */\n"
            "#if defined(DAGUE_PROF_PTR_FILE)\n"
            "  if( NULL != pointers_file ) {\n"
            "    char nmp[MAX_TASK_STRLEN];\n"
            "    dague_prof_grapher_taskid(this_task, nmp, MAX_TASK_STRLEN);\n"
            "    fprintf( pointers_file, \"%%s %s\\n\",\n"
            "             nmp%s );\n"
                "  }\n"
            "#endif /*defined(DAGUE_PROF_PTR_FILE) */\n",
            UTIL_DUMP_LIST( sa, f->dataflow, next,
                            dump_dataflow_var_type, NULL,
                            "", "", ",", "" ),
            UTIL_DUMP_LIST( sa2, f->dataflow, next,
                            dump_dataflow_var_ptr, NULL,
                            "", ", ", "", "" )
            );

    coutput("#if defined(DAGUE_SIM)\n"
            "  if( this_task->function->sim_cost_fct != NULL ) {\n"
            "    this_task->sim_exec_date = __dague_simulation_date + this_task->function->sim_cost_fct(this_task);\n"
            "  } else {\n"
            "    this_task->sim_exec_date = __dague_simulation_date;\n"
            "  }\n"
            "  if( context->largest_simulation_date < this_task->sim_exec_date )\n"
            "    context->largest_simulation_date = this_task->sim_exec_date;\n"
            "#endif\n");

    jdf_generate_code_papi_events_before(jdf, f);
    jdf_generate_code_cache_awareness_update(jdf, f);

    jdf_generate_code_dry_run_before(jdf, f);
    jdf_coutput_prettycomment('-', "%s BODY", f->fname);

    if( profile_on ) {
        coutput("  DAGUE_TASK_PROF_TRACE(context->eu_profile,\n"
                "                        this_task->dague_handle->profiling_array[2*this_task->function->function_id],\n"
                "                        this_task);\n");
    }
    coutput("%s\n", body->external_code);
    if( !JDF_COMPILER_GLOBAL_ARGS.noline ) {
        coutput("#line %d \"%s\"\n", cfile_lineno+1, jdf_cfilename);
    }
    jdf_coutput_prettycomment('-', "END OF %s BODY", f->fname);
    jdf_generate_code_dry_run_after(jdf, f);
    coutput("  return DAGUE_HOOK_RETURN_DONE;\n"
            "}\n");

    if( NULL != type_property)
        coutput("#endif  /*  defined(HAVE_%s) */\n", type_property->expr->jdf_var);

    string_arena_free(sa);
    string_arena_free(sa2);
}

static void
jdf_generate_code_complete_hook(const jdf_t *jdf,
                                const jdf_function_entry_t *f,
                                const char *name)
{
    string_arena_t *sa, *sa2;
    int di, profile_on;
    jdf_dataflow_t *fl;
    assignment_info_t ai;

    /**
     * If the function or the body has the "profile" property turned off
     * do not generate the profiling code.
     */
    profile_on = jdf_property_get_int(f->properties, "profile", 1);

    sa  = string_arena_new(64);
    sa2 = string_arena_new(64);
    ai.sa = sa2;
    ai.idx = 0;
    ai.holder = "this_task->locals";
    ai.expr = NULL;
    coutput("static int complete_%s(dague_execution_unit_t *context, dague_execution_context_t *this_task)\n"
            "{\n"
            "  const __dague_%s_internal_handle_t *__dague_handle = (__dague_%s_internal_handle_t *)this_task->dague_handle;\n"
            "#if defined(DISTRIBUTED)\n"
            "  %s"
            "#endif  /* defined(DISTRIBUTED) */\n"
            "  (void)context; (void)__dague_handle;\n",
            name, jdf_basename, jdf_basename,
            UTIL_DUMP_LIST(sa, f->locals, next,
                           dump_local_assignments, &ai, "", "  ", "\n", "\n"));

    for( di = 0, fl = f->dataflow; fl != NULL; fl = fl->next, di++ ) {
        if(JDF_VAR_TYPE_CTL == fl->access_type) continue;
        if(fl->access_type & JDF_VAR_TYPE_WRITE) {
            coutput("this_task->data[%d].data_out->version++;\n", di);
        }
    }

    if( profile_on ) {
        coutput("  DAGUE_TASK_PROF_TRACE(context->eu_profile,\n"
                "                        this_task->dague_handle->profiling_array[2*this_task->function->function_id+1],\n"
                "                        this_task);\n");
    }
    jdf_generate_code_papi_events_after(jdf, f);

    coutput("#if defined(DISTRIBUTED)\n"
            "  /** If not working on distributed, there is no risk that data is not in place */\n");
    for( di = 0, fl = f->dataflow; fl != NULL; fl = fl->next, di++ ) {
        jdf_generate_code_flow_final_writes(jdf, fl, di);
    }
    coutput("%s\n",
            UTIL_DUMP_LIST_FIELD(sa, f->locals, next, name,
                                 dump_string, NULL, "", "  (void)", ";", ";\n"));
    coutput("#endif /* DISTRIBUTED */\n");

    jdf_generate_code_grapher_task_done(jdf, f, "this_task");

    jdf_generate_code_call_release_dependencies(jdf, f, "this_task");

    coutput("  return 0;\n"
            "}\n\n");
    string_arena_free(sa);
    string_arena_free(sa2);
}

static void jdf_generate_code_hooks(const jdf_t *jdf,
                                    const jdf_function_entry_t *f,
                                    const char *name)
{
    jdf_body_t* body = f->bodies;
    do {
        jdf_generate_code_hook(jdf, f, body, name);
        body = body->next;
    } while (NULL != body);
    jdf_generate_code_complete_hook(jdf, f, name);
}

static void jdf_generate_code_free_hash_table_entry(const jdf_t *jdf, const jdf_function_entry_t *f)
{
    jdf_dataflow_t *dl;
    jdf_dep_t *dep;
    expr_info_t info;
    string_arena_t *sa = string_arena_new(64);
    string_arena_t *sa1 = string_arena_new(64);
    int i, cond_index;
    char* condition[] = {"    if( %s ) {\n", "    else if( %s ) {\n"};
    assignment_info_t ai;

    ai.sa = sa;
    ai.idx = 0;
    ai.holder = "context->locals";
    ai.expr = NULL;

    coutput("  if( action_mask & DAGUE_ACTION_RELEASE_LOCAL_REFS ) {\n"
            "%s",
            UTIL_DUMP_LIST(sa1, f->locals, next,
                           dump_local_assignments, &ai, "", "    ", "\n", "\n"));
    /* Quiet the unused variable warnings */
    coutput("%s\n",
            UTIL_DUMP_LIST_FIELD(sa1, f->locals, next, name,
                                 dump_string, NULL, "   ", " (void)", ";", ";\n"));

    info.prefix = "";
    info.sa = sa1;
    info.assignments = "context->locals";

    for( i=0, dl = f->dataflow; dl != NULL; dl = dl->next, i++ ) {
        if( dl->access_type == JDF_VAR_TYPE_CTL ) continue;
        cond_index = 0;

        if( dl->access_type & JDF_VAR_TYPE_READ ) {
            for( dep = dl->deps; dep != NULL; dep = dep->next ) {
                if( dep->type & JDF_DEP_TYPE_IN ) {
                    switch( dep->guard->guard_type ) {
                    case JDF_GUARD_UNCONDITIONAL:
                        if( NULL != dep->guard->calltrue->var ) {
                            if( 0 != cond_index ) coutput("    else {\n");
                            coutput("    data_repo_entry_used_once( eu, %s_repo, context->data[%d].data_repo->key );\n"
                                    "    (void)DAGUE_DATA_COPY_RELEASE(context->data[%d].data_in);\n",
                                    dep->guard->calltrue->func_or_mem, i, i);
                            if( 0 != cond_index ) coutput("    }\n");
                        }
                        goto next_dependency;
                    case JDF_GUARD_BINARY:
                        if( NULL != dep->guard->calltrue->var ) {
                            coutput((0 == cond_index ? condition[0] : condition[1]),
                                    dump_expr((void**)dep->guard->guard, &info));
                            coutput("      data_repo_entry_used_once( eu, %s_repo, context->data[%d].data_repo->key );\n"
                                    "      (void)DAGUE_DATA_COPY_RELEASE(context->data[%d].data_in);\n"
                                    "    }\n",
                                    dep->guard->calltrue->func_or_mem, i, i);
                            cond_index++;
                        }
                        break;
                    case JDF_GUARD_TERNARY:
                        if( NULL != dep->guard->calltrue->var ) {
                            coutput((0 == cond_index ? condition[0] : condition[1]),
                                    dump_expr((void**)dep->guard->guard, &info));
                            coutput("      data_repo_entry_used_once( eu, %s_repo, context->data[%d].data_repo->key );\n"
                                    "      (void)DAGUE_DATA_COPY_RELEASE(context->data[%d].data_in);\n",
                                    dep->guard->calltrue->func_or_mem, i, i);
                            if( NULL != dep->guard->callfalse->var ) {
                                coutput("    } else {\n"
                                        "      data_repo_entry_used_once( eu, %s_repo, context->data[%d].data_repo->key );\n"
                                        "      (void)DAGUE_DATA_COPY_RELEASE(context->data[%d].data_in);\n",
                                        dep->guard->callfalse->func_or_mem, i, i);
                            }
                        } else if( NULL != dep->guard->callfalse->var ) {
                            coutput("    if( !(%s) ) {\n"
                                    "      data_repo_entry_used_once( eu, %s_repo, context->data[%d].data_repo->key );\n"
                                    "      (void)DAGUE_DATA_COPY_RELEASE(context->data[%d].data_in);\n",
                                    dump_expr((void**)dep->guard->guard, &info),
                                    dep->guard->callfalse->func_or_mem, i, i);
                        }
                        coutput("    }\n");
                        goto next_dependency;
                    }
                }
            }
        } else if( dl->access_type & JDF_VAR_TYPE_WRITE ) {
            for( dep = dl->deps; dep != NULL; dep = dep->next ) {
                assert( dep->type == JDF_DEP_TYPE_OUT );

                switch( dep->guard->guard_type ) {
                case JDF_GUARD_UNCONDITIONAL:
                    if( NULL != dep->guard->calltrue->var ) {
                        if( 0 != cond_index ) coutput("    else {\n");
                        coutput("    (void)DAGUE_DATA_COPY_RELEASE(context->data[%d].data_in);\n", i);
                        if( 0 != cond_index ) coutput("    }\n");
                    }
                    goto next_dependency;
                case JDF_GUARD_BINARY:
                    if( NULL != dep->guard->calltrue->var ) {
                        coutput((0 == cond_index ? condition[0] : condition[1]),
                                dump_expr((void**)dep->guard->guard, &info));
                        coutput("      (void)DAGUE_DATA_COPY_RELEASE(context->data[%d].data_in);\n"
                                "    }\n", i);
                        cond_index++;
                    }
                    break;
                case JDF_GUARD_TERNARY:
                    if( NULL != dep->guard->calltrue->var ) {
                        coutput((0 == cond_index ? condition[0] : condition[1]),
                                dump_expr((void**)dep->guard->guard, &info));
                        coutput("      (void)DAGUE_DATA_COPY_RELEASE(context->data[%d].data_in);\n", i);
                        if( NULL != dep->guard->callfalse->var ) {
                            coutput("    } else {\n"
                                    "      (void)DAGUE_DATA_COPY_RELEASE(context->data[%d].data_in);\n", i);
                        }
                    } else if( NULL != dep->guard->callfalse->var ) {
                        coutput("    if( !(%s) ) {\n"
                                "      (void)DAGUE_DATA_COPY_RELEASE(context->data[%d].data_in);\n",
                                dump_expr((void**)dep->guard->guard, &info), i);
                    }
                    coutput("    }\n");
                    goto next_dependency;
                }
            }
        }
    next_dependency:
        (void)jdf;  /* just to keep the compilers happy regarding the goto to an empty statement */
    }
    coutput("  }\n");

    string_arena_free(sa);
    string_arena_free(sa1);
}

static void jdf_generate_code_release_deps(const jdf_t *jdf, const jdf_function_entry_t *f, const char *name)
{
    int has_output_data = function_has_data_output(f);

    coutput("static int %s(dague_execution_unit_t *eu, dague_execution_context_t *context, uint32_t action_mask, dague_remote_deps_t *deps)\n"
            "{\n"
            "  const __dague_%s_internal_handle_t *__dague_handle = (const __dague_%s_internal_handle_t *)context->dague_handle;\n"
            "  dague_release_dep_fct_arg_t arg;\n"
            "  int __vp_id;\n"
            "  arg.nb_released = 0;\n"
            "  arg.output_usage = 0;\n"
            "  arg.action_mask = action_mask;\n"
            "  arg.deps = deps;\n"
            "  arg.ready_lists = (eu != NULL) ? calloc(sizeof(dague_execution_context_t *), eu->virtual_process->dague_context->nb_vp) : NULL;\n"
            "  (void)__dague_handle;\n",
            name, jdf_basename, jdf_basename);

    if( 0 != has_output_data )
        coutput("  if( action_mask & DAGUE_ACTION_RELEASE_LOCAL_DEPS ) {\n"
                "    arg.output_entry = data_repo_lookup_entry_and_create( eu, %s_repo, %s_hash(__dague_handle, context->locals) );\n"
                "    arg.output_entry->generator = (void*)context;  /* for AYU */\n"
                "#if defined(DAGUE_SIM)\n"
                "    assert(arg.output_entry->sim_exec_date == 0);\n"
                "    arg.output_entry->sim_exec_date = context->sim_exec_date;\n"
                "#endif\n"
                "  }\n",
                f->fname, f->fname);
    else
        coutput("  arg.output_entry = NULL;\n");

    coutput("#if defined(DISTRIBUTED)\n"
            "  arg.remote_deps_count = 0;\n"
            "  arg.remote_deps = NULL;\n"
            "#endif\n");

    coutput("  iterate_successors_of_%s_%s(eu, context, action_mask, dague_release_dep_fct, &arg);\n"
            "\n",
            jdf_basename, f->fname);

    coutput("#if defined(DISTRIBUTED)\n"
            "  if( 0 == arg.remote_deps_count ) {\n"
            "    if( NULL != arg.remote_deps ) {\n"
            "      remote_deps_free(arg.remote_deps);\n"
            "      arg.remote_deps = NULL;\n"
            "    }\n"
            "  }\n"
            "  else if( (action_mask & DAGUE_ACTION_SEND_REMOTE_DEPS) ) {\n"
            "    arg.nb_released += dague_remote_dep_activate(eu, context, arg.remote_deps, arg.remote_deps_count);\n"
            "  }\n"
            "#endif\n"
            "\n");

    coutput("  if(action_mask & DAGUE_ACTION_RELEASE_LOCAL_DEPS) {\n"
            "    struct dague_vp_s** vps = eu->virtual_process->dague_context->virtual_processes;\n");
    if( 0 != has_output_data ) {
        coutput("    data_repo_entry_addto_usage_limit(%s_repo, arg.output_entry->key, arg.output_usage);\n",
                f->fname);
    }
    coutput("    for(__vp_id = 0; __vp_id < eu->virtual_process->dague_context->nb_vp; __vp_id++) {\n"
            "      if( NULL == arg.ready_lists[__vp_id] ) continue;\n"
            "      if(__vp_id == eu->virtual_process->vp_id) {\n"
            "        __dague_schedule(eu, arg.ready_lists[__vp_id]);\n"
            "      } else {\n"
            "        __dague_schedule(vps[__vp_id]->execution_units[0], arg.ready_lists[__vp_id]);\n"
            "      }\n"
            "      arg.ready_lists[__vp_id] = NULL;\n"
            "    }\n"
            "    free(arg.ready_lists);\n"
            "  }\n");

    jdf_generate_code_free_hash_table_entry(jdf, f);

    coutput(
            "  return arg.nb_released;\n"
            "}\n"
            "\n");
}

static char *jdf_dump_context_assignment(string_arena_t *sa_open,
                                         const jdf_t *jdf,
                                         const jdf_dataflow_t *flow,
                                         const char *calltext,
                                         const jdf_call_t *call,
                                         int lineno,
                                         const char *prefix,
                                         const char *var)
{
    jdf_def_list_t *def;
    const jdf_function_entry_t *targetf;
    jdf_expr_t *el;
    jdf_name_list_t *nl;
    expr_info_t info, linfo;
    string_arena_t *sa2, *sa1, *sa_close;
    int i, nbopen;
    int nbparam_given, nbparam_required;
    char *p;

    string_arena_init(sa_open);

    for(targetf = jdf->functions; targetf != NULL; targetf = targetf->next)
        if( !strcmp(targetf->fname, call->func_or_mem) )
            break;

    if( NULL == targetf ) {
        jdf_fatal(lineno,
                  "During code generation: unable to find function %s referenced in this call.\n",
                  call->func_or_mem);
        exit(1);
    }

    sa1 = string_arena_new(64);
    sa2 = string_arena_new(64);

    p = (char*)malloc(strlen(targetf->fname) + 2);
    sprintf(p, "%s_", targetf->fname);

    linfo.prefix = p;
    linfo.sa = sa1;
    asprintf(&linfo.assignments, "%s.locals", var);

    info.sa = sa2;
    info.prefix = "";
    info.assignments = "assignments";

    sa_close = string_arena_new(64);

    nbopen = 0;

    string_arena_add_string(sa_open, "%s%s%s.function = __dague_handle->super.super.functions_array[%s_%s.function_id];\n",
                            prefix, indent(nbopen), var, jdf_basename, targetf->fname);

    nbparam_given = 0;
    for(el = call->parameters; el != NULL; el = el->next) {
        nbparam_given++;
    }

    nbparam_required = 0;
    for(nl = targetf->parameters; nl != NULL; nl = nl->next) {
        nbparam_required++;
    }

    if( nbparam_given != nbparam_required ){
        fprintf(stderr,
                "Internal Error: Wrong number of arguments when calling %s at line %d (%d instead of %d)\n",
                targetf->fname, JDF_OBJECT_LINENO(flow), nbparam_given, nbparam_required );
        assert( nbparam_given == nbparam_required );
    }

    for(def = targetf->locals, i = 0;
        def != NULL;
        def = def->next, i++) {

        for(el  = call->parameters, nl = targetf->parameters;
            nl != NULL;
            nl = nl->next, el = el->next) {
            assert(el != NULL);
            if( !strcmp(nl->name, def->name) )
                break;
        }

        if( NULL == nl ) {
            /* This definition is not a parameter: just dump it's computation. */
            /**
             * If we have to execute code possibly comming from the user then we need to instantiate
             * the entire stack of the target function, including the local variables.
             */
            assert(el == NULL);
            string_arena_add_string(sa_open,
                                    "%s%s{\n"
                                    "%s%s  const int %s_%s = %s;\n",
                                    prefix, indent(nbopen),
                                    prefix, indent(nbopen), targetf->fname, def->name, dump_expr((void**)def->expr, &linfo));
            nbopen++;
            string_arena_add_string(sa_open, "%s%s  %s.locals[%d].value = %s_%s;\n",
                                    prefix, indent(nbopen), var, i,
                                    targetf->fname, def->name);

        } else {
            /* This definition is a parameter */
            assert(el != NULL);
            if( el->op == JDF_RANGE ) {
                string_arena_add_string(sa_open,
                                        "%s%s{\n"
                                        "%s%s  int %s_%s;\n",
                                        prefix, indent(nbopen),
                                        prefix, indent(nbopen), targetf->fname, nl->name);
                nbopen++;

                string_arena_add_string(sa_open,
                                        "%s%sfor( %s_%s = %s;",
                                        prefix, indent(nbopen), targetf->fname, nl->name, dump_expr((void**)el->jdf_ta1, &info));
                string_arena_add_string(sa_open, "%s_%s <= %s; %s_%s+=",
                                        targetf->fname, nl->name, dump_expr((void**)el->jdf_ta2, &info), targetf->fname, nl->name);
                string_arena_add_string(sa_open, "%s) {\n",
                                        dump_expr((void**)el->jdf_ta3, &info));
                nbopen++;
            } else {
                string_arena_add_string(sa_open,
                                        "%s%s{\n"
                                        "%s%s  const int %s_%s = %s;\n",
                                        prefix, indent(nbopen),
                                        prefix, indent(nbopen), targetf->fname, nl->name, dump_expr((void**)el, &info));
                nbopen++;
            }

            if( def->expr->op == JDF_RANGE ) {
                string_arena_add_string(sa_open,
                                        "%s%s  if( (%s_%s >= (%s))",
                                        prefix, indent(nbopen), targetf->fname, nl->name,
                                        dump_expr((void**)def->expr->jdf_ta1, &linfo));
                string_arena_add_string(sa_open, " && (%s_%s <= (%s)) ) {\n",
                                        targetf->fname, nl->name,
                                        dump_expr((void**)def->expr->jdf_ta2, &linfo));
                nbopen++;
            } else {
                string_arena_add_string(sa_open,
                                        "%s%s  if( (%s_%s == (%s)) ) {\n",
                                        prefix, indent(nbopen), targetf->fname, nl->name,
                                        dump_expr((void**)def->expr, &linfo));
                nbopen++;
            }

            string_arena_add_string(sa_open,
                                    "%s%s  %s.locals[%d].value = %s_%s;\n",
                                    prefix, indent(nbopen), var, i,
                                    targetf->fname, nl->name);
        }
    }

    string_arena_add_string(sa_open,
                            "#if defined(DISTRIBUTED)\n"
                            "%s%s  rank_dst = ((dague_ddesc_t*)__dague_handle->super.%s)->rank_of((dague_ddesc_t*)__dague_handle->super.%s, %s);\n",
                            prefix, indent(nbopen), targetf->predicate->func_or_mem, targetf->predicate->func_or_mem,
                            UTIL_DUMP_LIST(sa2, targetf->predicate->parameters, next,
                                           dump_expr, (void*)&linfo,
                                           "", "", ", ", ""));
    string_arena_add_string(sa_open,
                            "%s%s  if( eu != NULL && rank_dst == eu->virtual_process->dague_context->my_rank ) vpid_dst = ((dague_ddesc_t*)__dague_handle->super.%s)->vpid_of((dague_ddesc_t*)__dague_handle->super.%s, %s);\n"
                            "#else /* !DISTRIBUTED */\n",
                            prefix, indent(nbopen), targetf->predicate->func_or_mem, targetf->predicate->func_or_mem,
                            UTIL_DUMP_LIST(sa2, targetf->predicate->parameters, next,
                                           dump_expr, (void*)&linfo,
                                           "", "", ", ", ""));
    string_arena_add_string(sa_open,
                            "%s%s  vpid_dst = ((dague_ddesc_t*)__dague_handle->super.%s)->vpid_of((dague_ddesc_t*)__dague_handle->super.%s, %s);\n"
                            "#endif /* DISTRIBUTED */\n",
                            prefix, indent(nbopen), targetf->predicate->func_or_mem, targetf->predicate->func_or_mem,
                            UTIL_DUMP_LIST(sa2, targetf->predicate->parameters, next,
                                           dump_expr, (void*)&linfo,
                                           "", "", ", ", ""));

    if( NULL != targetf->priority ) {
        string_arena_add_string(sa_open,
                                "%s%s  %s.priority = __dague_handle->super.super.priority + priority_of_%s_%s_as_expr_fct(this_task->dague_handle, nc.locals);\n",
                                prefix, indent(nbopen), var, jdf_basename, targetf->fname);
    } else {
        string_arena_add_string(sa_open, "%s%s  %s.priority = __dague_handle->super.super.priority;\n",
                                prefix, indent(nbopen), var);
    }

    string_arena_add_string(sa_open,
                            "#if defined(DAGUE_DEBUG_VERBOSE1)\n"
                            "%s%sif( NULL != eu ) {\n"
                            "%s%s  char tmp[128], tmp1[128];\n"
                            "%s%s  DEBUG((\"thread %%d VP %%d release deps of %s:%%s to %s:%%s (from node %%d to %%d)\\n\",\n"
                            "%s%s         eu->th_id, eu->virtual_process->vp_id,\n"
                            "%s%s         dague_snprintf_execution_context(tmp, 128, this_task),\n"
                            "%s%s         dague_snprintf_execution_context(tmp1, 128, &%s), rank_src, rank_dst));\n"
                            "%s%s}\n"
                            "#endif\n",
                            prefix, indent(nbopen),
                            prefix, indent(nbopen),
                            prefix, indent(nbopen), flow->varname, call->var,
                            prefix, indent(nbopen),
                            prefix, indent(nbopen),
                            prefix, indent(nbopen), var,
                            prefix, indent(nbopen));
    free(linfo.assignments);
    linfo.assignments = NULL;
    free(p);
    linfo.prefix = NULL;

    string_arena_add_string(sa_open,
                            "%s%s  if( DAGUE_ITERATE_STOP == %s )\n"
                            "%s%s    return;\n",
                            prefix, indent(nbopen), calltext,
                            prefix, indent(nbopen));

    for(i=nbopen; i>0; i--) {
        string_arena_add_string(sa_close, "%s%s  }\n", prefix, indent(nbopen));
        nbopen--;
    }
    string_arena_add_string(sa_open, "%s", string_arena_get_string(sa_close));

    string_arena_free(sa_close);
    string_arena_free(sa2);

    return string_arena_get_string(sa_open);
}

static void jdf_generate_code_iterate_successors(const jdf_t *jdf, const jdf_function_entry_t *f, const char *name)
{
    jdf_dataflow_t *fl;
    jdf_dep_t *dl;
    int flowempty, flowtomem;
    string_arena_t *sa = string_arena_new(64);
    string_arena_t *sa1 = string_arena_new(64);
    string_arena_t *sa2 = string_arena_new(64);
    string_arena_t *sa_coutput = string_arena_new(1024);
    string_arena_t *sa_type = string_arena_new(64);
    string_arena_t *sa_nbelt = string_arena_new(64);
    string_arena_t *sa_tmp_nbelt = string_arena_new(64);
    string_arena_t *sa_temp = string_arena_new(64);
    int flownb, depnb;
    assignment_info_t ai;
    expr_info_t info;

    info.sa = sa2;
    info.prefix = "";
    info.assignments = "this_task->locals";

    ai.sa = sa2;
    ai.idx = 0;
    ai.holder = "this_task->locals";
    ai.expr = NULL;
    coutput("static void\n"
            "%s(dague_execution_unit_t *eu, dague_execution_context_t *this_task,\n"
            "               uint32_t action_mask, dague_ontask_function_t *ontask, void *ontask_arg)\n"
            "{\n"
            "  const __dague_%s_internal_handle_t *__dague_handle = (const __dague_%s_internal_handle_t*)this_task->dague_handle;\n"
            "  dague_execution_context_t nc;\n"
            "  dague_arena_t* arena = NULL;\n"
            "  int __nb_elt = -1, vpid_dst = -1;\n"
            "  int rank_src = 0, rank_dst = 0;\n"
            "%s"
            "  (void)rank_src; (void)rank_dst; (void)__dague_handle; (void)vpid_dst; (void)__nb_elt;\n",
            name,
            jdf_basename, jdf_basename,
            UTIL_DUMP_LIST(sa1, f->locals, next,
                           dump_local_assignments, &ai, "", "  ", "\n", "\n"));
    coutput("%s",
            UTIL_DUMP_LIST_FIELD(sa1, f->locals, next, name,
                                 dump_string, NULL, "", "  (void)", ";", ";\n"));

    coutput("  nc.dague_handle = this_task->dague_handle;\n"
            "  nc.priority     = this_task->priority;\n"
            "  nc.chore_id     = 0;\n");
    coutput("#if defined(DISTRIBUTED)\n"
            "  rank_src = ((dague_ddesc_t*)__dague_handle->super.%s)->rank_of((dague_ddesc_t*)__dague_handle->super.%s, %s);\n"
            "#endif\n",
            f->predicate->func_or_mem, f->predicate->func_or_mem,
            UTIL_DUMP_LIST(sa, f->predicate->parameters, next,
                           dump_expr, (void*)&info,
                           "", "", ", ", ""));

    flownb = 0;
    for(fl = f->dataflow; fl != NULL; fl = fl->next) {
        flowempty = 1;
        flowtomem = 0;
        depnb = 0;
        string_arena_init(sa_coutput);
        string_arena_init(sa_type);
        string_arena_init(sa_nbelt);
        for(dl = fl->deps; dl != NULL; dl = dl->next) {
            if( dl->type & JDF_DEP_TYPE_OUT )  {
                string_arena_init(sa);
                string_arena_init(sa_tmp_nbelt);
                if( JDF_VAR_TYPE_CTL == fl->access_type ) {
                    string_arena_add_string(sa, "NULL");
                    string_arena_add_string(sa_tmp_nbelt, "  /* Control: no __nb_elt */ 0");
                } else {
                    string_arena_add_string(sa, "__dague_handle->super.arenas[");
                    create_datatype_to_integer_code(sa, dl->datatype);
                    string_arena_add_string(sa, "]");

                    assert( dl->datatype.nb_elt != NULL );
                    string_arena_add_string(sa_tmp_nbelt, "%s", dump_expr((void**)dl->datatype.nb_elt, &ai));
                }

                string_arena_init(sa_temp);
                if( strcmp(string_arena_get_string(sa), string_arena_get_string(sa_type)) ) {
                    string_arena_init(sa_type);
                    /* The type might change (possibly from undefined), so let's output */
                    string_arena_add_string(sa_type, "%s", string_arena_get_string(sa));
                    string_arena_add_string(sa_temp, "    arena = %s;\n", string_arena_get_string(sa_type));
                }
                if( strcmp(string_arena_get_string(sa_tmp_nbelt), string_arena_get_string(sa_nbelt)) ) {
                    /* Same thing: the number of transmitted elements may change at anytime */
                    string_arena_init(sa_nbelt);
                    string_arena_add_string(sa_nbelt, "%s", string_arena_get_string(sa_tmp_nbelt));
                    string_arena_add_string(sa_temp, "    __nb_elt = %s;\n", string_arena_get_string(sa_tmp_nbelt));
                }
                if( strlen(string_arena_get_string(sa_temp)) ) {
                    string_arena_add_string(sa_coutput,
                                            "#if defined(DISTRIBUTED)\n"
                                            "%s"
                                            "#endif\n",
                                            string_arena_get_string(sa_temp));
                }

                string_arena_init(sa);
                string_arena_add_string(sa, "ontask(eu, &nc, this_task, %d, %d, rank_src, rank_dst, vpid_dst, arena, __nb_elt, ontask_arg)",
                                        flownb, depnb);

                switch( dl->guard->guard_type ) {
                case JDF_GUARD_UNCONDITIONAL:
                    if( NULL != dl->guard->calltrue->var) {
                        flowempty = 0;

                        string_arena_add_string(sa_coutput,
                                                "%s",
                                                jdf_dump_context_assignment(sa1, jdf, fl, string_arena_get_string(sa), dl->guard->calltrue, JDF_OBJECT_LINENO(dl), 
                                                                            "    ", "nc") );
                    } else {
                        flowtomem = 1;
                    }
                    break;
                case JDF_GUARD_BINARY:
                    if( NULL != dl->guard->calltrue->var ) {
                        flowempty = 0;
                        string_arena_add_string(sa_coutput,
                                                "    if( %s ) {\n"
                                                "%s"
                                                "    }\n",
                                                dump_expr((void**)dl->guard->guard, &info),
                                                jdf_dump_context_assignment(sa1, jdf, fl, string_arena_get_string(sa), dl->guard->calltrue, JDF_OBJECT_LINENO(dl), 
                                                                            "      ", "nc") );
                    } else {
                        flowtomem = 1;
                    }
                    break;
                case JDF_GUARD_TERNARY:
                    if( NULL != dl->guard->calltrue->var ) {
                        flowempty = 0;
                        string_arena_add_string(sa_coutput,
                                                "    if( %s ) {\n"
                                                "%s"
                                                "    }",
                                                dump_expr((void**)dl->guard->guard, &info),
                                                jdf_dump_context_assignment(sa1, jdf, fl, string_arena_get_string(sa), dl->guard->calltrue, JDF_OBJECT_LINENO(dl), 
                                                                            "      ", "nc"));

                        depnb++;

                        string_arena_init(sa);
                        string_arena_add_string(sa, "ontask(eu, &nc, this_task, %d, %d, rank_src, rank_dst, vpid_dst, arena, __nb_elt, ontask_arg)",
                                                flownb, depnb);

                        if( NULL != dl->guard->callfalse->var ) {
                            string_arena_add_string(sa_coutput,
                                                    " else {\n"
                                                    "%s"
                                                    "    }\n",
                                                    jdf_dump_context_assignment(sa1, jdf, fl, string_arena_get_string(sa), dl->guard->callfalse, JDF_OBJECT_LINENO(dl), 
                                                                                "      ", "nc") );
                        } else {
                            string_arena_add_string(sa_coutput,
                                                    "\n");
                        }
                    } else {
                        depnb++;
                        string_arena_init(sa);
                        string_arena_add_string(sa, "ontask(eu, &nc, this_task, %d, %d, rank_src, rank_dst, vpid_dst, arena, __nb_elt, ontask_arg)",
                                                flownb, depnb);

                        if( NULL != dl->guard->callfalse->var ) {
                            flowempty = 0;
                            string_arena_add_string(sa_coutput,
                                                    "    if( !(%s) ) {\n"
                                                    "%s"
                                                    "    }\n",
                                                    dump_expr((void**)dl->guard->guard, &info),
                                                    jdf_dump_context_assignment(sa1, jdf, fl, string_arena_get_string(sa), dl->guard->callfalse, JDF_OBJECT_LINENO(dl), 
                                                                                "      ", "nc") );
                        } else {
                            flowtomem = 1;
                        }
                    }
                    break;
                }
                depnb++;
            }
        }
        if( (1 == flowempty) && (0 == flowtomem) ) {
            coutput("  /* Flow of data %s has only IN dependencies */\n", fl->varname);
        } else if( 1 == flowempty ) {
            coutput("  /* Flow of data %s has only OUTPUT dependencies to Memory */\n", fl->varname);
            flownb++;
        } else {
            coutput("  /* Flow of Data %s */\n"
                    "  if( action_mask & (1 << %d) ) {\n"
                    "%s"
                    "  }\n",
                    fl->varname, flownb, string_arena_get_string(sa_coutput));
            flownb++;
        }
    }
    coutput("  (void)nc;(void)arena;(void)eu;(void)ontask;(void)ontask_arg;(void)rank_dst;(void)action_mask;\n");
    coutput("}\n\n");

    string_arena_free(sa);
    string_arena_free(sa1);
    string_arena_free(sa2);
    string_arena_free(sa_coutput);
    string_arena_free(sa_type);
    string_arena_free(sa_nbelt);
    string_arena_free(sa_tmp_nbelt);
    string_arena_free(sa_temp);
}

static void jdf_generate_inline_c_function(jdf_expr_t *expr)
{
    static int inline_c_functions = 0;
    string_arena_t *sa1 = string_arena_new(64);
    string_arena_t *sa2 = string_arena_new(64);
    assignment_info_t ai;
    int rc;

    assert(JDF_OP_IS_C_CODE(expr->op));
    rc = asprintf(&expr->jdf_c_code.fname, "%s_inline_c_expr%d_line_%d",
                  jdf_basename, ++inline_c_functions, expr->jdf_c_code.lineno);
    (void)rc;
    coutput("static inline int %s(const dague_handle_t *__dague_handle_parent, const assignment_t *assignments)\n"
            "{\n"
            "  const __dague_%s_internal_handle_t *__dague_handle = (const __dague_%s_internal_handle_t*)__dague_handle_parent;\n"
            "  (void)__dague_handle;\n",
            expr->jdf_c_code.fname, jdf_basename, jdf_basename);

    if( NULL != expr->jdf_c_code.function_context ) {
        coutput("  /* This inline C function was declared in the context of the task %s */\n",
                expr->jdf_c_code.function_context->fname);

        ai.sa = sa1;
        ai.idx = 0;
        ai.holder = "assignments";
        ai.expr = NULL;
        coutput("%s\n",
                UTIL_DUMP_LIST(sa2, expr->jdf_c_code.function_context->locals, next,
                               dump_local_assignments, &ai, "", "  ", "\n", "\n"));
         coutput("%s\n",
                UTIL_DUMP_LIST_FIELD(sa2, expr->jdf_c_code.function_context->locals, next, name,
                                     dump_string, NULL, "", "  (void)", ";", ";\n"));
    } else {
        coutput("  /* This inline C function was declared in the global context: no variables */\n"
                "  (void)assignments;\n");
    }

    string_arena_free(sa1);
    string_arena_free(sa2);

    coutput("%s\n", expr->jdf_c_code.code);
    if( !JDF_COMPILER_GLOBAL_ARGS.noline )
        coutput("#line %d \"%s\"\n", cfile_lineno+1, jdf_cfilename);
    coutput("}\n"
            "\n");
}

static void jdf_generate_inline_c_functions(const jdf_t *jdf)
{
    jdf_expr_t *le;
    for( le = jdf->inline_c_functions; NULL != le; le = le->next ) {
        jdf_generate_inline_c_function(le);
    }
}


/**
 * Analyze the code to optimize the output
 */
int jdf_optimize( jdf_t* jdf )
{
    jdf_function_entry_t *f;
    string_arena_t *sa;
    int i, can_be_startup, high_priority;

    sa = string_arena_new(64);
    /**
     * Check if any function is marked as high priority (via the properties) or if all
     * arguments are loaded from the original data. If yes, then mark the function as
     * potential startup.
     */
    for(i = 0, f = jdf->functions; NULL != f; f = f->next, i++) {
        /* Check if the function has the HIGH_PRIORITY property on */
        high_priority = jdf_property_get_int(f->properties, "high_priority", 0);
        if( high_priority ) {
            f->flags |= JDF_FUNCTION_FLAG_HIGH_PRIORITY;
        }

        can_be_startup = 1;
        UTIL_DUMP_LIST(sa, f->dataflow, next, has_ready_input_dependency, &can_be_startup, NULL, NULL, NULL, NULL);
        if( can_be_startup ) {
            f->flags |= JDF_FUNCTION_FLAG_CAN_BE_STARTUP;
        }
    }
    string_arena_free(sa);
    return 0;
}

/** Main Function */

int jdf2c(const char *output_c, const char *output_h, const char *_jdf_basename, const jdf_t *jdf)
{
    int ret = 0;

    jdf_cfilename = output_c;
    jdf_basename = _jdf_basename;
    cfile = NULL;
    hfile = NULL;

    cfile = fopen(output_c, "w");
    if( cfile == NULL ) {
        fprintf(stderr, "unable to create %s: %s\n", output_c, strerror(errno));
        ret = -1;
        goto err;
    }

    hfile = fopen(output_h, "w");
    if( hfile == NULL ) {
        fprintf(stderr, "unable to create %s: %s\n", output_h, strerror(errno));
        ret = -1;
        goto err;
    }

    cfile_lineno = 1;
    hfile_lineno = 1;

    /**
     * Now generate the code.
     */
    jdf_generate_header_file(jdf);

    /**
     * Dump all the prologue sections
     */
    if( NULL != jdf->prologue ) {
        coutput("%s\n", jdf->prologue->external_code);
        if( !JDF_COMPILER_GLOBAL_ARGS.noline )
            coutput("#line %d \"%s\"\n", cfile_lineno+1, jdf_cfilename);
    }

    jdf_generate_structure(jdf);
    jdf_generate_inline_c_functions(jdf);
    jdf_generate_hashfunctions(jdf);
    jdf_generate_predeclarations( jdf );
    jdf_generate_functions_statics(jdf); // PETER generates startup tasks
    jdf_generate_startup_hook( jdf );

    /**
     * Generate the externally visible function.
     */
    jdf_generate_destructor( jdf );
    jdf_generate_constructor(jdf);

    /**
     * Dump all the epilogue sections
     */
    if( NULL != jdf->epilogue ) {
        coutput("%s\n", jdf->epilogue->external_code);
        if( !JDF_COMPILER_GLOBAL_ARGS.noline )
            coutput("#line %d \"%s\"\n",cfile_lineno+1, jdf_cfilename);
    }

 err:
    if( NULL != cfile )
        fclose(cfile);

    if( NULL != hfile )
        fclose(hfile);

#if defined(HAVE_INDENT)
    {
        char* command;

        asprintf(&command, "%s %s %s", DAGUE_INDENT_PREFIX, DAGUE_INDENT_OPTIONS, output_c );
        system(command);
        asprintf(&command, "%s %s %s", DAGUE_INDENT_PREFIX, DAGUE_INDENT_OPTIONS, output_h );
        system(command);
    }
#endif  /* defined(HAVE_INDENT) */

    return ret;
}<|MERGE_RESOLUTION|>--- conflicted
+++ resolved
@@ -3484,12 +3484,13 @@
                                    const jdf_body_t* body,
                                    const char *name)
 {
-    init_from_data_array_info_t ifda;
     jdf_def_list_t* type_property;
     string_arena_t *sa, *sa2;
     assignment_info_t ai;
-    int profile_on;
+    jdf_dataflow_t *fl;
+    int di, profile_on;
     char* output;
+    init_from_data_array_info_t ifda;
 
     /**
      * If the function or the body has the "profile" property turned off
@@ -3556,36 +3557,17 @@
                 output);
     }
 
-<<<<<<< HEAD
-    coutput("  /** Lookup the input data, and store them in the context if any */\n");
-    {
-        jdf_dataflow_t *fl;
-        int di, have_if = 0;
-=======
     coutput("  /** Update staring simulation date */\n"
             "#if defined(DAGUE_SIM)\n");
     for( di = 0, fl = f->dataflow; fl != NULL; fl = fl->next, di++ ) {
->>>>>>> 8a47a5ff
-
-        for( di = 0, fl = f->dataflow; fl != NULL; fl = fl->next, di++ ) {
-
-<<<<<<< HEAD
-            if(fl->access_type == JDF_VAR_TYPE_CTL) continue;  /* control flow, nothing to store */
-
-            if( 0 == have_if ) { coutput("#if defined(DAGUE_SIM)\n"); have_if = 1; }
-            coutput("  if( (NULL != e%s) && (e%s->sim_exec_date > __dague_simulation_date) )\n"
-                    "    __dague_simulation_date =  e%s->sim_exec_date;\n",
-                    fl->varname, fl->varname,
-                    fl->varname);
-        }
-        if( have_if ) { coutput("#endif  /* defined(DAGUE_SIM) */\n"); }
-=======
+
+        if(fl->access_type == JDF_VAR_TYPE_CTL) continue;  /* control flow, nothing to store */
+
         coutput("  if( (NULL != e%s) && (e%s->sim_exec_date > __dague_simulation_date) )\n"
                 "    __dague_simulation_date =  e%s->sim_exec_date;\n",
                 fl->varname,
                 fl->varname,
                 fl->varname);
->>>>>>> 8a47a5ff
     }
     coutput("#endif\n");
 
