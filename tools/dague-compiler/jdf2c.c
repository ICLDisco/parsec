/*
 * Copyright (c) 2009-2011 The University of Tennessee and The University
 *                         of Tennessee Research Foundation.  All rights
 *                         reserved.
 */

#include "dague_config.h"
#include "dague.h"

#include <stdio.h>
#include <stdarg.h>
#include <string.h>
#include <errno.h>
#include <stdlib.h>
#include <math.h>
#include <assert.h>

#include "jdf.h"
#include "string_arena.h"
#include "jdf2c_utils.h"
#include "jdf2c.h"

extern const char *yyfilename;

static FILE *cfile;
static int   cfile_lineno;
static FILE *hfile;
static int   hfile_lineno;
static const char *jdf_basename;
static const char *jdf_cfilename;

/** Optional declarations of local functions */
static int jdf_expr_depends_on_symbol(const char *varname, const jdf_expr_t *expr);
static void jdf_generate_code_hook(const jdf_t *jdf, const jdf_function_entry_t *f, const char *fname);
static void jdf_generate_code_release_deps(const jdf_t *jdf, const jdf_function_entry_t *f, const char *fname);
static void jdf_generate_code_iterate_successors(const jdf_t *jdf, const jdf_function_entry_t *f, const char *prefix);

static int jdf_property_get_int( const jdf_def_list_t* properties, const char* prop_name, int ret_if_not_found );

/** A coutput and houtput functions to write in the .h and .c files, counting the number of lines */

static inline int nblines(const char *p)
{
    int r = 0;
    for(; *p != '\0'; p++)
        if( *p == '\n' )
            r++;
    return r;
}

/**
 * This function is not thread-safe, not reentrant, and not pure. As such it
 * cannot be used twice on the same call to any oter function (including
 * printf's and friends). However, as a side effect, when it is called with
 * the same value for n, it is safe to be used in any of the previously
 * mentioned scenarios.
 */
static char *indent(int n)
{
    static char *istr    = NULL;
    static int   istrlen = 0;
    int i;

    if( n * 2 + 1 > istrlen ) {
        istrlen = n * 2 + 1;
        istr = (char*)realloc(istr, istrlen);
    }

    for(i = 0; i < n * 2; i++)
        istr[i] = ' ';
    istr[i] = '\0';
    return istr;
}

#if defined(__GNUC__)
static void coutput(const char *format, ...) __attribute__((format(printf,1,2)));
#endif
static void coutput(const char *format, ...)
{
    va_list ap;
    char *res;
    int len;

    va_start(ap, format);
    len = vasprintf(&res, format, ap);
    va_end(ap);

    if( len == -1 ) {
        fprintf(stderr, "Unable to ouptut a string: %s\n", strerror(errno));
    } else {
        fwrite(res, len, 1, cfile);
        cfile_lineno += nblines(res);
        free(res);
    }
}

#if defined(__GNUC__)
static void houtput(const char *format, ...) __attribute__((format(printf,1,2)));
#endif
static void houtput(const char *format, ...)
{
    va_list ap;
    char *res;
    int len;

    va_start(ap, format);
    len = vasprintf(&res, format, ap);
    va_end(ap);

    if( len == -1 ) {
        fprintf(stderr, "Unable to ouptut a string: %s\n", strerror(errno));
    } else {
        fwrite(res, len, 1, hfile);
        hfile_lineno += nblines(res);
        free(res);
    }
}

/**
 * Returns true if the function has any valid data output (not control).
 * Otherwise, returns false.
 */
static inline int function_has_data_output( const jdf_function_entry_t *f )
{
    jdf_dataflow_t* flow;
    jdf_dep_t *dep;

    for( flow = f->dataflow; flow != NULL; flow = flow->next) {
        if(flow->access_type != JDF_VAR_TYPE_CTL) {
            for(dep = flow->deps; dep != NULL; dep = dep->next)
                if( JDF_DEP_TYPE_OUT == dep->type ) {
                    return 1;
                }
        }
    }
    return 0;
}

/** Utils: dumper functions for UTIL_DUMP_LIST_FIELD and UTIL_DUMP_LIST calls **/

/**
 * dump_string:
 *  general function to use with UTIL_DUMP_LIST_FIELD.
 *  Transforms a single field pointing to an existing char * in the char *
 * @param [IN] elt: pointer to the char * (format useable by UTIL_DUMP_LIST_FIELD)
 * @param [IN] _:   ignored pointer to abide by UTIL_DUMP_LIST_FIELD format
 * @return the char * pointed by elt
 */
static char *dump_string(void **elt, void *_)
{
    (void)_;
    return (char*)*elt;
}

/**
 * dump_globals:
 *   Dump a global symbol like #define ABC (__dague_object->ABC)
 */
static char* dump_globals(void** elem, void *arg)
{
    string_arena_t *sa = (string_arena_t*)arg;
    jdf_global_entry_t* global = (jdf_global_entry_t*)elem;

    string_arena_init(sa);
    if( NULL != global->data )
        return NULL;
    string_arena_add_string(sa, "%s (__dague_object->super.%s)", global->name, global->name );
    return string_arena_get_string(sa);
}

/**
 * dump_data:
 *   Dump a global symbol like
 *     #define ABC(A0, A1) (__dague_object->ABC->data_of(__dague_object->ABC, A0, A1))
 */
static char* dump_data(void** elem, void *arg)
{
    jdf_data_entry_t* data = (jdf_data_entry_t*)elem;
    string_arena_t *sa = (string_arena_t*)arg;
    int i;

    string_arena_init(sa);
    string_arena_add_string(sa, "%s(%s%d", data->dname, data->dname, 0 );
    for( i = 1; i < data->nbparams; i++ ) {
        string_arena_add_string(sa, ",%s%d", data->dname, i );
    }
    string_arena_add_string(sa, ")  (((dague_ddesc_t*)__dague_object->super.%s)->data_of((dague_ddesc_t*)__dague_object->super.%s", 
                            data->dname, data->dname);
    for( i = 0; i < data->nbparams; i++ ) {
        string_arena_add_string(sa, ", (%s%d)", data->dname, i );
    }
    string_arena_add_string(sa, "))\n" );
    return string_arena_get_string(sa);
}

/**
 * Parameters for dump_expr helper
 */
typedef struct expr_info {
    string_arena_t* sa;
    const char* prefix;
    char *assignments;
} expr_info_t;

/**
 * dump_expr:
 *   dumps the jdf_expr* pointed to by elem into arg->sa, prefixing each 
 *   non-global variable with arg->prefix
 */
static char * dump_expr(void **elem, void *arg)
{
    expr_info_t* expr_info = (expr_info_t*)arg;
    expr_info_t li, ri;
    jdf_expr_t *e = (jdf_expr_t*)elem;
    string_arena_t *sa = expr_info->sa;
    string_arena_t *la, *ra;
    char *vc, *dot;

    string_arena_init(sa);

    la = string_arena_new(8);
    ra = string_arena_new(8);

    li.sa = la;
    li.prefix = expr_info->prefix;
    li.assignments = expr_info->assignments;
    
    ri.sa = ra;
    ri.prefix = expr_info->prefix;
    ri.assignments = expr_info->assignments;

    switch( e->op ) {
    case JDF_VAR: {
        jdf_global_entry_t* item = current_jdf.globals;
        vc = strdup( e->jdf_var );
        dot = strchr(vc, '.');
        if( NULL != dot )
            *dot = '\0';
        /* Do not prefix if the variable is global */
        while( item != NULL ) {
            if( !strcmp(item->name, vc) ) {
                string_arena_add_string(sa, "%s", e->jdf_var);
                break;
            }
            item = item->next;
        }
        free(vc);
        if( NULL == item ) {
            string_arena_add_string(sa, "%s%s", expr_info->prefix, e->jdf_var);
        }
        break;
    }
    case JDF_EQUAL:
        string_arena_add_string(sa, "(%s == %s)", 
                                dump_expr((void**)e->jdf_ba1, &li), 
                                dump_expr((void**)e->jdf_ba2, &ri) );
        break;
    case JDF_NOTEQUAL:
        string_arena_add_string(sa, "(%s != %s)", 
                                dump_expr((void**)e->jdf_ba1, &li), 
                                dump_expr((void**)e->jdf_ba2, &ri) );
        break;
    case JDF_AND:
        string_arena_add_string(sa, "(%s && %s)",
                                dump_expr((void**)e->jdf_ba1, &li),
                                dump_expr((void**)e->jdf_ba2, &ri) );
        break;
    case JDF_OR:
        string_arena_add_string(sa, "(%s || %s)",
                                dump_expr((void**)e->jdf_ba1, &li),
                                dump_expr((void**)e->jdf_ba2, &ri) );
        break;
    case JDF_XOR:
        string_arena_add_string(sa, "(%s ^ %s)",
                                dump_expr((void**)e->jdf_ba1, &li),
                                dump_expr((void**)e->jdf_ba2, &ri) );
        break;
    case JDF_LESS:
        string_arena_add_string(sa, "(%s < %s)",
                                dump_expr((void**)e->jdf_ba1, &li),
                                dump_expr((void**)e->jdf_ba2, &ri) );
        break;
    case JDF_LEQ:
        string_arena_add_string(sa, "(%s <= %s)",
                                dump_expr((void**)e->jdf_ba1, &li),
                                dump_expr((void**)e->jdf_ba2, &ri) );
        break;
    case JDF_MORE:
        string_arena_add_string(sa, "(%s > %s)",
                                dump_expr((void**)e->jdf_ba1, &li),
                                dump_expr((void**)e->jdf_ba2, &ri) );
        break;
    case JDF_MEQ:
        string_arena_add_string(sa, "(%s >= %s)",
                                dump_expr((void**)e->jdf_ba1, &li),
                                dump_expr((void**)e->jdf_ba2, &ri) );
        break;
    case JDF_NOT:
        string_arena_add_string(sa, "!%s",
                                dump_expr((void**)e->jdf_ua, &li));
        break;
    case JDF_PLUS:
        string_arena_add_string(sa, "(%s + %s)",
                                dump_expr((void**)e->jdf_ba1, &li),
                                dump_expr((void**)e->jdf_ba2, &ri) );
        break;
    case JDF_MINUS:
        string_arena_add_string(sa, "(%s - %s)",
                                dump_expr((void**)e->jdf_ba1, &li),
                                dump_expr((void**)e->jdf_ba2, &ri) );
        break;
    case JDF_TIMES:
        string_arena_add_string(sa, "(%s * %s)",
                                dump_expr((void**)e->jdf_ba1, &li),
                                dump_expr((void**)e->jdf_ba2, &ri) );
        break;
    case JDF_DIV:
        string_arena_add_string(sa, "(%s / %s)",
                                dump_expr((void**)e->jdf_ba1, &li),
                                dump_expr((void**)e->jdf_ba2, &ri) );
        break;
    case JDF_MODULO:
        string_arena_add_string(sa, "(%s %% %s)",
                                dump_expr((void**)e->jdf_ba1, &li),
                                dump_expr((void**)e->jdf_ba2, &ri) );
        break;
    case JDF_SHL:
        string_arena_add_string(sa, "(%s << %s)",
                                dump_expr((void**)e->jdf_ba1, &li),
                                dump_expr((void**)e->jdf_ba2, &ri) );
        break;
    case JDF_SHR:
        string_arena_add_string(sa, "(%s >> %s)",
                                dump_expr((void**)e->jdf_ba1, &li),
                                dump_expr((void**)e->jdf_ba2, &ri) );
        break;
    case JDF_RANGE:
        break;
    case JDF_TERNARY: {
        expr_info_t ti;
        string_arena_t *ta;
        ta = string_arena_new(8);
        ti.sa = ta;
        ti.prefix = expr_info->prefix;
        ti.assignments = expr_info->assignments;

        string_arena_add_string(sa, "(%s ? %s : %s)",
                                dump_expr((void**)e->jdf_tat, &ti),
                                dump_expr((void**)e->jdf_ta1, &li),
                                dump_expr((void**)e->jdf_ta2, &ri) );

        string_arena_free(ta);
        break;
    }
    case JDF_CST:
        string_arena_add_string(sa, "%d", e->jdf_cst);
        break;
    case JDF_STRING:
        string_arena_add_string(sa, "%s", e->jdf_var);
        break;
    case JDF_C_CODE:
        if (  NULL == e->jdf_c_code.fname ) {
            fprintf(stderr, "Internal Error: Function for the inline C expression of line %d has not been generated.\n",
                    e->jdf_c_code.lineno);
            assert( NULL != e->jdf_c_code.fname );
        }
        string_arena_add_string(sa, "%s((const dague_object_t*)__dague_object, %s)", 
                                e->jdf_c_code.fname, expr_info->assignments);
        break;
    default:
        string_arena_add_string(sa, "DontKnow: %d", (int)e->op);
        break;
    }
    string_arena_free(la);
    string_arena_free(ra);
    
    return string_arena_get_string(sa);
}

/**
 * Dump a predicate like 
 *  #define F_pred(k, n, m) (__dague_object->ABC->rank == __dague_object->ABC->rank_of(__dague_object->ABC, k, n, m))
 */
static char* dump_predicate(void** elem, void *arg)
{
    jdf_function_entry_t *f = (jdf_function_entry_t *)elem;
    string_arena_t *sa = (string_arena_t*)arg;
    string_arena_t *sa2 = string_arena_new(64);
    string_arena_t *sa3 = string_arena_new(64);
    expr_info_t expr_info;

    string_arena_init(sa);
    string_arena_add_string(sa, "%s_pred(%s) ",
                            f->fname,
                            UTIL_DUMP_LIST_FIELD(sa2, f->definitions, next, name,
                                                 dump_string, NULL, 
                                                 "", "", ", ", ""));
    expr_info.sa = sa3;
    expr_info.prefix = "";
    expr_info.assignments = "assignments";
    string_arena_add_string(sa, "(((dague_ddesc_t*)(__dague_object->super.%s))->myrank == ((dague_ddesc_t*)(__dague_object->super.%s))->rank_of((dague_ddesc_t*)__dague_object->super.%s, %s))", 
                            f->predicate->func_or_mem, f->predicate->func_or_mem, f->predicate->func_or_mem,
                            UTIL_DUMP_LIST(sa2, f->predicate->parameters, next,
                                           dump_expr, &expr_info,
                                           "", "", ", ", "")); 

    string_arena_free(sa2);
    string_arena_free(sa3);
    return string_arena_get_string(sa);
}

/**
 * Parameters of the dump_assignments function
 */
typedef struct assignment_info {
    string_arena_t *sa;
    int idx;
    const char *holder;
    const jdf_expr_t *expr;
} assignment_info_t;

/**
 * dump_assignments:
 *  Takes the pointer to the name of a parameter,
 *  a pointer to a dump_info, and prints <assignment_info.holder>k = assignments[<assignment_info.idx>] 
 *  into assignment_info.sa for each variable k that belong to the expression that is going
 *  to be used. This expression is passed into assignment_info->expr. If assignment_info->expr 
 *  is NULL, all variables are assigned.
 */
static char *dump_assignments(void **elem, void *arg)
{
    char *varname = *(char**)elem;
    assignment_info_t *info = (assignment_info_t*)arg;
    
    string_arena_init(info->sa);
    if( (NULL == info->expr) || jdf_expr_depends_on_symbol(varname, info->expr) ) {
        string_arena_add_string(info->sa, "%s = %s[%d].value", varname, info->holder, info->idx);
        info->idx++;
        return string_arena_get_string(info->sa);
    } else {
        info->idx++;
        return NULL;
    }
}

/**
 * dump_dataflow:
 *  Takes the pointer to a jdf_flow, and a pointer to either "IN" or "OUT",
 *  and print the name of the variable for this flow if it's a variable as IN or as OUT
 *  NULL otherwise (and the UTIL_DUMP_LIST_FIELD macro will jump above these elements)
 */
static char *dump_dataflow(void **elem, void *arg)
{
    jdf_dataflow_t *d = (jdf_dataflow_t*)elem;
    jdf_dep_type_t target;
    jdf_dep_t *l;

    if( !strcmp(arg, "IN") )
        target = JDF_DEP_TYPE_IN;
    else
        target = JDF_DEP_TYPE_OUT;

    for(l = d->deps; l != NULL; l = l->next)
        if( l->type == target )
            break;
    if( l == NULL )
        return NULL;
    return d->varname;
}

/**
 * dump_data_declaration:
 *  Takes the pointer to a flow *f, let say that f->varname == "A",
 *  this produces a string like void *A = NULL;\n  
 *  dague_arena_chunk_t *gT = NULL;\n  data_repo_entry_t *eT = NULL;\n
 */
static char *dump_data_declaration(void **elem, void *arg)
{
    string_arena_t *sa = (string_arena_t*)arg;
    jdf_dataflow_t *f = (jdf_dataflow_t*)elem;
    char *varname = f->varname;

    if(f->access_type == JDF_VAR_TYPE_CTL) 
        return NULL;

    string_arena_init(sa);

    string_arena_add_string(sa, 
                            "  void *%s = NULL; (void)%s;\n"
                            "  dague_arena_chunk_t *g%s = NULL; (void)g%s;\n"
                            "  data_repo_entry_t *e%s = NULL; (void)e%s;\n", 
                            varname, varname, varname,
                            varname, varname, varname);

    return string_arena_get_string(sa);
}

/**
 * dump_dataflow_varname:
 *  Takes the pointer to a flow *f, and print the varname
 */
static char *dump_dataflow_varname(void **elem, void *_)
{
    (void)_;
    jdf_dataflow_t *f = (jdf_dataflow_t *)elem;
    if( f->access_type == JDF_VAR_TYPE_CTL ) return NULL;
    return f->varname;
}

#if 0
 /* TODO: Thomas needs to check if this is old junk or WIP */
static double unique_rgb_color_saturation;
static double unique_rgb_color_value;

static void init_unique_rgb_color(void)
{
    unique_rgb_color_value = 0.5 + (0.5 * (double)rand() / (double)RAND_MAX);
    unique_rgb_color_saturation = 0.5 + (0.5 * (double)rand() / (double)RAND_MAX);
}
#endif

static void get_unique_rgb_color(float ratio, unsigned char *r, unsigned char *g, unsigned char *b)
{
    float h = ratio, s = 0.8, v = 0.8, r1, g1, b1;
    float var_h = ( fabs(h - 1.0f) < 1e-6 ) ? 0.0f : h * 6.0f;
    int var_i = (int)floor(var_h);
    float var_1 = (v * ( 1.0f - s ));
    float var_2 = (v * ( 1.0f - s * ( var_h - var_i )));
    float var_3 = (v * ( 1.0f - s * ( 1.0f - ( var_h - var_i ) ) ));
    
    if      ( var_i == 0 ) { r1 = v     ; g1 = var_3 ; b1 = var_1; }
    else if ( var_i == 1 ) { r1 = var_2 ; g1 = v     ; b1 = var_1; }
    else if ( var_i == 2 ) { r1 = var_1 ; g1 = v     ; b1 = var_3; }
    else if ( var_i == 3 ) { r1 = var_1 ; g1 = var_2 ; b1 = v;     }
    else if ( var_i == 4 ) { r1 = var_3 ; g1 = var_1 ; b1 = v;     }
    else                   { r1 = v     ; g1 = var_1 ; b1 = var_2; }

    *r = (unsigned char)(r1 * 255);
    *g = (unsigned char)(g1 * 255);
    *b = (unsigned char)(b1 * 255);
}

/**
 * Parameters of the dump_profiling_init function
 */
typedef struct profiling_init_info {
    string_arena_t *sa;
    int idx;
    int maxidx;
} profiling_init_info_t;

/**
 * dump_profiling_init:
 *  Takes the pointer to the name of a function, an index in
 *  a pointer to a dump_profiling_init, and prints 
 *    dague_profiling_add_dictionary_keyword( "elem", attribute[idx], &elem_key_start, &elem_key_end);
 *  into profiling_init_info.sa
 */
static char *dump_profiling_init(void **elem, void *arg)
{
    profiling_init_info_t *info = (profiling_init_info_t*)arg;
    jdf_function_entry_t* f = (jdf_function_entry_t*)elem;
    char *fname = f->fname;
    unsigned char R, G, B;

    if( !jdf_property_get_int(f->properties, "profile", 1) ) {
        return NULL;
    }

    string_arena_init(info->sa);

    get_unique_rgb_color((float)info->idx / (float)info->maxidx, &R, &G, &B);
    info->idx++;

    string_arena_add_string(info->sa,
                            "dague_profiling_add_dictionary_keyword(\"%s\", \"fill:%02X%02X%02X\",\n"
                            "                                       sizeof(dague_profile_ddesc_info_t), dague_profile_ddesc_key_to_string,\n"
                            "                                       (int*)&__dague_object->super.super.profiling_array[0 + 2 * %s_%s.function_id /* %s start key */],\n"
                            "                                       (int*)&__dague_object->super.super.profiling_array[1 + 2 * %s_%s.function_id /* %s end key */]);",
                            fname, R, G, B,
                            jdf_basename, fname, fname,
                            jdf_basename, fname, fname);

    return string_arena_get_string(info->sa);
}

/**
 * dump_startup_call:
 *  Takes a pointer to a function and print the call to add the startup tasks
 *  if the function can be a startup one (i.e. there is a set of values in the
 *  execution space that make all input come directly from the data instead of
 *  other tasks).
 */
static char *dump_startup_call(void **elem, void *arg)
{
    const jdf_function_entry_t *f = (const jdf_function_entry_t *)elem;
    string_arena_t* sa = (string_arena_t*)arg;
    
    if( f->flags & JDF_FUNCTION_FLAG_CAN_BE_STARTUP ) {
        string_arena_init(sa);
        string_arena_add_string(sa,
                                "_%s_startup_tasks(context, (__dague_%s_internal_object_t*)dague_object, pready_list);",
                                f->fname, jdf_basename);
        return string_arena_get_string(sa);
    }
    return NULL;
}

/**
 * dump_globals_init:
 *  Takes a pointer to a global variables and generate the code used to initialize
 *  the global variable during *_New. If the variable has a default value or is
 *  marked as hidden the output code will not be generated.
 */
static char *dump_globals_init(void **elem, void *arg)
{
    jdf_global_entry_t* global = (jdf_global_entry_t*)elem;
    string_arena_t *sa = (string_arena_t*)arg;
    jdf_expr_t *prop = jdf_find_property( global->properties, "default", NULL );
    expr_info_t info;

    string_arena_init(sa);
    /* We might have a default value */
    if( NULL == prop ) prop = global->expression;

    /* No default value ? */
    if( NULL == prop ) {
        prop = jdf_find_property( global->properties, "hidden", NULL );
        /* Hidden variable or not ? */
        if( NULL == prop )
            string_arena_add_string(sa, "__dague_object->super.%s = %s;", global->name, global->name);
    } else {
        info.sa = string_arena_new(8);
        info.prefix = "";
        info.assignments = "assignments";
        string_arena_add_string(sa, "__dague_object->super.%s = %s;",
                                global->name, dump_expr((void**)prop, &info));
        string_arena_free(info.sa);
    }

    return string_arena_get_string(sa);
}

/**
 * Print global variables that have (or not) a certain property.
 */
typedef struct typed_globals_info {
    string_arena_t *sa;
    char* include;
    char* exclude;
} typed_globals_info_t;

static char* dump_typed_globals(void **elem, void *arg)
{
    typed_globals_info_t* prop = (typed_globals_info_t*)arg;
    string_arena_t *sa = prop->sa;
    jdf_global_entry_t* global = (jdf_global_entry_t*)elem;
    jdf_expr_t* type_str = jdf_find_property( global->properties, "type", NULL );
    jdf_expr_t *size_str = jdf_find_property( global->properties, "size", NULL );
    jdf_expr_t *prop_str;
    expr_info_t info;

    if( NULL != prop->include ) {
        prop_str = jdf_find_property( global->properties, prop->include, NULL );
        if( NULL == prop_str ) return NULL;
    } else if( NULL != prop->exclude ) {
        prop_str = jdf_find_property( global->properties, prop->exclude, NULL );
        if( NULL != prop_str ) return NULL;
    }
    string_arena_init(sa);

    info.sa = string_arena_new(8);
    info.prefix = "";
    info.assignments = "assignments";

    if( NULL == global->data ) {
        string_arena_add_string(sa, "%s %s",
                                (NULL == type_str ? "int" : dump_expr((void**)type_str, &info)), global->name);
    } else {
        string_arena_add_string(sa, "%s %s /* data %s */",
                                (NULL == type_str ? "int" : dump_expr((void**)type_str, &info)), global->name, global->name);
    }
    if( NULL != size_str ) {
        houtput("#define %s_%s_SIZE %s\n",
                jdf_basename, global->name, dump_expr((void**)size_str, &info));
    }
    string_arena_free(info.sa);

    return string_arena_get_string(sa);
}

static char *dump_data_repository_constructor(void **elem, void *arg)
{
    string_arena_t *sa = (string_arena_t*)arg;
    jdf_function_entry_t *f = (jdf_function_entry_t *)elem;

    string_arena_init(sa);

    if( 0 == function_has_data_output(f) ) {
        string_arena_add_string(sa, 
                                "  %s_nblocal_tasks = %s_%s_internal_init(__dague_object);\n"
                                "  (void)%s_nblocal_tasks;\n",
                                f->fname, jdf_basename, f->fname,
                                f->fname);
    } else {
        int nbdata = 0;
        JDF_COUNT_LIST_ENTRIES(f->dataflow, jdf_dataflow_t, next, nbdata);
        string_arena_add_string(sa, 
                                "  %s_nblocal_tasks = %s_%s_internal_init(__dague_object);\n"
                                "  if( 0 == %s_nblocal_tasks ) %s_nblocal_tasks = 10;\n"
                                "  __dague_object->%s_repository = data_repo_create_nothreadsafe(\n"
                                "          ((unsigned int)(%s_nblocal_tasks * 1.5)) > MAX_DATAREPO_HASH ?\n"
                                "          MAX_DATAREPO_HASH :\n"
                                "          ((unsigned int)(%s_nblocal_tasks * 1.5)), %d);\n",
                                f->fname, jdf_basename, f->fname,
                                f->fname, f->fname,
                                f->fname,
                                f->fname, f->fname, nbdata);
    }

    return string_arena_get_string(sa);
}

/** Utils: observers for the jdf **/

static int jdf_symbol_is_global(const jdf_global_entry_t *globals, const char *name)
{
    const jdf_global_entry_t *g;
    for(g = globals; NULL != g; g = g->next)
        if( !strcmp(g->name, name) )
            return 1;
    return 0;
}

static int jdf_symbol_is_standalone(const char *name, const jdf_global_entry_t *globals, const jdf_expr_t *e)
{
    if( JDF_OP_IS_CST(e->op) )
        return 1;
    else if ( JDF_OP_IS_VAR(e->op) )
        return ((!strcmp(e->jdf_var, name)) ||
                jdf_symbol_is_global(globals, e->jdf_var));
    else if ( JDF_OP_IS_UNARY(e->op) )
        return jdf_symbol_is_standalone(name, globals, e->jdf_ua);
    else if ( JDF_OP_IS_TERNARY(e->op) )
        return jdf_symbol_is_standalone(name, globals, e->jdf_tat) &&
            jdf_symbol_is_standalone(name, globals, e->jdf_ta1) &&
            jdf_symbol_is_standalone(name, globals, e->jdf_ta2);
    else if( JDF_OP_IS_BINARY(e->op) )
        return jdf_symbol_is_standalone(name, globals, e->jdf_ba1) &&
            jdf_symbol_is_standalone(name, globals, e->jdf_ba2);
    else
        return 0;
}

static int jdf_expr_depends_on_symbol(const char *name, const jdf_expr_t *e)
{
    if( JDF_OP_IS_CST(e->op) )
        return 0;
    else if ( JDF_OP_IS_VAR(e->op) )
        return !strcmp(e->jdf_var, name);
    else if ( JDF_OP_IS_UNARY(e->op) )
        return jdf_expr_depends_on_symbol(name, e->jdf_ua);
    else if ( JDF_OP_IS_TERNARY(e->op) )
        return jdf_expr_depends_on_symbol(name, e->jdf_tat) ||
            jdf_expr_depends_on_symbol(name, e->jdf_ta1) ||
            jdf_expr_depends_on_symbol(name, e->jdf_ta2);
    else if( JDF_OP_IS_BINARY(e->op) )
        return jdf_expr_depends_on_symbol(name, e->jdf_ba1) ||
            jdf_expr_depends_on_symbol(name, e->jdf_ba2);
    else
        return 0;
}

jdf_expr_t* jdf_find_property( const jdf_def_list_t* properties, const char* property_name, jdf_def_list_t** property )
{
    const jdf_def_list_t* current = properties;

    while( NULL != current ) {
        if( !strcmp(current->name, property_name) ) {
            if( NULL != property ) *property = (jdf_def_list_t*)current;
            return current->expr;
        }
        current = current->next;
    }
    return NULL;
}

static int jdf_dataflow_type(const jdf_dataflow_t *flow)
{
    jdf_dep_t *dl;
    int type = 0;
    for(dl = flow->deps; dl != NULL; dl = dl->next) {
        type |= dl->type;
    }
    return type;
}

static int jdf_data_output_index(const jdf_t *jdf, const char *fname, const char *varname)
{
    int i;
    jdf_function_entry_t *f;
    jdf_dataflow_t *fl;
    
    i = 0;
    for(f = jdf->functions; f != NULL; f = f->next) {
        if( !strcmp(f->fname, fname) ) {
            for( fl = f->dataflow; fl != NULL; fl = fl->next) {
                if( jdf_dataflow_type(fl) & JDF_DEP_TYPE_OUT ) {
                    if( !strcmp(fl->varname, varname) ) {
                        return i;
                    }
                    i++;
                }
            }
            return -1;
        }
    }
    return -2;
}

static int jdf_data_input_index(const jdf_function_entry_t *f, const char *varname)
{
    int i;
    jdf_dataflow_t *fl;
    
    i = 0;
    for( fl = f->dataflow; fl != NULL; fl = fl->next) {
        if( jdf_dataflow_type(fl) & JDF_DEP_TYPE_IN ) {
            if( !strcmp(fl->varname, varname) ) {
                return i;
            }
            i++;
        }
    }
    return -1;
}

static void jdf_coutput_prettycomment(char marker, const char *format, ...)
{
    int ls, rs, i, length, vs;
    va_list ap, ap2;
    char *v;

    vs = 80;
    v = (char *)malloc(vs);

    va_start(ap, format);
    /* va_list might have pointer to internal state and using
       it twice is a bad idea.  So make a copy for the second
       use.  Copy order taken from Autoconf docs. */
#if defined(HAVE_VA_COPY)
    va_copy(ap2, ap);
#elif defined(HAVE_UNDERSCORE_VA_COPY)
    __va_copy(ap2, ap);
#else
    memcpy (&ap2, &ap, sizeof(va_list));
#endif

    length = vsnprintf(v, vs, format, ap);
    if( length >= vs ) {  /* realloc */
        vs = length + 1;
        v = (char*)realloc( v, vs );
        length = vsnprintf(v, vs, format, ap2);
    }

#if defined(HAVE_VA_COPY) || defined(HAVE_UNDERSCORE_VA_COPY)
    va_end(ap2);
#endif  /* defined(HAVE_VA_COPY) || defined(HAVE_UNDERSCORE_VA_COPY) */
    va_end(ap);

    /* Pretty printing */
    if( length > 80 ) {
        ls = rs = 1;
    } else {
        ls = (80 - length) / 2;
        rs = 80 - length - ls;
    }
    coutput("/*");
    for(i = 0; i < 80; i++)
        coutput("%c", marker);
    coutput("*\n *%s%s", indent(ls/2), v);  /* indent drop two spaces */
    coutput("%s*\n *", indent(rs/2));       /* dont merge these two calls. Read the comment on the indent function */
    for(i = 0; i < 80; i++)
        coutput("%c", marker);
    coutput("*/\n\n");
    free(v);
}

/** Structure Generators **/

static void jdf_generate_header_file(const jdf_t* jdf)
{
    string_arena_t *sa1, *sa2, *sa3;
    struct jdf_name_list* g;
    int datatype_index = 0;

    sa1 = string_arena_new(64);
    sa2 = string_arena_new(64);
    sa3 = string_arena_new(64);

    houtput("#ifndef _%s_h_\n"
            "#define _%s_h_\n",
            jdf_basename, jdf_basename);
    houtput("#include <dague.h>\n"
            "#include <debug.h>\n"
            "#include <assert.h>\n\n");

    for( g = jdf->datatypes; NULL != g; g = g->next ) {
        houtput("#define DAGUE_%s_%s_ARENA    %d\n",
                jdf_basename, g->name, datatype_index);
        datatype_index++;
    }
    houtput("#define DAGUE_%s_ARENA_INDEX_MIN %d\n", jdf_basename, datatype_index);
    houtput("\ntypedef struct dague_%s_object {\n", jdf_basename);
    houtput("  dague_object_t super;\n");
    {
        typed_globals_info_t prop = { sa2, NULL, NULL };
        houtput("  /* The list of globals */\n"
                "%s",
                UTIL_DUMP_LIST( sa1, jdf->globals, next, dump_typed_globals, &prop,
                                "", "  ", ";\n", ";\n"));
    }
    houtput("  /* The array of datatypes %s and the others */\n"
            "  dague_arena_t** arenas;\n"
            "  int arenas_size;\n",
            UTIL_DUMP_LIST_FIELD( sa1, jdf->datatypes, next, name,
                                  dump_string, NULL, "", "", ",", ""));

    houtput("} dague_%s_object_t;\n\n", jdf_basename);
    
    {
        typed_globals_info_t prop = { sa3, NULL, "hidden" };
        houtput("extern dague_%s_object_t *dague_%s_new(%s);\n", jdf_basename, jdf_basename,
                UTIL_DUMP_LIST( sa2, jdf->globals, next, dump_typed_globals, &prop,
                                "", "", ", ", ""));
    }

    houtput("extern void dague_%s_destroy( dague_%s_object_t *o );\n",
            jdf_basename, jdf_basename);

    string_arena_free(sa1);
    string_arena_free(sa2);
    string_arena_free(sa3);
    houtput("#endif /* _%s_h_ */ \n",
            jdf_basename);
}

static void jdf_generate_structure(const jdf_t *jdf)
{
    int nbfunctions, nbdata;
    string_arena_t *sa1, *sa2;

    JDF_COUNT_LIST_ENTRIES(jdf->functions, jdf_function_entry_t, next, nbfunctions);
    JDF_COUNT_LIST_ENTRIES(jdf->data, jdf_data_entry_t, next, nbdata);

    sa1 = string_arena_new(64);
    sa2 = string_arena_new(64);

    coutput("#include <dague.h>\n"
            "#include <scheduling.h>\n"
            "#include <remote_dep.h>\n"
            "#include <datarepo.h>\n"
            "#if defined(HAVE_PAPI)\n"
            "#include <papime.h>\n"
            "#endif\n"
            "#include \"%s.h\"\n\n"
            "#define DAGUE_%s_NB_FUNCTIONS %d\n"
            "#define DAGUE_%s_NB_DATA %d\n"
            "#if defined(DAGUE_PROF_TRACE)\n"
            "int %s_profiling_array[2*DAGUE_%s_NB_FUNCTIONS] = {-1};\n"
            "#define TAKE_TIME(context, key, eid, refdesc, refid) do {   \\\n"
            "   dague_profile_ddesc_info_t info;                         \\\n"
            "   info.desc = (dague_ddesc_t*)refdesc;                     \\\n"
            "   info.id = refid;                                         \\\n"
            "   dague_profiling_trace(context->eu_profile,               \\\n"
            "                         __dague_object->super.super.profiling_array[(key)],\\\n"
            "                         eid, (void*)&info);                \\\n"
            "  } while(0);\n"
            "#else\n"
            "#define TAKE_TIME(context, key, id, refdesc, refid)\n"
            "#endif\n"
            "#include \"dague_prof_grapher.h\"\n"
            "#include <mempool.h>\n", 
            jdf_basename, 
            jdf_basename, nbfunctions, 
            jdf_basename, nbdata,
            jdf_basename, jdf_basename);
    coutput("typedef struct __dague_%s_internal_object {\n", jdf_basename);
    coutput(" dague_%s_object_t super;\n",
            jdf_basename);
    coutput("  /* The list of data repositories */\n");
    {
        jdf_function_entry_t* f;

        for( f = jdf->functions; NULL != f; f = f->next ) {
            if( 0 != function_has_data_output(f) )
                coutput("  data_repo_t *%s_repository;\n", f->fname);
        }
    }
    coutput("} __dague_%s_internal_object_t;\n"
            "\n", jdf_basename);

    UTIL_DUMP_LIST(sa1, jdf->globals, next,
                   dump_globals, sa2, "", "#define ", "\n", "\n");
    if( 1 < strlen(string_arena_get_string(sa1)) ) {
        coutput("/* Globals */\n%s\n", string_arena_get_string(sa1));
    }

    coutput("/* Data Access Macros */\n%s\n",
            UTIL_DUMP_LIST(sa1, jdf->data, next,
                           dump_data, sa2, "", "#define ", "\n", "\n"));

    coutput("/* Functions Predicates */\n%s\n",
            UTIL_DUMP_LIST(sa1, jdf->functions, next,
                           dump_predicate, sa2, "", "#define ", "\n", "\n"));

    coutput("/* Data Repositories */\n");
    {
        jdf_function_entry_t* f;

        for( f = jdf->functions; NULL != f; f = f->next ) {
            if( 0 != function_has_data_output(f) )
                coutput("#define %s_repo (__dague_object->%s_repository)\n",
                        f->fname, f->fname);
        }
    }

    coutput("/* Dependency Tracking Allocation Macro */\n"
            "#define ALLOCATE_DEP_TRACKING(DEPS, vMIN, vMAX, vNAME, vSYMBOL, PREVDEP, FLAG)               \\\n"
            "do {                                                                                         \\\n"
            "  int _vmin = (vMIN);                                                                        \\\n"
            "  int _vmax = (vMAX);                                                                        \\\n"
            "  (DEPS) = (dague_dependencies_t*)calloc(1, sizeof(dague_dependencies_t) +                   \\\n"
            "                   (_vmax - _vmin) * sizeof(dague_dependencies_union_t));                    \\\n"
            "  DEBUG3((\"Allocate %%d spaces for loop %%s (min %%d max %%d) 0x%%p last_dep 0x%%p\\n\",    \\\n"
            "           (_vmax - _vmin + 1), (vNAME), _vmin, _vmax, (void*)(DEPS), (void*)(PREVDEP)));    \\\n"
            "  (DEPS)->flags = DAGUE_DEPENDENCIES_FLAG_ALLOCATED | (FLAG);                                \\\n"
            "  DAGUE_STAT_INCREASE(mem_bitarray,  sizeof(dague_dependencies_t) + STAT_MALLOC_OVERHEAD +   \\\n"
            "                   (_vmax - _vmin) * sizeof(dague_dependencies_union_t));                    \\\n"
            "  (DEPS)->symbol = (vSYMBOL);                                                                \\\n"
            "  (DEPS)->min = _vmin;                                                                       \\\n"
            "  (DEPS)->max = _vmax;                                                                       \\\n"
            "  (DEPS)->prev = (PREVDEP); /* chain them backward */                                        \\\n"
            "} while (0)                                                                                  \n\n"
            "static inline int dague_imin(int a, int b) { return (a <= b) ? a : b; };                     \n\n"
            "static inline int dague_imax(int a, int b) { return (a >= b) ? a : b; };                     \n\n");

    string_arena_free(sa1);
    string_arena_free(sa2);
}

static void jdf_generate_function_without_expression( const jdf_t *jdf, const jdf_def_list_t *context,
                                                      const jdf_expr_t *e, const char *name)
{
    string_arena_t *sa = string_arena_new(64);
    string_arena_t *sa2 = string_arena_new(64);
    string_arena_t *sa3 = string_arena_new(64);
    expr_info_t info;
    assignment_info_t ai;

    (void)jdf;
    
    assert(e->op != JDF_RANGE);
    info.sa = sa;
    info.prefix = "";
    info.assignments = "assignments";
    
    ai.sa = sa3;
    ai.idx = 0;
    ai.holder = "assignments";
    
    ai.expr = e;
    
    coutput("static inline int %s(const dague_object_t *__dague_object_parent, const assignment_t *assignments)\n"
            "{\n"
            "  const __dague_%s_internal_object_t *__dague_object = (const __dague_%s_internal_object_t*)__dague_object_parent;\n"
            "%s\n"
            "  (void)__dague_object; (void)assignments;\n"
            "  return %s;\n"
            "}\n", name, jdf_basename, jdf_basename,
            UTIL_DUMP_LIST_FIELD(sa2, context, next, name, 
                                 dump_assignments, &ai, "", "  int ", ";\n", ";\n"),
            dump_expr((void**)e, &info));

    string_arena_free(sa);
    string_arena_free(sa2);
    string_arena_free(sa3);
}

static void jdf_generate_expression( const jdf_t *jdf, const jdf_def_list_t *context,
                                     const jdf_expr_t *e, const char *name)
{
    string_arena_t *sa = string_arena_new(64);
    string_arena_t *sa2 = string_arena_new(64);
    string_arena_t *sa3 = string_arena_new(64);
    expr_info_t info;
    assignment_info_t ai;

    if( e->op == JDF_RANGE ) {
        char *subf = (char*)malloc(strlen(name) + 64);
        sprintf(subf, "rangemin_of_%s", name);
        jdf_generate_expression(jdf, context, e->jdf_ba1, subf);
        sprintf(subf, "rangemax_of_%s", name);
        jdf_generate_expression(jdf, context, e->jdf_ba2, subf);

        coutput("static const expr_t %s = {\n"
                "  .op = EXPR_OP_BINARY_RANGE,\n"
                "  .u_expr.binary = {\n"
                "    .op1 = &rangemin_of_%s,\n"
                "    .op2 = &rangemax_of_%s\n"
                "  }\n"
                "};\n",
                name, name, name);
    } else {
        info.sa = sa;
        info.prefix = "";
        info.assignments = "assignments";
        ai.sa = sa3;
        ai.idx = 0;
        ai.holder = "assignments";
        ai.expr = e;
        coutput("static inline int %s_fct(const dague_object_t *__dague_object_parent, const assignment_t *assignments)\n"
                "{\n"
                "  const __dague_%s_internal_object_t *__dague_object = (const __dague_%s_internal_object_t*)__dague_object_parent;\n"
                "%s\n"
                "  (void)__dague_object; (void)assignments;\n"
                "  return %s;\n"
                "}\n", name, jdf_basename, jdf_basename,
                UTIL_DUMP_LIST_FIELD(sa2, context, next, name, 
                                     dump_assignments, &ai, "", "  int ", ";\n", ";\n"),
                dump_expr((void**)e, &info));

        coutput("static const expr_t %s = {\n"
                "  .op = EXPR_OP_INLINE,\n"
                "  .inline_func = %s_fct\n"
                "};\n", name, name);
    }

    string_arena_free(sa);
    string_arena_free(sa2);
    string_arena_free(sa3);
}

static void jdf_generate_predicate_expr( const jdf_t *jdf, const jdf_def_list_t *context,
                                         const char *fname, const char *name)
{
    string_arena_t *sa = string_arena_new(64);
    string_arena_t *sa2 = string_arena_new(64);
    string_arena_t *sa3 = string_arena_new(64);
    string_arena_t *sa4 = string_arena_new(64);
    string_arena_t *sa5 = string_arena_new(64);
    assignment_info_t ai;

    (void)jdf;

    ai.sa = sa3;
    ai.idx = 0;
    ai.holder = "assignments";
    ai.expr = NULL;
    coutput("static inline int %s_fct(const dague_object_t *__dague_object_parent, const assignment_t *assignments)\n"
            "{\n"
            "  const __dague_%s_internal_object_t *__dague_object = (const __dague_%s_internal_object_t*)__dague_object_parent;\n"
            "%s\n"
            "  /* Silent Warnings: should look into predicate to know what variables are usefull */\n"
            "  (void)__dague_object;\n"
            "%s\n"
            "  /* Compute Predicate */\n"
            "  return %s_pred%s;\n"
            "}\n", name, jdf_basename, jdf_basename,
            UTIL_DUMP_LIST_FIELD(sa2, context, next, name, 
                                 dump_assignments, &ai, "", "  int ", ";\n", ";\n"),
            UTIL_DUMP_LIST_FIELD(sa5, context, next, name,
                                 dump_string, NULL, "", "  (void)", ";\n", ";"),
            fname, 
            UTIL_DUMP_LIST_FIELD(sa4, context, next, name,
                                 dump_string, NULL, "(", "", ", ", ")"));
    string_arena_free(sa);
    string_arena_free(sa2);
    string_arena_free(sa3);
    string_arena_free(sa4);
    string_arena_free(sa5);

    coutput("static const expr_t %s = {\n"
            "  .op = EXPR_OP_INLINE,\n"
            "  .inline_func = %s_fct\n"
            "};\n", name, name);
}

static void jdf_generate_symbols( const jdf_t *jdf, const jdf_def_list_t *def, const char *prefix )
{
    const jdf_def_list_t *d;
    char *exprname;
    string_arena_t *sa = string_arena_new(64);

    for(d = def; d != NULL; d = d->next) {
        exprname = (char*)malloc(strlen(d->name) + strlen(prefix) + 16);
        string_arena_init(sa);
        string_arena_add_string(sa, "static const symbol_t %s%s = {", prefix, d->name);
        if( d->expr->op == JDF_RANGE ) {
            sprintf(exprname, "minexpr_of_%s%s", prefix, d->name);
            string_arena_add_string(sa, ".min = &%s, ", exprname);
            jdf_generate_expression(jdf, def, d->expr->jdf_ba1, exprname);

            sprintf(exprname, "maxexpr_of_%s%s", prefix, d->name);
            string_arena_add_string(sa, ".max = &%s, ", exprname);
            jdf_generate_expression(jdf, def, d->expr->jdf_ba2, exprname);
        } else {
            sprintf(exprname, "expr_of_%s%s", prefix, d->name);
            string_arena_add_string(sa, ".min = &%s, ", exprname);
            string_arena_add_string(sa, ".max = &%s, ", exprname);
            jdf_generate_expression(jdf, def, d->expr, exprname);
        }

        if( jdf_symbol_is_global(jdf->globals, d->name) ) {
            string_arena_add_string(sa, " .flags = DAGUE_SYMBOL_IS_GLOBAL");
        } else if ( jdf_symbol_is_standalone(d->name, jdf->globals, d->expr) ) {
            string_arena_add_string(sa, " .flags = DAGUE_SYMBOL_IS_STANDALONE");
        } else {
            string_arena_add_string(sa, " .flags = 0x0");
        }
        string_arena_add_string(sa, "};");
        coutput("%s\n\n", string_arena_get_string(sa));
        free(exprname);
    }

    string_arena_free(sa);
}

static void jdf_generate_dependency( const jdf_t *jdf, jdf_datatransfer_type_t datatype,
                                     const jdf_call_t *call, const char *depname,
                                     const char *condname, const jdf_def_list_t *context )
{
    string_arena_t *sa = string_arena_new(64);
    jdf_expr_t *le;
    char *exprname;
    int i;
    char pre[8];
    string_arena_t *tmp_fct_name;

    string_arena_add_string(sa, 
                            "static const dep_t %s = {\n"
                            "  .cond = %s,\n"
                            "  .dague = &%s_%s,\n",
                            depname, 
                            condname,
                            jdf_basename, call->func_or_mem);

    if( call->var != NULL ) {
            string_arena_add_string(sa, 
                                    "  .flow = &flow_of_%s_%s_for_%s,\n",
                                    jdf_basename, call->func_or_mem, call->var);
    }

    /* First, we handle the datatransfer type */
    if( datatype.simple ) {
        string_arena_add_string(sa, 
                                "  .datatype = { .index = DAGUE_%s_%s_ARENA, .index_fct = NULL,",
                                jdf_basename, datatype.u.simple_name);
    } else {
        tmp_fct_name = string_arena_new(64);
        string_arena_add_string(tmp_fct_name, "%s_datatype_index_fct", depname);
        jdf_generate_function_without_expression(jdf, context, datatype.u.complex_expr, string_arena_get_string(tmp_fct_name));
        string_arena_add_string(sa, 
                                "  .datatype = { .index = -1, .index_fct = %s,",
                                string_arena_get_string(tmp_fct_name));
        string_arena_free(tmp_fct_name);
    }

    /* Second, we finish with the datatransfer number */
    if( JDF_CST == datatype.nb_elt->op &&
        datatype.nb_elt->jdf_cst != -1 ) {
        string_arena_add_string(sa, ".nb_elt = %d, .nb_elt_fct = NULL },\n"
                                "  .call_params = {\n", datatype.nb_elt->jdf_cst);
    } else {
        tmp_fct_name = string_arena_new(64);
        string_arena_add_string(tmp_fct_name, "%s_nb_elt_fct", depname);
        jdf_generate_function_without_expression(jdf, context, datatype.nb_elt, string_arena_get_string(tmp_fct_name));
        string_arena_add_string(sa, 
                                ".nb_elt = -1, .nb_elt_fct = %s },\n"
                                "  .call_params = {\n", string_arena_get_string(tmp_fct_name));
        string_arena_free(tmp_fct_name);
    }

    exprname = (char *)malloc(strlen(depname) + 32);
    pre[0] = '\0';
    for( i = 1, le = call->parameters; le != NULL; i++, le = le->next ) {
        sprintf(exprname, "expr_of_p%d_for_%s", i, depname);
        string_arena_add_string(sa, "%s    &%s", pre, exprname);
        jdf_generate_expression(jdf, context, le, exprname);
        sprintf(pre, ",\n");
    }
    free(exprname);

    string_arena_add_string(sa, 
                            "\n"
                            "  }\n"
                            "};\n");
    coutput("%s", string_arena_get_string(sa));

    string_arena_free(sa);
}

static void jdf_generate_dataflow( const jdf_t *jdf, const jdf_def_list_t *context,
                                   jdf_dataflow_t *flow, const char *prefix, uint32_t flow_index )
{
    string_arena_t *sa = string_arena_new(64);
    string_arena_t *sa_dep_in = string_arena_new(64);
    string_arena_t *sa_dep_out = string_arena_new(64);
    string_arena_t *psa;
    int alldeps_type;
    jdf_dep_t *dl;
    char *sym_type;
    char *access_type;
    int depid;
    char *depname;
    char *condname;
    char sep_in[3], sep_out[3];
    char *sep;

    (void)jdf;
#if !defined(DAGUE_SCHED_DEPS_MASK)
    assert((1<< flow_index) && (((1 << flow_index) & ~DAGUE_DEPENDENCIES_BITMASK) == 0)); 
    (void)flow_index;
#endif

    string_arena_init(sa_dep_in);
    string_arena_init(sa_dep_out);
    
    depname = (char*)malloc(strlen(prefix) + strlen(flow->varname) + 128);
    condname = (char*)malloc(strlen(prefix) + strlen(flow->varname) + 128);
    sep_in[0] = '\0';
    sep_out[0] = '\0';

    for(depid = 1, dl = flow->deps; dl != NULL; depid++, dl = dl->next) {
        if( dl->type == JDF_DEP_TYPE_IN ) {
            psa = sa_dep_in;
            sep = sep_in;
        }
        else if ( dl->type == JDF_DEP_TYPE_OUT ) {
            psa = sa_dep_out;
            sep = sep_out;
        } else {
            jdf_fatal(dl->lineno, "This dependency is neither a DEP_IN or a DEP_OUT?\n");
            exit(1);
        }

        if( dl->guard->guard_type == JDF_GUARD_UNCONDITIONAL ) {
            sprintf(depname, "%s%s_dep%d_atline_%d", prefix, flow->varname, depid, dl->lineno);
            sprintf(condname, "NULL");
            jdf_generate_dependency(jdf, dl->datatype, dl->guard->calltrue, depname, condname, context);
            string_arena_add_string(psa, "%s&%s", sep, depname);
            sprintf(sep, ", ");
        } else if( dl->guard->guard_type == JDF_GUARD_BINARY ) {
            sprintf(depname, "%s%s_dep%d_atline_%d", prefix, flow->varname, depid, dl->lineno);
            sprintf(condname, "expr_of_cond_for_%s", depname);
            jdf_generate_expression(jdf, context, dl->guard->guard, condname);
            sprintf(condname, "&expr_of_cond_for_%s", depname);
            jdf_generate_dependency(jdf, dl->datatype, dl->guard->calltrue, depname, condname, context);
            string_arena_add_string(psa, "%s&%s", sep, depname);
            sprintf(sep, ", ");
        } else if( dl->guard->guard_type == JDF_GUARD_TERNARY ) {
            jdf_expr_t not;

            sprintf(depname, "%s%s_dep%d_iftrue_atline_%d", prefix, flow->varname, depid, dl->lineno);
            sprintf(condname, "expr_of_cond_for_%s", depname);
            jdf_generate_expression(jdf, context, dl->guard->guard, condname);
            sprintf(condname, "&expr_of_cond_for_%s", depname);
            jdf_generate_dependency(jdf, dl->datatype, dl->guard->calltrue, depname, condname, context);
            string_arena_add_string(psa, "%s&%s", sep, depname);
            sprintf(sep, ", ");

            sprintf(depname, "%s%s_dep%d_iffalse_atline_%d", prefix, flow->varname, depid, dl->lineno);
            sprintf(condname, "expr_of_cond_for_%s", depname);
            not.op = JDF_NOT;
            not.jdf_ua = dl->guard->guard;
            jdf_generate_expression(jdf, context, &not, condname);
            sprintf(condname, "&expr_of_cond_for_%s", depname);
            jdf_generate_dependency(jdf, dl->datatype, dl->guard->callfalse, depname, condname, context);
            string_arena_add_string(psa, "%s&%s", sep, depname);
        }
    }
    free(depname);
    free(condname);

    alldeps_type = jdf_dataflow_type(flow);
    sym_type = ( (alldeps_type == JDF_DEP_TYPE_IN) ? "SYM_IN" :
                 ((alldeps_type == JDF_DEP_TYPE_OUT) ? "SYM_OUT" : "SYM_INOUT") );

    access_type = (  (flow->access_type == JDF_VAR_TYPE_CTL) ? "ACCESS_NONE" :
                    ((flow->access_type == JDF_VAR_TYPE_READ) ? "ACCESS_READ" :
                    ((flow->access_type == JDF_VAR_TYPE_WRITE) ? "ACCESS_WRITE" : "ACCESS_RW") ) ); 
    
    if(strlen(string_arena_get_string(sa_dep_in)) == 0) {
        string_arena_add_string(sa_dep_in, "NULL");
    }
    if(strlen(string_arena_get_string(sa_dep_out)) == 0) {
        string_arena_add_string(sa_dep_out, "NULL");
    }

    string_arena_add_string(sa, 
                            "static const dague_flow_t %s%s = {\n"
                            "  .name = \"%s\",\n"
                            "  .sym_type = %s,\n"
                            "  .access_type = %s,\n"
                            "  .flow_index = %u,\n"
                            "  .dep_in  = { %s },\n"
                            "  .dep_out = { %s }\n"
                            "};\n\n", 
                            prefix, flow->varname, 
                            flow->varname, 
                            sym_type, 
                            access_type,
                            flow_index,
                            string_arena_get_string(sa_dep_in),
                            string_arena_get_string(sa_dep_out));
    string_arena_free(sa_dep_in);
    string_arena_free(sa_dep_out);


    coutput("%s", string_arena_get_string(sa));
    string_arena_free(sa);
}

/**
 * Parse the whole dependency and try to figure out if there is any
 * combination that will allow this task (based on its inputs) to be
 * executed as a startup task. In other words, if there is any tuple
 * of the execution space, which leads to all inputs comming directly
 * from the matrix.
 * We should ignore all dependencies that lack an input argument.
 *
 * @Return: If the task cannot be a startup task, then the pint
 *          argument should be set to zero.
 */
static char* has_ready_input_dependency(void **elt, void *pint)
{
    jdf_dataflow_t* flow = (jdf_dataflow_t*)elt;
    jdf_dep_t* dep = flow->deps;
    int can_be_startup = 0, has_input = 0;

    if( JDF_VAR_TYPE_CTL == flow->access_type ) {
        has_input = 1;
        can_be_startup = 1;
        while( NULL != dep ) {
            if( dep->type == JDF_DEP_TYPE_IN ) {
                if( dep->guard->guard_type != JDF_GUARD_BINARY )
                    can_be_startup = 0;
            }
            dep = dep->next;
        }
    } else {  /* This is a data */
        while( NULL != dep ) {
            if( dep->type == JDF_DEP_TYPE_IN ) {
                has_input = 1;
                if( NULL == dep->guard->calltrue->var ) {
                    can_be_startup = 1;
                }
                if( dep->guard->guard_type == JDF_GUARD_TERNARY ) {
                    if( NULL == dep->guard->callfalse->var ) {
                        can_be_startup = 1;
                    }
                }
            }
            dep = dep->next;
        }
    }
    if( (0 == can_be_startup) && has_input ) {
        *((int*)pint) = 0;
    }
    return NULL;
}

static char* dump_direct_input_conditions(void **elt, void *arg)
{
    string_arena_t *sa = (string_arena_t*)arg, *sa1;
    jdf_dataflow_t* flow = (jdf_dataflow_t*)elt;
    jdf_dep_t* dep = flow->deps;
    int already_added = 0;
    expr_info_t info;

    string_arena_init(sa);
    sa1 = string_arena_new(64);

    info.prefix = "";
    info.sa = sa;
    info.assignments = "assignments";

    while( NULL != dep ) {
        if( dep->type == JDF_DEP_TYPE_IN ) {
            if( dep->guard->guard_type == JDF_GUARD_UNCONDITIONAL ) {
                if( NULL == dep->guard->calltrue->var ) {
                    /* Always */
                }
            }
            if( dep->guard->guard_type == JDF_GUARD_BINARY ) {
                if( (NULL == dep->guard->calltrue->var) ||
                    (flow->access_type == JDF_VAR_TYPE_CTL)) {
                    if( 0 == already_added ) {
                        info.sa = sa;
                        dump_expr((void**)dep->guard->guard, &info);
                        already_added = 1;
                    } else {
                        string_arena_init(sa1);
                        info.sa = sa1;
                        dump_expr((void**)dep->guard->guard, &info);
                        string_arena_add_string( sa, " || (%s) ", string_arena_get_string(sa1) );
                    }
                }
            }
            if( dep->guard->guard_type == JDF_GUARD_TERNARY ) {
                if( (NULL == dep->guard->calltrue->var) && (NULL == dep->guard->callfalse->var) ) {
                    /* Always */
                } else {
                    if( NULL == dep->guard->calltrue->var ) {
                        if( 0 == already_added ) {
                            info.sa = sa;
                            dump_expr((void**)dep->guard->guard, &info);
                            already_added = 1;
                        } else {
                            string_arena_init(sa1);
                            info.sa = sa1;
                            dump_expr((void**)dep->guard->guard, &info);
                            string_arena_add_string( sa, " || (%s) ", string_arena_get_string(sa1) );
                        }
                    } else if( NULL == dep->guard->callfalse->var ) {
                        string_arena_init(sa1);
                        info.sa = sa1;
                        dump_expr((void**)dep->guard->guard, &info);
                        if( 0 == already_added ) {
                            string_arena_add_string( sa, "(!(%s)) ", string_arena_get_string(sa1) );
                            already_added = 1;
                        } else {
                            string_arena_add_string( sa, " || (!(%s)) ", string_arena_get_string(sa1) );
                        }
                    }
                }
            }
        }
        dep = dep->next;
    }
    /* We need to prepend ! if we're dealing with control flows */
    if( already_added && (JDF_VAR_TYPE_CTL == flow->access_type) ) {
        string_arena_init(sa1);
        string_arena_add_string( sa1, "!(%s)", string_arena_get_string(sa) );
        string_arena_init(sa);
        string_arena_add_string( sa, "%s", string_arena_get_string(sa1) );
    }
    string_arena_free(sa1);
    return (0 == already_added) ? NULL : string_arena_get_string(sa);
}

static void jdf_generate_startup_tasks(const jdf_t *jdf, const jdf_function_entry_t *f, const char *fname)
{
    string_arena_t *sa1, *sa2;
    jdf_def_list_t *dl;
    int nesting;
    expr_info_t info1, info2;
    int idx;

    assert( f->flags & JDF_FUNCTION_FLAG_CAN_BE_STARTUP );
    (void)jdf;

    sa1 = string_arena_new(64);
    sa2 = string_arena_new(64);

#warning Should be virtal_processes[vpid_of(...)] (not critical, though)
    coutput("static int %s(dague_context_t *context, const __dague_%s_internal_object_t *__dague_object, dague_execution_context_t** pready_list)\n"
            "{\n"
            "  dague_execution_context_t* new_context;\n"
            "  assignment_t *assignments = NULL;\n"
            "%s\n"
            "%s\n"
            "  new_context = (dague_execution_context_t*)dague_thread_mempool_allocate( context->virtual_processes[0]->execution_units[0]->context_mempool );\n"
            "  assignments = new_context->locals;\n",
            fname, jdf_basename,
            UTIL_DUMP_LIST_FIELD(sa1, f->definitions, next, name, dump_string, NULL,
                                 "  int32_t ", " ", " = -1,", " = -1;"),
            UTIL_DUMP_LIST_FIELD(sa2, f->definitions, next, name, dump_string, NULL, 
                                 "  ", "(void)", "; ", ";"));

    string_arena_init(sa1);
    string_arena_init(sa2);

    info1.sa = sa1;
    info1.prefix = "";
    info1.assignments = "assignments";

    info2.sa = sa2;
    info2.prefix = "";
    info2.assignments = "assignments";

    coutput("  /* Parse all the inputs and generate the ready execution tasks */\n");

    nesting = 0;
    idx = 0;
    for(dl = f->definitions; dl != NULL; dl = dl->next, idx++) {
        if(dl->expr->op == JDF_RANGE) {
            coutput("%s  for(%s = %s;\n"
                    "%s      %s <= %s;\n"
                    "%s      %s++) {\n"
                    "%s    assignments[%d].value = %s;\n",
                    indent(nesting), dl->name, dump_expr((void**)dl->expr->jdf_ba1, &info1),
                    indent(nesting), dl->name, dump_expr((void**)dl->expr->jdf_ba2, &info2),
                    indent(nesting), dl->name,
                    indent(nesting), idx, dl->name);
            nesting++;
        } else {
            coutput("%s  assignments[%d].value = %s = %s;\n",
                    indent(nesting), idx, dl->name, dump_expr((void**)dl->expr, &info1));
        }
    }
    coutput("%s  if( !%s_pred(%s) ) continue;\n",
            indent(nesting), f->fname, UTIL_DUMP_LIST_FIELD(sa1, f->definitions, next, name,
                                                            dump_string, NULL, 
                                                            "", "", ", ", ""));
    /**
     * Dump all the conditions that can invalidate the startup propriety.
     */
    {
        char* condition = NULL;
        string_arena_init(sa2);

        condition = UTIL_DUMP_LIST(sa1, f->dataflow, next, dump_direct_input_conditions, sa2,
                                   "", "(", ") && ", ")");
        if( strlen(condition) > 1 )
            coutput("%s  if( !(%s) ) continue;\n", indent(nesting), condition );
    }

    coutput("%s  DAGUE_STAT_INCREASE(mem_contexts, sizeof(dague_execution_context_t) + STAT_MALLOC_OVERHEAD);\n"
            "%s  DAGUE_LIST_ITEM_SINGLETON( new_context );\n",
            indent(nesting),
            indent(nesting));
    coutput("%s  new_context->dague_object = (dague_object_t*)__dague_object;\n"
            "%s  new_context->function = (const dague_function_t*)&%s_%s;\n",
            indent(nesting),
            indent(nesting), jdf_basename, f->fname);
    if( NULL != f->priority ) {
        coutput("%s  new_context->priority = priority_of_%s_%s_as_expr_fct(new_context->dague_object, new_context->locals);\n",
                indent(nesting), jdf_basename, f->fname);
    } else {
        coutput("%s  new_context->priority = 0;\n", indent(nesting));
    }
    {
        struct jdf_dataflow *dataflow = f->dataflow;
        for(idx = 0; NULL != dataflow; idx++, dataflow = dataflow->next ) {
            coutput("    new_context->data[%d].data_repo = NULL;\n"
                    "    new_context->data[%d].data      = NULL;\n",
                    idx, idx);
        }
    }
    coutput("#if defined(DAGUE_DEBUG_VERBOSE2)\n"
            "%s  {\n"
            "%s    char tmp[128];\n"
            "%s    DEBUG2((\"Add startup task %%s\\n\",\n"
            "%s           dague_service_to_string(new_context, tmp, 128)));\n"
            "%s  }\n"
            "#endif\n", indent(nesting), indent(nesting), indent(nesting), indent(nesting), indent(nesting));

    coutput("%s  dague_list_add_single_elem_by_priority( pready_list, new_context );\n", indent(nesting));

#warning Should be virtual_processes[vpid_of(...)] (not critical, though)
    coutput("%s  new_context = (dague_execution_context_t*)dague_thread_mempool_allocate( context->virtual_processes[0]->execution_units[0]->context_mempool );\n"
            "%s  assignments = new_context->locals;\n",
            indent(nesting),
            indent(nesting));
    /* Dump all assignments except the last one */
    for(idx = 0, dl = f->definitions; NULL != dl->next; dl = dl->next, idx++) {
        coutput("%s  assignments[%d].value = %s;\n", 
                indent(nesting), idx, dl->name);
    }

    for(; nesting > 0; nesting--) {
        coutput("%s}\n", indent(nesting));
    }

    /* Quiet the compiler by using the varibales */
    string_arena_free(sa1);    
    string_arena_free(sa2);

#warning Should be virtual_processes[vpid_of(...)] (not critical, though)
    coutput("  dague_thread_mempool_free( context->virtual_processes[0]->execution_units[0]->context_mempool, new_context );\n");

    coutput("  return 0;\n"
            "}\n\n");
}

static void jdf_generate_internal_init(const jdf_t *jdf, const jdf_function_entry_t *f, const char *fname)
{
    string_arena_t *sa1, *sa2;
    jdf_def_list_t *dl;
    jdf_name_list_t *pl;
    int nesting, idx;
    const jdf_function_entry_t *pf;
    expr_info_t info1, info2;

    sa1 = string_arena_new(64);
    sa2 = string_arena_new(64);

    coutput("static int %s(__dague_%s_internal_object_t *__dague_object)\n"
            "{\n"
            "  dague_dependencies_t *dep = NULL;\n"
            "  assignment_t assignments[MAX_LOCAL_COUNT];(void) assignments;\n"
            "  int nb_tasks = 0, __foundone = 0;\n"
            "%s",
            fname, jdf_basename,
            UTIL_DUMP_LIST_FIELD(sa1, f->definitions, next, name, dump_string, NULL,
                                 "  int32_t ", " ", ",", ";\n"));
    coutput("%s"
            "%s",
            UTIL_DUMP_LIST_FIELD(sa1, f->parameters, next, name, dump_string, NULL,
                                 "  int32_t ", " ", "_min = 0x7fffffff,", "_min = 0x7fffffff;\n"),
            UTIL_DUMP_LIST_FIELD(sa2, f->parameters, next, name, dump_string, NULL,
                                 "  int32_t ", " ", "_max = 0,", "_max = 0;\n"));
#if 0
    coutput("%s"
            "%s",
            UTIL_DUMP_LIST_FIELD(sa1, f->parameters, next, name, dump_string, NULL,
                                 "  int32_t ", " ", "_start,", "_start;\n"),
            UTIL_DUMP_LIST_FIELD(sa2, f->parameters, next, name, dump_string, NULL,
                                 "  int32_t ", " ", "_end,", "_end;\n"));
#endif
    coutput("  (void)__dague_object; (void)__foundone;\n");
    /* The first definitions are the parameter definitions, and only those */
    if( NULL != f->parameters->next ) {
        for(dl = f->definitions, pl = f->parameters; pl != NULL; dl = dl->next, pl = pl->next ) {
            if(dl->expr->op == JDF_RANGE) {
                coutput("  int32_t %s_start, %s_end;", dl->name, dl->name );
            }
        }
    }

    string_arena_init(sa1);
    string_arena_init(sa2);

    info1.sa = sa1;
    info1.prefix = "";
    info1.assignments = "assignments";

    info2.sa = sa2;
    info2.prefix = "";
    info2.assignments = "assignments";

    coutput("  /* First, find the min and max value for each of the dimensions */\n");

    idx = 0;
    nesting = 0;
    pl = f->parameters;
    for(dl = f->definitions; dl != NULL; dl = dl->next ) {
        if(dl->expr->op == JDF_RANGE) {
            assert( pl != NULL );
            coutput("%s  for(%s = %s;\n"
                    "%s      %s <= %s;\n"
                    "%s      %s++) {\n",
                    indent(nesting), dl->name, dump_expr((void**)dl->expr->jdf_ba1, &info1),
                    indent(nesting), dl->name, dump_expr((void**)dl->expr->jdf_ba2, &info2),
                    indent(nesting), dl->name);
            nesting++;
        } else {
            coutput("%s  %s = %s;\n", 
                    indent(nesting), dl->name, dump_expr((void**)dl->expr, &info1));
        }
        coutput("%s  assignments[%d].value = %s;\n", 
                indent(nesting), idx, dl->name);
        idx++;

        if ( pl != NULL )
            pl = pl->next;
    }

    string_arena_init(sa1);
    coutput("%s  if( !%s_pred(%s) ) continue;\n"
            "%s  nb_tasks++;\n",
            indent(nesting), f->fname, UTIL_DUMP_LIST_FIELD(sa1, f->definitions, next, name,
                                                            dump_string, NULL, 
                                                            "", "", ", ", ""),
            indent(nesting));
    for(dl = f->definitions, pl = f->parameters; pl != NULL; dl = dl->next, pl = pl->next ) {
        coutput("%s  %s_max = dague_imax(%s_max, %s);\n"
                "%s  %s_min = dague_imin(%s_min, %s);\n",
                indent(nesting), dl->name, dl->name, dl->name,
                indent(nesting), dl->name, dl->name, dl->name);
    }

    for(; nesting > 0; nesting--) {
        coutput("%s}\n", indent(nesting));
    }

    coutput("\n"
            "  /**\n"
            "   * Now, for each of the dimensions, re-iterate on the space,\n"
            "   * and if at least one value is defined, allocate arrays to point\n"
            "   * to it. Array dimensions are defined by the (rough) observation above\n"
            "   **/\n");

    if( f->parameters->next == NULL ) {
        coutput("  if( 0 != nb_tasks ) {\n"
                "    ALLOCATE_DEP_TRACKING(dep, %s_min, %s_max, \"%s\", &symb_%s_%s_%s, NULL, DAGUE_DEPENDENCIES_FLAG_FINAL);\n"
                "  }\n",
                f->parameters->name, f->parameters->name, f->parameters->name,
                jdf_basename, f->fname, f->parameters->name);
    } else {
        int last_dimension_is_a_range = 0;

        coutput("  dep = NULL;\n");

        nesting = 0;
        idx = 0;
        for(dl = f->definitions; dl != NULL; dl = dl->next) {
            if( dl->next == NULL ) {
                coutput("%s  __foundone = 0;\n", indent(nesting));
            }
            if(dl->expr->op == JDF_RANGE) {
                last_dimension_is_a_range = 1;
                coutput("%s  %s_start = %s;\n", 
                        indent(nesting), dl->name, dump_expr((void**)dl->expr->jdf_ba1, &info1));
                coutput("%s  %s_end = %s;\n", 
                        indent(nesting), dl->name, dump_expr((void**)dl->expr->jdf_ba2, &info2));
                coutput("%s  for(%s = dague_imax(%s_start, %s_min); %s <= dague_imin(%s_end, %s_max); %s++) {\n",
                        indent(nesting), dl->name, dl->name, dl->name, dl->name, dl->name, dl->name, dl->name);
                nesting++;
            } else {
                last_dimension_is_a_range = 0;
                coutput("%s  %s = %s;\n", 
                        indent(nesting), dl->name, dump_expr((void**)dl->expr, &info1));
            }

            coutput("%s  assignments[%d].value = %s;\n", 
                    indent(nesting), idx, dl->name);
            idx++;
        }

        coutput("%s  if( %s_pred(%s) ) {\n"
                "%s    /* We did find one! Allocate the dependencies array. */\n",
                indent(nesting), f->fname, UTIL_DUMP_LIST_FIELD(sa2, f->definitions, next, name,
                                                                dump_string, NULL, 
                                                                "", "", ", ", ""),
                indent(nesting));

        string_arena_init(sa1);
        string_arena_add_string(sa1, "dep");
        for(dl = f->definitions, pl = f->parameters; pl != NULL; dl = dl->next, pl = pl->next ) {
            coutput("%s  if( %s == NULL ) {\n"
                    "%s    ALLOCATE_DEP_TRACKING(%s, %s_min, %s_max, \"%s\", &symb_%s_%s_%s, %s, %s);\n"
                    "%s  }\n",
                    indent(nesting), string_arena_get_string(sa1),
                    indent(nesting), string_arena_get_string(sa1), dl->name, dl->name, dl->name, 
                                   jdf_basename, f->fname, dl->name,
                                   dl == f->definitions ? "NULL" : string_arena_get_string(sa2),
                                   pl->next == NULL ? "DAGUE_DEPENDENCIES_FLAG_FINAL" : "DAGUE_DEPENDENCIES_FLAG_NEXT",
                    indent(nesting));
            string_arena_init(sa2);
            string_arena_add_string(sa2, "%s", string_arena_get_string(sa1));
            string_arena_add_string(sa1, "->u.next[%s-%s_min]", dl->name, dl->name);
        }
        if( last_dimension_is_a_range )
            coutput("%s    break;\n", indent(nesting));
        coutput("%s  }\n", indent(nesting));
        
        for(; nesting > 0; nesting--) {
            coutput("%s}\n", indent(nesting));
        }
    }

    /* Quiet the compiler by using the varibales */
    if( NULL != f->parameters->next ) {
        for(dl = f->definitions, pl = f->parameters; pl != NULL; dl = dl->next, pl = pl->next ) {
            if(dl->expr->op == JDF_RANGE) {
                coutput("  (void)%s_start; (void)%s_end;", dl->name, dl->name );
            }
        }
    }

    string_arena_free(sa1);    
    string_arena_free(sa2);

    for(nesting = 0, pf = jdf->functions;
        strcmp( pf->fname, f->fname);
        nesting++, pf = pf->next) /* nothing */;

    coutput("  __dague_object->super.super.dependencies_array[%d] = dep;\n"
            "  __dague_object->super.super.nb_local_tasks += nb_tasks;\n"
            "  return nb_tasks;\n"
            "}\n"
            "\n",
            nesting);
}

static void jdf_generate_simulation_cost_fct(const jdf_t *jdf, const jdf_function_entry_t *f, const char *prefix)
{
    assignment_info_t ai;
    expr_info_t info;
    string_arena_t *sa = string_arena_new(64);
    string_arena_t *sa1 = string_arena_new(64);

    (void)jdf;

    ai.sa = sa;
    ai.idx = 0;
    ai.holder = "this_task->locals";
    ai.expr = NULL;

    coutput("#if defined(DAGUE_SIM)\n"
            "static int %s(const dague_execution_context_t *this_task)\n"
            "{\n"
            "  const dague_object_t *__dague_object = (const dague_object_t*)this_task->dague_object;\n"
            "%s"
            "  (void)__dague_object;\n",
            prefix, UTIL_DUMP_LIST_FIELD(sa1, f->definitions, next, name, 
                                         dump_assignments, &ai, "", "  int ", ";\n", ";\n"));
    
    string_arena_init(sa);
    coutput("%s",
            UTIL_DUMP_LIST_FIELD(sa, f->definitions, next, name,
                                 dump_string, NULL, "", "  (void)", ";", ";\n"));

    string_arena_init(sa);
    info.prefix = "";
    info.sa = sa;
    info.assignments = "this_task->locals";
    coutput("  return %s;\n", dump_expr((void**)f->simcost, &info));
    coutput("}\n"
            "#endif\n"
            "\n");

    string_arena_free(sa);
    string_arena_free(sa1);
}

static void jdf_generate_one_function( const jdf_t *jdf, const jdf_function_entry_t *f, int dep_index )
{
    string_arena_t *sa, *sa2;
    int nbparameters, nbdefinitions;
    int inputmask, nbinput;
    int i, has_in_in_dep, foundin;
    jdf_dataflow_t *fl;
    jdf_dep_t *dl;
    char *prefix;

    sa = string_arena_new(64);
    sa2 = string_arena_new(64);

    JDF_COUNT_LIST_ENTRIES(f->parameters, jdf_name_list_t, next, nbparameters);
    JDF_COUNT_LIST_ENTRIES(f->definitions, jdf_def_list_t, next, nbdefinitions);

    
    inputmask = 0;
    nbinput = 0;
    has_in_in_dep = 0;
    for( fl = f->dataflow; NULL != fl; fl = fl->next ) {

        foundin = 0;
        for( dl = fl->deps; NULL != dl; dl = dl->next ) {
            if( dl->type & JDF_DEP_TYPE_IN ) {
                
                if( JDF_VAR_TYPE_CTL == fl->access_type ) {
                    if( JDF_GUARD_BINARY == dl->guard->guard_type )
                        has_in_in_dep = 1;
                } else {
                    switch( dl->guard->guard_type ) {
                    case JDF_GUARD_TERNARY:
                        if( NULL == dl->guard->callfalse->var )
                            has_in_in_dep = 1;

                    case JDF_GUARD_UNCONDITIONAL:
                    case JDF_GUARD_BINARY:
                        if( NULL == dl->guard->calltrue->var )
                            has_in_in_dep = 1;
                    }
                }
                if( foundin == 0 ) {
                    inputmask |= (1 << nbinput);
                    nbinput++;
                    foundin = 1;
                }
            }
        }
    }

    jdf_coutput_prettycomment('*', "%s", f->fname);
    
    string_arena_add_string(sa, 
                            "static const dague_function_t %s_%s = {\n"
                            "  .name = \"%s\",\n"
                            "  .deps = %d,\n"
                            "  .flags = %s%s,\n"
                            "  .function_id = %d,\n"
#if !defined(DAGUE_SCHED_DEPS_MASK)
                            "  .dependencies_goal = %d,\n"
#else
                            "  .dependencies_goal = 0x%x,\n"
#endif
                            "  .nb_parameters = %d,\n"
                            "  .nb_definitions = %d,\n",
                            jdf_basename, f->fname,
                            f->fname,
                            dep_index,
                            (f->flags & JDF_FUNCTION_FLAG_HIGH_PRIORITY) ? "DAGUE_HIGH_PRIORITY_TASK" : "0x0",
                            has_in_in_dep ? " | DAGUE_HAS_IN_IN_DEPENDENCIES" : "",
                            dep_index,
#if !defined(DAGUE_SCHED_DEPS_MASK)
                            nbinput,
#else
                            inputmask,
#endif
                            nbparameters,
                            nbdefinitions);

    prefix = (char*)malloc(strlen(f->fname) + strlen(jdf_basename) + 32);

    sprintf(prefix, "symb_%s_%s_", jdf_basename, f->fname);
    jdf_generate_symbols(jdf, f->definitions, prefix);
    sprintf(prefix, "&symb_%s_%s_", jdf_basename, f->fname);
    string_arena_add_string(sa, "  .params = { %s },\n", 
                            UTIL_DUMP_LIST_FIELD(sa2, f->parameters, next, name, dump_string, NULL,
                                                 "", prefix, ", ", ""));
    string_arena_add_string(sa, "  .locals = { %s },\n",
                            UTIL_DUMP_LIST_FIELD(sa2, f->definitions, next, name, dump_string, NULL,
                                                 "", prefix, ", ", ""));

    sprintf(prefix, "pred_of_%s_%s_as_expr", jdf_basename, f->fname);
    jdf_generate_predicate_expr(jdf, f->definitions, f->fname, prefix);
    string_arena_add_string(sa, "  .pred = &%s,\n", prefix);

    if( NULL != f->priority ) {
        sprintf(prefix, "priority_of_%s_%s_as_expr", jdf_basename, f->fname);
        jdf_generate_expression(jdf, f->definitions, f->priority, prefix);
        string_arena_add_string(sa, "  .priority = &%s,\n", prefix);
    } else {
        string_arena_add_string(sa, "  .priority = NULL,\n");
    }

    sprintf(prefix, "flow_of_%s_%s_for_", jdf_basename, f->fname);
    for(i = 0, fl = f->dataflow; fl != NULL; fl = fl->next, i++) {
        jdf_generate_dataflow(jdf, f->definitions, fl, prefix, (uint32_t)i);
    }
    sprintf(prefix, "&flow_of_%s_%s_for_", jdf_basename, f->fname);
    string_arena_add_string(sa, "  .in = { %s },\n",
                            UTIL_DUMP_LIST(sa2, f->dataflow, next, dump_dataflow, "IN",
                                           "", prefix, ", ", ""));
    string_arena_add_string(sa, "  .out = { %s },\n",
                            UTIL_DUMP_LIST(sa2, f->dataflow, next, dump_dataflow, "OUT",
                                           "", prefix, ", ", ""));

    sprintf(prefix, "iterate_successors_of_%s_%s", jdf_basename, f->fname);
    jdf_generate_code_iterate_successors(jdf, f, prefix);
    string_arena_add_string(sa, "  .iterate_successors = %s,\n", prefix);

    sprintf(prefix, "release_deps_of_%s_%s", jdf_basename, f->fname);
    jdf_generate_code_release_deps(jdf, f, prefix);
    string_arena_add_string(sa, "  .release_deps = %s,\n", prefix);

    sprintf(prefix, "hook_of_%s_%s", jdf_basename, f->fname);
    jdf_generate_code_hook(jdf, f, prefix);
    string_arena_add_string(sa, "  .hook = %s,\n", prefix);
    string_arena_add_string(sa, "  .complete_execution = complete_%s,\n", prefix);
    
    if( NULL != f->simcost ) {
        sprintf(prefix, "simulation_cost_of_%s_%s", jdf_basename, f->fname);
        jdf_generate_simulation_cost_fct(jdf, f, prefix);
        string_arena_add_string(sa, 
                                "#if defined(DAGUE_SIM)\n"
                                "  .sim_cost_fct = %s,\n"
                                "#endif\n", prefix);
    } else {
        string_arena_add_string(sa, 
                                "#if defined(DAGUE_SIM)\n"
                                "  .sim_cost_fct = NULL,\n"
                                "#endif\n");
    }

    string_arena_add_string(sa, "  .key = (dague_functionkey_fn_t*)%s_hash,\n", f->fname);

    sprintf(prefix, "%s_%s_internal_init", jdf_basename, f->fname);
    jdf_generate_internal_init(jdf, f, prefix);

    if( f->flags & JDF_FUNCTION_FLAG_CAN_BE_STARTUP ) {
        sprintf(prefix, "%s_%s_startup_tasks", jdf_basename, f->fname);
        jdf_generate_startup_tasks(jdf, f, prefix);
    }
    
    free(prefix);

    string_arena_add_string(sa, "};\n");

    coutput("%s\n\n", string_arena_get_string(sa));

    string_arena_free(sa2);
    string_arena_free(sa);
}

static void jdf_generate_functions_statics( const jdf_t *jdf )
{
    jdf_function_entry_t *f;
    string_arena_t *sa;
    int i;

    sa = string_arena_new(64);
    string_arena_add_string(sa, "static const dague_function_t *%s_functions[] = {\n",
                            jdf_basename);
    for(i = 0, f = jdf->functions; NULL != f; f = f->next, i++) {
        jdf_generate_one_function(jdf, f, i);
        string_arena_add_string(sa, "  &%s_%s%s\n", 
                                jdf_basename, f->fname, f->next != NULL ? "," : "");
    }
    string_arena_add_string(sa, "};\n\n");
    coutput("%s", string_arena_get_string(sa));

    string_arena_free(sa);
}

static char *dump_pseudodague(void **elem, void *arg)
{
    string_arena_t *sa = (string_arena_t *)arg;
    char *name = *(char**)elem;
    string_arena_init(sa);
    string_arena_add_string(sa,
                            "static const dague_function_t %s_%s = {\n"
                            "  .name = \"%s\",\n"
                            "  .flags = 0x0,\n"
                            "  .dependencies_goal = 0x0,\n"
                            "  .nb_parameters = 0,\n"
                            "  .nb_definitions = 0,\n"
                            "  .params = { NULL, },\n"
                            "  .locals = { NULL, },\n"
                            "  .pred = NULL,\n"
                            "  .in = { NULL, },\n"
                            "  .out = { NULL, },\n"
                            "  .priority = NULL,\n"
                            "  .deps = -1,\n"
                            "  .hook = NULL,\n"
                            "  .release_deps = NULL,\n"
                            "  .body = NULL,\n"
                            "#if defined(DAGUE_SCHED_CACHE_AWARE)\n"
                            "  .cache_rank_function = NULL,\n"
                            "#endif /* defined(DAGUE_SCHED_CACHE_AWARE) */\n"
                            "};\n",
                            jdf_basename, name, name);
    return string_arena_get_string(sa);
}

static void jdf_generate_predeclarations( const jdf_t *jdf )
{
    jdf_function_entry_t *f;
    jdf_dataflow_t *fl;
    string_arena_t *sa = string_arena_new(64);
    string_arena_t *sa2 = string_arena_new(64);

    coutput("/** Predeclarations of the dague_function_t objects */\n");
    for(f = jdf->functions; f != NULL; f = f->next) {
        coutput("static const dague_function_t %s_%s;\n", jdf_basename, f->fname);
        if( NULL != f->priority ) {
            coutput("static inline int priority_of_%s_%s_as_expr_fct(const dague_object_t *__dague_object_parent, const assignment_t *assignments);\n", 
                    jdf_basename, f->fname);
        }
    }
    coutput("/** Declarations of the pseudo-dague_function_t objects for data */\n"
            "%s\n",
            UTIL_DUMP_LIST_FIELD(sa2, jdf->data, next, dname,
                                 dump_pseudodague, sa, "", "", "", ""));
    string_arena_free(sa);
    string_arena_free(sa2);
    coutput("/** Predeclarations of the parameters */\n");
    for(f = jdf->functions; f != NULL; f = f->next) {
        for(fl = f->dataflow; fl != NULL; fl = fl->next) {

            coutput("static const dague_flow_t flow_of_%s_%s_for_%s;\n", 
                    jdf_basename, f->fname, fl->varname);
        }
    }
}

static void jdf_generate_startup_hook( const jdf_t *jdf )
{
    string_arena_t *sa1 = string_arena_new(64);
    string_arena_t *sa2 = string_arena_new(64);

    coutput("static void %s_startup(dague_context_t *context, dague_object_t *dague_object, dague_execution_context_t** pready_list)\n"
            "{\n"
            "%s\n"
            "}\n",
            jdf_basename, 
            UTIL_DUMP_LIST( sa1, jdf->functions, next, dump_startup_call, sa2,
                            "  ", jdf_basename, "\n  ", "") );

    string_arena_free(sa1);
    string_arena_free(sa2);
}

static void jdf_generate_destructor( const jdf_t *jdf )
{
    string_arena_t *sa = string_arena_new(64);

    coutput("void dague_%s_destroy( dague_%s_object_t *o )\n"
            "{\n"
            "  dague_object_t *d = (dague_object_t *)o;\n"
            "  __dague_%s_internal_object_t *__dague_object = (__dague_%s_internal_object_t*)o; (void)__dague_object;\n"
            "  int i;\n",
            jdf_basename, jdf_basename,
            jdf_basename,
            jdf_basename);

    coutput("  free(d->functions_array);\n"
            "  d->functions_array = NULL;\n"
            "  d->nb_functions = 0;\n");

    coutput("  for(i =0; i < o->arenas_size; i++) {\n"
            "    if( o->arenas[i] != NULL ) {\n"
            "      dague_arena_destruct(o->arenas[i]);\n"
            "      free(o->arenas[i]);\n"
            "    }\n"
            "  }\n"
            "  free( o->arenas );\n"
            "  o->arenas = NULL;\n"
            "  o->arenas_size = 0;\n");

    coutput("  /* Destroy the data repositories for this object */\n");
    {
        jdf_function_entry_t* f;

        for( f = jdf->functions; NULL != f; f = f->next ) {
            if( 0 != function_has_data_output(f) )
                coutput("   data_repo_destroy_nothreadsafe(__dague_object->%s_repository);\n",
                        f->fname);
        }
    }

    coutput("  for(i = 0; i < DAGUE_%s_NB_FUNCTIONS; i++)\n"
            "    dague_destruct_dependencies( d->dependencies_array[i] );\n"
            "  free( d->dependencies_array );\n",
            jdf_basename);

    coutput("  free(o);\n");

    coutput("}\n"
            "\n");

    string_arena_free(sa);
}

static void jdf_generate_constructor( const jdf_t* jdf )
{
    string_arena_t *sa1,*sa2;
    profiling_init_info_t pi;
    sa1 = string_arena_new(64);
    sa2 = string_arena_new(64);

    coutput("%s\n",
            UTIL_DUMP_LIST_FIELD( sa1, jdf->globals, next, name,
                                  dump_string, NULL, "", "#undef ", "\n", "\n"));

    {
        typed_globals_info_t prop = { sa2, NULL, "hidden" };
        coutput("dague_%s_object_t *dague_%s_new(%s)\n{\n",
                jdf_basename, jdf_basename,
                UTIL_DUMP_LIST( sa1, jdf->globals, next, dump_typed_globals, &prop,
                                "", "", ", ", ""));
    }

    coutput("  __dague_%s_internal_object_t *__dague_object = (__dague_%s_internal_object_t *)calloc(1, sizeof(__dague_%s_internal_object_t));\n",
            jdf_basename, jdf_basename, jdf_basename);

    string_arena_init(sa1);
    coutput("  int i;\n"
            "%s\n",
            UTIL_DUMP_LIST_FIELD( sa1, jdf->functions, next, fname,
                                  dump_string, NULL, "", "  int ", "_nblocal_tasks;\n", "_nblocal_tasks;\n") );

    coutput("  __dague_object->super.super.nb_functions    = DAGUE_%s_NB_FUNCTIONS;\n", jdf_basename);
    coutput("  __dague_object->super.super.functions_array = (const dague_function_t**)malloc(DAGUE_%s_NB_FUNCTIONS * sizeof(dague_function_t*));\n",
            jdf_basename);
    coutput("  __dague_object->super.super.dependencies_array = (dague_dependencies_t **)\n"
            "              calloc(DAGUE_%s_NB_FUNCTIONS, sizeof(dague_dependencies_t *));\n",
            jdf_basename);
    coutput("  memcpy(__dague_object->super.super.functions_array, %s_functions, DAGUE_%s_NB_FUNCTIONS * sizeof(dague_function_t*));\n",
            jdf_basename, jdf_basename);
    {
        struct jdf_name_list* g;
        int datatype_index = 0;
        jdf_expr_t *arena_strut = NULL;
        jdf_def_list_t* prop;

        coutput("  /* Compute the amount of arenas: */\n");

        for( g = jdf->datatypes; NULL != g; g = g->next ) {
            coutput("  /*   DAGUE_%s_%s_ARENA  ->  %d */\n",
                    jdf_basename, g->name, datatype_index);
            datatype_index++;
        }
        arena_strut = jdf_find_property(jdf->global_properties, "DAGUE_ARENA_STRUT", &prop);
        if( NULL != arena_strut ) {
            expr_info_t info;

            coutput("  /* and add to that the ARENA_STRUT */\n");
            
            info.prefix = "";
            info.sa = string_arena_new(64);
            info.assignments = "NULL";

            coutput("  __dague_object->super.arenas_size = %d + %s;\n",
                    datatype_index, dump_expr((void**)arena_strut, &info));

            string_arena_free(info.sa);        
        } else {
            coutput("  __dague_object->super.arenas_size = %d;\n", datatype_index);
        }

        coutput("  __dague_object->super.arenas = (dague_arena_t **)malloc(__dague_object->super.arenas_size * sizeof(dague_arena_t*));\n"
                "  for(i = 0; i < __dague_object->super.arenas_size; i++) {\n"
                "    __dague_object->super.arenas[i] = (dague_arena_t*)calloc(1, sizeof(dague_arena_t));\n"
                "  }\n");
    }

    coutput("  /* Now the Parameter-dependent structures: */\n"
            "%s", UTIL_DUMP_LIST(sa1, jdf->globals, next,
                                 dump_globals_init, sa2, "", "  ", "\n", "\n"));

    pi.sa = sa2;
    pi.idx = 0;
    JDF_COUNT_LIST_ENTRIES(jdf->functions, jdf_function_entry_t, next, pi.maxidx);
    coutput("  /* If profiling is enabled, the keys for profiling */\n"
            "#  if defined(DAGUE_PROF_TRACE)\n"
            "  __dague_object->super.super.profiling_array = %s_profiling_array;\n"
            "  if( -1 == %s_profiling_array[0] ) {\n"
            "%s"
            "  }\n"
            "#  endif /* defined(DAGUE_PROF_TRACE) */\n", 
            jdf_basename,
            jdf_basename,
            UTIL_DUMP_LIST( sa1, jdf->functions, next,
                            dump_profiling_init, &pi, "", "    ", "\n", "\n"));

    coutput("  /* Create the data repositories for this object */\n"
            "%s",
            UTIL_DUMP_LIST( sa1, jdf->functions, next, dump_data_repository_constructor, sa2,
                            "", "", "\n", "\n"));

    coutput("  __dague_object->super.super.startup_hook = %s_startup;\n"
            "  (void)dague_object_register((dague_object_t*)__dague_object);\n"
            "  return (dague_%s_object_t*)__dague_object;\n"
            "}\n\n",
            jdf_basename, jdf_basename);

    string_arena_free(sa1);
    string_arena_free(sa2);
}

static void jdf_generate_hashfunction_for(const jdf_t *jdf, const jdf_function_entry_t *f)
{
    string_arena_t *sa = string_arena_new(64);
    jdf_def_list_t *dl;
    jdf_name_list_t *pl;
    expr_info_t info;
    int idx;

    (void)jdf;

    coutput("static inline uint64_t %s_hash(const __dague_%s_internal_object_t *__dague_object, const assignment_t *assignments)\n"
            "{\n"
            "  uint64_t __h = 0;\n"
            "  (void)__dague_object;\n",
            f->fname, jdf_basename);

    info.prefix = "";
    info.sa = sa;
    info.assignments = "assignments";

    pl = f->parameters;
    idx = 0;
    for(dl = f->definitions; dl != NULL; dl = dl->next) {
        string_arena_init(sa);
        coutput("  int %s = assignments[%d].value;\n",
                dl->name, idx);
        idx++;

        if( !strcmp(dl->name, pl->name) ) {
            if( dl->expr->op == JDF_RANGE ) {
                coutput("  int %s_min = %s;\n", dl->name, dump_expr((void**)dl->expr->jdf_ba1, &info));
                if( pl->next != NULL ) {
                    coutput("  int %s_range = %s - %s_min + 1;\n", 
                            dl->name, dump_expr((void**)dl->expr->jdf_ba2, &info), dl->name);
                }
            } else {
                coutput("  int %s_min = %s;\n", dl->name, dump_expr((void**)dl->expr, &info));
                if( dl->next != NULL ) {
                    coutput("  int %s_range = 1;\n", dl->name);
                }
            }
        }

        /* Hash functions depends only on the parameters of the function.
         * It is not necessary to define things after the last parameter
         */
        if( !strcmp(dl->name, pl->name) ) {
            pl = pl->next;
            if( NULL == pl )
                break;
        }
    }

    string_arena_init(sa);
    for(pl = f->parameters; pl != NULL; pl = pl->next) {
        coutput("  __h += (%s - %s_min)%s;\n",pl->name, pl->name, string_arena_get_string(sa));
        string_arena_add_string(sa, " * %s_range", pl->name);
    }

    coutput("  return __h;\n");
    coutput("}\n\n");
    string_arena_free(sa);
}

static void jdf_generate_hashfunctions(const jdf_t *jdf)
{
    jdf_function_entry_t *f;

    for(f = jdf->functions; f != NULL; f = f->next) {
        jdf_generate_hashfunction_for(jdf, f);
    }
}

/** Helper for sanity checker **/
char *malloc_and_dump_jdf_expr_list(const jdf_expr_t *el)
{
    char *res;
    string_arena_t *sa = string_arena_new(64);
    string_arena_t *sa2 = string_arena_new(64);
    expr_info_t info;

    info.sa = sa2;
    info.prefix = "";
    info.assignments = "assignments";

    UTIL_DUMP_LIST(sa, el, next,
                   dump_expr, (void**)&info, "", "", ", ", "");
    res = strdup( string_arena_get_string(sa) );
    string_arena_free(sa);
    string_arena_free(sa2);

    return res;
}

/** Code Generators */

static char *jdf_create_code_assignments_calls(string_arena_t *sa, int spaces,
                                               const jdf_t *jdf, const char *name, const jdf_expr_t *param)
{
  int idx = 0;
  const jdf_expr_t *el;
  expr_info_t info;
  string_arena_t *sa2;

  (void)jdf;

  string_arena_init(sa);
  sa2 = string_arena_new(64);

  info.sa = sa2;
  info.prefix = "";
  info.assignments = "assignments";

  for(el = param; NULL != el; el = el->next) {
    string_arena_init(sa2);
    string_arena_add_string(sa, "%s  %s[%d].value = %s;\n",
                            indent(spaces), name, idx, 
                            dump_expr((void**)el, &info));
    idx++;
  }

  string_arena_free(sa2);

  return string_arena_get_string(sa);
}

static void jdf_generate_code_call_initialization(const jdf_t *jdf, const jdf_call_t *call, 
                                                  int lineno, const char *fname, const jdf_dataflow_t *f,
                                                  const char *spaces)
{
    string_arena_t *sa, *sa2;
    expr_info_t info;
    int dataindex;

    sa = string_arena_new(64);
    sa2 = string_arena_new(64);

    info.sa = sa2;
    info.prefix = "";
    info.assignments = "assignments";

    if( call->var != NULL ) {
        dataindex = jdf_data_output_index(jdf, call->func_or_mem,
                                          call->var);
        if( dataindex < 0 ) {
            if( dataindex == -1 ) {
                jdf_fatal(lineno, 
                          "During code generation: unable to find an output flow for variable %s in function %s,\n"
                          "which is requested by function %s to satisfy Input dependency at line %d\n",
                          call->var, call->func_or_mem,
                          fname, lineno);
                exit(1);
            } else {
                jdf_fatal(lineno, 
                          "During code generation: unable to find function %s,\n"
                          "which is requested by function %s to satisfy Input dependency at line %d\n",
                          call->func_or_mem,
                          fname, lineno);
                exit(1);
            }
        }
        coutput("%s",  jdf_create_code_assignments_calls(sa, strlen(spaces), jdf, "tass", call->parameters));
        coutput("%s  e%s = data_repo_lookup_entry( %s_repo, %s_hash( __dague_object, tass ));\n"
                "%s  g%s = e%s->data[%d];\n",
                spaces, f->varname, call->func_or_mem, call->func_or_mem, 
                spaces, f->varname, f->varname, dataindex);
    } else {
        coutput("%s  g%s = (dague_arena_chunk_t*) %s(%s);\n",
                spaces, f->varname, call->func_or_mem,
                UTIL_DUMP_LIST(sa, call->parameters, next,
                               dump_expr, (void**)&info, "", "", ", ", ""));
    }

    string_arena_free(sa);
    string_arena_free(sa2);
}

static void jdf_generate_code_flow_initialization(const jdf_t *jdf,
                                                  const char *fname,
                                                  const jdf_dataflow_t *flow,
                                                  uint32_t flow_index)
{
    jdf_dep_t *dl;
    expr_info_t info;
    string_arena_t *sa;
    int cond_index = 0;
    char* condition[] = {"  if( %s ) {\n", "  else if( %s ) {\n"};

    if( JDF_VAR_TYPE_CTL == flow->access_type ) {
        coutput("    /* this_task->data[%u] is a control flow */\n", flow_index);
        return;
    }
    coutput( "  e%s = this_task->data[%u].data_repo;\n"
             "  g%s = this_task->data[%u].data;\n"
             "  if( NULL == g%s ) {\n",
             flow->varname, flow_index,
             flow->varname, flow_index,
             flow->varname);
    sa = string_arena_new(64);
    info.sa = sa;
    info.prefix = "";
    info.assignments = "  this_task->locals";

    for(dl = flow->deps; dl != NULL; dl = dl->next) {
        if( dl->type == JDF_DEP_TYPE_OUT )
            /** No initialization for output-only flows */
            continue;

        switch( dl->guard->guard_type ) {
        case JDF_GUARD_UNCONDITIONAL:
            if( 0 != cond_index ) coutput("  else {\n");
            jdf_generate_code_call_initialization( jdf, dl->guard->calltrue, flow->lineno, fname, flow,
                                                   (0 != cond_index ? "  " : "") );
            if( 0 != cond_index ) coutput("  }\n");
            goto done_with_input;
        case JDF_GUARD_BINARY:
            coutput( (0 == cond_index ? condition[0] : condition[1]),
                     dump_expr((void**)dl->guard->guard, &info));
            jdf_generate_code_call_initialization( jdf, dl->guard->calltrue, flow->lineno, fname, flow, "  " );
            coutput("  }\n");
            cond_index++;
            break;
        case JDF_GUARD_TERNARY:
            coutput( (0 == cond_index ? condition[0] : condition[1]),
                     dump_expr((void**)dl->guard->guard, &info));
            jdf_generate_code_call_initialization( jdf, dl->guard->calltrue, flow->lineno, fname, flow, "  " );
            coutput("  } else {\n");
            jdf_generate_code_call_initialization( jdf, dl->guard->callfalse, flow->lineno, fname, flow, "  " );
            coutput("  }\n");
            goto done_with_input;
        }
    }

 done_with_input:
    coutput("    this_task->data[%u].data = g%s;\n"
            "    this_task->data[%u].data_repo = e%s;\n"
            "  }\n"
            "  %s = ADATA(g%s);\n",
            flow_index, flow->varname,
            flow_index, flow->varname,
            flow->varname, flow->varname);
    string_arena_free(sa);
}

static void create_datatype_to_integer_code(string_arena_t *sa, jdf_datatransfer_type_t datatype)
{
    expr_info_t info;
    string_arena_t *sa2 = string_arena_new(64);
    info.sa = sa2;
    info.prefix = "";
    info.assignments = "this_task->locals";
    if( datatype.simple ) {
        string_arena_add_string(sa, "DAGUE_%s_%s_ARENA", jdf_basename, datatype.u.simple_name);
    } else {
        string_arena_add_string(sa, "%s", dump_expr((void**)datatype.u.complex_expr, &info));
    }
    string_arena_free(sa2);
}

static void jdf_generate_code_call_final_write(const jdf_t *jdf, const jdf_call_t *call, 
                                               jdf_datatransfer_type_t datatype,
                                               const char *spaces,
                                               int dataflow_index)
{
    string_arena_t *sa, *sa2, *sa3;
    expr_info_t info;

    (void)jdf;

    sa = string_arena_new(64);
    sa2 = string_arena_new(64);
    sa3 = string_arena_new(64);

    if( call->var == NULL ) {
        info.sa = sa2;
        info.prefix = "";
        info.assignments = "this_task->locals";

        UTIL_DUMP_LIST(sa, call->parameters, next,
                       dump_expr, (void**)&info, "", "", ", ", "");

        string_arena_init(sa2);
        /*        if( JDF_CST == datatype.nb_elt->op ) {
            string_arena_add_string(sa3, "%d", datatype.nb_elt->jdf_cst);
        } else {
        */
        string_arena_add_string(sa3, "%s", dump_expr((void**)datatype.nb_elt, &info));
            //        }

        string_arena_init(sa2);
        create_datatype_to_integer_code(sa2, datatype);
        coutput("%s  if( ADATA(this_task->data[%d].data) != %s(%s) ) {\n"
                "%s    int __arena_index = %s;\n"
                "%s    int __dtt_nb = %s;\n"
                "%s    assert( (__arena_index>=0) && (__arena_index < __dague_object->super.arenas_size) );\n"
                "%s    assert( __dtt_nb >= 0 );\n"
                "%s    dague_remote_dep_memcpy( context, this_task->dague_object, %s(%s), this_task->data[%d].data, \n"
                "%s                             __dague_object->super.arenas[__arena_index]->opaque_dtt,\n"
                "%s                             __dtt_nb );\n"
                "%s  }\n",                
                spaces, dataflow_index, call->func_or_mem, string_arena_get_string(sa),
                spaces, string_arena_get_string(sa2),
                spaces, string_arena_get_string(sa3),
                spaces,
                spaces,
                spaces, call->func_or_mem, string_arena_get_string(sa), dataflow_index, 
                spaces, 
                spaces, 
                spaces);
    }

    string_arena_free(sa);
    string_arena_free(sa2);
    string_arena_free(sa3);
}

static void jdf_generate_code_flow_final_writes(const jdf_t *jdf, const jdf_dataflow_t *f, int dataflow_index)
{
    jdf_dep_t *dl;
    expr_info_t info;
    string_arena_t *sa;

    (void)jdf;

    sa = string_arena_new(64);
    info.sa = sa;
    info.prefix = "";
    info.assignments = "assignments";

    for(dl = f->deps; dl != NULL; dl = dl->next) {
        if( dl->type == JDF_DEP_TYPE_IN )
            /** No final write for input-only flows */
            continue;

        switch( dl->guard->guard_type ) {
        case JDF_GUARD_UNCONDITIONAL:
            if( dl->guard->calltrue->var == NULL ) {
                jdf_generate_code_call_final_write( jdf, dl->guard->calltrue, dl->datatype, "", dataflow_index );
            }
            break;
        case JDF_GUARD_BINARY:
            if( dl->guard->calltrue->var == NULL ) {
                coutput("  if( %s ) {\n",
                        dump_expr((void**)dl->guard->guard, &info));
                jdf_generate_code_call_final_write( jdf, dl->guard->calltrue, dl->datatype, "  ", dataflow_index );
                coutput("  }\n");
            }
            break;
        case JDF_GUARD_TERNARY:
            if( dl->guard->calltrue->var == NULL ) {
                coutput("  if( %s ) {\n",
                        dump_expr((void**)dl->guard->guard, &info));
                jdf_generate_code_call_final_write( jdf, dl->guard->calltrue, dl->datatype, "  ", dataflow_index );
                if( dl->guard->callfalse->var == NULL ) {
                    coutput("  } else {\n");
                    jdf_generate_code_call_final_write( jdf, dl->guard->callfalse, dl->datatype, "  ", dataflow_index );
                }
                coutput("  }\n");
            } else if ( dl->guard->callfalse->var == NULL ) {
                coutput("  if( !(%s) ) {\n",
                        dump_expr((void**)dl->guard->guard, &info));
                jdf_generate_code_call_final_write( jdf, dl->guard->callfalse, dl->datatype, "  ", dataflow_index );
                coutput("  }\n");
            }
            break;
        }
    }

    string_arena_free(sa);
}

static void jdf_generate_code_dry_run_before(const jdf_t *jdf, const jdf_function_entry_t *f)
{
    (void)jdf;
    (void)f;

    coutput("\n\n#if !defined(DAGUE_PROF_DRY_BODY)\n\n");
}

static void jdf_generate_code_dry_run_after(const jdf_t *jdf, const jdf_function_entry_t *f)
{
    (void)jdf;
    (void)f;

    coutput("\n\n#endif /*!defined(DAGUE_PROF_DRY_BODY)*/\n\n");
}


static void jdf_generate_code_papi_events_before(const jdf_t *jdf, const jdf_function_entry_t *f)
{
    (void)jdf;
    (void)f;

    coutput("  /** PAPI events */\n"
	    "#if defined(HAVE_PAPI)\n"
	    "  papime_start_thread_counters();\n"
	    "#endif\n");
}

static void jdf_generate_code_papi_events_after(const jdf_t *jdf, const jdf_function_entry_t *f)
{
    (void)jdf;
    (void)f;

    coutput("  /** PAPI events */\n"
            "#if defined(HAVE_PAPI)\n"
	    "  papime_stop_thread_counters();\n"
	    "#endif\n");
}

static void jdf_generate_code_grapher_task_done(const jdf_t *jdf, const jdf_function_entry_t *f, const char* context_name)
{
    (void)jdf;

    coutput("  dague_prof_grapher_task(%s, context->th_id, context->virtual_process->vp_id, %s_hash(__dague_object, %s->locals));\n",
            context_name, f->fname, context_name);
}

static void jdf_generate_code_cache_awareness_update(const jdf_t *jdf, const jdf_function_entry_t *f)
{
    string_arena_t *sa;
    sa = string_arena_new(64);
    
    (void)jdf;
    UTIL_DUMP_LIST(sa, f->dataflow, next,
                   dump_dataflow_varname, NULL, 
                   "", "  cache_buf_referenced(context->closest_cache, ", ");\n", "");
    if( strlen(string_arena_get_string(sa)) ) {
            coutput("  /** Cache Awareness Accounting */\n"
                    "#if defined(DAGUE_CACHE_AWARENESS)\n"
                    "%s);\n"
                    "#endif /* DAGUE_CACHE_AWARENESS */\n",
                    string_arena_get_string(sa));
    }
    string_arena_free(sa);
}

static void jdf_generate_code_call_release_dependencies(const jdf_t *jdf,
                                                        const jdf_function_entry_t *function,
                                                        const char* context_name)
{
    (void)jdf;

    coutput("  release_deps_of_%s_%s(context, %s,\n"
            "      DAGUE_ACTION_RELEASE_REMOTE_DEPS |\n"
            "      DAGUE_ACTION_RELEASE_LOCAL_DEPS |\n"
            "      DAGUE_ACTION_RELEASE_LOCAL_REFS |\n"
            "      DAGUE_ACTION_DEPS_MASK,\n"
            "      NULL);\n",
            jdf_basename, function->fname, context_name);
}

static int jdf_property_get_int( const jdf_def_list_t* properties, const char* prop_name, int ret_if_not_found )
{
    jdf_def_list_t* property;
    jdf_expr_t* expr = jdf_find_property(properties, prop_name, &property);

    if( NULL != expr ) {
        if( JDF_CST == expr->op )
            return expr->jdf_cst;
        printf("Warning: property %s defined at line %d only support ON/OFF\n",
               prop_name, property->lineno);
    }
    return ret_if_not_found;  /* ON by default */
}

static void jdf_generate_code_hook(const jdf_t *jdf, const jdf_function_entry_t *f, const char *name)
{
    string_arena_t *sa, *sa2, *sa3;
    expr_info_t linfo;
    assignment_info_t ai;
    jdf_dataflow_t *fl;
    int di, profile_on;

    /* If the function has the property profile turned off do not generate the profiling code */
    profile_on = jdf_property_get_int(f->properties, "profile", 1);

    sa  = string_arena_new(64);
    sa2 = string_arena_new(64);
    ai.sa = sa2;
    ai.idx = 0;
    ai.holder = "this_task->locals";
    ai.expr = NULL;
    coutput("static int %s(dague_execution_unit_t *context, dague_execution_context_t *this_task)\n"
            "{\n"
            "  const __dague_%s_internal_object_t *__dague_object = (__dague_%s_internal_object_t *)this_task->dague_object;\n"
            "  assignment_t tass[MAX_PARAM_COUNT];\n"
            "  (void)context; (void)__dague_object; (void)tass;\n"
            "#if defined(DAGUE_SIM)\n"
            "  int __dague_simulation_date = 0;\n"
            "#endif\n"
            "%s",
            name, jdf_basename, jdf_basename,
            UTIL_DUMP_LIST_FIELD(sa, f->definitions, next, name, 
                                 dump_assignments, &ai, "", "  int ", ";\n", ";\n"));
    coutput("%s\n",
            UTIL_DUMP_LIST_FIELD(sa, f->definitions, next, name,
                                 dump_string, NULL, "", "  (void)", ";", ";\n"));
    {
        char* output = UTIL_DUMP_LIST(sa, f->dataflow, next,
                                      dump_data_declaration, sa2, "", "", "", "");
        if( 0 != strlen(output) )
            coutput("  /** Declare the variables that will hold the data, and all the accounting for each */\n"
                    "%s\n",
                    output);
    }

    coutput("  /** Lookup the input data, and store them in the context if any */\n");
    for( di = 0, fl = f->dataflow; fl != NULL; fl = fl->next, di++ ) {

        if(fl->access_type == JDF_VAR_TYPE_CTL) continue;  /* control flow, nothing to store */

        jdf_generate_code_flow_initialization(jdf, f->fname, fl, di);
        coutput("#if defined(DAGUE_SIM)\n"
                "  if( (NULL != e%s) && (e%s->sim_exec_date > __dague_simulation_date) )\n"
                "    __dague_simulation_date =  e%s->sim_exec_date;\n"
                "#endif\n",
                fl->varname,
                fl->varname,
                fl->varname);
    }
    coutput("#if defined(DAGUE_SIM)\n"
            "  if( this_task->function->sim_cost_fct != NULL ) {\n"
            "    this_task->sim_exec_date = __dague_simulation_date + this_task->function->sim_cost_fct(this_task);\n"
            "  } else {\n"
            "    this_task->sim_exec_date = __dague_simulation_date;\n"
            "  }\n"
            "  if( context->largest_simulation_date < this_task->sim_exec_date )\n"
            "    context->largest_simulation_date = this_task->sim_exec_date;\n"
            "#endif\n");

    jdf_generate_code_papi_events_before(jdf, f);
    jdf_generate_code_cache_awareness_update(jdf, f);

    jdf_generate_code_dry_run_before(jdf, f);
    jdf_coutput_prettycomment('-', "%s BODY", f->fname);
    if( profile_on ) {
        sa3 = string_arena_new(64);
        linfo.prefix = "";
        linfo.sa = sa2;
        linfo.assignments = "this_task->locals";

        coutput("  TAKE_TIME(context, 2*this_task->function->function_id, %s_hash( __dague_object, this_task->locals), __dague_object->super.%s, ((dague_ddesc_t*)(__dague_object->super.%s))->data_key((dague_ddesc_t*)__dague_object->super.%s, %s) );\n",
                f->fname,
                f->predicate->func_or_mem, f->predicate->func_or_mem, f->predicate->func_or_mem,
                UTIL_DUMP_LIST(sa3, f->predicate->parameters, next,
                               dump_expr, (void**)&linfo,
                               "", "", ", ", "") );
        string_arena_free(sa3);
    }
    coutput("%s\n", f->body);
    if( !JDF_COMPILER_GLOBAL_ARGS.noline ) {
        coutput("#line %d \"%s\"\n", cfile_lineno+1, jdf_cfilename);
    }
    jdf_coutput_prettycomment('-', "END OF %s BODY", f->fname);
    jdf_generate_code_dry_run_after(jdf, f);

    ai.idx = 0;
    coutput("  return 0;\n"
            "}\n"
            "static int complete_%s(dague_execution_unit_t *context, dague_execution_context_t *this_task)\n"
            "{\n"
            "  const __dague_%s_internal_object_t *__dague_object = (__dague_%s_internal_object_t *)this_task->dague_object;\n"
            "  (void)context; (void)__dague_object;\n"
            "%s",
            name, jdf_basename, jdf_basename,
            UTIL_DUMP_LIST_FIELD(sa, f->definitions, next, name, 
                                 dump_assignments, &ai, "", "  int ", ";\n", ";\n"));

    coutput("%s\n",
            UTIL_DUMP_LIST_FIELD(sa, f->definitions, next, name,
                                 dump_string, NULL, "", "  (void)", ";", ";\n"));

    if( profile_on ) {
        coutput("  TAKE_TIME(context,2*this_task->function->function_id+1, %s_hash( __dague_object, this_task->locals ), NULL, 0);\n",
                f->fname);
    }
    jdf_generate_code_papi_events_after(jdf, f);

    coutput("#if defined(DISTRIBUTED)\n"
            "  /** If not working on distributed, there is no risk that data is not in place */\n");
    for( di = 0, fl = f->dataflow; fl != NULL; fl = fl->next, di++ ) {
        jdf_generate_code_flow_final_writes(jdf, fl, di);
    }
    coutput("#endif /* DISTRIBUTED */\n");

    jdf_generate_code_grapher_task_done(jdf, f, "this_task");

    jdf_generate_code_call_release_dependencies(jdf, f, "this_task");

    coutput("  return 0;\n"
            "}\n\n");
    string_arena_free(sa);
    string_arena_free(sa2);
}

static void jdf_generate_code_free_hash_table_entry(const jdf_t *jdf, const jdf_function_entry_t *f)
{
    jdf_dataflow_t *dl;
    jdf_dep_t *dep;
    expr_info_t info;
    string_arena_t *sa = string_arena_new(64);
    string_arena_t *sa1 = string_arena_new(64);
    int i, cond_index;
    char* condition[] = {"    if( %s ) {\n", "    else if( %s ) {\n"};
    assignment_info_t ai;

    ai.sa = sa;
    ai.idx = 0;
    ai.holder = "context->locals";
    ai.expr = NULL;

    coutput("  if( action_mask & DAGUE_ACTION_RELEASE_LOCAL_REFS ) {\n"
            "%s",
            UTIL_DUMP_LIST_FIELD(sa1, f->definitions, next, name, 
                                 dump_assignments, &ai, "", "    int ", ";\n", ";\n"));
    /* Quiet the unused variable warnings */
    coutput("%s\n",
            UTIL_DUMP_LIST_FIELD(sa1, f->definitions, next, name,
                                 dump_string, NULL, "   ", " (void)", ";", ";\n"));

    for( dl = f->dataflow; dl != NULL; dl = dl->next ) {
        if(dl->access_type == JDF_VAR_TYPE_CTL) continue;
        cond_index = 0;
        for( dep = dl->deps; dep != NULL; dep = dep->next ) {
            if( dep->type & JDF_DEP_TYPE_IN ) {
                i = jdf_data_input_index(f, dl->varname);

                switch( dep->guard->guard_type ) {
                case JDF_GUARD_UNCONDITIONAL:
                    if( NULL != dep->guard->calltrue->var ) {
                        if( 0 != cond_index ) coutput("    else {\n");
                        coutput("    data_repo_entry_used_once( eu, %s_repo, context->data[%d].data_repo->key );\n"
                                "    (void)AUNREF(context->data[%d].data);\n",
                                dep->guard->calltrue->func_or_mem, i, i);
                        if( 0 != cond_index ) coutput("    }\n");
                    }
                    goto next_dependency;
                case JDF_GUARD_BINARY:
                    if( NULL != dep->guard->calltrue->var ) {
                        info.prefix = "";
                        info.sa = sa1;
                        info.assignments = "context->locals";

                        coutput((0 == cond_index ? condition[0] : condition[1]),
                                dump_expr((void**)dep->guard->guard, &info));
                        coutput("      data_repo_entry_used_once( eu, %s_repo, context->data[%d].data_repo->key );\n"
                                "      (void)AUNREF(context->data[%d].data);\n"
                                "    }\n",
                                dep->guard->calltrue->func_or_mem, i, i);
                        cond_index++;
                    }
                    break;
                case JDF_GUARD_TERNARY:
                    if( NULL != dep->guard->calltrue->var ) {
                        info.prefix = "";
                        info.sa = sa1;
                        info.assignments = "context->locals";
                        coutput((0 == cond_index ? condition[0] : condition[1]),
                                dump_expr((void**)dep->guard->guard, &info));
                        coutput("      data_repo_entry_used_once( eu, %s_repo, context->data[%d].data_repo->key );\n"
                                "      (void)AUNREF(context->data[%d].data);\n",
                                dep->guard->calltrue->func_or_mem, i, i);
                        if( NULL != dep->guard->callfalse->var ) {
                            coutput("    } else {\n"
                                    "      data_repo_entry_used_once( eu, %s_repo, context->data[%d].data_repo->key );\n"
                                    "      (void)AUNREF(context->data[%d].data);\n",
                                    dep->guard->callfalse->func_or_mem, i, i);
                        }
                    } else if( NULL != dep->guard->callfalse->var ) {
                        info.prefix = "";
                        info.sa = sa1;
                        info.assignments = "context->locals";
                        coutput("    if( !(%s) ) {\n"
                                "      data_repo_entry_used_once( eu, %s_repo, context->data[%d].data_repo->key );\n"
                                "      (void)AUNREF(context->data[%d].data);\n",
                                dump_expr((void**)dep->guard->guard, &info),
                                dep->guard->callfalse->func_or_mem, i, i);
                    }
                    coutput("    }\n");
                    goto next_dependency;
                }
            }
        }
    next_dependency:
        (void)jdf;  /* just to keep the compilers happy regarding the goto to an empty statement */
    }
    coutput("  }\n");

    string_arena_free(sa);
    string_arena_free(sa1);
}

static void jdf_generate_code_release_deps(const jdf_t *jdf, const jdf_function_entry_t *f, const char *name)
{
    int has_output_data = function_has_data_output(f);

    coutput("static int %s(dague_execution_unit_t *eu, dague_execution_context_t *context, uint32_t action_mask, dague_remote_deps_t *deps)\n"
            "{\n"
            "  const __dague_%s_internal_object_t *__dague_object = (const __dague_%s_internal_object_t *)context->dague_object;\n"
            "  dague_release_dep_fct_arg_t arg;\n"
            "  int __vp_id;\n"
            "  arg.nb_released = 0;\n"
            "  arg.output_usage = 0;\n"
            "  arg.action_mask = action_mask;\n"
            "  arg.deps = deps;\n"
            "  arg.ready_lists = (eu != NULL) ? calloc(sizeof(dague_execution_context_t *), eu->virtual_process->dague_context->nb_vp) : NULL;\n"
            "  (void)__dague_object;\n",
            name, jdf_basename, jdf_basename);

    if( 0 != has_output_data )
        coutput("  if( action_mask & DAGUE_ACTION_RELEASE_LOCAL_DEPS ) {\n"
                "    arg.output_entry = data_repo_lookup_entry_and_create( eu, %s_repo, %s_hash(__dague_object, context->locals) );\n"
                "#if defined(DAGUE_SIM)\n"
                "    assert(arg.output_entry->sim_exec_date == 0);\n"
                "    arg.output_entry->sim_exec_date = context->sim_exec_date;\n"
                "#endif\n"
                "  }\n",
                f->fname, f->fname);
    else
        coutput("  arg.output_entry = NULL;\n");

    coutput("#if defined(DISTRIBUTED)\n"
            "  arg.remote_deps_count = 0;\n"
            "  arg.remote_deps = NULL;\n"
            "#endif\n"
            "  iterate_successors_of_%s_%s(eu, context, action_mask, dague_release_dep_fct, &arg);\n"
            "\n",
            jdf_basename, f->fname);

    coutput("  if(action_mask & DAGUE_ACTION_RELEASE_LOCAL_DEPS) {\n");
    if( 0 != has_output_data ) {
        coutput("    data_repo_entry_addto_usage_limit(%s_repo, arg.output_entry->key, arg.output_usage);\n",
                f->fname);
    }
    coutput("    for(__vp_id = 0; __vp_id < eu->virtual_process->dague_context->nb_vp; __vp_id++) {\n"
            "      if( NULL != arg.ready_lists[__vp_id] ) {\n"
            "        if( eu != NULL && __vp_id == eu->virtual_process->vp_id ) {\n"
            "          __dague_schedule(eu, arg.ready_lists[__vp_id]);\n"
            "        } else {\n"
            "          __dague_schedule(eu->virtual_process->dague_context->virtual_processes[__vp_id]->execution_units[0], arg.ready_lists[__vp_id]);\n"
            "        }\n"
            "        arg.ready_lists[__vp_id] = NULL;\n"
            "      }\n"
            "    }\n"
            "  }\n"
            "#if defined(DISTRIBUTED)\n"
            "  if( (action_mask & DAGUE_ACTION_SEND_REMOTE_DEPS) && arg.remote_deps_count ) {\n"
            "    arg.nb_released += dague_remote_dep_activate(eu, context, arg.remote_deps, arg.remote_deps_count);\n"
            "  }\n"
            "#endif\n");

    if( 0 != has_output_data )
        jdf_generate_code_free_hash_table_entry(jdf, f);

    coutput("  if(arg.ready_lists != NULL) {\n"
            "    for(__vp_id = 0; __vp_id < eu->virtual_process->dague_context->nb_vp; __vp_id++) {\n"
            "      assert( NULL == arg.ready_lists[__vp_id] );\n"
            "    }\n"
            "    free(arg.ready_lists);\n"
            "  }\n"
            "  return arg.nb_released;\n"
            "}\n"
            "\n");
}

static char *jdf_dump_context_assignment(string_arena_t *sa_open,
                                         const jdf_t *jdf,
                                         const jdf_dataflow_t *flow,
                                         const char *calltext,
                                         const jdf_call_t *call,
                                         int lineno,
                                         const char *prefix,
                                         const char *var)
{
    jdf_def_list_t *def;
    const jdf_function_entry_t *targetf;
    jdf_expr_t *el;
    jdf_name_list_t *nl;
    expr_info_t info, linfo;
    string_arena_t *sa2, *sa1, *sa_close;
    int i, nbopen;
    char *p;

    string_arena_init(sa_open);

    for(targetf = jdf->functions; targetf != NULL; targetf = targetf->next) 
        if( !strcmp(targetf->fname, call->func_or_mem) )
            break;

    if( NULL == targetf ) {
        jdf_fatal(lineno, 
                  "During code generation: unable to find function %s referenced in this call.\n",
                  call->func_or_mem);
        exit(1);
    }

    sa1 = string_arena_new(64);
    sa2 = string_arena_new(64);
    
    p = (char*)malloc(strlen(targetf->fname) + 2);
    sprintf(p, "%s_", targetf->fname);

    linfo.prefix = p;
    linfo.sa = sa1;
    linfo.assignments = "nc.locals";

    info.sa = sa2;
    info.prefix = "";
    info.assignments = "assignments";

    sa_close = string_arena_new(64);

    nbopen = 0;

    string_arena_add_string(sa_open, "%s%s%s.function = (const dague_function_t*)&%s_%s;\n",
                            prefix, indent(nbopen), var, jdf_basename, targetf->fname);
    for(el = call->parameters, nl = targetf->parameters, i = 0, def = targetf->definitions; 
        el != NULL && nl != NULL; 
        el = el->next, nl = nl->next, i++, def = def->next) {
        
        if( strcmp(nl->name, def->name) ) {
            jdf_fatal(lineno, 
                      "During code generation: parameter %s of function %s has no matching definition (found definition of internal %s)\n",
                      nl->name, targetf->fname, def->name);
            exit(1);
        }

        string_arena_add_string(sa_close,
                                "%s%s}\n", prefix, indent(nbopen));
        if( el->op == JDF_RANGE ) {
            string_arena_add_string(sa_open, 
                                    "%s%s{\n"
                                    "%s%s  int %s_%s;\n"
                                    "%s%s  for( %s_%s = %s;",
                                    prefix, indent(nbopen),
                                    prefix, indent(nbopen), targetf->fname, nl->name,
                                    prefix, indent(nbopen), targetf->fname, nl->name, dump_expr((void**)el->jdf_ba1, &info));
            string_arena_add_string(sa_open, "%s_%s <= %s; %s_%s++ ) {\n",
                                    targetf->fname, nl->name, dump_expr((void**)el->jdf_ba2, &info), targetf->fname, nl->name);
            string_arena_add_string(sa_close,
                                    "%s%s  }\n", prefix, indent(nbopen));
            nbopen++;
        } else {
            string_arena_add_string(sa_open, 
                                    "%s%s{\n"
                                    "%s%s  const int %s_%s = %s;\n",
                                    prefix, indent(nbopen),
                                    prefix, indent(nbopen), targetf->fname, nl->name, dump_expr((void**)el, &info));
        }
        
        if( def->expr->op == JDF_RANGE ) {
            string_arena_add_string(sa_open, 
                                    "%s%s  if( (%s_%s >= (%s))", 
                                    prefix, indent(nbopen), targetf->fname, nl->name, 
                                    dump_expr((void**)def->expr->jdf_ba1, &linfo));
            string_arena_add_string(sa_open, " && (%s_%s <= (%s)) ) {\n",
                                    targetf->fname, nl->name, 
                                    dump_expr((void**)def->expr->jdf_ba2, &linfo));
            string_arena_add_string(sa_close, "%s%s  }\n",
                                    prefix, indent(nbopen));
            nbopen++;
        } else {
            string_arena_add_string(sa_open, 
                                    "%s%s  if( (%s_%s == (%s)) ) {\n", 
                                    prefix, indent(nbopen), targetf->fname, nl->name, 
                                    dump_expr((void**)def->expr, &linfo));
            string_arena_add_string(sa_close, "%s%s  }\n", prefix, indent(nbopen));
            nbopen++;
        }
        
        string_arena_add_string(sa_open, 
                                "%s%s  %s.locals[%d].value = %s_%s;\n", 
                                prefix, indent(nbopen), var, i, 
                                targetf->fname, nl->name);
        
        nbopen++;
    }

    asprintf(&linfo.assignments, "%s.locals", var);
    for(; NULL != def; def = def->next, i++) {
        string_arena_add_string(sa_open, "%s%s  const int %s_%s = %s;\n",
                                prefix, indent(nbopen-1),
                                targetf->fname, def->name,
                                dump_expr((void**)def->expr, &linfo));
        string_arena_add_string(sa_open, "%s%s  %s.locals[%d].value = %s_%s;\n", 
                                prefix, indent(nbopen-1), var, i, 
                                targetf->fname, def->name);
    }

    /**
     * If we have to execute code possibly comming from the user then we need to instantiate
     * the entire stack of the target function, including the local definitions.
     */
    string_arena_add_string(sa_open, 
                            "#if defined(DISTRIBUTED)\n"
                            "%s%s  rank_dst = ((dague_ddesc_t*)__dague_object->super.%s)->rank_of((dague_ddesc_t*)__dague_object->super.%s, %s);\n",
                            prefix, indent(nbopen), targetf->predicate->func_or_mem, targetf->predicate->func_or_mem,
                            UTIL_DUMP_LIST(sa2, targetf->predicate->parameters, next,
                                           dump_expr, (void**)&linfo,
                                           "", "", ", ", ""));
    string_arena_add_string(sa_open, 
                            "%s%s  if( eu != NULL && rank_dst == eu->virtual_process->dague_context->my_rank ) vpid_dst = ((dague_ddesc_t*)__dague_object->super.%s)->vpid_of((dague_ddesc_t*)__dague_object->super.%s, %s);\n"
                            "#else /* !DISTRIBUTED */\n",
                            prefix, indent(nbopen), targetf->predicate->func_or_mem, targetf->predicate->func_or_mem,
                            UTIL_DUMP_LIST(sa2, targetf->predicate->parameters, next,
                                           dump_expr, (void**)&linfo,
                                           "", "", ", ", ""));
    string_arena_add_string(sa_open,
                            "%s%s  vpid_dst = ((dague_ddesc_t*)__dague_object->super.%s)->vpid_of((dague_ddesc_t*)__dague_object->super.%s, %s);\n"
                            "#endif /* DISTRIBUTED */\n",
                            prefix, indent(nbopen), targetf->predicate->func_or_mem, targetf->predicate->func_or_mem,
                            UTIL_DUMP_LIST(sa2, targetf->predicate->parameters, next,
                                           dump_expr, (void**)&linfo,
                                           "", "", ", ", ""));

    string_arena_add_string(sa_open,
                            "#if defined(DAGUE_DEBUG_VERBOSE1)\n"
                            "%s%sif( NULL != eu ) {\n"
                            "%s%s  char tmp[128], tmp1[128];\n"
                            "%s%s  DEBUG((\"thread %%d VP %%d release deps of %s:%%s to %s:%%s (from node %%d to %%d)\\n\",\n"
                            "%s%s         eu->th_id, eu->virtual_process->vp_id,\n"
                            "%s%s         dague_service_to_string(this_task, tmp, 128),\n"
                            "%s%s         dague_service_to_string(&%s, tmp1, 128), rank_src, rank_dst));\n"
                            "%s%s}\n"
                            "#endif\n",
                            prefix, indent(nbopen),
                            prefix, indent(nbopen),
                            prefix, indent(nbopen), flow->varname, call->var,
                            prefix, indent(nbopen),
                            prefix, indent(nbopen),
                            prefix, indent(nbopen), var,
                            prefix, indent(nbopen));
    free(linfo.assignments);
    linfo.assignments = NULL;
    free(p);
    linfo.prefix = NULL;

    if( NULL != targetf->priority ) {
        string_arena_add_string(sa_open,
                                "%s%s  %s.priority = priority_of_%s_%s_as_expr_fct(this_task->dague_object, nc.locals);\n",
                                prefix, indent(nbopen), var, jdf_basename, targetf->fname);
    } else {
        string_arena_add_string(sa_open, "%s%s  %s.priority = 0;\n",
                                prefix, indent(nbopen), var);
    }

    string_arena_add_string(sa_open, 
                            "%s%s  if( DAGUE_ITERATE_STOP == %s )\n"
                            "%s%s    return;\n",
                            prefix, indent(nbopen), calltext,
                            prefix, indent(nbopen));

    string_arena_add_string(sa_open, "%s", string_arena_get_string(sa_close));

    string_arena_free(sa_close);
    string_arena_free(sa2);

    if( (void*)el != (void*)nl) {
        jdf_fatal(lineno,
                  "During code generation: call to %s at this line has not the same number of parameters as the function definition.\n",
                  call->func_or_mem);
        exit(1);        
    }

    return string_arena_get_string(sa_open);
}

static void jdf_generate_code_iterate_successors(const jdf_t *jdf, const jdf_function_entry_t *f, const char *name)
{
    jdf_dataflow_t *fl;
    jdf_dep_t *dl;
    int flowempty, flowtomem;
    string_arena_t *sa = string_arena_new(64);
    string_arena_t *sa1 = string_arena_new(64);
    string_arena_t *sa2 = string_arena_new(64);
    string_arena_t *sa_coutput = string_arena_new(1024);
    string_arena_t *sa_type = string_arena_new(64);
    string_arena_t *sa_nbelt = string_arena_new(64);
    string_arena_t *sa_tmp_nbelt = string_arena_new(64);
    int flownb, depnb;
    assignment_info_t ai;
    expr_info_t info;

    info.sa = sa2;
    info.prefix = "";
    info.assignments = "this_task->locals";

    ai.sa = sa2;
    ai.idx = 0;
    ai.holder = "this_task->locals";
    ai.expr = NULL;
    coutput("static void\n"
            "%s(dague_execution_unit_t *eu, dague_execution_context_t *this_task,\n"
            "               uint32_t action_mask, dague_ontask_function_t *ontask, void *ontask_arg)\n"
            "{\n"
            "  const __dague_%s_internal_object_t *__dague_object = (const __dague_%s_internal_object_t*)this_task->dague_object;\n"
            "  dague_execution_context_t nc;\n"
            "  dague_arena_t* arena = NULL;\n"
<<<<<<< HEAD
            "  int rank_src = 0, rank_dst = 0, vpid_dst = -1;\n"
            "%s"
            "  (void)rank_src; (void)rank_dst; (void)__dague_object; (void)vpid_dst;\n",
=======
            "  int __nb_elt = -1;\n"
            "  int rank_src = 0, rank_dst = 0;\n"
            "%s"
            "  (void)rank_src; (void)rank_dst; (void)__dague_object; (void)__nb_elt;\n",
>>>>>>> 1034379c
            name,
            jdf_basename, jdf_basename,
            UTIL_DUMP_LIST_FIELD(sa1, f->definitions, next, name, 
                                 dump_assignments, &ai, "", "  int ", ";\n", ";\n"));
    coutput("%s",
            UTIL_DUMP_LIST_FIELD(sa1, f->definitions, next, name,
                                 dump_string, NULL, "", "  (void)", ";", ";\n"));

    coutput("  nc.dague_object = this_task->dague_object;\n");
    coutput("#if defined(DISTRIBUTED)\n"
            "  rank_src = ((dague_ddesc_t*)__dague_object->super.%s)->rank_of((dague_ddesc_t*)__dague_object->super.%s, %s);\n"
            "#endif\n",
            f->predicate->func_or_mem, f->predicate->func_or_mem,
            UTIL_DUMP_LIST(sa, f->predicate->parameters, next,
                           dump_expr, (void**)&info,
                           "", "", ", ", ""));

    flownb = 0;
    for(fl = f->dataflow; fl != NULL; fl = fl->next) {
        flowempty = 1;
        flowtomem = 0;
        depnb = 0;
        string_arena_init(sa_coutput);
        string_arena_init(sa_type);
        string_arena_init(sa_nbelt);
        for(dl = fl->deps; dl != NULL; dl = dl->next) {
            if( dl->type & JDF_DEP_TYPE_OUT )  {
                string_arena_init(sa);
                string_arena_init(sa_tmp_nbelt);
                if( JDF_VAR_TYPE_CTL == fl->access_type ) {
                    string_arena_add_string(sa, "NULL");
                    string_arena_add_string(sa_tmp_nbelt, "  /* Control: no __nb_elt */n");
                } else {
                    string_arena_add_string(sa, "__dague_object->super.arenas[");
                    create_datatype_to_integer_code(sa, dl->datatype);
                    string_arena_add_string(sa, "]");

                    assert( dl->datatype.nb_elt != NULL );
                    string_arena_add_string(sa_tmp_nbelt, "%s", dump_expr((void**)dl->datatype.nb_elt, &ai));
                }

                if( strcmp(string_arena_get_string(sa), string_arena_get_string(sa_type)) ) {
                    /* The type might change (possibly from undefined), so let's output */
                    string_arena_init(sa_type);
                    string_arena_add_string(sa_type, "%s", string_arena_get_string(sa));
                    string_arena_add_string(sa_coutput,
                                            "#if defined(DISTRIBUTED)\n"
                                            "    arena = %s;\n"
                                            "#endif\n",
                                            string_arena_get_string(sa_type));
                }
                if( strcmp(string_arena_get_string(sa_tmp_nbelt), string_arena_get_string(sa_nbelt)) ) {
                    /* Same thing: the number of transmitted elements may change at anytime */
                    string_arena_init(sa_nbelt);
                    string_arena_add_string(sa_nbelt, "%s", string_arena_get_string(sa_tmp_nbelt));
                    string_arena_add_string(sa_coutput,
                                            "#if defined(DISTRIBUTED)\n"
                                            "    __nb_elt = %s;\n"
                                            "#endif  /* defined(DISTRIBUTED) */\n", 
                                            string_arena_get_string(sa_nbelt));
                } 
                
                string_arena_init(sa);
<<<<<<< HEAD
                string_arena_add_string(sa, "ontask(eu, &nc, this_task, %d, %d, rank_src, rank_dst, vpid_dst, arena, ontask_arg)",
=======
                string_arena_add_string(sa, "ontask(eu, &nc, this_task, %d, %d, rank_src, rank_dst, arena, __nb_elt, ontask_arg)",
>>>>>>> 1034379c
                                        flownb, depnb);

                switch( dl->guard->guard_type ) {
                case JDF_GUARD_UNCONDITIONAL:
                    if( NULL != dl->guard->calltrue->var) {
                        flowempty = 0;
                        
                        string_arena_add_string(sa_coutput,
                                                "%s",
                                                jdf_dump_context_assignment(sa1, jdf, fl, string_arena_get_string(sa), dl->guard->calltrue, dl->lineno, 
                                                                            "    ", "nc") );
                    } else {
                        flowtomem = 1;
                    }
                    break;
                case JDF_GUARD_BINARY:
                    if( NULL != dl->guard->calltrue->var ) {
                        flowempty = 0;
                        string_arena_add_string(sa_coutput,
                                                "    if( %s ) {\n"
                                                "%s"
                                                "    }\n",
                                                dump_expr((void**)dl->guard->guard, &info),
                                                jdf_dump_context_assignment(sa1, jdf, fl, string_arena_get_string(sa), dl->guard->calltrue, dl->lineno, 
                                                                            "      ", "nc") );
                    } else {
                        flowtomem = 1;
                    }
                    break;
                case JDF_GUARD_TERNARY:
                    if( NULL != dl->guard->calltrue->var ) {
                        flowempty = 0;
                        string_arena_add_string(sa_coutput,
                                                "    if( %s ) {\n"
                                                "%s"
                                                "    }",
                                                dump_expr((void**)dl->guard->guard, &info),
                                                jdf_dump_context_assignment(sa1, jdf, fl, string_arena_get_string(sa), dl->guard->calltrue, dl->lineno, 
                                                                            "      ", "nc"));

                        depnb++;
                        string_arena_init(sa);
<<<<<<< HEAD
                        string_arena_add_string(sa, "ontask(eu, &nc, this_task, %d, %d, rank_src, rank_dst, vpid_dst, arena, ontask_arg)",
=======
                        string_arena_add_string(sa, "ontask(eu, &nc, this_task, %d, %d, rank_src, rank_dst, arena, __nb_elt, ontask_arg)",
>>>>>>> 1034379c
                                                flownb, depnb);

                        if( NULL != dl->guard->callfalse->var ) {
                            string_arena_add_string(sa_coutput,
                                                    " else {\n"
                                                    "%s"
                                                    "    }\n",
                                                    jdf_dump_context_assignment(sa1, jdf, fl, string_arena_get_string(sa), dl->guard->callfalse, dl->lineno, 
                                                                                "      ", "nc") );
                        } else {
                            string_arena_add_string(sa_coutput,
                                                    "\n");
                        }
                    } else {
                        depnb++;
                        string_arena_init(sa);
<<<<<<< HEAD
                        string_arena_add_string(sa, "ontask(eu, &nc, this_task, %d, %d, rank_src, rank_dst, vpid_dst, arena, ontask_arg)",
=======
                        string_arena_add_string(sa, "ontask(eu, &nc, this_task, %d, %d, rank_src, rank_dst, arena, __nb_elt, ontask_arg)",
>>>>>>> 1034379c
                                                flownb, depnb);

                        if( NULL != dl->guard->callfalse->var ) {
                            flowempty = 0;
                            string_arena_add_string(sa_coutput,
                                                    "    if( !(%s) ) {\n"
                                                    "%s"
                                                    "    }\n",
                                                    dump_expr((void**)dl->guard->guard, &info),
                                                    jdf_dump_context_assignment(sa1, jdf, fl, string_arena_get_string(sa), dl->guard->callfalse, dl->lineno, 
                                                                                "      ", "nc") );
                        } else {
                            flowtomem = 1;
                        }
                    }
                    break;
                }
                depnb++;
            }
        }
        if( (1 == flowempty) && (0 == flowtomem) ) {
            coutput("  /* Flow of data %s has only IN dependencies */\n", fl->varname);
        } else if( 1 == flowempty ) {
            coutput("  /* Flow of data %s has only OUTPUT dependencies to Memory */\n", fl->varname);
            flownb++;
        } else {
            coutput("  /* Flow of Data %s */\n"
                    "  if( action_mask & (1 << %d) ) {\n"
                    "%s"
                    "  }\n",
                    fl->varname, flownb, string_arena_get_string(sa_coutput));
            flownb++;
        }
    }
    coutput("  (void)nc;(void)arena;(void)eu;(void)ontask;(void)ontask_arg;(void)rank_dst;(void)action_mask;\n");
    coutput("}\n\n");

    string_arena_free(sa);
    string_arena_free(sa1);
    string_arena_free(sa2);
    string_arena_free(sa_coutput);
    string_arena_free(sa_type);
    string_arena_free(sa_nbelt);
    string_arena_free(sa_tmp_nbelt);
}

static void jdf_generate_inline_c_function(jdf_expr_t *expr)
{
    static int inline_c_functions = 0;
    string_arena_t *sa1 = string_arena_new(64);
    string_arena_t *sa2 = string_arena_new(64);
    assignment_info_t ai;

    assert(JDF_OP_IS_C_CODE(expr->op));
    asprintf(&expr->jdf_c_code.fname, "%s_inline_c_expr%d_line_%d", 
             jdf_basename, ++inline_c_functions, expr->jdf_c_code.lineno);
    coutput("static inline int %s(const dague_object_t *__dague_object_parent, const assignment_t *assignments)\n"
            "{\n"
            "  const __dague_%s_internal_object_t *__dague_object = (const __dague_%s_internal_object_t*)__dague_object_parent;\n"
            "  (void)__dague_object;\n",
            expr->jdf_c_code.fname, jdf_basename, jdf_basename);

    if( NULL != expr->jdf_c_code.function_context ) {
        coutput("  /* This inline C function was declared in the context of the task %s */\n",
                expr->jdf_c_code.function_context->fname);

        ai.sa = sa1;
        ai.idx = 0;
        ai.holder = "assignments";
        ai.expr = NULL;
        coutput("%s\n",
                UTIL_DUMP_LIST_FIELD(sa2, expr->jdf_c_code.function_context->definitions, next, name, 
                                     dump_assignments, &ai, "", "  int ", ";\n", ";\n"));
        coutput("%s\n",
                UTIL_DUMP_LIST_FIELD(sa2, expr->jdf_c_code.function_context->definitions, next, name, 
                                     dump_string, NULL, "", "  (void)", ";", ";\n"));
    } else {
        coutput("  /* This inline C function was declared in the global context: no variables */\n"
                "  (void)assignments;\n");
    }

    string_arena_free(sa1);
    string_arena_free(sa2);

    coutput("%s\n", expr->jdf_c_code.code);
    if( !JDF_COMPILER_GLOBAL_ARGS.noline )
        coutput("#line %d \"%s\"\n", cfile_lineno+1, jdf_cfilename);
    coutput("}\n"
            "\n");
}

static void jdf_generate_inline_c_functions(const jdf_t *jdf)
{
    jdf_expr_t *le;
    for( le = jdf->inline_c_functions; NULL != le; le = le->next ) {
        jdf_generate_inline_c_function(le);
    }
}


/**
 * Analyze the code to optimize the output
 */
int jdf_optimize( jdf_t* jdf )
{
    jdf_function_entry_t *f;
    string_arena_t *sa;
    int i, can_be_startup, high_priority;
    
    sa = string_arena_new(64);
    for(i = 0, f = jdf->functions; NULL != f; f = f->next, i++) {
        /* Check if the function has the HIGH_PRIORITY property on */
        high_priority = jdf_property_get_int(f->properties, "high_priority", 0);
        if( high_priority ) {
            f->flags |= JDF_FUNCTION_FLAG_HIGH_PRIORITY;
        }

        can_be_startup = 1;
        UTIL_DUMP_LIST(sa, f->dataflow, next, has_ready_input_dependency, &can_be_startup, NULL, NULL, NULL, NULL);
        if( can_be_startup )
            f->flags |= JDF_FUNCTION_FLAG_CAN_BE_STARTUP;
    }
    string_arena_free(sa);
    return 0;
}

/** Main Function */

int jdf2c(const char *output_c, const char *output_h, const char *_jdf_basename, const jdf_t *jdf)
{
    int ret = 0;

#if 0
    /* TODO: Thomas needs to see if this is old junk or WIP */
    init_unique_rgb_color();
#endif

    jdf_cfilename = output_c;
    jdf_basename = _jdf_basename;
    cfile = NULL;
    hfile = NULL;

    cfile = fopen(output_c, "w");
    if( cfile == NULL ) {
        fprintf(stderr, "unable to create %s: %s\n", output_c, strerror(errno));
        ret = -1;
        goto err;
    }

    hfile = fopen(output_h, "w");
    if( hfile == NULL ) {
        fprintf(stderr, "unable to create %s: %s\n", output_h, strerror(errno));
        ret = -1;
        goto err;
    }

    cfile_lineno = 1;
    hfile_lineno = 1;
    
    /**
     * Now generate the code.
     */
    jdf_generate_header_file(jdf);

    /**
     * Dump all the prologue sections
     */
    if( NULL != jdf->prologue ) {
        coutput("%s\n", jdf->prologue->external_code);
        if( !JDF_COMPILER_GLOBAL_ARGS.noline )
            coutput("#line %d \"%s\"\n", cfile_lineno+1, jdf_cfilename);
    }

    jdf_generate_structure(jdf);
    jdf_generate_inline_c_functions(jdf);
    jdf_generate_hashfunctions(jdf);
    jdf_generate_predeclarations( jdf );
    jdf_generate_functions_statics(jdf);
    jdf_generate_startup_hook( jdf );

    /**
     * Generate the externally visible function.
     */
    jdf_generate_constructor(jdf);

    jdf_generate_destructor( jdf );

    /**
     * Dump all the epilogue sections
     */
    if( NULL != jdf->epilogue ) {
        coutput("%s\n", jdf->epilogue->external_code);
        if( !JDF_COMPILER_GLOBAL_ARGS.noline )
            coutput("#line %d \"%s\"\n",cfile_lineno+1, jdf_cfilename);
    }

 err:
    if( NULL != cfile ) 
        fclose(cfile);

    if( NULL != hfile )
        fclose(hfile);

    return ret;
}<|MERGE_RESOLUTION|>--- conflicted
+++ resolved
@@ -3343,16 +3343,10 @@
             "  const __dague_%s_internal_object_t *__dague_object = (const __dague_%s_internal_object_t*)this_task->dague_object;\n"
             "  dague_execution_context_t nc;\n"
             "  dague_arena_t* arena = NULL;\n"
-<<<<<<< HEAD
-            "  int rank_src = 0, rank_dst = 0, vpid_dst = -1;\n"
-            "%s"
-            "  (void)rank_src; (void)rank_dst; (void)__dague_object; (void)vpid_dst;\n",
-=======
-            "  int __nb_elt = -1;\n"
+            "  int __nb_elt = -1, vpid_dst = -1;\n"
             "  int rank_src = 0, rank_dst = 0;\n"
             "%s"
-            "  (void)rank_src; (void)rank_dst; (void)__dague_object; (void)__nb_elt;\n",
->>>>>>> 1034379c
+            "  (void)rank_src; (void)rank_dst; (void)__dague_object; (void)vpid_dst; (void)__nb_elt;\n",
             name,
             jdf_basename, jdf_basename,
             UTIL_DUMP_LIST_FIELD(sa1, f->definitions, next, name, 
@@ -3416,11 +3410,7 @@
                 } 
                 
                 string_arena_init(sa);
-<<<<<<< HEAD
-                string_arena_add_string(sa, "ontask(eu, &nc, this_task, %d, %d, rank_src, rank_dst, vpid_dst, arena, ontask_arg)",
-=======
-                string_arena_add_string(sa, "ontask(eu, &nc, this_task, %d, %d, rank_src, rank_dst, arena, __nb_elt, ontask_arg)",
->>>>>>> 1034379c
+                string_arena_add_string(sa, "ontask(eu, &nc, this_task, %d, %d, rank_src, rank_dst, vpid_dst, arena, __nb_elt, ontask_arg)",
                                         flownb, depnb);
 
                 switch( dl->guard->guard_type ) {
@@ -3463,11 +3453,7 @@
 
                         depnb++;
                         string_arena_init(sa);
-<<<<<<< HEAD
-                        string_arena_add_string(sa, "ontask(eu, &nc, this_task, %d, %d, rank_src, rank_dst, vpid_dst, arena, ontask_arg)",
-=======
-                        string_arena_add_string(sa, "ontask(eu, &nc, this_task, %d, %d, rank_src, rank_dst, arena, __nb_elt, ontask_arg)",
->>>>>>> 1034379c
+                        string_arena_add_string(sa, "ontask(eu, &nc, this_task, %d, %d, rank_src, rank_dst, vpid_dst, arena, __nb_elt, ontask_arg)",
                                                 flownb, depnb);
 
                         if( NULL != dl->guard->callfalse->var ) {
@@ -3484,11 +3470,7 @@
                     } else {
                         depnb++;
                         string_arena_init(sa);
-<<<<<<< HEAD
-                        string_arena_add_string(sa, "ontask(eu, &nc, this_task, %d, %d, rank_src, rank_dst, vpid_dst, arena, ontask_arg)",
-=======
-                        string_arena_add_string(sa, "ontask(eu, &nc, this_task, %d, %d, rank_src, rank_dst, arena, __nb_elt, ontask_arg)",
->>>>>>> 1034379c
+                        string_arena_add_string(sa, "ontask(eu, &nc, this_task, %d, %d, rank_src, rank_dst, vpid_dst, arena, __nb_elt, ontask_arg)",
                                                 flownb, depnb);
 
                         if( NULL != dl->guard->callfalse->var ) {
