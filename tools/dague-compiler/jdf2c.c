--- conflicted
+++ resolved
@@ -2088,13 +2088,8 @@
     string_arena_add_string(sa, "static const dague_function_t *%s_functions[] = {\n",
                             jdf_basename);
     for(i = 0, f = jdf->functions; NULL != f; f = f->next, i++) {
-<<<<<<< HEAD
         jdf_generate_one_function(jdf, f, i);
         string_arena_add_string(sa, "  &%s_%s%s\n",
-=======
-		 jdf_generate_one_function(jdf, f, i); // PETER generates startup tasks
-        string_arena_add_string(sa, "  &%s_%s%s\n", 
->>>>>>> 9ec0c186
                                 jdf_basename, f->fname, f->next != NULL ? "," : "");
     }
     string_arena_add_string(sa, "};\n\n");
