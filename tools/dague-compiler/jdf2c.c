/*
 * Copyright (c) 2009-2013 The University of Tennessee and The University
 *                         of Tennessee Research Foundation.  All rights
 *                         reserved.
 */

#include "dague_config.h"
#include "dague.h"
#include "dague_internal.h"

#include <stdio.h>
#include <stdarg.h>
#include <string.h>
#include <errno.h>
#include <stdlib.h>
#include <math.h>
#include <assert.h>

#include "jdf.h"
#include "string_arena.h"
#include "jdf2c_utils.h"
#include "jdf2c.h"

extern const char *yyfilename;

static FILE *cfile;
static int   cfile_lineno;
static FILE *hfile;
static int   hfile_lineno;
static const char *jdf_basename;
static const char *jdf_cfilename;

/** Optional declarations of local functions */
static int jdf_expr_depends_on_symbol(const char *varname, const jdf_expr_t *expr);
static void jdf_generate_code_hooks(const jdf_t *jdf, const jdf_function_entry_t *f, const char *fname);
static void jdf_generate_code_data_lookup(const jdf_t *jdf, const jdf_function_entry_t *f, const char *fname);
static void jdf_generate_code_release_deps(const jdf_t *jdf, const jdf_function_entry_t *f, const char *fname);
static void jdf_generate_code_iterate_successors(const jdf_t *jdf, const jdf_function_entry_t *f, const char *prefix);

static int jdf_property_get_int( const jdf_def_list_t* properties, const char* prop_name, int ret_if_not_found );

/** A coutput and houtput functions to write in the .h and .c files, counting the number of lines */

static inline int nblines(const char *p)
{
    int r = 0;
    for(; *p != '\0'; p++)
        if( *p == '\n' )
            r++;
    return r;
}

/**
 * This function is not thread-safe, not reentrant, and not pure. As such it
 * cannot be used twice on the same call to any oter function (including
 * printf's and friends). However, as a side effect, when it is called with
 * the same value for n, it is safe to be used in any of the previously
 * mentioned scenarios.
 */
static char *indent(int n)
{
    static char *istr    = NULL;
    static int   istrlen = 0;
    int i;

    if( n * 2 + 1 > istrlen ) {
        istrlen = n * 2 + 1;
        istr = (char*)realloc(istr, istrlen);
    }

    for(i = 0; i < n * 2; i++)
        istr[i] = ' ';
    istr[i] = '\0';
    return istr;
}

#if defined(__GNUC__)
static void coutput(const char *format, ...) __attribute__((format(printf,1,2)));
#endif
static void coutput(const char *format, ...)
{
    va_list ap;
    char *res;
    int len;

    va_start(ap, format);
    len = vasprintf(&res, format, ap);
    va_end(ap);

    if( len == -1 ) {
        fprintf(stderr, "Unable to ouptut a string: %s\n", strerror(errno));
    } else {
        fwrite(res, len, 1, cfile);
        cfile_lineno += nblines(res);
        free(res);
    }
}

#if defined(__GNUC__)
static void houtput(const char *format, ...) __attribute__((format(printf,1,2)));
#endif
static void houtput(const char *format, ...)
{
    va_list ap;
    char *res;
    int len;

    va_start(ap, format);
    len = vasprintf(&res, format, ap);
    va_end(ap);

    if( len == -1 ) {
        fprintf(stderr, "Unable to ouptut a string: %s\n", strerror(errno));
    } else {
        fwrite(res, len, 1, hfile);
        hfile_lineno += nblines(res);
        free(res);
    }
}

/**
 * Returns true if the function has any valid data output (not control).
 * Otherwise, returns false.
 */
static inline int function_has_data_output( const jdf_function_entry_t *f )
{
    jdf_dataflow_t* flow;
    jdf_dep_t *dep;

    for( flow = f->dataflow; flow != NULL; flow = flow->next) {
        if(flow->access_type != JDF_VAR_TYPE_CTL) {
            for(dep = flow->deps; dep != NULL; dep = dep->next)
                if( JDF_DEP_TYPE_OUT == dep->type ) {
                    return 1;
                }
        }
    }
    return 0;
}

/** Utils: dumper functions for UTIL_DUMP_LIST_FIELD and UTIL_DUMP_LIST calls **/

/**
 * dump_string:
 *  general function to use with UTIL_DUMP_LIST_FIELD.
 *  Transforms a single field pointing to an existing char * in the char *
 * @param [IN] elt: pointer to the char * (format useable by UTIL_DUMP_LIST_FIELD)
 * @param [IN] _:   ignored pointer to abide by UTIL_DUMP_LIST_FIELD format
 * @return the char * pointed by elt
 */
static char *dump_string(void **elt, void *_)
{
    (void)_;
    return (char*)*elt;
}

/**
 * dump_globals:
 *   Dump a global symbol like #define ABC (__dague_handle->ABC)
 */
static char* dump_globals(void** elem, void *arg)
{
    string_arena_t *sa = (string_arena_t*)arg;
    jdf_global_entry_t* global = (jdf_global_entry_t*)elem;

    string_arena_init(sa);
    if( NULL != global->data )
        return NULL;
    string_arena_add_string(sa, "%s (__dague_handle->super.%s)",
                            global->name, global->name );
    return string_arena_get_string(sa);
}

/**
 * dump_data:
 *   Dump a global symbol like
 *     #define ABC(A0, A1) (__dague_handle->ABC->data_of(__dague_handle->ABC, A0, A1))
 */
static char* dump_data(void** elem, void *arg)
{
    jdf_data_entry_t* data = (jdf_data_entry_t*)elem;
    string_arena_t *sa = (string_arena_t*)arg;
    int i;

    string_arena_init(sa);
    string_arena_add_string(sa, "%s(%s%d", data->dname, data->dname, 0 );
    for( i = 1; i < data->nbparams; i++ ) {
        string_arena_add_string(sa, ",%s%d", data->dname, i );
    }
    string_arena_add_string(sa, ")  (((dague_ddesc_t*)__dague_handle->super.%s)->data_of((dague_ddesc_t*)__dague_handle->super.%s",
                            data->dname, data->dname);
    for( i = 0; i < data->nbparams; i++ ) {
        string_arena_add_string(sa, ", (%s%d)", data->dname, i );
    }
    string_arena_add_string(sa, "))\n" );
    return string_arena_get_string(sa);
}

/**
 * Parameters for dump_expr helper
 */
typedef struct expr_info {
    string_arena_t* sa;
    const char* prefix;
    char *assignments;
} expr_info_t;

/**
 * dump_expr:
 *   dumps the jdf_expr* pointed to by elem into arg->sa, prefixing each
 *   non-global variable with arg->prefix
 */
static char * dump_expr(void **elem, void *arg)
{
    expr_info_t* expr_info = (expr_info_t*)arg;
    expr_info_t li, ri;
    jdf_expr_t *e = (jdf_expr_t*)elem;
    string_arena_t *sa = expr_info->sa;
    string_arena_t *la, *ra;
    char *vc, *dot;

    string_arena_init(sa);

    la = string_arena_new(8);
    ra = string_arena_new(8);

    li.sa = la;
    li.prefix = expr_info->prefix;
    li.assignments = expr_info->assignments;

    ri.sa = ra;
    ri.prefix = expr_info->prefix;
    ri.assignments = expr_info->assignments;

    switch( e->op ) {
    case JDF_VAR: {
        jdf_global_entry_t* item = current_jdf.globals;
        vc = strdup( e->jdf_var );
        dot = strchr(vc, '.');
        if( NULL != dot )
            *dot = '\0';
        /* Do not prefix if the variable is global */
        while( item != NULL ) {
            if( !strcmp(item->name, vc) ) {
                string_arena_add_string(sa, "%s", e->jdf_var);
                break;
            }
            item = item->next;
        }
        free(vc);
        if( NULL == item ) {
            string_arena_add_string(sa, "%s%s", expr_info->prefix, e->jdf_var);
        }
        break;
    }
    case JDF_EQUAL:
        string_arena_add_string(sa, "(%s == %s)",
                                dump_expr((void**)e->jdf_ba1, &li),
                                dump_expr((void**)e->jdf_ba2, &ri) );
        break;
    case JDF_NOTEQUAL:
        string_arena_add_string(sa, "(%s != %s)",
                                dump_expr((void**)e->jdf_ba1, &li),
                                dump_expr((void**)e->jdf_ba2, &ri) );
        break;
    case JDF_AND:
        string_arena_add_string(sa, "(%s && %s)",
                                dump_expr((void**)e->jdf_ba1, &li),
                                dump_expr((void**)e->jdf_ba2, &ri) );
        break;
    case JDF_OR:
        string_arena_add_string(sa, "(%s || %s)",
                                dump_expr((void**)e->jdf_ba1, &li),
                                dump_expr((void**)e->jdf_ba2, &ri) );
        break;
    case JDF_XOR:
        string_arena_add_string(sa, "(%s ^ %s)",
                                dump_expr((void**)e->jdf_ba1, &li),
                                dump_expr((void**)e->jdf_ba2, &ri) );
        break;
    case JDF_LESS:
        string_arena_add_string(sa, "(%s < %s)",
                                dump_expr((void**)e->jdf_ba1, &li),
                                dump_expr((void**)e->jdf_ba2, &ri) );
        break;
    case JDF_LEQ:
        string_arena_add_string(sa, "(%s <= %s)",
                                dump_expr((void**)e->jdf_ba1, &li),
                                dump_expr((void**)e->jdf_ba2, &ri) );
        break;
    case JDF_MORE:
        string_arena_add_string(sa, "(%s > %s)",
                                dump_expr((void**)e->jdf_ba1, &li),
                                dump_expr((void**)e->jdf_ba2, &ri) );
        break;
    case JDF_MEQ:
        string_arena_add_string(sa, "(%s >= %s)",
                                dump_expr((void**)e->jdf_ba1, &li),
                                dump_expr((void**)e->jdf_ba2, &ri) );
        break;
    case JDF_NOT:
        string_arena_add_string(sa, "!%s",
                                dump_expr((void**)e->jdf_ua, &li));
        break;
    case JDF_PLUS:
        string_arena_add_string(sa, "(%s + %s)",
                                dump_expr((void**)e->jdf_ba1, &li),
                                dump_expr((void**)e->jdf_ba2, &ri) );
        break;
    case JDF_MINUS:
        string_arena_add_string(sa, "(%s - %s)",
                                dump_expr((void**)e->jdf_ba1, &li),
                                dump_expr((void**)e->jdf_ba2, &ri) );
        break;
    case JDF_TIMES:
        string_arena_add_string(sa, "(%s * %s)",
                                dump_expr((void**)e->jdf_ba1, &li),
                                dump_expr((void**)e->jdf_ba2, &ri) );
        break;
    case JDF_DIV:
        string_arena_add_string(sa, "(%s / %s)",
                                dump_expr((void**)e->jdf_ba1, &li),
                                dump_expr((void**)e->jdf_ba2, &ri) );
        break;
    case JDF_MODULO:
        string_arena_add_string(sa, "(%s %% %s)",
                                dump_expr((void**)e->jdf_ba1, &li),
                                dump_expr((void**)e->jdf_ba2, &ri) );
        break;
    case JDF_SHL:
        string_arena_add_string(sa, "(%s << %s)",
                                dump_expr((void**)e->jdf_ba1, &li),
                                dump_expr((void**)e->jdf_ba2, &ri) );
        break;
    case JDF_SHR:
        string_arena_add_string(sa, "(%s >> %s)",
                                dump_expr((void**)e->jdf_ba1, &li),
                                dump_expr((void**)e->jdf_ba2, &ri) );
        break;
    case JDF_RANGE:
        break;
    case JDF_TERNARY: {
        expr_info_t ti;
        string_arena_t *ta;
        ta = string_arena_new(8);
        ti.sa = ta;
        ti.prefix = expr_info->prefix;
        ti.assignments = expr_info->assignments;

        string_arena_add_string(sa, "(%s ? %s : %s)",
                                dump_expr((void**)e->jdf_tat, &ti),
                                dump_expr((void**)e->jdf_ta1, &li),
                                dump_expr((void**)e->jdf_ta2, &ri) );

        string_arena_free(ta);
        break;
    }
    case JDF_CST:
        string_arena_add_string(sa, "%d", e->jdf_cst);
        break;
    case JDF_STRING:
        string_arena_add_string(sa, "%s", e->jdf_var);
        break;
    case JDF_C_CODE:
        if (  NULL == e->jdf_c_code.fname ) {
            fprintf(stderr, "Internal Error: Function for the inline C expression of line %d has not been generated.\n",
                    e->jdf_c_code.lineno);
            assert( NULL != e->jdf_c_code.fname );
        }
        string_arena_add_string(sa, "%s((const dague_handle_t*)__dague_handle, %s)",
                                e->jdf_c_code.fname, expr_info->assignments);
        break;
    default:
        string_arena_add_string(sa, "DontKnow: %d", (int)e->op);
        break;
    }
    string_arena_free(la);
    string_arena_free(ra);

    return string_arena_get_string(sa);
}

/**
 * Dump a predicate like
 *  #define F_pred(k, n, m) (__dague_handle->ABC->rank == __dague_handle->ABC->rank_of(__dague_handle->ABC, k, n, m))
 */
static char* dump_predicate(void** elem, void *arg)
{
    jdf_function_entry_t *f = (jdf_function_entry_t *)elem;
    string_arena_t *sa = (string_arena_t*)arg;
    string_arena_t *sa2 = string_arena_new(64);
    string_arena_t *sa3 = string_arena_new(64);
    expr_info_t expr_info;

    string_arena_init(sa);
    string_arena_add_string(sa, "%s_pred(%s) ",
                            f->fname,
                            UTIL_DUMP_LIST_FIELD(sa2, f->locals, next, name,
                                                 dump_string, NULL,
                                                 "", "", ", ", ""));
    expr_info.sa = sa3;
    expr_info.prefix = "";
    expr_info.assignments = "assignments";
    string_arena_add_string(sa, "(((dague_ddesc_t*)(__dague_handle->super.%s))->myrank == ((dague_ddesc_t*)(__dague_handle->super.%s))->rank_of((dague_ddesc_t*)__dague_handle->super.%s, %s))",
                            f->predicate->func_or_mem, f->predicate->func_or_mem, f->predicate->func_or_mem,
                            UTIL_DUMP_LIST(sa2, f->predicate->parameters, next,
                                           dump_expr, &expr_info,
                                           "", "", ", ", ""));

    string_arena_free(sa2);
    string_arena_free(sa3);
    return string_arena_get_string(sa);
}

/**
 * Parameters of the dump_local_assignments function
 */
typedef struct assignment_info {
    string_arena_t *sa;
    int idx;
    const char *holder;
    const jdf_expr_t *expr;
} assignment_info_t;

/**
 * dump_local_assignments:
 * Takes the pointer to the name of a parameter, a pointer to a dump_info, and prints
 * int k = <assignment_info.holder>[<assignment_info.idx>] into assignment_info.sa
 * for each variable that belong to the expression that is going to be used. This
 * expression is passed into assignment_info->expr. If assignment_info->expr is
 * NULL, all variables are assigned.
 */
static char* dump_local_assignments( void** elem, void* arg )
{
    jdf_def_list_t *def = (jdf_def_list_t*)elem;
    assignment_info_t *info = (assignment_info_t*)arg;

    if( (NULL == info->expr) || jdf_expr_depends_on_symbol(def->name, info->expr) ) {
        string_arena_init(info->sa);
        string_arena_add_string(info->sa, "int %s = %s[%d].value;", def->name, info->holder, info->idx);
        info->idx++;
        return string_arena_get_string(info->sa);
    }
    info->idx++;
    return NULL;
}

/**
 * dump_dataflow:
 *  Takes the pointer to a jdf_flow, and a pointer to either "IN" or "OUT",
 *  and print the name of the variable for this flow if it's a variable as IN or as OUT
 *  NULL otherwise (and the UTIL_DUMP_LIST_FIELD macro will jump above these elements)
 */
static char *dump_dataflow(void **elem, void *arg)
{
    jdf_dataflow_t *d = (jdf_dataflow_t*)elem;
    jdf_dep_type_t target;
    jdf_dep_t *l;

    if( !strcmp(arg, "IN") )
        target = JDF_DEP_TYPE_IN;
    else
        target = JDF_DEP_TYPE_OUT;

    for(l = d->deps; l != NULL; l = l->next)
        if( l->type == target )
            break;
    if( l == NULL )
        return NULL;
    return d->varname;
}

/**
 * dump_data_initialization_from_data_array:
 *  Takes the pointer to a flow *f, let say that f->varname == "A",
 *  this produces a string like
<<<<<<< HEAD
 *  dague_data_copy_t *gA = this_task->data[id].data_in;\n
 *  void *A = DAGUE_DATA_COPY_GET_PTR(gA); (void)A;\n
=======
 *  dague_arena_chunk_t *gT;\n  data_repo_entry_t *eT;\n
 *  and stores in sa_test the test to check
 *  whether this data is looked up or not.
 */
typedef struct {
    string_arena_t *sa;
    string_arena_t *sa_test;
    int index;
} dump_data_declaration_info_t;
static char *dump_data_declaration(void **elem, void *arg)
{
    dump_data_declaration_info_t *info = (dump_data_declaration_info_t*)arg;
    string_arena_t *sa = info->sa;
    jdf_dataflow_t *f = (jdf_dataflow_t*)elem;
    char *varname = f->varname;

    if(f->access_type == JDF_VAR_TYPE_CTL) {
        info->index++;
        return NULL;
    }

    string_arena_init(sa);

    string_arena_add_string(sa,
                            "  dague_arena_chunk_t *g%s;\n"
                            "  data_repo_entry_t *e%s = NULL; /**< repo entries can be NULL for memory data */\n",
                            varname,
                            varname);

    if( strlen( string_arena_get_string(info->sa_test) ) == 0 ) {
        string_arena_add_string(info->sa_test,
                                "(this_task->data[%d].data != NULL)",
                                info->index);
    } else {
        string_arena_add_string(info->sa_test,
                                " &&\n"
                                "      (this_task->data[%d].data != NULL)",
                                info->index);
    }
    info->index++;

    return string_arena_get_string(sa);
}

/**
 * dump_data_initalization_from_data_array:
 *  Takes the pointer to a flow *f, let say that f->varname == "A",
 *  this produces a string like
 *  dague_arena_chunk_t *gA = this_task->data[id].data;\n
 *  data_repo_entry_t *eA = this_task->data[id].data_repo; (void)eA;\n
 *  void *A = ADATA(gA); (void)A;\n
>>>>>>> 8b44ecaf
 */
typedef struct init_from_data_array_info {
    string_arena_t *sa;
    int idx;
} init_from_data_array_info_t;

static char *dump_data_initialization_from_data_array(void **elem, void *arg)
{
    init_from_data_array_info_t *ifda = (init_from_data_array_info_t*)arg;
    string_arena_t *sa = ifda->sa;
    jdf_dataflow_t *f = (jdf_dataflow_t*)elem;
    char *varname = f->varname;

    if(f->access_type == JDF_VAR_TYPE_CTL) {
        ifda->idx++;
        return NULL;
    }

    string_arena_init(sa);

    string_arena_add_string(sa,
                            "  dague_data_copy_t *g%s = this_task->data[%d].data_out;\n"
                            "  void *%s = DAGUE_DATA_COPY_GET_PTR(g%s); (void)%s;\n",
                            varname, ifda->idx,
                            varname, varname, varname);
    ifda->idx++;

    return string_arena_get_string(sa);
}

/**
 * dump_dataflow_varname:
 *  Takes the pointer to a flow *f, and print the varname
 */
static char *dump_dataflow_varname(void **elem, void *_)
{
    (void)_;
    jdf_dataflow_t *f = (jdf_dataflow_t *)elem;
    if( f->access_type == JDF_VAR_TYPE_CTL ) return NULL;
    return f->varname;
}

static void get_unique_rgb_color(float ratio, unsigned char *r, unsigned char *g, unsigned char *b)
{
    float h = ratio, s = 0.8, v = 0.8, r1, g1, b1;
    float var_h = ( fabs(h - 1.0f) < 1e-6 ) ? 0.0f : h * 6.0f;
    int var_i = (int)floor(var_h);
    float var_1 = (v * ( 1.0f - s ));
    float var_2 = (v * ( 1.0f - s * ( var_h - var_i )));
    float var_3 = (v * ( 1.0f - s * ( 1.0f - ( var_h - var_i ) ) ));

    if      ( var_i == 0 ) { r1 = v     ; g1 = var_3 ; b1 = var_1; }
    else if ( var_i == 1 ) { r1 = var_2 ; g1 = v     ; b1 = var_1; }
    else if ( var_i == 2 ) { r1 = var_1 ; g1 = v     ; b1 = var_3; }
    else if ( var_i == 3 ) { r1 = var_1 ; g1 = var_2 ; b1 = v;     }
    else if ( var_i == 4 ) { r1 = var_3 ; g1 = var_1 ; b1 = v;     }
    else                   { r1 = v     ; g1 = var_1 ; b1 = var_2; }

    *r = (unsigned char)(r1 * 255);
    *g = (unsigned char)(g1 * 255);
    *b = (unsigned char)(b1 * 255);
}

/**
 * Parameters of the dump_profiling_init function
 */
typedef struct profiling_init_info {
    string_arena_t *sa;
    int idx;
    int maxidx;
} profiling_init_info_t;

/**
 * dump_profiling_init:
 *  Takes the pointer to the name of a function, an index in
 *  a pointer to a dump_profiling_init, and prints
 *    dague_profiling_add_dictionary_keyword( "elem", attribute[idx], &elem_key_start, &elem_key_end);
 *  into profiling_init_info.sa
 */
static char *dump_profiling_init(void **elem, void *arg)
{
    profiling_init_info_t *info = (profiling_init_info_t*)arg;
    jdf_function_entry_t* f = (jdf_function_entry_t*)elem;
    char *fname = f->fname;
    unsigned char R, G, B;

    if( !jdf_property_get_int(f->properties, "profile", 1) ) {
        return NULL;
    }

    string_arena_init(info->sa);

    get_unique_rgb_color((float)info->idx / (float)info->maxidx, &R, &G, &B);
    info->idx++;

    string_arena_add_string(info->sa,
                            "dague_profiling_add_dictionary_keyword(\"%s\", \"fill:%02X%02X%02X\",\n"
                            "                                       sizeof(dague_profile_ddesc_info_t), dague_profile_ddesc_key_to_string,\n"
                            "                                       (int*)&__dague_handle->super.super.profiling_array[0 + 2 * %s_%s.function_id /* %s start key */],\n"
                            "                                       (int*)&__dague_handle->super.super.profiling_array[1 + 2 * %s_%s.function_id /* %s end key */]);",
                            fname, R, G, B,
                            jdf_basename, fname, fname,
                            jdf_basename, fname, fname);

    return string_arena_get_string(info->sa);
}

/**
 * dump_startup_call:
 *  Takes a pointer to a function and print the call to add the startup tasks
 *  if the function can be a startup one (i.e. there is a set of values in the
 *  execution space that make all input come directly from the data instead of
 *  other tasks).
 */
static char *dump_startup_call(void **elem, void *arg)
{
    const jdf_function_entry_t *f = (const jdf_function_entry_t *)elem;
    string_arena_t* sa = (string_arena_t*)arg;

    if( f->flags & JDF_FUNCTION_FLAG_CAN_BE_STARTUP ) {
        string_arena_init(sa);
        string_arena_add_string(sa,
                                "_%s_startup_tasks(context, (__dague_%s_internal_handle_t*)dague_handle, pready_list);",
                                f->fname, jdf_basename);
        return string_arena_get_string(sa);
    }
    return NULL;
}

/**
 * dump_globals_init:
 *  Takes a pointer to a global variables and generate the code used to initialize
 *  the global variable during *_New. If the variable has a default value or is
 *  marked as hidden the output code will not be generated.
 */
static char *dump_globals_init(void **elem, void *arg)
{
    jdf_global_entry_t* global = (jdf_global_entry_t*)elem;
    string_arena_t *sa = (string_arena_t*)arg;
    jdf_expr_t *hidden = jdf_find_property( global->properties, "hidden", NULL );
    jdf_expr_t *prop = jdf_find_property( global->properties, "default", NULL );

    string_arena_init(sa);
    /* We might have a default value */
    if( NULL == prop ) prop = global->expression;

    /* No default value ? */
    if( NULL == prop ) {
        if( NULL == hidden ) /* Hidden variable or not ? */
            string_arena_add_string(sa, "__dague_handle->super.%s = %s;", global->name, global->name);
    } else {
        expr_info_t info;
        info.sa = string_arena_new(8);
        info.prefix = "";
        info.assignments = "assignments";

        string_arena_add_string(sa, "__dague_handle->super.%s = %s = %s;",
                                global->name, global->name,
                                dump_expr((void**)prop, &info));
        string_arena_free(info.sa);
    }

    return string_arena_get_string(sa);
}

/**
 * dump_data_name
 *  Takes a pointer to a global variables and generate the code used to initialize
 *  the global variable during *_New. If the variable has a default value or is
 *  marked as hidden the output code will not be generated.
 */
static char *dump_data_name(void **elem, void *arg)
{
     jdf_global_entry_t* global = (jdf_global_entry_t*)elem;
     string_arena_t *sa = (string_arena_t*)arg;

     if( NULL == global->data ) return NULL;

     string_arena_init(sa);
     string_arena_add_string(sa, "%s", global->name);
     return string_arena_get_string(sa);
}

/**
 * Print global variables that have (or not) a certain property.
 */
typedef struct typed_globals_info {
    string_arena_t *sa;
    char* include;
    char* exclude;
} typed_globals_info_t;

static char* dump_typed_globals(void **elem, void *arg)
{
    typed_globals_info_t* prop = (typed_globals_info_t*)arg;
    string_arena_t *sa = prop->sa;
    jdf_global_entry_t* global = (jdf_global_entry_t*)elem;
    jdf_expr_t* type_str = jdf_find_property( global->properties, "type", NULL );
    jdf_expr_t *size_str = jdf_find_property( global->properties, "size", NULL );
    jdf_expr_t *prop_str;
    expr_info_t info;

    if( NULL != prop->include ) {
        prop_str = jdf_find_property( global->properties, prop->include, NULL );
        if( NULL == prop_str ) return NULL;
    } else if( NULL != prop->exclude ) {
        prop_str = jdf_find_property( global->properties, prop->exclude, NULL );
        if( NULL != prop_str ) return NULL;
    }
    string_arena_init(sa);

    info.sa = string_arena_new(8);
    info.prefix = "";
    info.assignments = "assignments";

    if( NULL == global->data ) {
        string_arena_add_string(sa, "%s %s",
                                (NULL == type_str ? "int" : dump_expr((void**)type_str, &info)), global->name);
    } else {
        string_arena_add_string(sa, "%s %s /* data %s */",
                                (NULL == type_str ? "int" : dump_expr((void**)type_str, &info)), global->name, global->name);
    }
    if( NULL != size_str ) {
        houtput("#define %s_%s_SIZE %s\n",
                jdf_basename, global->name, dump_expr((void**)size_str, &info));
    }
    string_arena_free(info.sa);

    return string_arena_get_string(sa);
}

/**
 * dump_hidden_globals_init:
 *  Takes a pointer to a global variables and generate the code used to initialize
 *  the global variable during *_New. If the variable is not marked as hidden
 *  the output code will not be generated.
 */
static char *dump_hidden_globals_init(void **elem, void *arg)
{
    jdf_global_entry_t* global = (jdf_global_entry_t*)elem;
    string_arena_t *sa = (string_arena_t*)arg;
    jdf_expr_t *hidden   = jdf_find_property( global->properties, "hidden", NULL );
    jdf_expr_t* type_str = jdf_find_property( global->properties, "type",   NULL );
    expr_info_t info;

    string_arena_init(sa);

    /* The property is hidden */
    if (NULL != hidden) {
        jdf_expr_t *prop = jdf_find_property( global->properties, "default", NULL );

        /* We might have a default value */
        if( NULL == prop ) prop = global->expression;

        /* No default value ? */
        if( NULL == prop ) return NULL;

        info.sa = string_arena_new(8);
        info.prefix = "";
        info.assignments = "assignments";

        string_arena_add_string(sa, "%s %s;",
                                (NULL == type_str ? "int" : dump_expr((void**)type_str, &info)),
                                global->name);
        string_arena_free(info.sa);

        return string_arena_get_string(sa);
    }
    return NULL;
}

static char *dump_data_repository_constructor(void **elem, void *arg)
{
    string_arena_t *sa = (string_arena_t*)arg;
    jdf_function_entry_t *f = (jdf_function_entry_t *)elem;

    string_arena_init(sa);

    if( 0 == function_has_data_output(f) ) {
        string_arena_add_string(sa,
                                "  %s_nblocal_tasks = %s_%s_internal_init(__dague_handle);\n"
                                "  (void)%s_nblocal_tasks;\n",
                                f->fname, jdf_basename, f->fname,
                                f->fname);
    } else {
        int nbdata = 0;
        JDF_COUNT_LIST_ENTRIES(f->dataflow, jdf_dataflow_t, next, nbdata);
        string_arena_add_string(sa,
                                "  %s_nblocal_tasks = %s_%s_internal_init(__dague_handle);\n"
                                "  __dague_handle->%s_repository = data_repo_create_nothreadsafe(\n"
                                "          %s_nblocal_tasks, %d);\n",
                                f->fname, jdf_basename, f->fname,
                                f->fname,
                                f->fname, nbdata);
    }

    return string_arena_get_string(sa);
}

/** Utils: observers for the jdf **/

static int jdf_symbol_is_global(const jdf_global_entry_t *globals, const char *name)
{
    const jdf_global_entry_t *g;
    for(g = globals; NULL != g; g = g->next)
        if( !strcmp(g->name, name) )
            return 1;
    return 0;
}

static int jdf_symbol_is_standalone(const char *name, const jdf_global_entry_t *globals, const jdf_expr_t *e)
{
    if( JDF_OP_IS_CST(e->op) )
        return 1;
    else if ( JDF_OP_IS_VAR(e->op) )
        return ((!strcmp(e->jdf_var, name)) ||
                jdf_symbol_is_global(globals, e->jdf_var));
    else if ( JDF_OP_IS_UNARY(e->op) )
        return jdf_symbol_is_standalone(name, globals, e->jdf_ua);
    else if ( JDF_OP_IS_TERNARY(e->op) )
        return jdf_symbol_is_standalone(name, globals, e->jdf_tat) &&
            jdf_symbol_is_standalone(name, globals, e->jdf_ta1) &&
            jdf_symbol_is_standalone(name, globals, e->jdf_ta2);
    else if( JDF_OP_IS_BINARY(e->op) )
        return jdf_symbol_is_standalone(name, globals, e->jdf_ba1) &&
            jdf_symbol_is_standalone(name, globals, e->jdf_ba2);
    else
        return 0;
}

static int jdf_expr_depends_on_symbol(const char *name, const jdf_expr_t *e)
{
    if( JDF_OP_IS_CST(e->op) || JDF_OP_IS_STRING(e->op) )
        return 0;
    else if ( JDF_OP_IS_VAR(e->op) )
        return !strcmp(e->jdf_var, name);
    else if ( JDF_OP_IS_UNARY(e->op) )
        return jdf_expr_depends_on_symbol(name, e->jdf_ua);
    else if ( JDF_OP_IS_TERNARY(e->op) )
        return jdf_expr_depends_on_symbol(name, e->jdf_tat) ||
            jdf_expr_depends_on_symbol(name, e->jdf_ta1) ||
            jdf_expr_depends_on_symbol(name, e->jdf_ta2);
    else if( JDF_OP_IS_BINARY(e->op) )
        return jdf_expr_depends_on_symbol(name, e->jdf_ba1) ||
            jdf_expr_depends_on_symbol(name, e->jdf_ba2);
    else
        return 0;
}

jdf_expr_t* jdf_find_property( const jdf_def_list_t* properties, const char* property_name, jdf_def_list_t** property )
{
    const jdf_def_list_t* current = properties;

    if( NULL != property ) *property = NULL;
    while( NULL != current ) {
        if( !strcmp(current->name, property_name) ) {
            if( NULL != property ) *property = (jdf_def_list_t*)current;
            return current->expr;
        }
        current = current->next;
    }
    return NULL;
}

static int jdf_dataflow_type(const jdf_dataflow_t *flow)
{
    jdf_dep_t *dl;
    int type = 0;
    for(dl = flow->deps; dl != NULL; dl = dl->next) {
        type |= dl->type;
    }
    return type;
}

static int jdf_data_output_index(const jdf_t *jdf, const char *fname, const char *varname)
{
    int i;
    jdf_function_entry_t *f;
    jdf_dataflow_t *fl;

    i = 0;
    for(f = jdf->functions; f != NULL; f = f->next) {
        if( !strcmp(f->fname, fname) ) {
            for( fl = f->dataflow; fl != NULL; fl = fl->next) {
                if( jdf_dataflow_type(fl) & JDF_DEP_TYPE_OUT ) {
                    if( !strcmp(fl->varname, varname) ) {
                        return i;
                    }
                    i++;
                }
            }
            return -1;
        }
    }
    return -2;
}

static int jdf_data_input_index(const jdf_t *jdf, const char *fname, const char *varname)
{
    int i;
    jdf_function_entry_t *f;
    jdf_dataflow_t *fl;

    i = 0;
    for(f = jdf->functions; f != NULL; f = f->next) {
        if( !strcmp(f->fname, fname) ) {
            for( fl = f->dataflow; fl != NULL; fl = fl->next) {
                if( jdf_dataflow_type(fl) & JDF_DEP_TYPE_IN ) {
                    if( !strcmp(fl->varname, varname) ) {
                        return i;
                    }
                    i++;
                }
            }
            return -1;
        }
    }
    return -2;
}

static void jdf_coutput_prettycomment(char marker, const char *format, ...)
{
    int ls, rs, i, length, vs;
    va_list ap, ap2;
    char *v;

    vs = 80;
    v = (char *)malloc(vs);

    va_start(ap, format);
    /* va_list might have pointer to internal state and using
       it twice is a bad idea.  So make a copy for the second
       use.  Copy order taken from Autoconf docs. */
#if defined(HAVE_VA_COPY)
    va_copy(ap2, ap);
#elif defined(HAVE_UNDERSCORE_VA_COPY)
    __va_copy(ap2, ap);
#else
    memcpy (&ap2, &ap, sizeof(va_list));
#endif

    length = vsnprintf(v, vs, format, ap);
    if( length >= vs ) {  /* realloc */
        vs = length + 1;
        v = (char*)realloc( v, vs );
        length = vsnprintf(v, vs, format, ap2);
    }

#if defined(HAVE_VA_COPY) || defined(HAVE_UNDERSCORE_VA_COPY)
    va_end(ap2);
#endif  /* defined(HAVE_VA_COPY) || defined(HAVE_UNDERSCORE_VA_COPY) */
    va_end(ap);

    /* Pretty printing */
    if( length > 80 ) {
        ls = rs = 1;
    } else {
        ls = (80 - length) / 2;
        rs = 80 - length - ls;
    }
    coutput("/*");
    for(i = 0; i < 5; i++)
        coutput("%c", marker);
    coutput("%s%s", indent(ls/2), v);  /* indent drop two spaces */
    coutput("%s", indent(rs/2));       /* dont merge these two calls. Read the comment on the indent function */
    for(i = 0; i < 5; i++)
        coutput("%c", marker);
    coutput("*/\n\n");
    free(v);
}

/** Structure Generators **/

/**
 * Generate typedef for the tasks struct based on the locals and flows
 * of each task familly. Right now these tasks typedefs are not used
 * anywhere, instead we always use the generic task structure.
 */
static char* jdf_generate_task_typedef(void **elt, void* arg)
{
    const jdf_function_entry_t* f = (jdf_function_entry_t*)elt;
    string_arena_t *sa = (string_arena_t*)arg, *sa_locals, *sa_data;
    int nb_locals = 0, nb_flows = 0;

    sa_locals = string_arena_new(64);
    sa_data = string_arena_new(64);
    JDF_COUNT_LIST_ENTRIES(f->locals, jdf_def_list_t, next, nb_locals);
    UTIL_DUMP_LIST_FIELD(sa_locals, f->locals, next, name, dump_string, NULL,
                         "", "        assignment_t ", ";\n", ";\n");

    JDF_COUNT_LIST_ENTRIES(f->dataflow, jdf_dataflow_t, next, nb_flows);
    UTIL_DUMP_LIST_FIELD(sa_data, f->dataflow, next, varname, dump_string, NULL,
                         "", "        dague_data_pair_t ", ";\n", ";\n");

    string_arena_init(sa);
    string_arena_add_string(sa, "typedef struct __dague_%s_%s_task_s {\n"
                            "    DAGUE_MINIMAL_EXECUTION_CONTEXT\n"
                            "#if defined(DAGUE_PROF_TRACE)\n"
                            "    dague_profile_ddesc_info_t prof_info;\n"
                            "#endif /* defined(DAGUE_PROF_TRACE) */\n"
                            "    struct {\n"
                            "%s"
                            "        assignment_t unused[MAX_LOCAL_COUNT-%d];\n"
                            "    } locals;\n"
                            "    struct {\n"
                            "%s"
                            "        dague_data_pair_t unused[MAX_LOCAL_COUNT-%d];\n"
                            "    } data;\n"
                            "} __dague_%s_%s_task_t;\n\n",
                            jdf_basename, f->fname,
                            string_arena_get_string(sa_locals),
                            nb_locals,
                            string_arena_get_string(sa_data),
                            nb_flows,
                            jdf_basename, f->fname);
    string_arena_free(sa_locals);
    string_arena_free(sa_data);
    return string_arena_get_string(sa);
}

static void jdf_generate_header_file(const jdf_t* jdf)
{
    string_arena_t *sa1, *sa2, *sa3;
    struct jdf_name_list* g;
    int datatype_index = 0;

    sa1 = string_arena_new(64);
    sa2 = string_arena_new(64);
    sa3 = string_arena_new(64);

    houtput("#ifndef _%s_h_\n"
            "#define _%s_h_\n",
            jdf_basename, jdf_basename);
    houtput("#include <dague.h>\n"
            "#include <dague/constants.h>\n"
            "#include <data_distribution.h>\n"
            "#include <data.h>\n"
            "#include <debug.h>\n"
            "#include <dague/ayudame.h>\n"
            "#include <dague/devices/device.h> \n"
            "#include <assert.h>\n\n");
    houtput("BEGIN_C_DECLS\n\n");

    for( g = jdf->datatypes; NULL != g; g = g->next ) {
        houtput("#define DAGUE_%s_%s_ARENA    %d\n",
                jdf_basename, g->name, datatype_index);
        datatype_index++;
    }
    houtput("#define DAGUE_%s_ARENA_INDEX_MIN %d\n", jdf_basename, datatype_index);
    houtput("\ntypedef struct dague_%s_handle {\n", jdf_basename);
    houtput("  dague_handle_t super;\n");
    {
        typed_globals_info_t prop = { sa2, NULL, NULL };
        houtput("  /* The list of globals */\n"
                "%s",
                UTIL_DUMP_LIST( sa1, jdf->globals, next, dump_typed_globals, &prop,
                                "", "  ", ";\n", ";\n"));
    }
    houtput("  /* The array of datatypes (%s and co.) */\n"
            "  dague_arena_t** arenas;\n"
            "  int arenas_size;\n",
            UTIL_DUMP_LIST_FIELD( sa1, jdf->datatypes, next, name,
                                  dump_string, NULL, "", "", ",", ""));

    houtput("} dague_%s_handle_t;\n\n", jdf_basename);

    {
        typed_globals_info_t prop = { sa3, NULL, "hidden" };
<<<<<<< HEAD
        houtput("extern dague_%s_handle_t *dague_%s_new(%s);\n", jdf_basename, jdf_basename,
=======
        houtput("extern dague_%s_object_t *dague_%s_new(%s);\n\n", jdf_basename, jdf_basename,
>>>>>>> 8b44ecaf
                UTIL_DUMP_LIST( sa2, jdf->globals, next, dump_typed_globals, &prop,
                                "", "", ", ", ""));
    }

    /* TODO: Enable this once the task typedef are used in the code generation. */
#if 0
    houtput(UTIL_DUMP_LIST(sa1, jdf->functions, next, jdf_generate_task_typedef, sa3,
                           "", "", "\n", "\n"));
#endif
    string_arena_free(sa1);
    string_arena_free(sa2);
    string_arena_free(sa3);
    houtput("END_C_DECLS\n\n");
    houtput("#endif /* _%s_h_ */ \n",
            jdf_basename);
}

static void jdf_generate_structure(const jdf_t *jdf)
{
    int nbfunctions, nbdata;
    string_arena_t *sa1, *sa2;

    JDF_COUNT_LIST_ENTRIES(jdf->functions, jdf_function_entry_t, next, nbfunctions);
    JDF_COUNT_LIST_ENTRIES(jdf->data, jdf_data_entry_t, next, nbdata);

    sa1 = string_arena_new(64);
    sa2 = string_arena_new(64);

    coutput("#include <dague.h>\n"
            "#include <scheduling.h>\n"
            "#include <dague/mca/pins/pins.h>\n"
            "#include <remote_dep.h>\n"
            "#include <datarepo.h>\n"
            "#include <data.h>\n"
            "#include <dague_prof_grapher.h>\n"
            "#include <mempool.h>\n"
            "#include \"%s.h\"\n\n"
            "#define DAGUE_%s_NB_FUNCTIONS %d\n"
            "#define DAGUE_%s_NB_DATA %d\n"
            "#if defined(DAGUE_PROF_TRACE)\n"
            "static int %s_profiling_array[2*DAGUE_%s_NB_FUNCTIONS] = {-1};\n"
            "#endif  /* defined(DAGUE_PROF_TRACE) */\n"
            "#if defined(DAGUE_PROF_GRAPHER)\n"
            "#include \"dague_prof_grapher.h\"\n"
            "#endif  /* defined(DAGUE_PROF_GRAPHER) */\n"
            "#include <mempool.h>\n",
            jdf_basename,
            jdf_basename, nbfunctions,
            jdf_basename, nbdata,
            jdf_basename, jdf_basename);
    coutput("typedef struct __dague_%s_internal_handle {\n", jdf_basename);
    coutput(" dague_%s_handle_t super;\n",
            jdf_basename);
    coutput("  /* The list of data repositories */\n");
    {
        jdf_function_entry_t* f;

        for( f = jdf->functions; NULL != f; f = f->next ) {
            if( 0 != function_has_data_output(f) )
                coutput("  data_repo_t *%s_repository;\n", f->fname);
        }
    }
    coutput("} __dague_%s_internal_handle_t;\n"
            "\n", jdf_basename);

    UTIL_DUMP_LIST(sa1, jdf->globals, next,
                   dump_globals, sa2, "", "#define ", "\n", "\n");
    if( 1 < strlen(string_arena_get_string(sa1)) ) {
        coutput("/* Globals */\n%s\n", string_arena_get_string(sa1));
    }

    coutput("/* Data Access Macros */\n%s\n",
            UTIL_DUMP_LIST(sa1, jdf->data, next,
                           dump_data, sa2, "", "#define ", "\n", "\n"));

    coutput("/* Functions Predicates */\n%s\n",
            UTIL_DUMP_LIST(sa1, jdf->functions, next,
                           dump_predicate, sa2, "", "#define ", "\n", "\n"));

    coutput("/* Data Repositories */\n");
    {
        jdf_function_entry_t* f;

        for( f = jdf->functions; NULL != f; f = f->next ) {
            if( 0 != function_has_data_output(f) )
                coutput("#define %s_repo (__dague_handle->%s_repository)\n",
                        f->fname, f->fname);
        }
    }

    coutput("/* Dependency Tracking Allocation Macro */\n"
            "#define ALLOCATE_DEP_TRACKING(DEPS, vMIN, vMAX, vNAME, vSYMBOL, PREVDEP, FLAG)               \\\n"
            "do {                                                                                         \\\n"
            "  int _vmin = (vMIN);                                                                        \\\n"
            "  int _vmax = (vMAX);                                                                        \\\n"
            "  (DEPS) = (dague_dependencies_t*)calloc(1, sizeof(dague_dependencies_t) +                   \\\n"
            "                   (_vmax - _vmin) * sizeof(dague_dependencies_union_t));                    \\\n"
            "  DEBUG3((\"Allocate %%d spaces for loop %%s (min %%d max %%d) 0x%%p last_dep 0x%%p\\n\",    \\\n"
            "           (_vmax - _vmin + 1), (vNAME), _vmin, _vmax, (void*)(DEPS), (void*)(PREVDEP)));    \\\n"
            "  (DEPS)->flags = DAGUE_DEPENDENCIES_FLAG_ALLOCATED | (FLAG);                                \\\n"
            "  DAGUE_STAT_INCREASE(mem_bitarray,  sizeof(dague_dependencies_t) + STAT_MALLOC_OVERHEAD +   \\\n"
            "                   (_vmax - _vmin) * sizeof(dague_dependencies_union_t));                    \\\n"
            "  (DEPS)->symbol = (vSYMBOL);                                                                \\\n"
            "  (DEPS)->min = _vmin;                                                                       \\\n"
            "  (DEPS)->max = _vmax;                                                                       \\\n"
            "  (DEPS)->prev = (PREVDEP); /* chain them backward */                                        \\\n"
            "} while (0)                                                                                  \n\n"
            "static inline int dague_imin(int a, int b) { return (a <= b) ? a : b; };                     \n\n"
            "static inline int dague_imax(int a, int b) { return (a >= b) ? a : b; };                     \n\n");

    string_arena_free(sa1);
    string_arena_free(sa2);
}

static void jdf_generate_function_without_expression( const jdf_t *jdf, const jdf_def_list_t *context,
                                                      const jdf_expr_t *e, const char *name)
{
    string_arena_t *sa = string_arena_new(64);
    string_arena_t *sa2 = string_arena_new(64);
    string_arena_t *sa3 = string_arena_new(64);
    expr_info_t info;
    assignment_info_t ai;

    (void)jdf;

    assert(e->op != JDF_RANGE);
    info.sa = sa;
    info.prefix = "";
    info.assignments = "assignments";

    ai.sa = sa3;
    ai.idx = 0;
    ai.holder = "assignments";
    ai.expr = e;

    coutput("static inline int %s(const dague_handle_t *__dague_handle_parent, const assignment_t *assignments)\n"
            "{\n"
            "  const __dague_%s_internal_handle_t *__dague_handle = (const __dague_%s_internal_handle_t*)__dague_handle_parent;\n"
            "%s\n"
            "  (void)__dague_handle; (void)assignments;\n"
            "  return %s;\n"
            "}\n", name, jdf_basename, jdf_basename,
            UTIL_DUMP_LIST(sa2, context, next, dump_local_assignments, &ai,
                           "", "  ", "\n", "\n"),
            dump_expr((void**)e, &info));

    string_arena_free(sa);
    string_arena_free(sa2);
    string_arena_free(sa3);
}

static void jdf_generate_expression( const jdf_t *jdf, const jdf_def_list_t *context,
                                     jdf_expr_t *e, const char *name)
{
    string_arena_t *sa = string_arena_new(64);
    string_arena_t *sa2 = string_arena_new(64);
    string_arena_t *sa3 = string_arena_new(64);
    expr_info_t info;
    assignment_info_t ai;

    e->super.oname = strdup(name);

    if( e->op == JDF_RANGE ) {
        char *subf = (char*)malloc(strlen(JDF_OBJECT_ONAME(e)) + 64);
        sprintf(subf, "rangemin_of_%s", JDF_OBJECT_ONAME(e));
        jdf_generate_expression(jdf, context, e->jdf_ta1, subf);
        sprintf(subf, "rangemax_of_%s", JDF_OBJECT_ONAME(e));
        jdf_generate_expression(jdf, context, e->jdf_ta2, subf);

        if( e->jdf_ta3->op == JDF_CST ) {
            coutput("static const expr_t %s = {\n"
                    "  .op = EXPR_OP_RANGE_CST_INCREMENT,\n"
                    "  .u_expr.range = {\n"
                    "    .op1 = &rangemin_of_%s,\n"
                    "    .op2 = &rangemax_of_%s,\n"
                    "    .increment.cst = %d\n"
                    "  }\n"
                    "};\n",
                    JDF_OBJECT_ONAME(e), JDF_OBJECT_ONAME(e), JDF_OBJECT_ONAME(e), e->jdf_ta3->jdf_cst );
        } else {
            sprintf(subf, "rangeincrement_of_%s", JDF_OBJECT_ONAME(e));
            jdf_generate_expression(jdf, context, e->jdf_ta3, subf);
            coutput("static const expr_t %s = {\n"
                    "  .op = EXPR_OP_RANGE_EXPR_INCREMENT,\n"
                    "  .u_expr.range = {\n"
                    "    .op1 = &rangemin_of_%s,\n"
                    "    .op2 = &rangemax_of_%s,\n"
                    "    .increment.expr = &rangeincrement_of_%s\n"
                    "  }\n"
                    "};\n",
                    JDF_OBJECT_ONAME(e), JDF_OBJECT_ONAME(e), JDF_OBJECT_ONAME(e), JDF_OBJECT_ONAME(e));
        }
    } else {
        info.sa = sa;
        info.prefix = "";
        info.assignments = "assignments";
        ai.sa = sa3;
        ai.idx = 0;
        ai.holder = "assignments";
        ai.expr = e;
        coutput("static inline int %s_fct(const dague_handle_t *__dague_handle_parent, const assignment_t *assignments)\n"
                "{\n"
                "  const __dague_%s_internal_handle_t *__dague_handle = (const __dague_%s_internal_handle_t*)__dague_handle_parent;\n"
                "%s\n"
                "  (void)__dague_handle; (void)assignments;\n"
                "  return %s;\n"
                "}\n", JDF_OBJECT_ONAME(e), jdf_basename, jdf_basename,
                UTIL_DUMP_LIST(sa2, context, next, dump_local_assignments, &ai,
                               "", "  ", "\n", "\n"),
                dump_expr((void**)e, &info));

        coutput("static const expr_t %s = {\n"
                "  .op = EXPR_OP_INLINE,\n"
                "  .u_expr = { .inline_func_int32 = %s_fct }\n"
                "};\n", JDF_OBJECT_ONAME(e), JDF_OBJECT_ONAME(e));
    }

    string_arena_free(sa);
    string_arena_free(sa2);
    string_arena_free(sa3);
}

static void jdf_generate_affinity( const jdf_t *jdf, const jdf_function_entry_t *f, const char *name)
{
    string_arena_t *sa1 = string_arena_new(64);
    string_arena_t *sa2 = string_arena_new(64);
    string_arena_t *sa3 = string_arena_new(64);
    string_arena_t *sa4 = string_arena_new(64);
    string_arena_t *sa5 = string_arena_new(64);
    assignment_info_t ai;
    expr_info_t info;
    const jdf_def_list_t *context = f->locals;
    const jdf_call_t *data_affinity = f->predicate;

    (void)jdf;

    if( data_affinity->var != NULL ) {
        fprintf(stderr, "Internal Error: data affinity must reference a data, not a complete call (%s:%d).\n",
                data_affinity->super.filename, data_affinity->super.lineno);
        assert( NULL == data_affinity->var );
    }

    coutput("static inline int %s(dague_execution_context_t *this_task,\n"
            "                     dague_data_ref_t *ref)\n"
            "{\n"
            "    const __dague_%s_internal_handle_t *__dague_handle = (const __dague_%s_internal_handle_t*)this_task->dague_handle;\n",
            name,
            jdf_basename, jdf_basename);

    info.sa = sa5;
    info.prefix = "";
    info.assignments = "this_task->locals";

    ai.sa = sa2;
    ai.idx = 0;
    ai.holder = "this_task->locals";
    ai.expr = NULL;
    coutput("%s\n"
            "  /* Silent Warnings: should look into predicate to know what variables are usefull */\n"
            "  (void)__dague_handle;\n"
            "%s\n"
            "  ref->ddesc = (dague_ddesc_t *)__dague_handle->super.%s;\n"
            "  /* Compute data key */\n"
            "  ref->key = ref->ddesc->data_key(ref->ddesc, %s);\n"
            "  return 1;\n"
            "}\n",
            UTIL_DUMP_LIST(sa1, context, next,
                           dump_local_assignments, &ai, "", "  ", "\n", "\n"),
            UTIL_DUMP_LIST_FIELD(sa3, context, next, name,
                                 dump_string, NULL, "", "  (void)", ";\n", ";"),
            data_affinity->func_or_mem,
            UTIL_DUMP_LIST(sa4, data_affinity->parameters, next,
                           dump_expr, (void*)&info,
                           "", "", ", ", ""));

    string_arena_free(sa1);
    string_arena_free(sa2);
    string_arena_free(sa3);
    string_arena_free(sa4);
    string_arena_free(sa5);
}

static void jdf_generate_initfinal_data_for_call(const jdf_call_t *call,
                                                 string_arena_t* sa,
                                                 int il)
{
    string_arena_t *sa1 = string_arena_new(64);
    string_arena_t *sa2 = string_arena_new(64);
    expr_info_t info;

    info.sa = sa2;
    info.prefix = "";
    info.assignments = "this_task->locals";

    assert( call->var == NULL );
    string_arena_add_string(sa, "%s    __d = (dague_ddesc_t*)__dague_handle->super.%s;\n"
                            "%s    refs[__flow_nb].ddesc = __d;\n",
                            indent(il), call->func_or_mem,
                            indent(il));
    string_arena_add_string(sa, "%s    refs[__flow_nb].key = __d->data_key(__d, %s);\n"
                            "%s    __flow_nb++;\n",
                            indent(il), UTIL_DUMP_LIST(sa1, call->parameters, next,
                                                       dump_expr, (void*)&info,
                                                       "", "", ", ", ""),
                            indent(il));

    string_arena_free(sa1);
    string_arena_free(sa2);
}

static int jdf_generate_initfinal_data_for_dep(const jdf_dep_t *dep,
                                               string_arena_t* sa)
{
    string_arena_t *sa1 = string_arena_new(64);
    expr_info_t info;
    int ret = 0;

    info.sa = sa1;
    info.prefix = "";
    info.assignments = "this_task->locals";

    switch( dep->guard->guard_type ) {
    case JDF_GUARD_UNCONDITIONAL:
        if( dep->guard->calltrue->var == NULL ) {
            /* Unconditional direct memory reference: this is a init or final data */
            jdf_generate_initfinal_data_for_call(dep->guard->calltrue, sa, 0);
            ret++;
        }
        break;

    case JDF_GUARD_BINARY:
        if( dep->guard->calltrue->var == NULL ) {
            /* Conditional direct memory reference: this is a init or final data if the guard is true */
            string_arena_add_string(sa, "    if( %s ) {\n", dump_expr((void**)dep->guard->guard, &info));
            jdf_generate_initfinal_data_for_call(dep->guard->calltrue, sa, 2);
            string_arena_add_string(sa, "    }\n");
            ret++;
        }
        break;

    case JDF_GUARD_TERNARY:
        if( dep->guard->calltrue->var == NULL ||
            dep->guard->callfalse->var == NULL ) {
            /* Ternary direct memory reference: different cases. */
            if( dep->guard->calltrue->var == NULL &&
                dep->guard->callfalse->var == NULL ) {
                /* Direct memory reference in both cases, use if else to find which case */
                string_arena_add_string(sa, "    if( %s ) {\n", dump_expr((void**)dep->guard->guard, &info));
                jdf_generate_initfinal_data_for_call(dep->guard->calltrue, sa, 2);
                ret++;
                string_arena_add_string(sa, "    } else {\n");
                jdf_generate_initfinal_data_for_call(dep->guard->callfalse, sa, 2);
                ret++;
                string_arena_add_string(sa, "    }\n");
            } else {
                /* Direct memory reference only if guard true xor false */
                if( dep->guard->calltrue->var == NULL ) {
                    string_arena_add_string(sa, "    if( %s ) {\n", dump_expr((void**)dep->guard->guard, &info));
                    jdf_generate_initfinal_data_for_call(dep->guard->calltrue, sa, 2);
                    string_arena_add_string(sa, "    }\n");
                    ret++;
                } else {
                    string_arena_add_string(sa, "    if( !(%s) ) {\n", dump_expr((void**)dep->guard->guard, &info));
                    jdf_generate_initfinal_data_for_call(dep->guard->callfalse, sa, 2);
                    string_arena_add_string(sa, "    }\n");
                    ret++;
                }
            }
        }
        break;
    }

    return ret;
}

static int jdf_generate_initfinal_data_for_flow(char type,
                                                const jdf_dataflow_t *flow,
                                                string_arena_t* sa)
{
    jdf_dep_t *dl;
    int nbdep = 0;

    string_arena_add_string(sa, "    /** Flow of %s */\n", flow->varname);
    for(dl = flow->deps; dl != NULL; dl = dl->next) {
        if( dl->type & type ) {
            nbdep += jdf_generate_initfinal_data_for_dep(dl, sa);
        }
    }
    return nbdep;
}

static int jdf_generate_initfinal_data( const jdf_t *jdf,
                                        char type,
                                        const jdf_function_entry_t *f,
                                        const char *name)
{
    string_arena_t *sa  = string_arena_new(64);
    string_arena_t *sa1 = string_arena_new(64);
    string_arena_t *sa2 = string_arena_new(64);
    string_arena_t *sa3 = string_arena_new(64);
    assignment_info_t ai;
    const jdf_def_list_t *context = f->locals;
    jdf_dataflow_t *fl;
    int nbdep = 0;

    for(fl = f->dataflow; fl != NULL; fl = fl->next) {
        nbdep += jdf_generate_initfinal_data_for_flow(type, fl, sa);
    }

    (void)jdf;

    if( 0 != nbdep ) {
        coutput("static inline int %s(dague_execution_context_t *this_task,\n"
                "                     dague_data_ref_t *refs)\n"
                "{\n"
                "    const __dague_%s_internal_handle_t *__dague_handle = (const __dague_%s_internal_handle_t*)this_task->dague_handle;\n"
                "    dague_ddesc_t *__d;\n"
                "    int __flow_nb = 0;\n",
                name,
                jdf_basename, jdf_basename);


        ai.sa = sa2;
        ai.idx = 0;
        ai.holder = "this_task->locals";
        ai.expr = NULL;
        coutput("%s\n"
                "    /* Silent Warnings: should look into predicate to know what variables are usefull */\n"
                "    (void)__dague_handle;\n"
                "%s\n",
                UTIL_DUMP_LIST(sa1, context, next,
                               dump_local_assignments, &ai, "", "  ", "\n", "\n"),
                UTIL_DUMP_LIST_FIELD(sa3, context, next, name,
                                     dump_string, NULL, "", "  (void)", ";\n", ";"));

        coutput("  %s\n"
                "    return __flow_nb;\n"
                "}\n\n",
                string_arena_get_string(sa));
    }

    string_arena_free(sa);
    string_arena_free(sa1);
    string_arena_free(sa2);
    string_arena_free(sa3);
    return nbdep;
}


static void jdf_generate_symbols( const jdf_t *jdf, jdf_def_list_t *def, const char *prefix )
{
    jdf_def_list_t *d;
    char *exprname;
    int id;
    string_arena_t *sa = string_arena_new(64);

    for(id = 0, d = def; d != NULL; id++, d = d->next) {
        asprintf( &JDF_OBJECT_ONAME(d), "%s%s", prefix, d->name );

        exprname = (char*)malloc(strlen(JDF_OBJECT_ONAME(d)) + 16);
        string_arena_init(sa);

        string_arena_add_string(sa, "static const symbol_t %s = { .name = \"%s\", .context_index = %d, ", JDF_OBJECT_ONAME(d), d->name, id);

        if( d->expr->op == JDF_RANGE ) {
            sprintf(exprname, "minexpr_of_%s", JDF_OBJECT_ONAME(d));
            string_arena_add_string(sa, ".min = &%s, ", exprname);
            jdf_generate_expression(jdf, def, d->expr->jdf_ta1, exprname);

            sprintf(exprname, "maxexpr_of_%s", JDF_OBJECT_ONAME(d));
            string_arena_add_string(sa, ".max = &%s, ", exprname);
            jdf_generate_expression(jdf, def, d->expr->jdf_ta2, exprname);

            if( d->expr->jdf_ta3->op == JDF_CST ) {
                string_arena_add_string(sa, ".cst_inc = %d, .expr_inc = NULL, ", d->expr->jdf_ta3->jdf_cst);
            } else {
                sprintf(exprname, "incexpr_of_%s", JDF_OBJECT_ONAME(d));
                string_arena_add_string(sa, ".cst_inc = 0, .expr_inc = &%s, ", exprname);
                jdf_generate_expression(jdf, def, d->expr->jdf_ta3, exprname);
            }
        } else {
            sprintf(exprname, "expr_of_%s", JDF_OBJECT_ONAME(d));
            string_arena_add_string(sa, ".min = &%s, ", exprname);
            string_arena_add_string(sa, ".max = &%s, .cst_inc = 0, .expr_inc = NULL, ", exprname);
            jdf_generate_expression(jdf, def, d->expr, exprname);
        }

        if( jdf_symbol_is_global(jdf->globals, d->name) ) {
            string_arena_add_string(sa, " .flags = DAGUE_SYMBOL_IS_GLOBAL");
        } else if ( jdf_symbol_is_standalone(d->name, jdf->globals, d->expr) ) {
            string_arena_add_string(sa, " .flags = DAGUE_SYMBOL_IS_STANDALONE");
        } else {
            string_arena_add_string(sa, " .flags = 0x0");
        }
        string_arena_add_string(sa, "};");
        coutput("%s\n\n", string_arena_get_string(sa));
        free(exprname);
    }

    string_arena_free(sa);
}

static void jdf_generate_ctl_gather_compute(const jdf_t *jdf, const char *tname, const char *fname, const jdf_expr_t *params,
                                            const jdf_def_list_t *context)
{
    string_arena_t *sa1 = string_arena_new(64);
    string_arena_t *sa2 = string_arena_new(64);
    string_arena_t *sa3 = string_arena_new(64);
    expr_info_t info1, info2, info3;
    const jdf_expr_t *le;
    const jdf_function_entry_t *f;
    const jdf_name_list_t *pl;
    int i;
    assignment_info_t ai;

    for(f = jdf->functions; f != NULL; f = f->next) {
        if(!strcmp(tname, f->fname))
            break;
    }
    assert(f != NULL);

    coutput("static inline int %s_fct(const dague_handle_t *__dague_handle_parent, const assignment_t *assignments)\n"
            "{\n"
            "  const __dague_%s_internal_handle_t *__dague_handle = (const __dague_%s_internal_handle_t*)__dague_handle_parent;\n"
            "  int   __nb_found = 0;\n"
            "  (void)__dague_handle;\n",
            fname,
            jdf_basename, jdf_basename);

    /* i = 0; */
    /* for(le = params, pl = f->parameters; NULL != le; pl = pl->next, le = le->next) { */
    /*     i++; */
    /* } */

    info1.sa = sa1;
    info1.prefix = "";
    info1.assignments = "assignments";

    info2.sa = sa2;
    info2.prefix = "";
    info2.assignments = "assignments";

    info3.sa = sa3;
    info3.prefix = "";
    info3.assignments = "assignments";

    ai.sa = sa2;
    ai.idx = 0;
    ai.holder = "assignments";
    ai.expr = NULL;
    coutput( "%s",
             UTIL_DUMP_LIST(sa1, context, next,
                            dump_local_assignments, &ai, "", "  ", "\n", "\n"));
    coutput( "%s\n",
             UTIL_DUMP_LIST_FIELD(sa2, context, next, name, dump_string, NULL,
                                  "  ", "(void)", "; ", ";"));

    i = 0;
    for(pl = f->parameters, le = params; NULL != le; pl = pl->next, le = le->next) {
        if( le->op == JDF_RANGE ) {
            coutput("%s  {\n"
                    "%s    int %s_%s;\n"
                    "%s    for(%s_%s  = %s;\n"
                    "%s        %s_%s <= %s;\n"
                    "%s        %s_%s += %s) {\n",
                    indent(i),
                    indent(i), f->fname, pl->name,
                    indent(i), f->fname, pl->name, dump_expr( (void**)le->jdf_ta1, &info1 ),
                    indent(i), f->fname, pl->name, dump_expr( (void**)le->jdf_ta2, &info2 ),
                    indent(i), f->fname, pl->name, dump_expr( (void**)le->jdf_ta3, &info3 ));
            i+=2;
        }
    }
    coutput("%s  __nb_found++;\n", indent(i));
    i--;
    for(; i > -1; i--) {
        coutput("%s  }\n", indent(i));
    }
    coutput("  return __nb_found;\n"
            "}\n"
            "\n"
            "static const expr_t %s = {\n"
            "  .op = EXPR_OP_INLINE,\n"
            "  .u_expr = { .inline_func_int32 = %s_fct }\n"
            "};\n\n", fname, fname);

    string_arena_free(sa1);
    string_arena_free(sa2);
    string_arena_free(sa3);
}

static int jdf_generate_dependency( const jdf_t *jdf, jdf_dataflow_t *flow, jdf_dep_t *dep,
                                    const jdf_call_t *call, const char *depname,
                                    const char *condname, const jdf_def_list_t *context )
{
    jdf_datatransfer_type_t datatype = dep->datatype;
    string_arena_t *sa = string_arena_new(64), *sa2 = string_arena_new(64);
    jdf_expr_t *le;
    char *exprname;
    int i, ret = 1;
    char pre[8];
    string_arena_t *tmp_fct_name;

    JDF_OBJECT_ONAME( dep ) = strdup(depname);

    if( dep->type & JDF_DEP_TYPE_IN ) {
        for( le = call->parameters; le != NULL; le = le->next ) {
            if( le->op == JDF_RANGE ) {
                break;
            }
        }
        if( NULL != le ) {
            /* At least one range in input: must be a control gather */
            if( flow->access_type != JDF_VAR_TYPE_CTL ) {
                jdf_fatal(JDF_OBJECT_LINENO(dep), "This dependency features a range as input but is not a Control dependency\n");
                exit(1);
            }
            string_arena_add_string(sa2, "&ctl_gather_compute_for_dep_%s",
                                    JDF_OBJECT_ONAME( dep ));
            /* skip the & at the beginning */
            jdf_generate_ctl_gather_compute(jdf, call->func_or_mem,
                                            string_arena_get_string(sa2)+1, call->parameters, context);
            ret = 0;
        } else {
            string_arena_add_string(sa2, "NULL");
        }
    }else {
        string_arena_add_string(sa2, "NULL");
    }

    string_arena_add_string(sa,
                            "static const dep_t %s = {\n"
                            "  .cond = %s,\n"
                            "  .ctl_gather_nb = %s,\n",
                            JDF_OBJECT_ONAME( dep ),
                            condname,
                            string_arena_get_string(sa2));

    if( NULL != call->var ) {
        jdf_function_entry_t* pf;
        for(pf = jdf->functions;
            strcmp( pf->fname, call->func_or_mem);
            pf = pf->next) /* nothing */;
        if( NULL == pf ) {
            fprintf(stderr, "Error: Can't identify the target function for the call at %s.jdf:%d: %s %s\n",
                   jdf_basename, call->super.lineno, call->var, call->func_or_mem);
            exit(-1);
        }
        string_arena_add_string(sa,
                                "  .function_id = %d, /* %s_%s */\n",
                                (NULL != pf ? pf->function_id : -1), jdf_basename, call->func_or_mem);
        string_arena_add_string(sa,
                                "  .flow = &flow_of_%s_%s_for_%s,\n",
                                jdf_basename, call->func_or_mem, call->var);
    } else {
        string_arena_add_string(sa,
                                "  .function_id = %d, /* %s_%s */\n",
                                -1, jdf_basename, call->func_or_mem);
    }

    /* Start with generating the type */
    if( (JDF_CST == datatype.type->op) || (JDF_VAR == datatype.type->op) || (JDF_STRING == datatype.type->op) ) {
        if( JDF_CST == datatype.type->op ) {
            string_arena_add_string(sa,
                                    "  .datatype = { .type   = { .cst = %d },\n",
                                    datatype.type->jdf_cst);
        } else {
            string_arena_add_string(sa,
                                    "  .datatype = { .type   = { .cst = DAGUE_%s_%s_ARENA },\n",
                                    jdf_basename, datatype.type->jdf_var);
        }
    } else {
        tmp_fct_name = string_arena_new(64);
        string_arena_add_string(tmp_fct_name, "%s_datatype_type_fct", JDF_OBJECT_ONAME( dep ));
        jdf_generate_function_without_expression(jdf, context, datatype.type, string_arena_get_string(tmp_fct_name));
        string_arena_add_string(sa,
                                "  .datatype = { .type   = { .fct = %s },",
                                string_arena_get_string(tmp_fct_name));
        string_arena_free(tmp_fct_name);
    }
    /* And the layout */
    if( datatype.type == datatype.layout ) {
        string_arena_add_string(sa,
                                "                .layout = NULL,\n"
                                "                .count  = { .cst = 1 },\n"
                                "                .displ  = { .cst = 0 }");
    } else {
        tmp_fct_name = string_arena_new(64);
        string_arena_add_string(tmp_fct_name, "%s_datatype_layout_fct", JDF_OBJECT_ONAME( dep ));
        jdf_generate_function_without_expression(jdf, context, datatype.type, string_arena_get_string(tmp_fct_name));
        string_arena_add_string(sa,
                                "                .layout = { .fct = %s },",
                                string_arena_get_string(tmp_fct_name));
        string_arena_free(tmp_fct_name);

        /* Now the count */
        if( JDF_CST == datatype.count->op ) {
            string_arena_add_string(sa,
                                    "                .count  = { .cst = %d },",
                                    datatype.count->jdf_cst);
        } else {
            tmp_fct_name = string_arena_new(64);
            string_arena_add_string(tmp_fct_name, "%s_datatype_cnt_fct", JDF_OBJECT_ONAME( dep ));
            jdf_generate_function_without_expression(jdf, context, datatype.count, string_arena_get_string(tmp_fct_name));
            string_arena_add_string(sa,
                                    "                .count  = { .fct = %s },",
                                    string_arena_get_string(tmp_fct_name));
            string_arena_free(tmp_fct_name);
        }

        /* And finally the displacement */
        if( JDF_CST == datatype.displ->op ) {
            string_arena_add_string(sa,
                                    "                .displ  = { .cst = %d },",
                                    datatype.displ->jdf_cst);
        } else {
            tmp_fct_name = string_arena_new(64);
            string_arena_add_string(tmp_fct_name, "%s_nb_displ_fct", JDF_OBJECT_ONAME( dep ));
            jdf_generate_function_without_expression(jdf, context, datatype.displ, string_arena_get_string(tmp_fct_name));
            string_arena_add_string(sa,
                                    "                .displ  = { .fct = %s },",
                                    string_arena_get_string(tmp_fct_name));
            string_arena_free(tmp_fct_name);
        }
    }
    string_arena_add_string(sa,
                            "},\n"
                            "  .call_params = {\n");

    exprname = (char *)malloc(strlen(JDF_OBJECT_ONAME( dep )) + 32);
    pre[0] = '\0';
    for( i = 1, le = call->parameters; le != NULL; i++, le = le->next ) {
        sprintf(exprname, "expr_of_p%d_for_%s", i, JDF_OBJECT_ONAME( dep ));
        string_arena_add_string(sa, "%s    &%s", pre, exprname);
        jdf_generate_expression(jdf, context, le, exprname);
        sprintf(pre, ",\n");
    }
    free(exprname);

    string_arena_add_string(sa,
                            "\n"
                            "  }\n"
                            "};\n");
    coutput("%s", string_arena_get_string(sa));

    string_arena_free(sa);
    string_arena_free(sa2);

    return ret;
}

static int jdf_generate_dataflow( const jdf_t *jdf, const jdf_def_list_t *context,
                                  jdf_dataflow_t *flow, const char *prefix, uint32_t flow_index,
                                  int *has_control_gather )
{
    char *sym_type, *access_type, *depname, *condname, *sep;
    int alldeps_type, depid, indepnorange = 1;
    string_arena_t *sa = string_arena_new(64);
    string_arena_t *sa_dep_in = string_arena_new(64);
    string_arena_t *sa_dep_out = string_arena_new(64);
    string_arena_t *psa;
    jdf_dep_t *dl;
    char sep_in[3], sep_out[3];

    (void)jdf;

    /* The Object Name has already been pre-generated by the forward declaration procedure */
    assert( NULL != JDF_OBJECT_ONAME(flow) );

    string_arena_init(sa_dep_in);
    string_arena_init(sa_dep_out);

    depname = (char*)malloc(strlen(prefix) + strlen(flow->varname) + 128);
    condname = (char*)malloc(strlen(prefix) + strlen(flow->varname) + 128);
    sep_in[0] = '\0';
    sep_out[0] = '\0';

    for(depid = 1, dl = flow->deps; dl != NULL; depid++, dl = dl->next) {
        if( dl->type == JDF_DEP_TYPE_IN ) {
            psa = sa_dep_in;
            sep = sep_in;
        } else if ( dl->type == JDF_DEP_TYPE_OUT ) {
            psa = sa_dep_out;
            sep = sep_out;
        } else {
            jdf_fatal(JDF_OBJECT_LINENO(dl), "This dependency is neither a DEP_IN or a DEP_OUT?\n");
            exit(1);
        }

        if( dl->guard->guard_type == JDF_GUARD_UNCONDITIONAL ) {
            sprintf(depname, "%s_dep%d_atline_%d", JDF_OBJECT_ONAME(flow), depid, JDF_OBJECT_LINENO(dl));
            sprintf(condname, "NULL");
            indepnorange = jdf_generate_dependency(jdf, flow, dl, dl->guard->calltrue, depname, condname, context) && indepnorange;
            string_arena_add_string(psa, "%s&%s", sep, depname);
            sprintf(sep, ", ");
        } else if( dl->guard->guard_type == JDF_GUARD_BINARY ) {
            sprintf(depname, "%s_dep%d_atline_%d", JDF_OBJECT_ONAME(flow), depid, JDF_OBJECT_LINENO(dl));
            sprintf(condname, "expr_of_cond_for_%s", depname);
            jdf_generate_expression(jdf, context, dl->guard->guard, condname);
            sprintf(condname, "&expr_of_cond_for_%s", depname);
            indepnorange = jdf_generate_dependency(jdf, flow, dl, dl->guard->calltrue, depname, condname, context) && indepnorange;
            string_arena_add_string(psa, "%s&%s", sep, depname);
            sprintf(sep, ", ");
        } else if( dl->guard->guard_type == JDF_GUARD_TERNARY ) {
            jdf_expr_t not;

            sprintf(depname, "%s_dep%d_iftrue_atline_%d", JDF_OBJECT_ONAME(flow), depid, JDF_OBJECT_LINENO(dl));
            sprintf(condname, "expr_of_cond_for_%s", depname);
            jdf_generate_expression(jdf, context, dl->guard->guard, condname);
            sprintf(condname, "&expr_of_cond_for_%s", depname);
            indepnorange = jdf_generate_dependency(jdf, flow, dl, dl->guard->calltrue, depname, condname, context) && indepnorange;
            string_arena_add_string(psa, "%s&%s", sep, depname);
            sprintf(sep, ", ");

            sprintf(depname, "%s_dep%d_iffalse_atline_%d", JDF_OBJECT_ONAME(flow), depid, JDF_OBJECT_LINENO(dl));
            sprintf(condname, "expr_of_cond_for_%s", depname);
            not.op = JDF_NOT;
            not.jdf_ua = dl->guard->guard;
            jdf_generate_expression(jdf, context, &not, condname);
            sprintf(condname, "&expr_of_cond_for_%s", depname);
            indepnorange = jdf_generate_dependency(jdf, flow, dl, dl->guard->callfalse, depname, condname, context) && indepnorange;
            string_arena_add_string(psa, "%s&%s", sep, depname);
        }
    }
    free(depname);
    free(condname);

    alldeps_type = jdf_dataflow_type(flow);
    sym_type = ( (alldeps_type == JDF_DEP_TYPE_IN) ? "SYM_IN" :
                 ((alldeps_type == JDF_DEP_TYPE_OUT) ? "SYM_OUT" : "SYM_INOUT") );

    access_type = (  (flow->access_type == JDF_VAR_TYPE_CTL) ? "ACCESS_NONE" :
                    ((flow->access_type == JDF_VAR_TYPE_READ) ? "ACCESS_READ" :
                    ((flow->access_type == JDF_VAR_TYPE_WRITE) ? "ACCESS_WRITE" : "ACCESS_RW") ) );

    if(strlen(string_arena_get_string(sa_dep_in)) == 0) {
        string_arena_add_string(sa_dep_in, "NULL");
    }
    if(strlen(string_arena_get_string(sa_dep_out)) == 0) {
        string_arena_add_string(sa_dep_out, "NULL");
    }

    string_arena_add_string(sa,
                            "static const dague_flow_t %s = {\n"
                            "  .name = \"%s\",\n"
                            "  .sym_type = %s,\n"
                            "  .access_type = %s,\n"
                            "  .flow_index = %u,\n"
                            "  .dep_in  = { %s },\n"
                            "  .dep_out = { %s }\n"
                            "};\n\n",
                            JDF_OBJECT_ONAME(flow),
                            flow->varname,
                            sym_type,
                            access_type,
                            flow_index,
                            string_arena_get_string(sa_dep_in),
                            string_arena_get_string(sa_dep_out));
    string_arena_free(sa_dep_in);
    string_arena_free(sa_dep_out);

    coutput("%s", string_arena_get_string(sa));
    string_arena_free(sa);

    /* This checks that the size of the dependency_t is big enough to
     * store all the flows, using the MASK method. Return false if
     * the MASK method must be discarded, and 1 if the MASK method
     * can be used. */
    *has_control_gather |= !indepnorange;
    return indepnorange && ( ((dague_dependency_t)(1<< flow_index)) == 0 ||
                             ((dague_dependency_t)(((1 << flow_index) & ~DAGUE_DEPENDENCIES_BITMASK))) == 0 );
}

/**
 * Parse the whole dependency list and identify any possible combination
 * that will allow this task (based on its inputs) to be executed as a
 * startup task. In other words, if there is any tuple of the execution
 * space, which leads to all inputs being ready, either comming directly
 * from the matrix or due to write-only status.
 *
 * @Return: If the task cannot be a startup task, then the pint
 *          argument shall be set to zero.
 */
static char* has_ready_input_dependency(void **elt, void *pint)
{
    jdf_dataflow_t* flow = (jdf_dataflow_t*)elt;
    jdf_dep_t* dep = flow->deps;
    int can_be_startup = 0, has_input = 0;

    if( JDF_VAR_TYPE_CTL == flow->access_type ) {
        has_input = 1;
        can_be_startup = 1;
        while( NULL != dep ) {
            if( dep->type == JDF_DEP_TYPE_IN ) {
                if( dep->guard->guard_type != JDF_GUARD_BINARY )
                    can_be_startup = 0;
            }
            dep = dep->next;
        }
    } else {  /* This is a data */
        while( NULL != dep ) {
            if( dep->type == JDF_DEP_TYPE_IN ) {
                has_input = 1;
                if( NULL == dep->guard->calltrue->var ) {
                    can_be_startup = 1;
                }
                if( dep->guard->guard_type == JDF_GUARD_TERNARY ) {
                    if( NULL == dep->guard->callfalse->var ) {
                        can_be_startup = 1;
                    }
                }
            }
            dep = dep->next;
        }
    }
    if( (0 == can_be_startup) && has_input ) {
        *((int*)pint) = 0;
    }
    return NULL;
}

static char* dump_direct_input_conditions(void **elt, void *arg)
{
    string_arena_t *sa = (string_arena_t*)arg, *sa1;
    jdf_dataflow_t* flow = (jdf_dataflow_t*)elt;
    jdf_dep_t* dep = flow->deps;
    int already_added = 0;
    expr_info_t info;

    string_arena_init(sa);
    sa1 = string_arena_new(64);

    info.prefix = "";
    info.sa = sa;
    info.assignments = "assignments";

    while( NULL != dep ) {
        if( dep->type == JDF_DEP_TYPE_IN ) {
            if( dep->guard->guard_type == JDF_GUARD_UNCONDITIONAL ) {
                if( NULL == dep->guard->calltrue->var ) {
                    /* Always */
                }
            }
            if( dep->guard->guard_type == JDF_GUARD_BINARY ) {
                if( (NULL == dep->guard->calltrue->var) ||
                    (flow->access_type == JDF_VAR_TYPE_CTL)) {
                    if( 0 == already_added ) {
                        info.sa = sa;
                        dump_expr((void**)dep->guard->guard, &info);
                        already_added = 1;
                    } else {
                        string_arena_init(sa1);
                        info.sa = sa1;
                        dump_expr((void**)dep->guard->guard, &info);
                        string_arena_add_string( sa, " || (%s) ", string_arena_get_string(sa1) );
                    }
                }
            }
            if( dep->guard->guard_type == JDF_GUARD_TERNARY ) {
                if( (NULL == dep->guard->calltrue->var) && (NULL == dep->guard->callfalse->var) ) {
                    /* Always */
                } else {
                    if( NULL == dep->guard->calltrue->var ) {
                        if( 0 == already_added ) {
                            info.sa = sa;
                            dump_expr((void**)dep->guard->guard, &info);
                            already_added = 1;
                        } else {
                            string_arena_init(sa1);
                            info.sa = sa1;
                            dump_expr((void**)dep->guard->guard, &info);
                            string_arena_add_string( sa, " || (%s) ", string_arena_get_string(sa1) );
                        }
                    } else if( NULL == dep->guard->callfalse->var ) {
                        string_arena_init(sa1);
                        info.sa = sa1;
                        dump_expr((void**)dep->guard->guard, &info);
                        if( 0 == already_added ) {
                            string_arena_add_string( sa, "(!(%s)) ", string_arena_get_string(sa1) );
                            already_added = 1;
                        } else {
                            string_arena_add_string( sa, " || (!(%s)) ", string_arena_get_string(sa1) );
                        }
                    }
                }
            }
        }
        dep = dep->next;
    }
    /* We need to prepend ! if we're dealing with control flows */
    if( already_added && (JDF_VAR_TYPE_CTL == flow->access_type) ) {
        string_arena_init(sa1);
        string_arena_add_string( sa1, "!(%s)", string_arena_get_string(sa) );
        string_arena_init(sa);
        string_arena_add_string( sa, "%s", string_arena_get_string(sa1) );
    }
    string_arena_free(sa1);
    return (0 == already_added) ? NULL : string_arena_get_string(sa);
}

static void jdf_generate_startup_tasks(const jdf_t *jdf, const jdf_function_entry_t *f, const char *fname)
{
    string_arena_t *sa1, *sa2, *sa3;
    jdf_def_list_t *dl;
    int nesting;
    expr_info_t info1, info2, info3;
    int idx;
    int nbdefinitions;

    assert( f->flags & JDF_FUNCTION_FLAG_CAN_BE_STARTUP );
    (void)jdf;

    sa1 = string_arena_new(64);
    sa2 = string_arena_new(64);
    sa3 = string_arena_new(64);

    coutput("static int %s(dague_context_t *context, __dague_%s_internal_handle_t *__dague_handle, dague_execution_context_t** pready_list)\n"
            "{\n"
            "  dague_execution_context_t* new_context, new_context_holder, *new_dynamic_context;\n"
            "  assignment_t *assignments = NULL;\n"
            "  int vpid = 0;\n"
            "%s\n"
            "%s\n"
            "  new_context = &new_context_holder;\n"
            "  assignments = new_context->locals;\n",
            fname, jdf_basename,
            UTIL_DUMP_LIST_FIELD(sa1, f->locals, next, name, dump_string, NULL,
                                 "  int32_t ", " ", " = -1,", " = -1;"),
            UTIL_DUMP_LIST_FIELD(sa2, f->locals, next, name, dump_string, NULL,
                                 "  ", "(void)", "; ", ";"));

    string_arena_init(sa1);
    string_arena_init(sa2);
    string_arena_init(sa3);

    coutput("  /* Parse all the inputs and generate the ready execution tasks */\n");
    coutput("  new_context->dague_handle = (dague_handle_t*)__dague_handle;\n"
            "  new_context->function = __dague_handle->super.super.functions_array[%s_%s.function_id];\n",
            jdf_basename, f->fname);

    info1.sa = sa1;
    info1.prefix = "";
    info1.assignments = "assignments";

    info2.sa = sa2;
    info2.prefix = "";
    info2.assignments = "assignments";

    info3.sa = sa3;
    info3.prefix = "";
    info3.assignments = "assignments";

    nesting = 0;
    idx = 0;
    for(dl = f->locals; dl != NULL; dl = dl->next, idx++) {
        if(dl->expr->op == JDF_RANGE) {
            coutput("%s  for(%s = %s;\n"
                    "%s      %s <= %s;\n"
                    "%s      %s+=%s) {\n"
                    "%s    assignments[%d].value = %s;\n",
                    indent(nesting), dl->name, dump_expr((void**)dl->expr->jdf_ta1, &info1),
                    indent(nesting), dl->name, dump_expr((void**)dl->expr->jdf_ta2, &info2),
                    indent(nesting), dl->name, dump_expr((void**)dl->expr->jdf_ta3, &info3),
                    indent(nesting), idx, dl->name);
            nesting++;
        } else {
            coutput("%s  assignments[%d].value = %s = %s;\n",
                    indent(nesting), idx, dl->name, dump_expr((void**)dl->expr, &info1));
        }
    }
    coutput("%s  if( !%s_pred(%s) ) continue;\n",
            indent(nesting), f->fname, UTIL_DUMP_LIST_FIELD(sa1, f->locals, next, name,
                                                            dump_string, NULL,
                                                            "", "", ", ", ""));
    /**
     * Dump all the conditions that can invalidate the startup propriety.
     */
    {
        char* condition = NULL;
        string_arena_init(sa2);

        condition = UTIL_DUMP_LIST(sa1, f->dataflow, next, dump_direct_input_conditions, sa2,
                                   "", "(", ") && ", ")");
        if( strlen(condition) > 1 )
            coutput("%s  if( !(%s) ) continue;\n", indent(nesting), condition );
    }

    coutput("%s  if( NULL != ((dague_ddesc_t*)__dague_handle->super.%s)->vpid_of ) {\n"
        "%s    vpid = ((dague_ddesc_t*)__dague_handle->super.%s)->vpid_of((dague_ddesc_t*)__dague_handle->super.%s, %s);\n"
            "%s    assert(context->nb_vp >= vpid);\n"
<<<<<<< HEAD
        "%s  }\n"
            "%s  new_dynamic_context = (dague_execution_context_t*)dague_thread_mempool_allocate( context->virtual_processes[vpid]->execution_units[0]->context_mempool );\n",
        indent(nesting), f->predicate->func_or_mem,
=======
	    "%s  }\n"
            "%s  new_dynamic_context = (dague_execution_context_t*)dague_lifo_pop(&context->virtual_processes[vpid]->execution_units[0]->context_mempool->mempool);\n"
            "%s  if( NULL == new_dynamic_context)\n"
            "%s    new_dynamic_context = (dague_execution_context_t*)dague_thread_mempool_allocate( context->virtual_processes[0]->execution_units[0]->context_mempool );\n",
	    indent(nesting), f->predicate->func_or_mem,
>>>>>>> 8b44ecaf
            indent(nesting), f->predicate->func_or_mem, f->predicate->func_or_mem,
            UTIL_DUMP_LIST(sa1, f->predicate->parameters, next,
                           dump_expr, (void*)&info2,
                           "", "", ", ", ""),
<<<<<<< HEAD
        indent(nesting),
        indent(nesting),
=======
	    indent(nesting),
	    indent(nesting),
	    indent(nesting),
	    indent(nesting),
>>>>>>> 8b44ecaf
            indent(nesting));

    JDF_COUNT_LIST_ENTRIES(f->locals, jdf_def_list_t, next, nbdefinitions);
    coutput("%s  /* Copy only the valid elements from new_context to new_dynamic one */\n"
            "%s  new_dynamic_context->dague_handle = new_context->dague_handle;\n"
            "%s  new_dynamic_context->function     = new_context->function;\n"
            "%s  new_dynamic_context->chore_id     = 0;\n"
            "%s  memcpy(new_dynamic_context->locals, new_context->locals, %d*sizeof(assignment_t));\n",
            indent(nesting),
            indent(nesting),
            indent(nesting),
            indent(nesting),
            indent(nesting), nbdefinitions);

    coutput("%s  DAGUE_STAT_INCREASE(mem_contexts, sizeof(dague_execution_context_t) + STAT_MALLOC_OVERHEAD);\n"
            "%s  DAGUE_LIST_ITEM_SINGLETON(new_dynamic_context);\n",
            indent(nesting),
            indent(nesting));
    if( NULL != f->priority ) {
        coutput("%s  new_dynamic_context->priority = __dague_handle->super.super.priority + priority_of_%s_%s_as_expr_fct(new_dynamic_context->dague_handle, new_dynamic_context->locals);\n",
                indent(nesting), jdf_basename, f->fname);
    } else {
        coutput("%s  new_dynamic_context->priority = __dague_handle->super.super.priority;\n", indent(nesting));
    }

    {
        struct jdf_dataflow *dataflow = f->dataflow;
        for(idx = 0; NULL != dataflow; idx++, dataflow = dataflow->next ) {
            coutput("%s  new_dynamic_context->data[%d].data_repo = NULL;\n"
                    "%s  new_dynamic_context->data[%d].data_in   = NULL;\n"
                    "%s  new_dynamic_context->data[%d].data_out  = NULL;\n",
                    indent(nesting), idx,
                    indent(nesting), idx,
                    indent(nesting), idx);
        }
    }

    coutput("#if defined(DAGUE_DEBUG_VERBOSE2)\n"
            "%s  {\n"
            "%s    char tmp[128];\n"
            "%s    DEBUG2((\"Add startup task %%s\\n\",\n"
            "%s           dague_snprintf_execution_context(tmp, 128, new_dynamic_context)));\n"
            "%s  }\n"
            "#endif\n", indent(nesting), indent(nesting), indent(nesting), indent(nesting), indent(nesting));

    coutput("%s  dague_dependencies_mark_task_as_startup(new_dynamic_context);\n", indent(nesting));

    coutput("        if( NULL != pready_list[vpid] ) {\n"
            "          dague_list_item_ring_merge((dague_list_item_t*)new_dynamic_context,\n"
            "                                     (dague_list_item_t*)(pready_list[vpid]));\n"
            "        }\n"
            "        pready_list[vpid] = new_dynamic_context;\n");

    for(; nesting > 0; nesting--) {
        coutput("%s}\n", indent(nesting));
    }

    string_arena_free(sa1);
    string_arena_free(sa2);
    string_arena_free(sa3);

    coutput("  return 0;\n"
            "}\n\n");
}

static void jdf_generate_internal_init(const jdf_t *jdf, const jdf_function_entry_t *f, const char *fname)
{
    string_arena_t *sa1, *sa2, *sa3;
    jdf_def_list_t *dl;
    jdf_name_list_t *pl;
    int nesting, idx;
    expr_info_t info1, info2, info3;

    (void)jdf;

    sa1 = string_arena_new(64);
    sa2 = string_arena_new(64);
    sa3 = string_arena_new(64);

    coutput("static int %s(__dague_%s_internal_handle_t *__dague_handle)\n"
            "{\n"
            "  dague_dependencies_t *dep = NULL;\n"
            "  assignment_t assignments[MAX_LOCAL_COUNT];(void) assignments;\n"
            "  int nb_tasks = 0;\n"
            "%s",
            fname, jdf_basename,
            UTIL_DUMP_LIST_FIELD(sa1, f->locals, next, name, dump_string, NULL,
                                 "  int32_t ", " ", ",", ";\n"));
    coutput("%s"
            "%s",
            UTIL_DUMP_LIST_FIELD(sa1, f->parameters, next, name, dump_string, NULL,
                                 "  int32_t ", " ", "_min = 0x7fffffff,", "_min = 0x7fffffff;\n"),
            UTIL_DUMP_LIST_FIELD(sa2, f->parameters, next, name, dump_string, NULL,
                                 "  int32_t ", " ", "_max = 0,", "_max = 0;\n"));

    coutput("  (void)__dague_handle;\n");
    if( NULL != f->parameters->next ) {
        for(pl = f->parameters; pl != NULL; pl = pl->next ) {
            for(dl = f->locals; dl != NULL; dl = dl->next) {
                if(!strcmp(pl->name, dl->name))
                    break;
            }
            /* This should be already checked by a sanity check */
            assert(NULL != dl);
            if(dl->expr->op == JDF_RANGE) {
                coutput("  int32_t %s_start, %s_end, %s_inc;\n", pl->name, pl->name, pl->name );
            }
        }
    }

    string_arena_init(sa1);
    string_arena_init(sa2);
    string_arena_init(sa3);

    info1.sa = sa1;
    info1.prefix = "";
    info1.assignments = "assignments";

    info2.sa = sa2;
    info2.prefix = "";
    info2.assignments = "assignments";

    info3.sa = sa3;
    info3.prefix = "";
    info3.assignments = "assignments";

    coutput("  /* First, find the min and max value for each of the dimensions */\n");

    idx = 0;
    nesting = 0;
    for(dl = f->locals; dl != NULL; dl = dl->next ) {
        if(dl->expr->op == JDF_RANGE) {
            coutput("%s  for(%s = %s;\n"
                    "%s      %s <= %s;\n"
                    "%s      %s += %s) {\n",
                    indent(nesting), dl->name, dump_expr((void**)dl->expr->jdf_ta1, &info1),
                    indent(nesting), dl->name, dump_expr((void**)dl->expr->jdf_ta2, &info2),
                    indent(nesting), dl->name, dump_expr((void**)dl->expr->jdf_ta3, &info3));
            nesting++;
        } else {
            coutput("%s  %s = %s;\n",
                    indent(nesting), dl->name, dump_expr((void**)dl->expr, &info1));
        }
        coutput("%s  assignments[%d].value = %s;\n",
                indent(nesting), idx, dl->name);
        idx++;
    }

    string_arena_init(sa1);
    coutput("%s  if( !%s_pred(%s) ) continue;\n"
            "%s  nb_tasks++;\n",
            indent(nesting), f->fname, UTIL_DUMP_LIST_FIELD(sa1, f->locals, next, name,
                                                            dump_string, NULL,
                                                            "", "", ", ", ""),
            indent(nesting));
    for(pl = f->parameters; pl != NULL; pl = pl->next ) {
        coutput("%s  %s_max = dague_imax(%s_max, %s);\n"
                "%s  %s_min = dague_imin(%s_min, %s);\n",
                indent(nesting), pl->name, pl->name, pl->name,
                indent(nesting), pl->name, pl->name, pl->name);
    }

    for(; nesting > 0; nesting--) {
        coutput("%s}\n", indent(nesting));
    }

    coutput("\n"
            "  /**\n"
            "   * Now, for each of the dimensions, re-iterate on the space,\n"
            "   * and if at least one value is defined, allocate arrays to point\n"
            "   * to it. Array dimensions are defined by the (rough) observation above\n"
            "   **/\n"
            "  DEBUG2((\"Allocating dependencies array for %s\\n\"));\n", fname);

    if( f->parameters->next == NULL ) {
        coutput("  if( 0 != nb_tasks ) {\n"
                "    ALLOCATE_DEP_TRACKING(dep, %s_min, %s_max, \"%s\", &symb_%s_%s_%s, NULL, DAGUE_DEPENDENCIES_FLAG_FINAL);\n"
                "  }\n",
                f->parameters->name, f->parameters->name, f->parameters->name,
                jdf_basename, f->fname, f->parameters->name);
    } else {
        int last_dimension_is_a_range = 0;

        coutput("  dep = NULL;\n");

        nesting = 0;
        idx = 0;
        for(dl = f->locals; dl != NULL; dl = dl->next) {

            for(pl = f->parameters; pl != NULL; pl = pl->next) {
                if(!strcmp(pl->name, dl->name))
                    break;
            }

            if(dl->expr->op == JDF_RANGE) {
                if( pl != NULL)
                    last_dimension_is_a_range = 1;
                coutput("%s  %s_start = %s;\n",
                        indent(nesting), dl->name, dump_expr((void**)dl->expr->jdf_ta1, &info1));
                coutput("%s  %s_end = %s;\n",
                        indent(nesting), dl->name, dump_expr((void**)dl->expr->jdf_ta2, &info2));
                coutput("%s  %s_inc = %s;\n",
                        indent(nesting), dl->name, dump_expr((void**)dl->expr->jdf_ta3, &info3));
                coutput("%s  for(%s = dague_imax(%s_start, %s_min); %s <= dague_imin(%s_end, %s_max); %s+=%s_inc) {\n",
                        indent(nesting), dl->name, dl->name, dl->name, dl->name, dl->name, dl->name, dl->name, dl->name);
                nesting++;
            } else {
                if( pl != NULL )
                    last_dimension_is_a_range = 0;
                coutput("%s  %s = %s;\n",
                        indent(nesting), dl->name, dump_expr((void**)dl->expr, &info1));
            }

            coutput("%s  assignments[%d].value = %s;\n",
                    indent(nesting), idx, dl->name);
            idx++;
        }

        coutput("%s  if( %s_pred(%s) ) {\n"
                "%s    /* We did find one! Allocate the dependencies array. */\n",
                indent(nesting), f->fname, UTIL_DUMP_LIST_FIELD(sa2, f->locals, next, name,
                                                                dump_string, NULL,
                                                                "", "", ", ", ""),
                indent(nesting));

        string_arena_init(sa1);
        string_arena_add_string(sa1, "dep");
        for(pl = f->parameters; pl != NULL; pl = pl->next) {
            for(dl = f->locals; dl != NULL; dl = dl->next) {
                if(!strcmp(pl->name, dl->name))
                    break;
            }
            assert(NULL != dl);
            coutput("%s  if( %s == NULL ) {\n"
                    "%s    ALLOCATE_DEP_TRACKING(%s, %s_min, %s_max, \"%s\", &symb_%s_%s_%s, %s, %s);\n"
                    "%s  }\n",
                    indent(nesting), string_arena_get_string(sa1),
                    indent(nesting), string_arena_get_string(sa1), dl->name, dl->name, dl->name,
                                     jdf_basename, f->fname, dl->name,
                                     pl == f->parameters ? "NULL" : string_arena_get_string(sa2),
                                     pl->next == NULL ? "DAGUE_DEPENDENCIES_FLAG_FINAL" : "DAGUE_DEPENDENCIES_FLAG_NEXT",
                    indent(nesting));
            string_arena_init(sa2);
            string_arena_add_string(sa2, "%s", string_arena_get_string(sa1));
            string_arena_add_string(sa1, "->u.next[%s-%s_min]", dl->name, dl->name);
        }
        if( last_dimension_is_a_range )
            coutput("%s    break;\n", indent(nesting));
        coutput("%s  }\n", indent(nesting));

        for(; nesting > 0; nesting--) {
            coutput("%s}\n", indent(nesting));
        }
    }

    /* Quiet the compiler by using the variables */
    if( NULL != f->parameters->next ) {
        for(pl = f->parameters; pl != NULL; pl = pl->next) {
            for(dl = f->locals; dl != NULL; dl = dl->next) {
                if(!strcmp(pl->name, dl->name))
                    break;
            }
            assert(NULL != dl);
            if(dl->expr->op == JDF_RANGE) {
                coutput("  (void)%s_start; (void)%s_end; (void)%s_inc;", dl->name, dl->name, dl->name);
            }
        }
    }

    string_arena_free(sa1);
    string_arena_free(sa2);
    string_arena_free(sa3);
    coutput("\n  AYU_REGISTER_TASK(&%s_%s);\n", jdf_basename, f->fname);
    coutput("  __dague_handle->super.super.dependencies_array[%d] = dep;\n"
            "  __dague_handle->super.super.nb_local_tasks += nb_tasks;\n"
            "  return nb_tasks;\n"
            "}\n"
            "\n",
            f->function_id);
}

static void jdf_generate_simulation_cost_fct(const jdf_t *jdf, const jdf_function_entry_t *f, const char *prefix)
{
    assignment_info_t ai;
    expr_info_t info;
    string_arena_t *sa = string_arena_new(64);
    string_arena_t *sa1 = string_arena_new(64);

    (void)jdf;

    ai.sa = sa;
    ai.idx = 0;
    ai.holder = "this_task->locals";
    ai.expr = NULL;

    coutput("#if defined(DAGUE_SIM)\n"
            "static int %s(const dague_execution_context_t *this_task)\n"
            "{\n"
            "  const dague_handle_t *__dague_handle = (const dague_handle_t*)this_task->dague_handle;\n"
            "%s"
            "  (void)__dague_handle;\n",
            prefix, UTIL_DUMP_LIST(sa1, f->locals, next,
                                   dump_local_assignments, &ai, "", "  ", "\n", "\n"));

    string_arena_init(sa);
    coutput("%s",
            UTIL_DUMP_LIST_FIELD(sa, f->locals, next, name,
                                 dump_string, NULL, "", "  (void)", ";", ";\n"));

    string_arena_init(sa);
    info.prefix = "";
    info.sa = sa;
    info.assignments = "this_task->locals";
    coutput("  return %s;\n", dump_expr((void**)f->simcost, &info));
    coutput("}\n"
            "#endif\n"
            "\n");

    string_arena_free(sa);
    string_arena_free(sa1);
}

static void
jdf_generate_function_incarnation_list( const jdf_t *jdf,
                                        const jdf_function_entry_t *f,
                                        string_arena_t *sa,
                                        char* base_name)
{
    jdf_body_t* body = f->bodies;
    jdf_def_list_t* type_property;

    (void)jdf;
    string_arena_add_string(sa, "static const __dague_chore_t __%s_chores[] ={\n", base_name);
    do {
        jdf_find_property(body->properties, "type", &type_property);
        if( NULL == type_property) {
            string_arena_add_string(sa, "    { .type     = DAGUE_DEV_CPU,\n");
            string_arena_add_string(sa, "      .evaluate = %s,\n", "NULL");
            string_arena_add_string(sa, "      .hook     = hook_of_%s },\n", base_name);
        } else {
            string_arena_add_string(sa, "#if defined(HAVE_%s)\n", type_property->expr->jdf_var);
            string_arena_add_string(sa, "    { .type     = DAGUE_DEV_%s,\n", type_property->expr->jdf_var);
            string_arena_add_string(sa, "      .evaluate = %s,\n", "NULL");
            string_arena_add_string(sa, "      .hook     = hook_of_%s_%s },\n", base_name, type_property->expr->jdf_var);
            string_arena_add_string(sa, "#endif  /* defined(HAVE_%s) */\n", type_property->expr->jdf_var);
        }
        body = body->next;
    } while (NULL != body);
    string_arena_add_string(sa,
                            "    { .type     = DAGUE_DEV_NONE,\n"
                            "      .evaluate = NULL,\n"
                            "      .hook     = NULL },  /* End marker */\n"
                            "};\n\n");
}

static void jdf_generate_one_function( const jdf_t *jdf, jdf_function_entry_t *f)
{
    string_arena_t *sa, *sa2;
    int nbparameters, nbdefinitions;
    int inputmask, nb_input, nb_output, input_index;
    int i, has_in_in_dep, has_control_gather, ret;
    jdf_dataflow_t *fl;
    jdf_dep_t *dl;
    char *prefix;
    int use_mask, mask_ok;

    asprintf( &JDF_OBJECT_ONAME( f ), "%s_%s", jdf_basename, f->fname);

    sa = string_arena_new(64);
    sa2 = string_arena_new(64);

    JDF_COUNT_LIST_ENTRIES(f->parameters, jdf_name_list_t, next, nbparameters);
    JDF_COUNT_LIST_ENTRIES(f->locals, jdf_def_list_t, next, nbdefinitions);

    inputmask = 0;
    nb_input = nb_output = 0;
    has_in_in_dep = 0;
    for( input_index = 0, fl = f->dataflow;
         NULL != fl;
         fl = fl->next, input_index++ ) {
        int foundin = 0, foundout = 0;

        for( dl = fl->deps; NULL != dl; dl = dl->next ) {
            if( dl->type & JDF_DEP_TYPE_IN ) {

                if( JDF_VAR_TYPE_CTL == fl->access_type ) {
                    if( JDF_GUARD_BINARY == dl->guard->guard_type )
                        has_in_in_dep = 1;
                } else {
                    switch( dl->guard->guard_type ) {
                    case JDF_GUARD_TERNARY:
                        if( NULL == dl->guard->callfalse->var )
                            has_in_in_dep = 1;

                    case JDF_GUARD_UNCONDITIONAL:
                    case JDF_GUARD_BINARY:
                        if( NULL == dl->guard->calltrue->var )
                            has_in_in_dep = 1;
                    }
                }
                if( foundin == 0 ) {
                    inputmask |= (1 << input_index);
                    nb_input++;
                    foundin = 1;
                }
            } else if( dl->type & JDF_DEP_TYPE_OUT )
                if( 0 == foundout ) { nb_output++; foundout = 1; }
        }
    }

    jdf_coutput_prettycomment('*', "%s", f->fname);

    prefix = (char*)malloc(strlen(f->fname) + strlen(jdf_basename) + 32);

    sprintf(prefix, "%s_%s", jdf_basename, f->fname);
    jdf_generate_function_incarnation_list(jdf, f, sa, prefix);

    string_arena_add_string(sa,
                            "static const dague_function_t %s = {\n"
                            "  .name = \"%s\",\n"
                            "  .function_id = %d,\n"
                            "  .nb_flows = %d,\n"
                            "  .nb_parameters = %d,\n"
                            "  .nb_locals = %d,\n",
                            JDF_OBJECT_ONAME( f ),
                            f->fname,
                            f->function_id,
                            input_index,
                            nbparameters,
                            nbdefinitions);

    sprintf(prefix, "symb_%s_%s_", jdf_basename, f->fname);
    jdf_generate_symbols(jdf, f->locals, prefix);
    sprintf(prefix, "&symb_%s_%s_", jdf_basename, f->fname);
    string_arena_add_string(sa, "  .params = { %s },\n",
                            UTIL_DUMP_LIST_FIELD(sa2, f->parameters, next, name, dump_string, NULL,
                                                 "", prefix, ", ", ""));
    string_arena_add_string(sa, "  .locals = { %s },\n",
                            UTIL_DUMP_LIST_FIELD(sa2, f->locals, next, name, dump_string, NULL,
                                                 "", prefix, ", ", ""));

    sprintf(prefix, "affinity_of_%s_%s", jdf_basename, f->fname);
    jdf_generate_affinity(jdf, f, prefix);
    string_arena_add_string(sa, "  .data_affinity = %s,\n", prefix);

    sprintf(prefix, "initial_data_of_%s_%s", jdf_basename, f->fname);
    ret = jdf_generate_initfinal_data(jdf, JDF_DEP_TYPE_IN, f, prefix);
    string_arena_add_string(sa, "  .initial_data = %s,\n", (0 != ret ? prefix : "NULL"));

    sprintf(prefix, "final_data_of_%s_%s", jdf_basename, f->fname);
    ret = jdf_generate_initfinal_data(jdf, JDF_DEP_TYPE_OUT, f, prefix);
    string_arena_add_string(sa, "  .final_data = %s,\n", (0 != ret ? prefix : "NULL"));

    if( NULL != f->priority ) {
        sprintf(prefix, "priority_of_%s_%s_as_expr", jdf_basename, f->fname);
        jdf_generate_expression(jdf, f->locals, f->priority, prefix);
        string_arena_add_string(sa, "  .priority = &%s,\n", prefix);
    } else {
        string_arena_add_string(sa, "  .priority = NULL,\n");
    }

#if defined(DAGUE_SCHED_DEPS_MASK)
    use_mask = 1;
#else
    use_mask = 0;
#endif
    if( jdf_property_get_int(f->properties, "count_deps", 0) )
        use_mask = 0;
    if( jdf_property_get_int(f->properties, "mask_deps", 0) )
        use_mask = 1;
    sprintf(prefix, "flow_of_%s_%s_for_", jdf_basename, f->fname);
    has_control_gather = 0;
    for(i = 0, fl = f->dataflow; fl != NULL; fl = fl->next, i++) {
        mask_ok = jdf_generate_dataflow(jdf, f->locals, fl, prefix, (uint32_t)i, &has_control_gather);
        use_mask &= mask_ok;
    }
    if( jdf_property_get_int(f->properties, "mask_deps", 0) && (use_mask == 0) ) {
        jdf_warn(JDF_OBJECT_LINENO(f),
                 "In task %s, mask_deps was requested, but this method cannot be provided\n"
                 "  Either the function uses too many flows to store in a mask\n"
                 "  Or it uses control gather, which must be counted\n"
                 "  Falling back to the counting method for dependency managing.\n",
                 f->fname);
    }
    sprintf(prefix, "&flow_of_%s_%s_for_", jdf_basename, f->fname);
    UTIL_DUMP_LIST(sa2, f->dataflow, next, dump_dataflow, "IN", "", prefix, ", ", "");
    if(0 == strlen(string_arena_get_string(sa2)))
        string_arena_add_string(sa2, "NULL");
    string_arena_add_string(sa, "  .in = { %s },\n",
                            string_arena_get_string(sa2));
    UTIL_DUMP_LIST(sa2, f->dataflow, next, dump_dataflow, "OUT", "", prefix, ", ", "");
    if(0 == strlen(string_arena_get_string(sa2)))
        string_arena_add_string(sa2, "NULL");
    string_arena_add_string(sa, "  .out = { %s },\n",
                            string_arena_get_string(sa2));

    if( use_mask ) {
        string_arena_add_string(sa,
                                "  .flags = %s%s%s | DAGUE_USE_DEPS_MASK,\n"
                                "  .dependencies_goal = 0x%x,\n",
                                (f->flags & JDF_FUNCTION_FLAG_HIGH_PRIORITY) ? "DAGUE_HIGH_PRIORITY_TASK" : "0x0",
                                has_in_in_dep ? " | DAGUE_HAS_IN_IN_DEPENDENCIES" : "",
                                jdf_property_get_int(f->properties, "immediate", 0) ? " | DAGUE_IMMEDIATE_TASK" : "",
                                inputmask);
    } else {
        string_arena_add_string(sa,
                                "  .flags = %s%s%s%s,\n"
                                "  .dependencies_goal = %d,\n",
                                (f->flags & JDF_FUNCTION_FLAG_HIGH_PRIORITY) ? "DAGUE_HIGH_PRIORITY_TASK" : "0x0",
                                has_in_in_dep ? " | DAGUE_HAS_IN_IN_DEPENDENCIES" : "",
                                jdf_property_get_int(f->properties, "immediate", 0) ? " | DAGUE_IMMEDIATE_TASK" : "",
                                has_control_gather ? "|DAGUE_HAS_CTL_GATHER" : "",
                                nb_input);
    }

    string_arena_add_string(sa, "  .init = (dague_create_function_t*)%s,\n", "NULL");
    string_arena_add_string(sa, "  .key = (dague_functionkey_fn_t*)%s_hash,\n", f->fname);
    string_arena_add_string(sa, "  .fini = (dague_hook_t*)%s,\n", "NULL");

    sprintf(prefix, "%s_%s", jdf_basename, f->fname);
    string_arena_add_string(sa, "  .incarnations = __%s_chores,\n", prefix);

    if( !(f->flags & JDF_FUNCTION_FLAG_NO_SUCCESSORS) ) {
        sprintf(prefix, "iterate_successors_of_%s_%s", jdf_basename, f->fname);
        jdf_generate_code_iterate_successors(jdf, f, prefix);
        string_arena_add_string(sa, "  .iterate_successors = %s,\n", prefix);
    } else {
        string_arena_add_string(sa, "  .iterate_successors = NULL,\n");
    }

    sprintf(prefix, "release_deps_of_%s_%s", jdf_basename, f->fname);
    jdf_generate_code_release_deps(jdf, f, prefix);
    string_arena_add_string(sa, "  .release_deps = %s,\n", prefix);

    sprintf(prefix, "data_lookup_of_%s_%s", jdf_basename, f->fname);
    jdf_generate_code_data_lookup(jdf, f, prefix);
    string_arena_add_string(sa, "  .prepare_input = %s,\n", prefix);
    string_arena_add_string(sa, "  .prepare_output = %s,\n", "NULL");

    sprintf(prefix, "hook_of_%s_%s", jdf_basename, f->fname);
    jdf_generate_code_hooks(jdf, f, prefix);
    string_arena_add_string(sa, "  .complete_execution = complete_%s,\n", prefix);

    if( NULL != f->simcost ) {
        sprintf(prefix, "simulation_cost_of_%s_%s", jdf_basename, f->fname);
        jdf_generate_simulation_cost_fct(jdf, f, prefix);
        string_arena_add_string(sa,
                                "#if defined(DAGUE_SIM)\n"
                                "  .sim_cost_fct = %s,\n"
                                "#endif\n", prefix);
    } else {
        string_arena_add_string(sa,
                                "#if defined(DAGUE_SIM)\n"
                                "  .sim_cost_fct = NULL,\n"
                                "#endif\n");
    }

    sprintf(prefix, "%s_%s_internal_init", jdf_basename, f->fname);
    jdf_generate_internal_init(jdf, f, prefix);

    if( f->flags & JDF_FUNCTION_FLAG_CAN_BE_STARTUP ) {
        sprintf(prefix, "%s_%s_startup_tasks", jdf_basename, f->fname);
        jdf_generate_startup_tasks(jdf, f, prefix);
    }

    free(prefix);

    string_arena_add_string(sa, "};\n");

    coutput("%s\n\n", string_arena_get_string(sa));

    string_arena_free(sa2);
    string_arena_free(sa);
}

static void jdf_generate_functions_statics( const jdf_t *jdf )
{
    jdf_function_entry_t *f;
    string_arena_t *sa;
    int i;

    sa = string_arena_new(64);
    string_arena_add_string(sa, "static const dague_function_t *%s_functions[] = {\n",
                            jdf_basename);
    /* We need to put the function in the array based on their function_id */
    {
        jdf_function_entry_t** array;
        int max_id;

        for(max_id = 0, f = jdf->functions; NULL != f; f = f->next) {
            jdf_generate_one_function(jdf, f);
            if( max_id < f->function_id ) max_id = f->function_id;
        }
        max_id++;  /* allow one more space */
        array = (jdf_function_entry_t**)malloc(max_id * sizeof(jdf_function_entry_t*));
        for(i = 0; i < max_id; array[i] = NULL, i++);
        for(f = jdf->functions; NULL != f; f = f->next)
            array[f->function_id] = f;
        for(i = 0; i < max_id; array[i] = NULL, i++) {
            if( NULL == (f = array[i]) ) {
                string_arena_add_string(sa, "  NULL%s\n",
                                        i != (max_id - 1) ? "," : "");
            } else {
                string_arena_add_string(sa, "  &%s_%s%s\n",
                                        jdf_basename, f->fname, i != (max_id - 1) ? "," : "");
            }
        }
    }
    string_arena_add_string(sa, "};\n\n");
    coutput("%s", string_arena_get_string(sa));

    string_arena_free(sa);
}

static void jdf_generate_predeclarations( const jdf_t *jdf )
{
    jdf_function_entry_t *f;
    jdf_dataflow_t *fl;
    string_arena_t *sa = string_arena_new(64);
    string_arena_t *sa2 = string_arena_new(64);

    coutput("/** Predeclarations of the dague_function_t */\n");
    for(f = jdf->functions; f != NULL; f = f->next) {
        asprintf(&JDF_OBJECT_ONAME( f ), "%s_%s", jdf_basename, f->fname);
        coutput("static const dague_function_t %s;\n", JDF_OBJECT_ONAME( f ));
        if( NULL != f->priority ) {
            coutput("static inline int priority_of_%s_%s_as_expr_fct(const dague_handle_t *__dague_handle_parent, const assignment_t *assignments);\n",
                    jdf_basename, f->fname);
        }
    }
#if 0
    coutput("/** Declarations of the pseudo-dague_function_t for data */\n"
            "%s\n",
            UTIL_DUMP_LIST_FIELD(sa2, jdf->data, next, dname,
                                 dump_pseudodague, sa, "", "", "", ""));
#endif
    string_arena_free(sa);
    string_arena_free(sa2);
    coutput("/** Predeclarations of the parameters */\n");
    for(f = jdf->functions; f != NULL; f = f->next) {
        for(fl = f->dataflow; fl != NULL; fl = fl->next) {
            asprintf(&JDF_OBJECT_ONAME( fl ), "flow_of_%s_%s_for_%s", jdf_basename, f->fname, fl->varname);
            coutput("static const dague_flow_t %s;\n",
                    JDF_OBJECT_ONAME( fl ));
        }
    }
}

static void jdf_generate_startup_hook( const jdf_t *jdf )
{
    string_arena_t *sa1 = string_arena_new(64);
    string_arena_t *sa2 = string_arena_new(64);

    coutput("static void %s_startup(dague_context_t *context, dague_handle_t *dague_handle, dague_execution_context_t** pready_list)\n"
            "{\n"
            "  uint32_t supported_dev = 0;\n"
            "  __dague_%s_internal_handle_t* __dague_handle = (__dague_%s_internal_handle_t*)dague_handle;\n"
            "  dague_handle->context = context;\n"
            "  /* Create the PINS DATA pointers if PINS is enabled */\n"
            "#  if defined(PINS_ENABLE)\n"
            "  __dague_handle->super.super.context = context;\n"
            "  (void)pins_handle_init(&__dague_handle->super.super);\n"
            "#  endif /* defined(PINS_ENABLE) */\n"
            " \n"
            "  uint32_t wanted_devices = dague_handle->devices_mask; dague_handle->devices_mask = 0;\n"
            "  for( uint32_t _i = 0; _i < dague_nb_devices; _i++ ) {\n"
            "    if( !(wanted_devices & (1<<_i)) ) continue;\n"
            "    dague_device_t* device = dague_devices_get(_i);\n"
            "    dague_ddesc_t* dague_ddesc;\n"
            " \n"
            "    if(NULL == device) continue;\n"
            "    if(NULL != device->device_handle_register)\n"
            "      if( DAGUE_SUCCESS != device->device_handle_register(device, (dague_handle_t*)dague_handle) ) continue;\n"
            " \n"
            "    if(NULL != device->device_memory_register) {  /* Register all the data */\n"
            "%s"
            "    }\n"
            "    supported_dev |= (1 << device->type);\n"
            "    dague_handle->devices_mask |= (1 << _i);\n"
            "  }\n",
            jdf_basename,
            jdf_basename, jdf_basename,
            UTIL_DUMP_LIST(sa1, jdf->globals, next,
                           dump_data_name, sa2, "",
                           "      dague_ddesc = (dague_ddesc_t*)__dague_handle->super.",
                           ";\n"
                           "      if(DAGUE_SUCCESS != dague_ddesc->register_memory(dague_ddesc, device)) {\n"
                           "        continue;\n"
                           "      }\n",
                           ";\n"
                           "      if(DAGUE_SUCCESS != dague_ddesc->register_memory(dague_ddesc, device)) {\n"
                           "        continue;\n"
                           "      }\n"));
    coutput("  /* Remove all the chores without a backend device */\n"
            "  for( uint32_t i = 0; i < dague_handle->nb_functions; i++ ) {\n"
            "    dague_function_t* func = (dague_function_t*)dague_handle->functions_array[i];\n"
            "    __dague_chore_t* chores = (__dague_chore_t*)func->incarnations;\n"
            "    uint32_t index = 0;\n"
            "    for( uint32_t j = 0; NULL != chores[j].hook; j++ ) {\n"
            "      if(supported_dev & (1 << chores[j].type)) {\n"
            "          if( j != index ) chores[index] = chores[j];\n"
            "          index++;\n"
            "      }\n"
            "    }\n"
            "    chores[index].type     = DAGUE_DEV_NONE;\n"
            "    chores[index].evaluate = NULL;\n"
            "    chores[index].hook     = NULL;\n"
            "  }\n"
            );

    coutput("%s\n"
            "}\n",
            UTIL_DUMP_LIST( sa1, jdf->functions, next, dump_startup_call, sa2,
                            "  ", jdf_basename, "\n  ", "") );

    string_arena_free(sa1);
    string_arena_free(sa2);
}

static void jdf_generate_destructor( const jdf_t *jdf )
{
    string_arena_t *sa = string_arena_new(64);
    string_arena_t *sa1 = string_arena_new(64);

    coutput("static void %s_destructor( __dague_%s_internal_handle_t *handle )\n"
            "{\n"
            "  uint32_t i;\n",
            jdf_basename, jdf_basename);

    coutput("  for( i = 0; i < handle->super.super.nb_functions; i++ ) {\n"
            "    dague_function_t* func = (dague_function_t*)handle->super.super.functions_array[i];\n"
            "    free((void*)func->incarnations);\n"
            "    free(func);"
            "  }\n"
            "  free(handle->super.super.functions_array);\n"
            "  handle->super.super.functions_array = NULL;\n"
            "  handle->super.super.nb_functions = 0;\n");

    coutput("  for(i = 0; i < (uint32_t)handle->super.arenas_size; i++) {\n"
            "    if( handle->super.arenas[i] != NULL ) {\n"
            "      dague_arena_destruct(handle->super.arenas[i]);\n"
            "      free(handle->super.arenas[i]);\n"
            "      handle->super.arenas[i] = NULL;\n"
            "    }\n"
            "  }\n"
            "  free( handle->super.arenas );\n"
            "  handle->super.arenas = NULL;\n"
            "  handle->super.arenas_size = 0;\n");

    coutput("  /* Destroy the data repositories for this object */\n");
    {
        jdf_function_entry_t* f;

        for( f = jdf->functions; NULL != f; f = f->next ) {
            if( 0 != function_has_data_output(f) )
                coutput("   data_repo_destroy_nothreadsafe(handle->%s_repository);\n",
                        f->fname);
        }
    }

    coutput("  for(i = 0; i < DAGUE_%s_NB_FUNCTIONS; i++) {\n"
            "    dague_destruct_dependencies( handle->super.super.dependencies_array[i] );\n"
            "    handle->super.super.dependencies_array[i] = NULL;\n"
            "  }\n"
            "  free( handle->super.super.dependencies_array );\n"
            "  handle->super.super.dependencies_array = NULL;\n",
            jdf_basename);

    coutput("  /* Unregister all the data */\n"
            "  for( uint32_t _i = 0; _i < dague_nb_devices; _i++ ) {\n"
            "    dague_device_t* device;\n"
            "    dague_ddesc_t* dague_ddesc;\n"
            "    if(!(handle->super.super.devices_mask & (1 << _i))) continue;\n"
            "    if((NULL == (device = dague_devices_get(_i))) || (NULL == device->device_memory_unregister)) continue;\n"
            "  %s"
            "}\n",
            UTIL_DUMP_LIST(sa, jdf->globals, next,
                           dump_data_name, sa1, "",
                           "  dague_ddesc = (dague_ddesc_t*)handle->super.",
                           ";\n  (void)dague_ddesc->unregister_memory(dague_ddesc, device);\n",
                           ";\n  (void)dague_ddesc->unregister_memory(dague_ddesc, device);\n"));

    coutput("  /* Unregister the handle from the devices */\n"
            "  for( i = 0; i < dague_nb_devices; i++ ) {\n"
            "    if(!(handle->super.super.devices_mask & (1 << i))) continue;\n"
            "    handle->super.super.devices_mask ^= (1 << i);\n"
            "    dague_device_t* device = dague_devices_get(i);\n"
            "    if((NULL == device) || (NULL == device->device_handle_unregister)) continue;\n"
            "    if( DAGUE_SUCCESS != device->device_handle_unregister(device, &handle->super.super) ) continue;\n"
            "  }\n");

    coutput("  dague_handle_unregister( &handle->super.super );\n"
            "  free(handle);\n");

    coutput("}\n"
            "\n");

    string_arena_free(sa);
    string_arena_free(sa1);
}

static void jdf_generate_constructor( const jdf_t* jdf )
{
    string_arena_t *sa1,*sa2;
    profiling_init_info_t pi;
    sa1 = string_arena_new(64);
    sa2 = string_arena_new(64);

    coutput("%s\n",
            UTIL_DUMP_LIST_FIELD( sa1, jdf->globals, next, name,
                                  dump_string, NULL, "", "#undef ", "\n", "\n"));

    {
        typed_globals_info_t prop = { sa2, NULL, "hidden" };
        coutput("dague_%s_handle_t *dague_%s_new(%s)\n{\n",
                jdf_basename, jdf_basename,
                UTIL_DUMP_LIST( sa1, jdf->globals, next, dump_typed_globals, &prop,
                                "", "", ", ", ""));
    }

    coutput("  __dague_%s_internal_handle_t *__dague_handle = (__dague_%s_internal_handle_t *)calloc(1, sizeof(__dague_%s_internal_handle_t));\n",
            jdf_basename, jdf_basename, jdf_basename);

    string_arena_init(sa1);
    string_arena_init(sa2);
    {
        coutput("  /* Dump the hidden parameters */\n"
                "%s", UTIL_DUMP_LIST(sa1, jdf->globals, next,
                                     dump_hidden_globals_init, sa2, "", "  ", "\n", "\n"));
    }

    string_arena_init(sa1);
    coutput("  int i, j;\n"
            "%s\n",
            UTIL_DUMP_LIST_FIELD( sa1, jdf->functions, next, fname,
                                  dump_string, NULL, "", "  int ", "_nblocal_tasks;\n", "_nblocal_tasks;\n") );

    coutput("  __dague_handle->super.super.nb_functions    = DAGUE_%s_NB_FUNCTIONS;\n", jdf_basename);
    coutput("  __dague_handle->super.super.dependencies_array = (dague_dependencies_t **)\n"
            "              calloc(DAGUE_%s_NB_FUNCTIONS, sizeof(dague_dependencies_t *));\n",
            jdf_basename);
    /* Prepare the functions */
    coutput("  __dague_handle->super.super.devices_mask = DAGUE_DEVICES_ALL;\n");
    coutput("  __dague_handle->super.super.functions_array = (const dague_function_t**)malloc(DAGUE_%s_NB_FUNCTIONS * sizeof(dague_function_t*));\n",
            jdf_basename);
    coutput("  for( i = 0; i < (int)__dague_handle->super.super.nb_functions; i++ ) {\n"
            "    dague_function_t* func;\n"
            "    __dague_handle->super.super.functions_array[i] = malloc(sizeof(dague_function_t));\n"
            "    memcpy((dague_function_t*)__dague_handle->super.super.functions_array[i], %s_functions[i], sizeof(dague_function_t));\n"
            "    func = (dague_function_t*)__dague_handle->super.super.functions_array[i];\n"
            "    for( j = 0; NULL != func->incarnations[j].hook; j++);\n"
            "    func->incarnations = (__dague_chore_t*)malloc((j+1) * sizeof(__dague_chore_t));\n"
            "    memcpy((__dague_chore_t*)func->incarnations, %s_functions[i]->incarnations, (j+1) * sizeof(__dague_chore_t));\n"
            "  }\n",
            jdf_basename,
            jdf_basename);
    {
        struct jdf_name_list* g;
        int datatype_index = 0;
        jdf_expr_t *arena_strut = NULL;
        jdf_def_list_t* prop;

        coutput("  /* Compute the amount of arenas: */\n");

        for( g = jdf->datatypes; NULL != g; g = g->next ) {
            coutput("  /*   DAGUE_%s_%s_ARENA  ->  %d */\n",
                    jdf_basename, g->name, datatype_index);
            datatype_index++;
        }
        arena_strut = jdf_find_property(jdf->global_properties, "DAGUE_ARENA_STRUT", &prop);
        if( NULL != arena_strut ) {
            expr_info_t info;

            coutput("  /* and add to that the ARENA_STRUT */\n");

            info.prefix = "";
            info.sa = string_arena_new(64);
            info.assignments = "NULL";

            coutput("  __dague_handle->super.arenas_size = %d + %s;\n",
                    datatype_index, dump_expr((void**)arena_strut, &info));

            string_arena_free(info.sa);
        } else {
            coutput("  __dague_handle->super.arenas_size = %d;\n", datatype_index);
        }

        coutput("  __dague_handle->super.arenas = (dague_arena_t **)malloc(__dague_handle->super.arenas_size * sizeof(dague_arena_t*));\n"
                "  for(i = 0; i < __dague_handle->super.arenas_size; i++) {\n"
                "    __dague_handle->super.arenas[i] = (dague_arena_t*)calloc(1, sizeof(dague_arena_t));\n"
                "  }\n");
    }

    coutput("  /* Now the Parameter-dependent structures: */\n"
            "%s", UTIL_DUMP_LIST(sa1, jdf->globals, next,
                                 dump_globals_init, sa2, "", "  ", "\n", "\n"));

    pi.sa = sa2;
    pi.idx = 0;
    JDF_COUNT_LIST_ENTRIES(jdf->functions, jdf_function_entry_t, next, pi.maxidx);
    {
        char* prof = UTIL_DUMP_LIST(sa1, jdf->functions, next,
                                    dump_profiling_init, &pi, "", "    ", "\n", "\n");
        coutput("  /* If profiling is enabled, the keys for profiling */\n"
                "#  if defined(DAGUE_PROF_TRACE)\n");

        if( strcmp(prof, "\n") ) {
            coutput("  __dague_handle->super.super.profiling_array = %s_profiling_array;\n"
                    "  if( -1 == %s_profiling_array[0] ) {\n"
                    "%s"
                    "  }\n",
                    jdf_basename,
                    jdf_basename,
                    prof);
        } else {
            coutput("  __dague_handle->super.super.profiling_array = NULL;\n");
        }
        coutput("#  endif /* defined(DAGUE_PROF_TRACE) */\n");
    }

    coutput("  /* Create the data repositories for this object */\n"
            "%s",
            UTIL_DUMP_LIST( sa1, jdf->functions, next, dump_data_repository_constructor, sa2,
                            "", "", "\n", "\n"));

    coutput("  __dague_handle->super.super.startup_hook = %s_startup;\n"
            "  __dague_handle->super.super.destructor   = (dague_destruct_fn_t)%s_destructor;\n"
            "  (void)dague_handle_register((dague_handle_t*)__dague_handle);\n",
            jdf_basename, jdf_basename);

    coutput("  return (dague_%s_handle_t*)__dague_handle;\n"
            "}\n\n",
            jdf_basename);

    string_arena_free(sa1);
    string_arena_free(sa2);
}

static jdf_name_list_t *definition_is_parameter(const jdf_function_entry_t *f, const jdf_def_list_t *dl)
{
    jdf_name_list_t *pl;
    for( pl = f->parameters; pl != NULL; pl = pl->next )
        if( strcmp(pl->name, dl->name) == 0 )
            return pl;
    return NULL;
}

static void jdf_generate_hashfunction_for(const jdf_t *jdf, const jdf_function_entry_t *f)
{
    string_arena_t *sa = string_arena_new(64);
    jdf_def_list_t *dl;
    expr_info_t info;
    int idx;
    string_arena_t *prec = string_arena_new(64);

    (void)jdf;

    coutput("static inline uint64_t %s_hash(const __dague_%s_internal_handle_t *__dague_handle, const assignment_t *assignments)\n"
            "{\n"
            "  uint64_t __h = 0;\n"
            "  (void)__dague_handle;\n",
            f->fname, jdf_basename);

    info.prefix = "";
    info.sa = sa;
    info.assignments = "assignments";

    idx = 0;
    for(dl = f->locals; dl != NULL; dl = dl->next) {
        string_arena_init(sa);

        if( definition_is_parameter(f, dl) != NULL ) {
            coutput("%s", string_arena_get_string(prec));
            coutput("  int %s = assignments[%d].value;\n",
                    dl->name, idx);
            string_arena_init(prec);
            if( dl->expr->op == JDF_RANGE ) {
                coutput("  int %s_min = %s;\n", dl->name, dump_expr((void**)dl->expr->jdf_ta1, &info));
                string_arena_add_string(prec, "  int %s_inc = %s;\n", dl->name, dump_expr((void**)dl->expr->jdf_ta3, &info));
                string_arena_add_string(prec, "  int %s_range = (%s - %s_min + 1 + (%s_inc-1))/%s_inc;\n",
                                        dl->name, dump_expr((void**)dl->expr->jdf_ta2, &info), dl->name, dl->name, dl->name);
            } else {
                coutput("  int %s_min = %s;\n", dl->name, dump_expr((void**)dl->expr, &info));
                string_arena_add_string(prec, "  int %s_range = 1;\n", dl->name);
            }
        } else {
            /* Hash functions depends only on the parameters of the function.
             * We might need them because the min/max expressions of the parameters
             * might depend on them, but maybe not, so let's void their use to remove
             * warnings.
             */
            coutput("  int %s = assignments[%d].value; (void)%s;\n",
                    dl->name, idx, dl->name);
        }
        idx++;
    }

    string_arena_free(prec);

    string_arena_init(sa);
    for(dl = f->locals; dl != NULL; dl = dl->next) {
        if( definition_is_parameter(f, dl) != NULL ) {
            coutput("  __h += (%s - %s_min)%s;\n", dl->name, dl->name, string_arena_get_string(sa));
            string_arena_add_string(sa, " * %s_range", dl->name);
        }
    }

    coutput("  return __h;\n");
    coutput("}\n\n");
    string_arena_free(sa);
}

static void jdf_generate_hashfunctions(const jdf_t *jdf)
{
    jdf_function_entry_t *f;

    for(f = jdf->functions; f != NULL; f = f->next) {
        jdf_generate_hashfunction_for(jdf, f);
    }
}

/** Helper for sanity checker **/
char *malloc_and_dump_jdf_expr_list(const jdf_expr_t *el)
{
    char *res;
    string_arena_t *sa = string_arena_new(64);
    string_arena_t *sa2 = string_arena_new(64);
    expr_info_t info;

    info.sa = sa2;
    info.prefix = "";
    info.assignments = "assignments";

    UTIL_DUMP_LIST(sa, el, next,
                   dump_expr, (void*)&info, "", "", ", ", "");
    res = strdup( string_arena_get_string(sa) );
    string_arena_free(sa);
    string_arena_free(sa2);

    return res;
}

/** Code Generators */

static char *jdf_create_code_assignments_calls(string_arena_t *sa, int spaces,
                                               const jdf_t *jdf, const char *name, const jdf_call_t *call)
{
  int idx = 0;
  const jdf_expr_t *el;
  expr_info_t infodst, infosrc;
  string_arena_t *sa2;
  jdf_expr_t *params = call->parameters;
  jdf_def_list_t *dl;
  jdf_name_list_t *pl;
  const jdf_function_entry_t *f;

  for(f = jdf->functions; f != NULL; f = f->next) {
      if(!strcmp(call->func_or_mem, f->fname))
          break;
  }

  assert(f != NULL);

  string_arena_init(sa);
  sa2 = string_arena_new(64);

  for(dl = f->locals; dl != NULL; dl = dl->next) {
    string_arena_add_string(sa, "%sint %s%s = 0xdeadbeef; (void)%s%s;\n",
                            indent(spaces), f->fname, dl->name, f->fname, dl->name);
   }

  infodst.sa = sa2;
  infodst.prefix = f->fname;
  infodst.assignments = strdup(name);
  infosrc.sa = sa2;
  infosrc.prefix = "";
  infosrc.assignments = "assignments";

  for(idx = 0, dl = f->locals; dl != NULL; idx++, dl = dl->next) {
      /* Is this definition a parameter or a value? */
      /* If it is a parameter, find the corresponding param in the call */
      for(el = params, pl = f->parameters; pl != NULL; el = el->next, pl = pl->next) {
          if( NULL == el ) {  /* Badly formulated call */
              string_arena_t *sa_caller, *sa_callee;
              expr_info_t caller;

              sa_caller = string_arena_new(64);
              sa_callee = string_arena_new(64);

              caller.sa = sa;
              caller.prefix = "";
              caller.assignments = "";

              string_arena_init(sa);
              UTIL_DUMP_LIST_FIELD(sa_callee, f->parameters, next, name,
                                   dump_string, sa,
                                   "(", "", ", ", ")");
              string_arena_init(sa);
              UTIL_DUMP_LIST(sa_caller, params, next,
                             dump_expr, (void*)&caller,
                             "(", "", ", ", ")");
              fprintf(stderr, "%s.jdf:%d Badly formulated call %s%s instead of %s%s\n",
                      jdf_basename, call->super.lineno,
                      f->fname, string_arena_get_string(sa_caller),
                      f->fname, string_arena_get_string(sa_callee));
              exit(-1);
          }
          assert( el != NULL );
          if(!strcmp(pl->name, dl->name))
              break;
      }
      if( NULL == pl ) {
          /* It is a value. Let's dump it's expression in the destination context */
          string_arena_init(sa2);
          string_arena_add_string(sa,
                                  "%s%s[%d].value = %s%s = %s;\n",
                                  indent(spaces), name, idx, f->fname, dl->name, dump_expr((void**)dl->expr, &infodst));
      } else {
          /* It is a parameter. Let's dump it's expression in the source context */
          assert(el != NULL);
          string_arena_init(sa2);
          string_arena_add_string(sa,
                                  "%s%s[%d].value = %s%s = %s;\n",
                                  indent(spaces), name, idx, f->fname, dl->name, dump_expr((void**)el, &infosrc));
      }
  }

  string_arena_free(sa2);
  free(infodst.assignments);

  return string_arena_get_string(sa);
}

static void jdf_generate_code_call_initialization(const jdf_t *jdf, const jdf_call_t *call,
                                                  int lineno, const char *fname, const jdf_dataflow_t *f,
                                                  const char *spaces)
{
    string_arena_t *sa, *sa2;
    expr_info_t info;
    int dataindex;

    sa = string_arena_new(64);
    sa2 = string_arena_new(64);

    info.sa = sa2;
    info.prefix = "";
    info.assignments = "assignments";

    if( call->var != NULL ) {
        dataindex = jdf_data_output_index(jdf, call->func_or_mem, call->var);
        if( dataindex < 0 ) {
            if( dataindex == -1 ) {
                jdf_fatal(lineno,
                          "During code generation: unable to find an output flow for variable %s in function %s,\n"
                          "which is requested by function %s to satisfy Input dependency at line %d\n",
                          call->var, call->func_or_mem,
                          fname, lineno);
                exit(1);
            } else {
                jdf_fatal(lineno,
                          "During code generation: unable to find function %s,\n"
                          "which is requested by function %s to satisfy Input dependency at line %d\n",
                          call->func_or_mem,
                          fname, lineno);
                exit(1);
            }
        }
        coutput("%s",  jdf_create_code_assignments_calls(sa, strlen(spaces)+1, jdf, "tass", call));
        coutput("#if defined(DAGUE_DEBUG_VERBOSE1)\n"
                "%s  char tmp[128], tmp1[128];\n"
                "%s  DEBUG((\"task %%s acquires flow %s from %s %%s\\n\",\n"
                "%s         dague_snprintf_execution_context(tmp, 128, this_task),\n"
                "%s         dague_snprintf_assignments(tmp1, 128, &%s_%s, tass)));\n"
                "#endif  /* defined(DAGUE_DEBUG_VERBOSE1) */\n",
                spaces,
                spaces, f->varname, call->var,
                spaces,
                spaces, jdf_basename, call->func_or_mem);

        coutput("%s    entry = data_repo_lookup_entry( %s_repo, %s_hash( __dague_handle, tass ));\n"
                "%s    chunk = entry->data[%d];\n",
                spaces, call->func_or_mem, call->func_or_mem,
                spaces, dataindex);
    } else {
        coutput("%s    chunk = (%s(%s))->device_copies[0];\n",
                spaces, call->func_or_mem,
                UTIL_DUMP_LIST(sa, call->parameters, next,
                               dump_expr, (void*)&info, "", "", ", ", ""));
    }

    string_arena_free(sa);
    string_arena_free(sa2);
}

static void jdf_generate_code_call_init_output(const jdf_t *jdf, const jdf_call_t *call,
                                               int lineno, const char *fname,
                                               const char *spaces, const char *arena, int count)
{
    int dataindex;

    if( call->var != NULL ) {
        dataindex = jdf_data_input_index(jdf, call->func_or_mem, call->var);
        if( dataindex < 0 ) {
            if( dataindex == -1 ) {
                jdf_fatal(lineno,
                          "During code generation: unable to find an input flow for variable %s in function %s,\n"
                          "which is requested by function %s to satisfy Output dependency at line %d\n",
                          call->var, call->func_or_mem,
                          fname, lineno);
                exit(1);
            } else {
                jdf_fatal(lineno,
                          "During code generation: unable to find function %s,\n"
                          "which is requested by function %s to satisfy Output dependency at line %d\n",
                          call->func_or_mem,
                          fname, lineno);
                exit(1);
            }
        }
    }
    coutput("%s    chunk = dague_data_copy_new(NULL, 0);\n"
            "%s    chunk->device_private = dague_arena_get(__dague_handle->super.arenas[%s], %d);\n",
            spaces,
            spaces, arena, count );
    return;
}

static void create_datatype_to_integer_code(string_arena_t *sa, jdf_datatransfer_type_t datatype)
{
    expr_info_t info;
    string_arena_t *sa2 = string_arena_new(64);
    info.sa = sa2;
    info.prefix = "";
    info.assignments = "this_task->locals";
    if( JDF_CST == datatype.type->op ) {
        string_arena_add_string(sa, "%d", datatype.type->jdf_cst);
    } else if( (JDF_VAR == datatype.type->op) || (JDF_STRING == datatype.type->op) ) {
        string_arena_add_string(sa, "DAGUE_%s_%s_ARENA", jdf_basename, datatype.type->jdf_var);
    } else {
        string_arena_add_string(sa, "%s", dump_expr((void**)datatype.type, &info));
    }
    string_arena_free(sa2);
}

static void jdf_generate_code_flow_initialization(const jdf_t *jdf,
                                                  const char *fname,
                                                  const jdf_dataflow_t *flow,
                                                  uint32_t flow_index)
{
    jdf_dep_t *dl;
    expr_info_t info;
    string_arena_t *sa, *sa2;
    int cond_index = 0;
    char* condition[] = {"    if( %s ) {\n", "    else if( %s ) {\n"};

    if( JDF_VAR_TYPE_CTL == flow->access_type ) {
        coutput("  /* %s : this_task->data[%u] is a control flow */\n", flow->varname, flow_index);
        return;
    }
    coutput( "  if( NULL == (chunk = this_task->data[%u].data_out) ) {;  /* flow %s */\n"
             "    chunk = this_task->data[%u].data_in;\n"
             "    entry = NULL;\n"
             "    if( NULL == chunk ) {\n",
             flow_index, flow->varname,
             flow_index);

    sa  = string_arena_new(64);
    sa2 = string_arena_new(64);

    info.sa = sa;
    info.prefix = "";
    info.assignments = "    this_task->locals";

    if ( flow->access_type & JDF_VAR_TYPE_READ ) {
        int check = 1;
        for(dl = flow->deps; dl != NULL; dl = dl->next) {
            if( dl->type == JDF_DEP_TYPE_OUT ) continue;

            check = 0;
            switch( dl->guard->guard_type ) {
            case JDF_GUARD_UNCONDITIONAL:
                if( 0 != cond_index ) coutput("    else {\n");
                jdf_generate_code_call_initialization( jdf, dl->guard->calltrue, JDF_OBJECT_LINENO(flow), fname, flow,
                                                       (0 != cond_index ? "  " : "") );
                if( 0 != cond_index ) coutput("    }\n");
                goto done_with_input;
            case JDF_GUARD_BINARY:
                coutput( (0 == cond_index ? condition[0] : condition[1]),
                         dump_expr((void**)dl->guard->guard, &info));
                jdf_generate_code_call_initialization( jdf, dl->guard->calltrue, JDF_OBJECT_LINENO(flow), fname, flow, "  " );
                coutput("    }\n");
                cond_index++;
                break;
            case JDF_GUARD_TERNARY:
                coutput( (0 == cond_index ? condition[0] : condition[1]),
                         dump_expr((void**)dl->guard->guard, &info));
                jdf_generate_code_call_initialization( jdf, dl->guard->calltrue, JDF_OBJECT_LINENO(flow), fname, flow, "  " );
                coutput("    } else {\n");
                jdf_generate_code_call_initialization( jdf, dl->guard->callfalse, JDF_OBJECT_LINENO(flow), fname, flow, "  " );
                coutput("    }\n");
                goto done_with_input;
            }
        }
        if ( check ) {
            jdf_fatal(JDF_OBJECT_LINENO(flow),
                      "During code generation: unable to find an input flow for variable %s marked as RW or READ\n",
                      flow->varname );
        }
    }
    else if ( flow->access_type & JDF_VAR_TYPE_WRITE ) {
        for(dl = flow->deps; dl != NULL; dl = dl->next) {
            if ( dl->type != JDF_DEP_TYPE_OUT ) {
                jdf_fatal(JDF_OBJECT_LINENO(flow),
                          "During code generation: unable to find an output flow for variable %s marked as WRITE\n",
                          flow->varname );
                break;
            }

            sa2 = string_arena_new(64);
            create_datatype_to_integer_code(sa2, dl->datatype);
            switch( dl->guard->guard_type ) {
            case JDF_GUARD_UNCONDITIONAL:
                if( 0 != cond_index ) coutput("    else {\n");
                jdf_generate_code_call_init_output( jdf, dl->guard->calltrue, JDF_OBJECT_LINENO(flow), fname, "  ",
                                                       string_arena_get_string(sa2), 1 );
                if( 0 != cond_index ) coutput("    }\n");
                goto done_with_input;
            case JDF_GUARD_BINARY:
                coutput( (0 == cond_index ? condition[0] : condition[1]),
                         dump_expr((void**)dl->guard->guard, &info));
                jdf_generate_code_call_init_output( jdf, dl->guard->calltrue, JDF_OBJECT_LINENO(flow), fname, "  ",
                                                       string_arena_get_string(sa2), 1 );
                coutput("    }\n");
                cond_index++;
                break;
            case JDF_GUARD_TERNARY:
                coutput( (0 == cond_index ? condition[0] : condition[1]),
                         dump_expr((void**)dl->guard->guard, &info));
                jdf_generate_code_call_init_output( jdf, dl->guard->calltrue, JDF_OBJECT_LINENO(flow), fname, "  ",
                                                       string_arena_get_string(sa2), 1 );
                coutput("    } else {\n");
                jdf_generate_code_call_init_output( jdf, dl->guard->callfalse, JDF_OBJECT_LINENO(flow), fname, "  ",
                                                       string_arena_get_string(sa2), 1 );
                coutput("    }\n");
                goto done_with_input;
            }
        }
    }

 done_with_input:
    coutput("      this_task->data[%u].data_in   = chunk;   /* flow %s */\n"
            "      this_task->data[%u].data_repo = entry;\n"
            "    }\n"
            "  /* Now get the local version of the data to be worked on */\n"
            "  this_task->data[%u].data_out = chunk->original->device_copies[target_device];\n"
            "  }\n",
            flow_index, flow->varname,
            flow_index,
            flow_index);
    string_arena_free(sa);
    string_arena_free(sa2);
}

static void jdf_generate_code_call_final_write(const jdf_t *jdf, const jdf_call_t *call,
                                               jdf_datatransfer_type_t datatype,
                                               const char *spaces,
                                               int dataflow_index)
{
    string_arena_t *sa, *sa2, *sa3, *sa4;
    expr_info_t info;

    (void)jdf;

    sa = string_arena_new(64);
    sa2 = string_arena_new(64);
    sa3 = string_arena_new(64);
    sa4 = string_arena_new(64);

    if( call->var == NULL ) {
        info.sa = sa2;
        info.prefix = "";
        info.assignments = "this_task->locals";

        UTIL_DUMP_LIST(sa, call->parameters, next,
                       dump_expr, (void*)&info, "", "", ", ", "");

        string_arena_init(sa2);
        string_arena_add_string(sa3, "%s", dump_expr((void**)datatype.count, &info));
        string_arena_add_string(sa4, "%s", dump_expr((void**)datatype.displ, &info));

        string_arena_init(sa2);
        create_datatype_to_integer_code(sa2, datatype);
        coutput("%s  if( this_task->data[%d].data_out->original != %s(%s) ) {\n"
                "%s    int __arena_index = %s;\n"
                "%s    dague_dep_data_description_t data;\n"
                "%s    data.data   = this_task->data[%d].data_out;\n"
                "%s    data.arena  = __dague_handle->super.arenas[__arena_index];\n"
                "%s    data.layout = data.arena->opaque_dtt;\n"
                "%s    data.count  = %s;\n"
                "%s    data.displ  = %s;\n"
                "%s    assert( (__arena_index>=0) && (__arena_index < __dague_handle->super.arenas_size) );\n"
                "%s    assert( data.count > 0 );\n"
                "%s    dague_remote_dep_memcpy(context, this_task->dague_handle, (%s(%s))->device_copies[0],\n"
                "%s                            this_task->data[%d].data_out, &data);\n"
                "%s  }\n",
                spaces, dataflow_index, call->func_or_mem, string_arena_get_string(sa),
                spaces, string_arena_get_string(sa2),
                spaces,
                spaces, dataflow_index,
                spaces,
                spaces,
                spaces, string_arena_get_string(sa3),
                spaces, string_arena_get_string(sa4),
                spaces,
                spaces,
                spaces, call->func_or_mem, string_arena_get_string(sa),
                spaces, dataflow_index,
                spaces);
    }

    string_arena_free(sa);
    string_arena_free(sa2);
    string_arena_free(sa3);
}

static void jdf_generate_code_flow_final_writes(const jdf_t *jdf, const jdf_dataflow_t *f, int dataflow_index)
{
    jdf_dep_t *dl;
    expr_info_t info;
    string_arena_t *sa;

    (void)jdf;

    sa = string_arena_new(64);
    info.sa = sa;
    info.prefix = "";
    info.assignments = "assignments";

    for(dl = f->deps; dl != NULL; dl = dl->next) {
        if( dl->type == JDF_DEP_TYPE_IN )
            /** No final write for input-only flows */
            continue;

        switch( dl->guard->guard_type ) {
        case JDF_GUARD_UNCONDITIONAL:
            if( dl->guard->calltrue->var == NULL ) {
                jdf_generate_code_call_final_write( jdf, dl->guard->calltrue, dl->datatype, "", dataflow_index );
            }
            break;
        case JDF_GUARD_BINARY:
            if( dl->guard->calltrue->var == NULL ) {
                coutput("  if( %s ) {\n",
                        dump_expr((void**)dl->guard->guard, &info));
                jdf_generate_code_call_final_write( jdf, dl->guard->calltrue, dl->datatype, "  ", dataflow_index );
                coutput("  }\n");
            }
            break;
        case JDF_GUARD_TERNARY:
            if( dl->guard->calltrue->var == NULL ) {
                coutput("  if( %s ) {\n",
                        dump_expr((void**)dl->guard->guard, &info));
                jdf_generate_code_call_final_write( jdf, dl->guard->calltrue, dl->datatype, "  ", dataflow_index );
                if( dl->guard->callfalse->var == NULL ) {
                    coutput("  } else {\n");
                    jdf_generate_code_call_final_write( jdf, dl->guard->callfalse, dl->datatype, "  ", dataflow_index );
                }
                coutput("  }\n");
            } else if ( dl->guard->callfalse->var == NULL ) {
                coutput("  if( !(%s) ) {\n",
                        dump_expr((void**)dl->guard->guard, &info));
                jdf_generate_code_call_final_write( jdf, dl->guard->callfalse, dl->datatype, "  ", dataflow_index );
                coutput("  }\n");
            }
            break;
        }
    }

    string_arena_free(sa);
}

static void jdf_generate_code_dry_run_before(const jdf_t *jdf, const jdf_function_entry_t *f)
{
    (void)jdf;
    (void)f;

    coutput("\n\n#if !defined(DAGUE_PROF_DRY_BODY)\n\n");
}

static void jdf_generate_code_dry_run_after(const jdf_t *jdf, const jdf_function_entry_t *f)
{
    (void)jdf;
    (void)f;

    coutput("\n\n#endif /*!defined(DAGUE_PROF_DRY_BODY)*/\n\n");
}

static void jdf_generate_code_grapher_task_done(const jdf_t *jdf, const jdf_function_entry_t *f, const char* context_name)
{
    (void)jdf;

    coutput("#if defined(DAGUE_PROF_GRAPHER)\n"
            "  dague_prof_grapher_task(%s, context->th_id, context->virtual_process->vp_id, %s_hash(__dague_handle, %s->locals));\n"
            "#endif  /* defined(DAGUE_PROF_GRAPHER) */\n",
            context_name, f->fname, context_name);
}

static void jdf_generate_code_cache_awareness_update(const jdf_t *jdf, const jdf_function_entry_t *f)
{
    string_arena_t *sa;
    sa = string_arena_new(64);

    (void)jdf;
    UTIL_DUMP_LIST(sa, f->dataflow, next,
                   dump_dataflow_varname, NULL,
                   "", "  cache_buf_referenced(context->closest_cache, ", ");\n", "");
    if( strlen(string_arena_get_string(sa)) ) {
            coutput("  /** Cache Awareness Accounting */\n"
                    "#if defined(DAGUE_CACHE_AWARENESS)\n"
                    "%s);\n"
                    "#endif /* DAGUE_CACHE_AWARENESS */\n",
                    string_arena_get_string(sa));
    }
    string_arena_free(sa);
}

static void jdf_generate_code_call_release_dependencies(const jdf_t *jdf,
                                                        const jdf_function_entry_t *function,
                                                        const char* context_name)
{
    (void)jdf;

    coutput("  release_deps_of_%s_%s(context, %s,\n"
            "      DAGUE_ACTION_RELEASE_REMOTE_DEPS |\n"
            "      DAGUE_ACTION_RELEASE_LOCAL_DEPS |\n"
            "      DAGUE_ACTION_RELEASE_LOCAL_REFS |\n"
            "      DAGUE_ACTION_DEPS_MASK,\n"
            "      NULL);\n",
            jdf_basename, function->fname, context_name);
}

static int jdf_property_get_int( const jdf_def_list_t* properties, const char* prop_name, int ret_if_not_found )
{
    jdf_def_list_t* property;
    jdf_expr_t* expr = jdf_find_property(properties, prop_name, &property);

    if( NULL != expr ) {
        if( JDF_CST == expr->op )
            return expr->jdf_cst;
        printf("Warning: property %s defined at line %d only support ON/OFF\n",
               prop_name, JDF_OBJECT_LINENO(property));
    }
    return ret_if_not_found;  /* ON by default */
}

static void jdf_generate_code_data_lookup(const jdf_t *jdf, const jdf_function_entry_t *f, const char *name)
{
    string_arena_t *sa, *sa2, *sa_test;
    assignment_info_t ai;
    jdf_dataflow_t *fl;
    int di;

    sa  = string_arena_new(64);
    sa2 = string_arena_new(64);
    sa_test = string_arena_new(64);
    ai.sa = sa2;
    ai.idx = 0;
    ai.holder = "this_task->locals";
    ai.expr = NULL;
    coutput("static int %s(dague_execution_unit_t *context, dague_execution_context_t *this_task)\n"
            "{\n"
            "  const __dague_%s_internal_handle_t *__dague_handle = (__dague_%s_internal_handle_t *)this_task->dague_handle;\n"
            "  assignment_t tass[MAX_PARAM_COUNT];\n"
            "  int target_device = 0; (void)target_device;\n"
            "  (void)__dague_handle; (void)tass; (void)context;\n"
            "  dague_data_copy_t *chunk = NULL;\n"
            "  data_repo_entry_t *entry = NULL;\n"
            "%s",
            name, jdf_basename, jdf_basename,
            UTIL_DUMP_LIST(sa, f->locals, next,
                           dump_local_assignments, &ai, "", "  ", "\n", "\n"));
    coutput("%s\n",
            UTIL_DUMP_LIST_FIELD(sa, f->locals, next, name,
                                 dump_string, NULL, "", "  (void)", ";", "; (void)chunk; (void)entry;\n"));

            /* At a point, was :
    dinfo.sa = sa2;
    dinfo.sa_test = sa_test;
    dinfo.index = 0;
    UTIL_DUMP_LIST(sa, f->dataflow, next,
                   dump_data_declaration, &dinfo, "", "", "", "");
             */

    if( strlen( string_arena_get_string( sa_test ) ) != 0 )
        coutput("  /** Check if some lookups are to be done **/\n"
                "  if( %s )\n"
                "    goto complete_and_return;\n"
                "\n",
                string_arena_get_string( sa_test ));

    coutput("  /** Get the data from the predecessor */\n");
    for( di = 0, fl = f->dataflow; fl != NULL; fl = fl->next, di++ ) {
        jdf_generate_code_flow_initialization(jdf, f->fname, fl, di);
    }

    if( strlen( string_arena_get_string( sa_test ) ) != 0 )
        coutput(" complete_and_return:\n");

    /* If the function has the property profile turned off do not generate the profiling code */
    if( jdf_property_get_int(f->properties, "profile", 1) ) {
        string_arena_t *sa3 = string_arena_new(64);
        expr_info_t linfo;

        linfo.prefix = "";
        linfo.sa = sa2;
        linfo.assignments = "this_task->locals";

        coutput("  /** Generate profiling information */\n"
                "#if defined(DAGUE_PROF_TRACE)\n"
                "  this_task->prof_info.desc = (dague_ddesc_t*)__dague_handle->super.%s;\n"
                "  this_task->prof_info.id   = ((dague_ddesc_t*)(__dague_handle->super.%s))->data_key((dague_ddesc_t*)__dague_handle->super.%s, %s);\n"
                "#endif  /* defined(DAGUE_PROF_TRACE) */\n",
                f->predicate->func_or_mem, f->predicate->func_or_mem, f->predicate->func_or_mem,
                UTIL_DUMP_LIST(sa3, f->predicate->parameters, next,
                               dump_expr, (void*)&linfo,
                               "", "", ", ", "") );
        string_arena_free(sa3);
    } else {
        coutput("  /** No profiling information */\n");
    }
    coutput("%s\n",
            UTIL_DUMP_LIST_FIELD(sa, f->locals, next, name,
                                 dump_string, NULL, "", "  (void)", ";", "; (void)chunk; (void)entry;\n"));

    coutput("  return DAGUE_HOOK_RETURN_DONE;\n"
            "}\n\n");
    string_arena_free(sa);
    string_arena_free(sa2);
    string_arena_free(sa_test);
}

static void jdf_generate_code_hook(const jdf_t *jdf,
                                   const jdf_function_entry_t *f,
                                   const jdf_body_t* body,
                                   const char *name)
{
    jdf_def_list_t* type_property;
    string_arena_t *sa, *sa2;
    assignment_info_t ai;
    jdf_dataflow_t *fl;
    int di;
    int profile_on;
    char* output;
    init_from_data_array_info_t ifda;

    profile_on = jdf_property_get_int(f->properties, "profile", 1);
    profile_on = jdf_property_get_int(body->properties, "profile", profile_on);

    jdf_find_property(body->properties, "type", &type_property);
    if(NULL != type_property) {
        if(JDF_VAR != type_property->expr->op) {
            expr_info_t ei;

            ei.sa = string_arena_new(64);
            ei.prefix = "";
            ei.assignments = NULL;

            jdf_fatal(body->super.lineno,
                      "Type property set to unknown value for function %s in file %s:%d\n"
                      "Currently set to [%s]<%d>\n",
                      f->fname, body->super.filename, body->super.lineno,
                      dump_expr((void**)type_property->expr, (void*)&ei), type_property->expr->op);
            string_arena_free(ei.sa);
            exit(1);
        }
    }
    if( NULL != type_property)
        coutput("#if defined(HAVE_%s)\n", type_property->expr->jdf_var);

    sa  = string_arena_new(64);
    sa2 = string_arena_new(64);
    ai.sa = sa2;
    ai.idx = 0;
    ai.holder = "this_task->locals";
    ai.expr = NULL;
    if(NULL == type_property)
        coutput("static int %s(dague_execution_unit_t *context, dague_execution_context_t *this_task)\n", name);
    else
        coutput("static int %s_%s(dague_execution_unit_t *context, dague_execution_context_t *this_task)\n",
                name, type_property->expr->jdf_var);

    coutput("{\n"
            "  const __dague_%s_internal_handle_t *__dague_handle = (__dague_%s_internal_handle_t *)this_task->dague_handle;\n"
            "  assignment_t tass[MAX_PARAM_COUNT];\n"
<<<<<<< HEAD
            "  (void)context; (void)__dague_handle; (void)tass;\n"
=======
            "  (void)context; (void)__dague_object; (void)tass;\n"
>>>>>>> 8b44ecaf
            "%s",
            jdf_basename, jdf_basename,
            UTIL_DUMP_LIST(sa, f->locals, next,
                           dump_local_assignments, &ai, "", "  ", "\n", "\n"));
    coutput("%s\n",
            UTIL_DUMP_LIST_FIELD(sa, f->locals, next, name,
                                 dump_string, NULL, "", "  (void)", ";", ";\n"));

    ifda.sa = sa2;
    ifda.idx = 0;
    output = UTIL_DUMP_LIST(sa, f->dataflow, next,
                            dump_data_initialization_from_data_array, &ifda, "", "", "", "");
    if( 0 != strlen(output) ) {
        coutput("  /** Declare the variables that will hold the data, and all the accounting for each */\n"
                "%s\n",
                output);
    }

    /**
     * Generate code for the simulation.
     */
    coutput("  /** Update staring simulation date */\n"
            "#if defined(DAGUE_SIM)\n"
            "  this_task->sim_exec_date = 0;\n");
    for( di = 0, fl = f->dataflow; fl != NULL; fl = fl->next, di++ ) {

        if(fl->access_type == JDF_VAR_TYPE_CTL) continue;  /* control flow, nothing to store */

<<<<<<< HEAD
        coutput("  if( (NULL != e%s) && (e%s->sim_exec_date > this_task->sim_exec_date) )\n"
=======
        coutput("  if( (NULL != e%s) && (e%s->sim_exec_date > __dague_simulation_date) )\n"
>>>>>>> 8b44ecaf
                "    this_task->sim_exec_date = e%s->sim_exec_date;\n",
                fl->varname,
                fl->varname,
                fl->varname);
    }
    coutput("  if( this_task->function->sim_cost_fct != NULL ) {\n"
            "    this_task->sim_exec_date += this_task->function->sim_cost_fct(this_task);\n"
            "  }\n"
            "  if( context->largest_simulation_date < this_task->sim_exec_date )\n"
            "    context->largest_simulation_date = this_task->sim_exec_date;\n"
            "#endif\n");

    jdf_generate_code_cache_awareness_update(jdf, f);

    jdf_generate_code_dry_run_before(jdf, f);
    jdf_coutput_prettycomment('-', "%s BODY", f->fname);

    if( profile_on ) {
        coutput("  DAGUE_TASK_PROF_TRACE(context->eu_profile,\n"
                "                        this_task->dague_handle->profiling_array[2*this_task->function->function_id],\n"
                "                        this_task);\n");
    }

    coutput("%s\n", body->external_code);
    if( !JDF_COMPILER_GLOBAL_ARGS.noline ) {
        coutput("#line %d \"%s\"\n", cfile_lineno+1, jdf_cfilename);
    }
    jdf_coutput_prettycomment('-', "END OF %s BODY", f->fname);
    jdf_generate_code_dry_run_after(jdf, f);
    coutput("  return DAGUE_HOOK_RETURN_DONE;\n"
            "}\n");

    if( NULL != type_property)
        coutput("#endif  /*  defined(HAVE_%s) */\n", type_property->expr->jdf_var);

    string_arena_free(sa);
    string_arena_free(sa2);
}

static void
jdf_generate_code_complete_hook(const jdf_t *jdf,
                                const jdf_function_entry_t *f,
                                const char *name)
{
    string_arena_t *sa, *sa2;
    int di;
    int profile_on;
    jdf_dataflow_t *fl;
    assignment_info_t ai;

    profile_on = jdf_property_get_int(f->properties, "profile", 1);

    sa  = string_arena_new(64);
    sa2 = string_arena_new(64);
    ai.sa = sa2;
    ai.idx = 0;
    ai.holder = "this_task->locals";
    ai.expr = NULL;
    coutput("static int complete_%s(dague_execution_unit_t *context, dague_execution_context_t *this_task)\n"
            "{\n"
            "  const __dague_%s_internal_handle_t *__dague_handle = (__dague_%s_internal_handle_t *)this_task->dague_handle;\n"
            "#if defined(DISTRIBUTED)\n"
            "  %s"
            "#endif  /* defined(DISTRIBUTED) */\n"
            "  (void)context; (void)__dague_handle;\n",
            name, jdf_basename, jdf_basename,
            UTIL_DUMP_LIST(sa, f->locals, next,
                           dump_local_assignments, &ai, "", "  ", "\n", "\n"));

    for( di = 0, fl = f->dataflow; fl != NULL; fl = fl->next, di++ ) {
        if(JDF_VAR_TYPE_CTL == fl->access_type) continue;
        if(fl->access_type & JDF_VAR_TYPE_WRITE) {
            coutput("this_task->data[%d].data_out->version++;\n", di);
        }
    }

    if( profile_on ) {
        coutput("  DAGUE_TASK_PROF_TRACE(context->eu_profile,\n"
                "                        this_task->dague_handle->profiling_array[2*this_task->function->function_id+1],\n"
                "                        this_task);\n");
    }

    coutput("#if defined(DISTRIBUTED)\n"
            "  /** If not working on distributed, there is no risk that data is not in place */\n");
    for( di = 0, fl = f->dataflow; fl != NULL; fl = fl->next, di++ ) {
        jdf_generate_code_flow_final_writes(jdf, fl, di);
    }
    coutput("%s\n",
            UTIL_DUMP_LIST_FIELD(sa, f->locals, next, name,
                                 dump_string, NULL, "", "  (void)", ";", ";\n"));
    coutput("#endif /* DISTRIBUTED */\n");

    jdf_generate_code_grapher_task_done(jdf, f, "this_task");

    jdf_generate_code_call_release_dependencies(jdf, f, "this_task");

    coutput("  return 0;\n"
            "}\n\n");
    string_arena_free(sa);
    string_arena_free(sa2);
}

static void jdf_generate_code_hooks(const jdf_t *jdf,
                                    const jdf_function_entry_t *f,
                                    const char *name)
{
    jdf_body_t* body = f->bodies;
    do {
        jdf_generate_code_hook(jdf, f, body, name);
        body = body->next;
    } while (NULL != body);
    jdf_generate_code_complete_hook(jdf, f, name);
}

static void jdf_generate_code_free_hash_table_entry(const jdf_t *jdf, const jdf_function_entry_t *f)
{
    jdf_dataflow_t *dl;
    jdf_dep_t *dep;
    expr_info_t info;
    string_arena_t *sa = string_arena_new(64);
    string_arena_t *sa1 = string_arena_new(64);
    int i, cond_index;
    char* condition[] = {"    if( %s ) {\n", "    else if( %s ) {\n"};
    assignment_info_t ai;

    ai.sa = sa;
    ai.idx = 0;
    ai.holder = "context->locals";
    ai.expr = NULL;

    coutput("  if( action_mask & DAGUE_ACTION_RELEASE_LOCAL_REFS ) {\n"
            "%s",
            UTIL_DUMP_LIST(sa1, f->locals, next,
                           dump_local_assignments, &ai, "", "    ", "\n", "\n"));
    /* Quiet the unused variable warnings */
    coutput("%s\n",
            UTIL_DUMP_LIST_FIELD(sa1, f->locals, next, name,
                                 dump_string, NULL, "   ", " (void)", ";", ";\n"));

    info.prefix = "";
    info.sa = sa1;
    info.assignments = "context->locals";

    for( i=0, dl = f->dataflow; dl != NULL; dl = dl->next, i++ ) {
        if( dl->access_type == JDF_VAR_TYPE_CTL ) continue;
        cond_index = 0;

        if( dl->access_type & JDF_VAR_TYPE_READ ) {
            for( dep = dl->deps; dep != NULL; dep = dep->next ) {
                if( dep->type & JDF_DEP_TYPE_IN ) {
                    switch( dep->guard->guard_type ) {
                    case JDF_GUARD_UNCONDITIONAL:
                        if( NULL != dep->guard->calltrue->var ) {
                            if( 0 != cond_index ) coutput("    else {\n");
                            coutput("    data_repo_entry_used_once( eu, %s_repo, context->data[%d].data_repo->key );\n"
                                    "    (void)DAGUE_DATA_COPY_RELEASE(context->data[%d].data_in);\n",
                                    dep->guard->calltrue->func_or_mem, i, i);
                            if( 0 != cond_index ) coutput("    }\n");
                        }
                        goto next_dependency;
                    case JDF_GUARD_BINARY:
                        if( NULL != dep->guard->calltrue->var ) {
                            coutput((0 == cond_index ? condition[0] : condition[1]),
                                    dump_expr((void**)dep->guard->guard, &info));
                            coutput("      data_repo_entry_used_once( eu, %s_repo, context->data[%d].data_repo->key );\n"
                                    "      (void)DAGUE_DATA_COPY_RELEASE(context->data[%d].data_in);\n"
                                    "    }\n",
                                    dep->guard->calltrue->func_or_mem, i, i);
                            cond_index++;
                        }
                        break;
                    case JDF_GUARD_TERNARY:
                        if( NULL != dep->guard->calltrue->var ) {
                            coutput((0 == cond_index ? condition[0] : condition[1]),
                                    dump_expr((void**)dep->guard->guard, &info));
                            coutput("      data_repo_entry_used_once( eu, %s_repo, context->data[%d].data_repo->key );\n"
                                    "      (void)DAGUE_DATA_COPY_RELEASE(context->data[%d].data_in);\n",
                                    dep->guard->calltrue->func_or_mem, i, i);
                            if( NULL != dep->guard->callfalse->var ) {
                                coutput("    } else {\n"
                                        "      data_repo_entry_used_once( eu, %s_repo, context->data[%d].data_repo->key );\n"
                                        "      (void)DAGUE_DATA_COPY_RELEASE(context->data[%d].data_in);\n",
                                        dep->guard->callfalse->func_or_mem, i, i);
                            }
                        } else if( NULL != dep->guard->callfalse->var ) {
                            coutput("    if( !(%s) ) {\n"
                                    "      data_repo_entry_used_once( eu, %s_repo, context->data[%d].data_repo->key );\n"
                                    "      (void)DAGUE_DATA_COPY_RELEASE(context->data[%d].data_in);\n",
                                    dump_expr((void**)dep->guard->guard, &info),
                                    dep->guard->callfalse->func_or_mem, i, i);
                        }
                        coutput("    }\n");
                        goto next_dependency;
                    }
                }
            }
        } else if( dl->access_type & JDF_VAR_TYPE_WRITE ) {
            for( dep = dl->deps; dep != NULL; dep = dep->next ) {
                assert( dep->type == JDF_DEP_TYPE_OUT );

                switch( dep->guard->guard_type ) {
                case JDF_GUARD_UNCONDITIONAL:
                    if( NULL != dep->guard->calltrue->var ) {
                        if( 0 != cond_index ) coutput("    else {\n");
                        coutput("    (void)DAGUE_DATA_COPY_RELEASE(context->data[%d].data_in);\n", i);
                        if( 0 != cond_index ) coutput("    }\n");
                    }
                    goto next_dependency;
                case JDF_GUARD_BINARY:
                    if( NULL != dep->guard->calltrue->var ) {
                        coutput((0 == cond_index ? condition[0] : condition[1]),
                                dump_expr((void**)dep->guard->guard, &info));
                        coutput("      (void)DAGUE_DATA_COPY_RELEASE(context->data[%d].data_in);\n"
                                "    }\n", i);
                        cond_index++;
                    }
                    break;
                case JDF_GUARD_TERNARY:
                    if( NULL != dep->guard->calltrue->var ) {
                        coutput((0 == cond_index ? condition[0] : condition[1]),
                                dump_expr((void**)dep->guard->guard, &info));
                        coutput("      (void)DAGUE_DATA_COPY_RELEASE(context->data[%d].data_in);\n", i);
                        if( NULL != dep->guard->callfalse->var ) {
                            coutput("    } else {\n"
                                    "      (void)DAGUE_DATA_COPY_RELEASE(context->data[%d].data_in);\n", i);
                        }
                    } else if( NULL != dep->guard->callfalse->var ) {
                        coutput("    if( !(%s) ) {\n"
                                "      (void)DAGUE_DATA_COPY_RELEASE(context->data[%d].data_in);\n",
                                dump_expr((void**)dep->guard->guard, &info), i);
                    }
                    coutput("    }\n");
                    goto next_dependency;
                }
            }
        }
    next_dependency:
        (void)jdf;  /* just to keep the compilers happy regarding the goto to an empty statement */
    }
    coutput("  }\n");

    string_arena_free(sa);
    string_arena_free(sa1);
}

static void jdf_generate_code_release_deps(const jdf_t *jdf, const jdf_function_entry_t *f, const char *name)
{
    int has_output_data = function_has_data_output(f);

    coutput("static int %s(dague_execution_unit_t *eu, dague_execution_context_t *context, uint32_t action_mask, dague_remote_deps_t *deps)\n"
            "{\n"
            "  const __dague_%s_internal_handle_t *__dague_handle = (const __dague_%s_internal_handle_t *)context->dague_handle;\n"
            "  dague_release_dep_fct_arg_t arg;\n"
            "  int __vp_id;\n"
            "  arg.nb_released = 0;\n"
            "  arg.output_usage = 0;\n"
            "  arg.action_mask = action_mask;\n"
            "  arg.deps = deps;\n"
            "  arg.ready_lists = (eu != NULL) ? calloc(sizeof(dague_execution_context_t *), eu->virtual_process->dague_context->nb_vp) : NULL;\n"
            "  (void)__dague_handle;\n",
            name, jdf_basename, jdf_basename);

    if( 0 != has_output_data )
        coutput("  if( action_mask & DAGUE_ACTION_RELEASE_LOCAL_DEPS ) {\n"
                "    arg.output_entry = data_repo_lookup_entry_and_create( eu, %s_repo, %s_hash(__dague_handle, context->locals) );\n"
                "    arg.output_entry->generator = (void*)context;  /* for AYU */\n"
                "#if defined(DAGUE_SIM)\n"
                "    assert(arg.output_entry->sim_exec_date == 0);\n"
                "    arg.output_entry->sim_exec_date = context->sim_exec_date;\n"
                "#endif\n"
                "  }\n",
                f->fname, f->fname);
    else
        coutput("  arg.output_entry = NULL;\n");

    coutput("#if defined(DISTRIBUTED)\n"
            "  arg.remote_deps_count = 0;\n"
            "  arg.remote_deps = NULL;\n"
            "#endif\n");

    if( !(f->flags & JDF_FUNCTION_FLAG_NO_SUCCESSORS) ) {
        coutput("  iterate_successors_of_%s_%s(eu, context, action_mask, dague_release_dep_fct, &arg);\n"
                "\n",
                jdf_basename, f->fname);
    }

    coutput("#if defined(DISTRIBUTED)\n"
            "  if( 0 == arg.remote_deps_count ) {\n"
            "    if( NULL != arg.remote_deps ) {\n"
            "      remote_deps_free(arg.remote_deps);\n"
            "      arg.remote_deps = NULL;\n"
            "    }\n"
            "  }\n"
            "  else if( (action_mask & DAGUE_ACTION_SEND_REMOTE_DEPS) ) {\n"
            "    arg.nb_released += dague_remote_dep_activate(eu, context, arg.remote_deps, arg.remote_deps_count);\n"
            "  }\n"
            "#endif\n"
            "\n");

    coutput("  if(action_mask & DAGUE_ACTION_RELEASE_LOCAL_DEPS) {\n"
            "    struct dague_vp_s** vps = eu->virtual_process->dague_context->virtual_processes;\n");
    if( 0 != has_output_data ) {
        coutput("    data_repo_entry_addto_usage_limit(%s_repo, arg.output_entry->key, arg.output_usage);\n",
                f->fname);
    }
    coutput("    for(__vp_id = 0; __vp_id < eu->virtual_process->dague_context->nb_vp; __vp_id++) {\n"
            "      if( NULL == arg.ready_lists[__vp_id] ) continue;\n"
            "      if(__vp_id == eu->virtual_process->vp_id) {\n"
            "        __dague_schedule(eu, arg.ready_lists[__vp_id]);\n"
            "      } else {\n"
            "        __dague_schedule(vps[__vp_id]->execution_units[0], arg.ready_lists[__vp_id]);\n"
            "      }\n"
            "      arg.ready_lists[__vp_id] = NULL;\n"
            "    }\n"
            "    free(arg.ready_lists);\n"
            "  }\n");

    jdf_generate_code_free_hash_table_entry(jdf, f);

    coutput(
            "  return arg.nb_released;\n"
            "}\n"
            "\n");
}

static char *jdf_dump_context_assignment(string_arena_t *sa_open,
                                         const jdf_t *jdf,
                                         const jdf_dataflow_t *flow,
                                         const char *calltext,
                                         const jdf_call_t *call,
                                         int lineno,
                                         const char *prefix,
                                         const char *var)
{
    jdf_def_list_t *def;
    const jdf_function_entry_t *targetf;
    jdf_expr_t *el;
    jdf_name_list_t *nl;
    expr_info_t info, linfo;
    string_arena_t *sa2, *sa1, *sa_close;
    int i, nbopen;
    int nbparam_given, nbparam_required;
    char *p;

    string_arena_init(sa_open);

    for(targetf = jdf->functions; targetf != NULL; targetf = targetf->next)
        if( !strcmp(targetf->fname, call->func_or_mem) )
            break;

    if( NULL == targetf ) {
        jdf_fatal(lineno,
                  "During code generation: unable to find function %s referenced in this call.\n",
                  call->func_or_mem);
        exit(1);
    }

    sa1 = string_arena_new(64);
    sa2 = string_arena_new(64);

    p = (char*)malloc(strlen(targetf->fname) + 2);
    sprintf(p, "%s_", targetf->fname);

    linfo.prefix = p;
    linfo.sa = sa1;
    asprintf(&linfo.assignments, "%s.locals", var);

    info.sa = sa2;
    info.prefix = "";
    info.assignments = "nc.locals";

    sa_close = string_arena_new(64);

    nbopen = 0;

    string_arena_add_string(sa_open, "%s%s%s.function = __dague_handle->super.super.functions_array[%s_%s.function_id];\n",
                            prefix, indent(nbopen), var, jdf_basename, targetf->fname);

    nbparam_given = 0;
    for(el = call->parameters; el != NULL; el = el->next) {
        nbparam_given++;
    }

    nbparam_required = 0;
    for(nl = targetf->parameters; nl != NULL; nl = nl->next) {
        nbparam_required++;
    }

    if( nbparam_given != nbparam_required ){
        fprintf(stderr,
                "Internal Error: Wrong number of arguments when calling %s at line %d (%d instead of %d)\n",
                targetf->fname, JDF_OBJECT_LINENO(flow), nbparam_given, nbparam_required );
        assert( nbparam_given == nbparam_required );
    }

    for(def = targetf->locals, i = 0;
        def != NULL;
        def = def->next, i++) {

        for(el  = call->parameters, nl = targetf->parameters;
            nl != NULL;
            nl = nl->next, el = el->next) {
            assert(el != NULL);
            if( !strcmp(nl->name, def->name) )
                break;
        }

        if( NULL == nl ) {
            /* This definition is not a parameter: just dump it's computation. */
            /**
             * If we have to execute code possibly comming from the user then we need to instantiate
             * the entire stack of the target function, including the local variables.
             */
            assert(el == NULL);
            string_arena_add_string(sa_open,
                                    "%s%s{\n"
                                    "%s%s  const int %s_%s = %s;\n",
                                    prefix, indent(nbopen),
                                    prefix, indent(nbopen), targetf->fname, def->name, dump_expr((void**)def->expr, &linfo));
            nbopen++;
            string_arena_add_string(sa_open, "%s%s  %s.locals[%d].value = %s_%s;\n",
                                    prefix, indent(nbopen), var, i,
                                    targetf->fname, def->name);
        } else {
            /* This definition is a parameter */
            assert(el != NULL);
            if( el->op == JDF_RANGE ) {
                string_arena_add_string(sa_open,
                                        "%s%s{\n"
                                        "%s%s  int %s_%s;\n",
                                        prefix, indent(nbopen),
                                        prefix, indent(nbopen), targetf->fname, nl->name);
                nbopen++;

                string_arena_add_string(sa_open,
                                        "%s%sfor( %s_%s = %s;",
                                        prefix, indent(nbopen), targetf->fname, nl->name, dump_expr((void**)el->jdf_ta1, &info));
                string_arena_add_string(sa_open, "%s_%s <= %s; %s_%s+=",
                                        targetf->fname, nl->name, dump_expr((void**)el->jdf_ta2, &info), targetf->fname, nl->name);
                string_arena_add_string(sa_open, "%s) {\n",
                                        dump_expr((void**)el->jdf_ta3, &info));
                nbopen++;
            } else {
                string_arena_add_string(sa_open,
                                        "%s%s{\n"
                                        "%s%s  const int %s_%s = %s;\n",
                                        prefix, indent(nbopen),
                                        prefix, indent(nbopen), targetf->fname, nl->name, dump_expr((void**)el, &info));
                nbopen++;
            }

            if( def->expr->op == JDF_RANGE ) {
                string_arena_add_string(sa_open,
                                        "%s%s  if( (%s_%s >= (%s))",
                                        prefix, indent(nbopen), targetf->fname, nl->name,
                                        dump_expr((void**)def->expr->jdf_ta1, &linfo));
                string_arena_add_string(sa_open, " && (%s_%s <= (%s)) ) {\n",
                                        targetf->fname, nl->name,
                                        dump_expr((void**)def->expr->jdf_ta2, &linfo));
                nbopen++;
            } else {
                string_arena_add_string(sa_open,
                                        "%s%s  if( (%s_%s == (%s)) ) {\n",
                                        prefix, indent(nbopen), targetf->fname, nl->name,
                                        dump_expr((void**)def->expr, &linfo));
                nbopen++;
            }

            string_arena_add_string(sa_open,
                                    "%s%s  %s.locals[%d].value = %s_%s;\n",
                                    prefix, indent(nbopen), var, i,
                                    targetf->fname, nl->name);
        }
    }

    string_arena_add_string(sa_open,
                            "#if defined(DISTRIBUTED)\n"
                            "%s%s  rank_dst = ((dague_ddesc_t*)__dague_handle->super.%s)->rank_of((dague_ddesc_t*)__dague_handle->super.%s, %s);\n",
                            prefix, indent(nbopen), targetf->predicate->func_or_mem, targetf->predicate->func_or_mem,
                            UTIL_DUMP_LIST(sa2, targetf->predicate->parameters, next,
                                           dump_expr, (void*)&linfo,
                                           "", "", ", ", ""));
    string_arena_add_string(sa_open,
                            "%s%s  if( eu != NULL && rank_dst == eu->virtual_process->dague_context->my_rank ) vpid_dst = ((dague_ddesc_t*)__dague_handle->super.%s)->vpid_of((dague_ddesc_t*)__dague_handle->super.%s, %s);\n"
                            "#else /* !DISTRIBUTED */\n",
                            prefix, indent(nbopen), targetf->predicate->func_or_mem, targetf->predicate->func_or_mem,
                            UTIL_DUMP_LIST(sa2, targetf->predicate->parameters, next,
                                           dump_expr, (void*)&linfo,
                                           "", "", ", ", ""));
    string_arena_add_string(sa_open,
                            "%s%s  vpid_dst = ((dague_ddesc_t*)__dague_handle->super.%s)->vpid_of((dague_ddesc_t*)__dague_handle->super.%s, %s);\n"
                            "#endif /* DISTRIBUTED */\n",
                            prefix, indent(nbopen), targetf->predicate->func_or_mem, targetf->predicate->func_or_mem,
                            UTIL_DUMP_LIST(sa2, targetf->predicate->parameters, next,
                                           dump_expr, (void*)&linfo,
                                           "", "", ", ", ""));

    if( NULL != targetf->priority ) {
        string_arena_add_string(sa_open,
                                "%s%s  %s.priority = __dague_handle->super.super.priority + priority_of_%s_%s_as_expr_fct(this_task->dague_handle, nc.locals);\n",
                                prefix, indent(nbopen), var, jdf_basename, targetf->fname);
    } else {
        string_arena_add_string(sa_open, "%s%s  %s.priority = __dague_handle->super.super.priority;\n",
                                prefix, indent(nbopen), var);
    }

    string_arena_add_string(sa_open,
                            "#if defined(DAGUE_DEBUG_VERBOSE1)\n"
                            "%s%s  if( NULL != eu ) {\n"
                            "%s%s    char tmp[128], tmp1[128];\n"
                            "%s%s    DEBUG((\"thread %%d VP %%d release deps of %s:%%s to %s:%%s (from node %%d to %%d)\\n\",\n"
                            "%s%s           eu->th_id, eu->virtual_process->vp_id,\n"
                            "%s%s           dague_snprintf_execution_context(tmp, 128, this_task),\n"
                            "%s%s           dague_snprintf_execution_context(tmp1, 128, &%s), rank_src, rank_dst));\n"
                            "%s%s  }\n"
                            "#endif\n",
                            prefix, indent(nbopen),
                            prefix, indent(nbopen),
                            prefix, indent(nbopen), flow->varname, call->var,
                            prefix, indent(nbopen),
                            prefix, indent(nbopen),
                            prefix, indent(nbopen), var,
                            prefix, indent(nbopen));
    free(linfo.assignments);
    linfo.assignments = NULL;
    free(p);
    linfo.prefix = NULL;

    string_arena_add_string(sa_open,
                            "%s%s  if( DAGUE_ITERATE_STOP == %s )\n"
                            "%s%s    return;\n",
                            prefix, indent(nbopen), calltext,
                            prefix, indent(nbopen));

    for(i=nbopen; i>0; i--) {
        string_arena_add_string(sa_close, "%s%s  }\n", prefix, indent(nbopen));
        nbopen--;
    }
    string_arena_add_string(sa_open, "%s", string_arena_get_string(sa_close));

    string_arena_free(sa_close);
    string_arena_free(sa2);

    return string_arena_get_string(sa_open);
}

/**
 * If this function has no successors tag it as such. This will prevent us from
 * generating useless code.
 */
static void jdf_check_successors( jdf_function_entry_t *f )
{
    jdf_dataflow_t *fl;
    jdf_dep_t *dl;

    for(fl = f->dataflow; fl != NULL; fl = fl->next) {
        for(dl = fl->deps; dl != NULL; dl = dl->next) {
            if( !(dl->type & JDF_DEP_TYPE_OUT) ) continue;

            if( (NULL != dl->guard->calltrue->var) ||
                ((JDF_GUARD_TERNARY == dl->guard->guard_type) &&
                 (NULL != dl->guard->callfalse->var)) ) {
                return;  /* we do have successors */
            }
        }
    }
    f->flags |= JDF_FUNCTION_FLAG_NO_SUCCESSORS;
}

static void jdf_generate_code_iterate_successors(const jdf_t *jdf, const jdf_function_entry_t *f, const char *name)
{
    jdf_dataflow_t *fl;
    jdf_dep_t *dl;
    int flowempty, flowtomem;
    string_arena_t *sa = string_arena_new(64);
    string_arena_t *sa1 = string_arena_new(64);
    string_arena_t *sa2 = string_arena_new(64);
    string_arena_t *sa_coutput    = string_arena_new(1024);
    string_arena_t *sa_type       = string_arena_new(64);
    string_arena_t *sa_nbelt      = string_arena_new(64);
    string_arena_t *sa_tmp_nbelt  = string_arena_new(64);
    string_arena_t *sa_displ      = string_arena_new(64);
    string_arena_t *sa_tmp_displ  = string_arena_new(64);
    string_arena_t *sa_layout     = string_arena_new(64);
    string_arena_t *sa_tmp_layout = string_arena_new(64);
    string_arena_t *sa_temp       = string_arena_new(64);
    int flownb, depnb;
    assignment_info_t ai;
    expr_info_t info;

    info.sa = sa2;
    info.prefix = "";
    info.assignments = "this_task->locals";

    ai.sa = sa2;
    ai.idx = 0;
    ai.holder = "this_task->locals";
    ai.expr = NULL;
    coutput("static void\n"
            "%s(dague_execution_unit_t *eu, dague_execution_context_t *this_task,\n"
            "               uint32_t action_mask, dague_ontask_function_t *ontask, void *ontask_arg)\n"
            "{\n"
            "  const __dague_%s_internal_handle_t *__dague_handle = (const __dague_%s_internal_handle_t*)this_task->dague_handle;\n"
            "  dague_execution_context_t nc;\n"
            "  dague_dep_data_description_t data;\n"
            "  int vpid_dst = -1;\n"
            "  int rank_src = 0, rank_dst = 0;\n"
            "%s"
            "  (void)rank_src; (void)rank_dst; (void)__dague_handle; (void)vpid_dst;\n",
            name,
            jdf_basename, jdf_basename,
            UTIL_DUMP_LIST(sa1, f->locals, next,
                           dump_local_assignments, &ai, "", "  ", "\n", "\n"));
    coutput("%s",
            UTIL_DUMP_LIST_FIELD(sa1, f->locals, next, name,
                                 dump_string, NULL, "", "  (void)", ";", ";\n"));

    coutput("  nc.dague_handle = this_task->dague_handle;\n"
            "  nc.priority     = this_task->priority;\n"
            "  nc.chore_id     = 0;\n");
    coutput("#if defined(DISTRIBUTED)\n"
            "  rank_src = ((dague_ddesc_t*)__dague_handle->super.%s)->rank_of((dague_ddesc_t*)__dague_handle->super.%s, %s);\n"
            "#endif\n",
            f->predicate->func_or_mem, f->predicate->func_or_mem,
            UTIL_DUMP_LIST(sa, f->predicate->parameters, next,
                           dump_expr, (void*)&info,
                           "", "", ", ", ""));

    flownb = 0;
    for(fl = f->dataflow; fl != NULL; fl = fl->next) {
        flowempty = 1;
        flowtomem = 0;
        depnb = 0;
        string_arena_init(sa_coutput);
        string_arena_init(sa_type);
        string_arena_init(sa_nbelt);
        string_arena_init(sa_displ);
        string_arena_init(sa_layout);
        for(dl = fl->deps; dl != NULL; dl = dl->next) {
            if( !(dl->type & JDF_DEP_TYPE_OUT) ) continue;

            string_arena_init(sa);
            string_arena_init(sa_tmp_nbelt);
            string_arena_init(sa_tmp_layout);
            string_arena_init(sa_tmp_displ);
            if( JDF_VAR_TYPE_CTL == fl->access_type ) {
                string_arena_add_string(sa, "NULL");
                string_arena_add_string(sa_tmp_nbelt, "  /* Control: always empty */ 0");
                string_arena_add_string(sa_tmp_layout, "DAGUE_DATATYPE_NULL");
                string_arena_add_string(sa_tmp_displ, "0");
            } else {
                string_arena_add_string(sa, "__dague_handle->super.arenas[");
                create_datatype_to_integer_code(sa, dl->datatype);
                string_arena_add_string(sa, "]");

                assert( dl->datatype.count != NULL );
                string_arena_add_string(sa_tmp_nbelt, "%s", dump_expr((void**)dl->datatype.count, &info));
                if( dl->datatype.layout == dl->datatype.type ) { /* no specific layout */
                    string_arena_add_string(sa_tmp_layout, "data.arena->opaque_dtt");
                } else {
                    string_arena_add_string(sa_tmp_layout, "%s", dump_expr((void**)dl->datatype.layout, &info));
                }
                string_arena_add_string(sa_tmp_displ, "%s", dump_expr((void**)dl->datatype.displ, &info));
            }

            string_arena_init(sa_temp);
            if( strcmp(string_arena_get_string(sa), string_arena_get_string(sa_type)) ) {
                string_arena_init(sa_type);
                /* The type might change (possibly from undefined), so let's output */
                string_arena_add_string(sa_type, "%s", string_arena_get_string(sa));
                string_arena_add_string(sa_temp, "    data.arena = %s;\n", string_arena_get_string(sa_type));
            }
            if( strcmp(string_arena_get_string(sa_tmp_layout), string_arena_get_string(sa_layout)) ) {
                /* Same thing: the memory layout may change at anytime */
                string_arena_init(sa_layout);
                string_arena_add_string(sa_layout, "%s", string_arena_get_string(sa_tmp_layout));
                string_arena_add_string(sa_temp, "    data.layout = %s;\n", string_arena_get_string(sa_tmp_layout));
            }
            if( strcmp(string_arena_get_string(sa_tmp_nbelt), string_arena_get_string(sa_nbelt)) ) {
                /* Same thing: the number of transmitted elements may change at anytime */
                string_arena_init(sa_nbelt);
                string_arena_add_string(sa_nbelt, "%s", string_arena_get_string(sa_tmp_nbelt));
                string_arena_add_string(sa_temp, "    data.count = %s;\n", string_arena_get_string(sa_tmp_nbelt));
            }
            if( strcmp(string_arena_get_string(sa_tmp_displ), string_arena_get_string(sa_displ)) ) {
                /* Same thing: the displacement may change at anytime */
                string_arena_init(sa_displ);
                string_arena_add_string(sa_displ, "%s", string_arena_get_string(sa_tmp_displ));
                string_arena_add_string(sa_temp, "    data.displ = %s;\n", string_arena_get_string(sa_tmp_displ));
            }
            if( strlen(string_arena_get_string(sa_temp)) ) {
                string_arena_add_string(sa_coutput,
                                        "#if defined(DISTRIBUTED)\n"
                                        "%s"
                                        "#endif\n",
                                        string_arena_get_string(sa_temp));
            }

            string_arena_init(sa);
            string_arena_add_string(sa, "ontask(eu, &nc, this_task, %d, %d, rank_src, rank_dst, vpid_dst, &data, ontask_arg)",
                                    flownb, depnb);

            switch( dl->guard->guard_type ) {
            case JDF_GUARD_UNCONDITIONAL:
                if( NULL != dl->guard->calltrue->var) {
                    flowempty = 0;

                    string_arena_add_string(sa_coutput,
                                            "%s",
                                            jdf_dump_context_assignment(sa1, jdf, fl, string_arena_get_string(sa), dl->guard->calltrue, JDF_OBJECT_LINENO(dl),
                                                                        "    ", "nc") );
                } else {
                    flowtomem = 1;
                }
                break;
            case JDF_GUARD_BINARY:
                if( NULL != dl->guard->calltrue->var ) {
                    flowempty = 0;
                    string_arena_add_string(sa_coutput,
                                            "    if( %s ) {\n"
                                            "%s"
                                            "    }\n",
                                            dump_expr((void**)dl->guard->guard, &info),
                                            jdf_dump_context_assignment(sa1, jdf, fl, string_arena_get_string(sa), dl->guard->calltrue, JDF_OBJECT_LINENO(dl),
                                                                        "      ", "nc") );
                } else {
                    flowtomem = 1;
                }
                break;
            case JDF_GUARD_TERNARY:
                if( NULL != dl->guard->calltrue->var ) {
                    flowempty = 0;
                    string_arena_add_string(sa_coutput,
                                            "    if( %s ) {\n"
                                            "%s"
                                            "    }",
                                            dump_expr((void**)dl->guard->guard, &info),
                                            jdf_dump_context_assignment(sa1, jdf, fl, string_arena_get_string(sa), dl->guard->calltrue, JDF_OBJECT_LINENO(dl),
                                                                        "      ", "nc"));
                    depnb++;

                    string_arena_init(sa);
                    string_arena_add_string(sa, "ontask(eu, &nc, this_task, %d, %d, rank_src, rank_dst, vpid_dst, &data, ontask_arg)",
                                            flownb, depnb);

                    if( NULL != dl->guard->callfalse->var ) {
                        string_arena_add_string(sa_coutput,
                                                " else {\n"
                                                "%s"
                                                "    }\n",
                                                jdf_dump_context_assignment(sa1, jdf, fl, string_arena_get_string(sa), dl->guard->callfalse, JDF_OBJECT_LINENO(dl),
                                                                            "      ", "nc") );
                    } else {
                        string_arena_add_string(sa_coutput,
                                                "\n");
                    }
                } else {
                    depnb++;
                    string_arena_init(sa);
                    string_arena_add_string(sa, "ontask(eu, &nc, this_task, %d, %d, rank_src, rank_dst, vpid_dst, &data, ontask_arg)",
                                            flownb, depnb);

                    if( NULL != dl->guard->callfalse->var ) {
                        flowempty = 0;
                        string_arena_add_string(sa_coutput,
                                                "    if( !(%s) ) {\n"
                                                "%s"
                                                "    }\n",
                                                dump_expr((void**)dl->guard->guard, &info),
                                                jdf_dump_context_assignment(sa1, jdf, fl, string_arena_get_string(sa), dl->guard->callfalse, JDF_OBJECT_LINENO(dl),
                                                                            "      ", "nc") );
                    } else {
                        flowtomem = 1;
                    }
                }
                break;
            }
            depnb++;
        }

        if( (1 == flowempty) && (0 == flowtomem) ) {
            coutput("  /* Flow of data %s has only IN dependencies */\n", fl->varname);
        } else if( 1 == flowempty ) {
            coutput("  /* Flow of data %s has only OUTPUT dependencies to Memory */\n", fl->varname);
            flownb++;
        } else {
            coutput("  /* Flow of Data %s */\n"
                    "  if( action_mask & (1 << %d) ) {\n"
                    "%s"
                    "  }\n",
                    fl->varname, flownb, string_arena_get_string(sa_coutput));
            flownb++;
        }
    }
    coutput("  (void)data;(void)nc;(void)eu;(void)ontask;(void)ontask_arg;(void)rank_dst;(void)action_mask;\n");
    coutput("}\n\n");

    string_arena_free(sa);
    string_arena_free(sa1);
    string_arena_free(sa2);
    string_arena_free(sa_coutput);
    string_arena_free(sa_type);
    string_arena_free(sa_nbelt);
    string_arena_free(sa_tmp_nbelt);
    string_arena_free(sa_displ);
    string_arena_free(sa_tmp_displ);
    string_arena_free(sa_layout);
    string_arena_free(sa_tmp_layout);
    string_arena_free(sa_temp);
}

static void jdf_generate_inline_c_function(jdf_expr_t *expr)
{
    static int inline_c_functions = 0;
    string_arena_t *sa1 = string_arena_new(64);
    string_arena_t *sa2 = string_arena_new(64);
    assignment_info_t ai;

    assert(JDF_OP_IS_C_CODE(expr->op));
    (void)asprintf(&expr->jdf_c_code.fname, "%s_inline_c_expr%d_line_%d",
                   jdf_basename, ++inline_c_functions, expr->jdf_c_code.lineno);
    coutput("static inline int %s(const dague_handle_t *__dague_handle_parent, const assignment_t *assignments)\n"
            "{\n"
            "  const __dague_%s_internal_handle_t *__dague_handle = (const __dague_%s_internal_handle_t*)__dague_handle_parent;\n"
            "  (void)__dague_handle;\n",
            expr->jdf_c_code.fname, jdf_basename, jdf_basename);

    if( NULL != expr->jdf_c_code.function_context ) {
        coutput("  /* This inline C function was declared in the context of the task %s */\n",
                expr->jdf_c_code.function_context->fname);

        ai.sa = sa1;
        ai.idx = 0;
        ai.holder = "assignments";
        ai.expr = NULL;
        coutput("%s\n",
                UTIL_DUMP_LIST(sa2, expr->jdf_c_code.function_context->locals, next,
                               dump_local_assignments, &ai, "", "  ", "\n", "\n"));
         coutput("%s\n",
                UTIL_DUMP_LIST_FIELD(sa2, expr->jdf_c_code.function_context->locals, next, name,
                                     dump_string, NULL, "", "  (void)", ";", ";\n"));
    } else {
        coutput("  /* This inline C function was declared in the global context: no variables */\n"
                "  (void)assignments;\n");
    }

    string_arena_free(sa1);
    string_arena_free(sa2);

    coutput("%s\n", expr->jdf_c_code.code);
    if( !JDF_COMPILER_GLOBAL_ARGS.noline )
        coutput("#line %d \"%s\"\n", cfile_lineno+1, jdf_cfilename);
    coutput("}\n"
            "\n");
}

static void jdf_generate_inline_c_functions(const jdf_t *jdf)
{
    jdf_expr_t *le;
    for( le = jdf->inline_c_functions; NULL != le; le = le->next ) {
        jdf_generate_inline_c_function(le);
    }
}


/**
 * Analyze the code to optimize the output
 */
int jdf_optimize( jdf_t* jdf )
{
    jdf_function_entry_t *f;
    string_arena_t *sa;
    int i, can_be_startup, high_priority;

    sa = string_arena_new(64);
    /**
     * Check if any function is marked as high priority (via the properties) or if all
     * arguments are loaded from the original data. If yes, then mark the function as
     * potential startup.
     */
    for(i = 0, f = jdf->functions; NULL != f; f = f->next, i++) {
        /* Check if the function has the HIGH_PRIORITY property on */
        high_priority = jdf_property_get_int(f->properties, "high_priority", 0);
        if( high_priority ) {
            f->flags |= JDF_FUNCTION_FLAG_HIGH_PRIORITY;
        }
        /* Check if the function has any successors */
        jdf_check_successors(f);

        can_be_startup = 1;
        UTIL_DUMP_LIST(sa, f->dataflow, next, has_ready_input_dependency, &can_be_startup, NULL, NULL, NULL, NULL);
        if( can_be_startup ) {
            f->flags |= JDF_FUNCTION_FLAG_CAN_BE_STARTUP;
        }
    }
    string_arena_free(sa);
    return 0;
}

/** Main Function */

int jdf2c(const char *output_c, const char *output_h, const char *_jdf_basename, const jdf_t *jdf)
{
    int ret = 0;

    jdf_cfilename = output_c;
    jdf_basename = _jdf_basename;
    cfile = NULL;
    hfile = NULL;

    cfile = fopen(output_c, "w");
    if( cfile == NULL ) {
        fprintf(stderr, "unable to create %s: %s\n", output_c, strerror(errno));
        ret = -1;
        goto err;
    }

    hfile = fopen(output_h, "w");
    if( hfile == NULL ) {
        fprintf(stderr, "unable to create %s: %s\n", output_h, strerror(errno));
        ret = -1;
        goto err;
    }

    cfile_lineno = 1;
    hfile_lineno = 1;

    /**
     * Now generate the code.
     */
    jdf_generate_header_file(jdf);

    /**
     * Dump all the prologue sections
     */
    if( NULL != jdf->prologue ) {
        coutput("%s\n", jdf->prologue->external_code);
        if( !JDF_COMPILER_GLOBAL_ARGS.noline )
            coutput("#line %d \"%s\"\n", cfile_lineno+1, jdf_cfilename);
    }

    jdf_generate_structure(jdf);
    jdf_generate_inline_c_functions(jdf);
    jdf_generate_hashfunctions(jdf);
    jdf_generate_predeclarations( jdf );
    jdf_generate_functions_statics(jdf); // PETER generates startup tasks
    jdf_generate_startup_hook( jdf );

    /**
     * Generate the externally visible function.
     */
    jdf_generate_destructor( jdf );
    jdf_generate_constructor(jdf);

    /**
     * Dump all the epilogue sections
     */
    if( NULL != jdf->epilogue ) {
        coutput("%s\n", jdf->epilogue->external_code);
        if( !JDF_COMPILER_GLOBAL_ARGS.noline )
            coutput("#line %d \"%s\"\n",cfile_lineno+1, jdf_cfilename);
    }

 err:
    if( NULL != cfile )
        fclose(cfile);

    if( NULL != hfile )
        fclose(hfile);

#if defined(HAVE_INDENT)
    {
        char* command;

#if !defined(HAVE_AWK)
        asprintf(&command, "%s %s %s", DAGUE_INDENT_PREFIX, DAGUE_INDENT_OPTIONS, output_c );
        system(command);
        asprintf(&command, "%s %s %s", DAGUE_INDENT_PREFIX, DAGUE_INDENT_OPTIONS, output_h );
        system(command);
#else
        asprintf(&command,
                 "%s %s %s -st | "
                 "%s '$1==\"#line\" && $3==\"\\\"%s\\\"\" {printf(\"#line %%d \\\"%s\\\"\\n\", NR+1); next} {print}'"
                 "> %s.indent.awk",
                 DAGUE_INDENT_PREFIX, DAGUE_INDENT_OPTIONS, output_c,
                 DAGUE_AWK_PREFIX, output_c, output_c,
                 output_c);
        system(command);
        asprintf(&command, "%s.indent.awk", output_c);
        rename(command, output_c);

        asprintf(&command,
                 "%s %s %s -st | "
                 "%s '$1==\"#line\" && $3==\"\\\"%s\\\"\" {printf(\"#line %%d \\\"%s\\\"\\n\", NR+1); next} {print}'"
                 "> %s.indent.awk",
                 DAGUE_INDENT_PREFIX, DAGUE_INDENT_OPTIONS, output_h,
                 DAGUE_AWK_PREFIX, output_h, output_h,
                 output_h);
        system(command);
        asprintf(&command, "%s.indent.awk", output_h);
        rename(command, output_h);
#endif
    }
#endif  /* defined(HAVE_INDENT) */

    return ret;
}<|MERGE_RESOLUTION|>--- conflicted
+++ resolved
@@ -474,62 +474,8 @@
  * dump_data_initialization_from_data_array:
  *  Takes the pointer to a flow *f, let say that f->varname == "A",
  *  this produces a string like
-<<<<<<< HEAD
  *  dague_data_copy_t *gA = this_task->data[id].data_in;\n
  *  void *A = DAGUE_DATA_COPY_GET_PTR(gA); (void)A;\n
-=======
- *  dague_arena_chunk_t *gT;\n  data_repo_entry_t *eT;\n
- *  and stores in sa_test the test to check
- *  whether this data is looked up or not.
- */
-typedef struct {
-    string_arena_t *sa;
-    string_arena_t *sa_test;
-    int index;
-} dump_data_declaration_info_t;
-static char *dump_data_declaration(void **elem, void *arg)
-{
-    dump_data_declaration_info_t *info = (dump_data_declaration_info_t*)arg;
-    string_arena_t *sa = info->sa;
-    jdf_dataflow_t *f = (jdf_dataflow_t*)elem;
-    char *varname = f->varname;
-
-    if(f->access_type == JDF_VAR_TYPE_CTL) {
-        info->index++;
-        return NULL;
-    }
-
-    string_arena_init(sa);
-
-    string_arena_add_string(sa,
-                            "  dague_arena_chunk_t *g%s;\n"
-                            "  data_repo_entry_t *e%s = NULL; /**< repo entries can be NULL for memory data */\n",
-                            varname,
-                            varname);
-
-    if( strlen( string_arena_get_string(info->sa_test) ) == 0 ) {
-        string_arena_add_string(info->sa_test,
-                                "(this_task->data[%d].data != NULL)",
-                                info->index);
-    } else {
-        string_arena_add_string(info->sa_test,
-                                " &&\n"
-                                "      (this_task->data[%d].data != NULL)",
-                                info->index);
-    }
-    info->index++;
-
-    return string_arena_get_string(sa);
-}
-
-/**
- * dump_data_initalization_from_data_array:
- *  Takes the pointer to a flow *f, let say that f->varname == "A",
- *  this produces a string like
- *  dague_arena_chunk_t *gA = this_task->data[id].data;\n
- *  data_repo_entry_t *eA = this_task->data[id].data_repo; (void)eA;\n
- *  void *A = ADATA(gA); (void)A;\n
->>>>>>> 8b44ecaf
  */
 typedef struct init_from_data_array_info {
     string_arena_t *sa;
@@ -1098,11 +1044,7 @@
 
     {
         typed_globals_info_t prop = { sa3, NULL, "hidden" };
-<<<<<<< HEAD
-        houtput("extern dague_%s_handle_t *dague_%s_new(%s);\n", jdf_basename, jdf_basename,
-=======
-        houtput("extern dague_%s_object_t *dague_%s_new(%s);\n\n", jdf_basename, jdf_basename,
->>>>>>> 8b44ecaf
+        houtput("extern dague_%s_handle_t *dague_%s_new(%s);\n\n", jdf_basename, jdf_basename,
                 UTIL_DUMP_LIST( sa2, jdf->globals, next, dump_typed_globals, &prop,
                                 "", "", ", ", ""));
     }
@@ -2191,32 +2133,21 @@
     }
 
     coutput("%s  if( NULL != ((dague_ddesc_t*)__dague_handle->super.%s)->vpid_of ) {\n"
-        "%s    vpid = ((dague_ddesc_t*)__dague_handle->super.%s)->vpid_of((dague_ddesc_t*)__dague_handle->super.%s, %s);\n"
+            "%s    vpid = ((dague_ddesc_t*)__dague_handle->super.%s)->vpid_of((dague_ddesc_t*)__dague_handle->super.%s, %s);\n"
             "%s    assert(context->nb_vp >= vpid);\n"
-<<<<<<< HEAD
-        "%s  }\n"
-            "%s  new_dynamic_context = (dague_execution_context_t*)dague_thread_mempool_allocate( context->virtual_processes[vpid]->execution_units[0]->context_mempool );\n",
-        indent(nesting), f->predicate->func_or_mem,
-=======
-	    "%s  }\n"
+            "%s  }\n"
             "%s  new_dynamic_context = (dague_execution_context_t*)dague_lifo_pop(&context->virtual_processes[vpid]->execution_units[0]->context_mempool->mempool);\n"
             "%s  if( NULL == new_dynamic_context)\n"
             "%s    new_dynamic_context = (dague_execution_context_t*)dague_thread_mempool_allocate( context->virtual_processes[0]->execution_units[0]->context_mempool );\n",
-	    indent(nesting), f->predicate->func_or_mem,
->>>>>>> 8b44ecaf
+            indent(nesting), f->predicate->func_or_mem,
             indent(nesting), f->predicate->func_or_mem, f->predicate->func_or_mem,
             UTIL_DUMP_LIST(sa1, f->predicate->parameters, next,
                            dump_expr, (void*)&info2,
                            "", "", ", ", ""),
-<<<<<<< HEAD
-        indent(nesting),
-        indent(nesting),
-=======
-	    indent(nesting),
-	    indent(nesting),
-	    indent(nesting),
-	    indent(nesting),
->>>>>>> 8b44ecaf
+            indent(nesting),
+            indent(nesting),
+            indent(nesting),
+            indent(nesting),
             indent(nesting));
 
     JDF_COUNT_LIST_ENTRIES(f->locals, jdf_def_list_t, next, nbdefinitions);
@@ -3910,11 +3841,7 @@
     coutput("{\n"
             "  const __dague_%s_internal_handle_t *__dague_handle = (__dague_%s_internal_handle_t *)this_task->dague_handle;\n"
             "  assignment_t tass[MAX_PARAM_COUNT];\n"
-<<<<<<< HEAD
             "  (void)context; (void)__dague_handle; (void)tass;\n"
-=======
-            "  (void)context; (void)__dague_object; (void)tass;\n"
->>>>>>> 8b44ecaf
             "%s",
             jdf_basename, jdf_basename,
             UTIL_DUMP_LIST(sa, f->locals, next,
@@ -3943,11 +3870,7 @@
 
         if(fl->access_type == JDF_VAR_TYPE_CTL) continue;  /* control flow, nothing to store */
 
-<<<<<<< HEAD
         coutput("  if( (NULL != e%s) && (e%s->sim_exec_date > this_task->sim_exec_date) )\n"
-=======
-        coutput("  if( (NULL != e%s) && (e%s->sim_exec_date > __dague_simulation_date) )\n"
->>>>>>> 8b44ecaf
                 "    this_task->sim_exec_date = e%s->sim_exec_date;\n",
                 fl->varname,
                 fl->varname,
