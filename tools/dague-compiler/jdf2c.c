--- conflicted
+++ resolved
@@ -4138,21 +4138,12 @@
             "#endif  /* defined(DISTRIBUTED) */\n"
             "  arg.ready_lists = (NULL != eu) ? alloca(sizeof(dague_execution_context_t *) * eu->virtual_process->dague_context->nb_vp) : NULL;\n"
             "  if(NULL != eu) for( __vp_id = 0; __vp_id < eu->virtual_process->dague_context->nb_vp; arg.ready_lists[__vp_id++] = NULL );\n"
-<<<<<<< HEAD
-            "  (void)__dague_handle;\n",
-            name, jdf_basename, jdf_basename);
-
-    if( 0 != has_output_data )
-        coutput("  if( action_mask & DAGUE_ACTION_RELEASE_LOCAL_DEPS ) {\n"
-                "    arg.output_entry = data_repo_lookup_entry_and_create( eu, %s_repo, %s_hash(__dague_handle, context->locals) );\n"
-=======
-            "  (void)__dague_object; (void)deps;\n",
+            "  (void)__dague_handle; (void)deps;\n",
             name, jdf_basename, jdf_basename);
 
     if( 0 != has_output_data )
         coutput("  if( action_mask & (DAGUE_ACTION_RELEASE_LOCAL_DEPS | DAGUE_ACTION_GET_REPO_ENTRY) ) {\n"
-                "    arg.output_entry = data_repo_lookup_entry_and_create( eu, %s_repo, %s_hash(__dague_object, context->locals) );\n"
->>>>>>> 49e28217
+                "    arg.output_entry = data_repo_lookup_entry_and_create( eu, %s_repo, %s_hash(__dague_handle, context->locals) );\n"
                 "    arg.output_entry->generator = (void*)context;  /* for AYU */\n"
                 "#if defined(DAGUE_SIM)\n"
                 "    assert(arg.output_entry->sim_exec_date == 0);\n"
