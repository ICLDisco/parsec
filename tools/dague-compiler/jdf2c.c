--- conflicted
+++ resolved
@@ -3253,10 +3253,10 @@
     free(p);
     linfo.prefix = NULL;
 
-	 // PETER locality insertion
-	 string_arena_add_string(sa_open,
-									 "%s%s  %s.flowname = \"%s\";\n",
-									 prefix, indent(nbopen), var, flow->varname);
+    // PETER locality insertion
+    string_arena_add_string(sa_open,
+                            "%s%s  %s.flowname = \"%s\";\n",
+                            prefix, indent(nbopen), var, flow->varname);
 
     if( NULL != targetf->priority ) {
         string_arena_add_string(sa_open,
@@ -3428,13 +3428,8 @@
                                                                             "      ", "nc"));
 
                         depnb++;
-<<<<<<< HEAD
                         string_arena_init(sa);      // PETER add fl->varname to here
-                        string_arena_add_string(sa, "ontask(eu, &nc, exec_context, %d, %d, rank_src, rank_dst, arena, ontask_arg)",
-=======
-                        string_arena_init(sa);
                         string_arena_add_string(sa, "ontask(eu, &nc, this_task, %d, %d, rank_src, rank_dst, arena, __nb_elt, ontask_arg)",
->>>>>>> 6f1e1738
                                                 flownb, depnb);
 
                         if( NULL != dl->guard->callfalse->var ) {
