--- conflicted
+++ resolved
@@ -471,10 +471,9 @@
 }
 
 /**
-<<<<<<< HEAD
  * dump_dataflow_var_type:
  *  Takes the pointer to a jdf_flow,
- *  and print the type of the flow: R, W, M or P, for read, write, read/write and unknow.
+ *  and print the type of the flow: R, W, M or P, for read, write, read/write and unknown.
  *  NULL if it is a CTL
  */
 static char *dump_dataflow_var_type(void **elem, void *arg)
@@ -513,9 +512,6 @@
 
 /**
  * dump_data_initialization_from_data_array:
-=======
- * dump_data_declaration:
->>>>>>> 8b4e4bfe
  *  Takes the pointer to a flow *f, let say that f->varname == "A",
  *  this produces a string like
  *  dague_data_copy_t *gA = this_task->data[id].data_in;\n
@@ -1006,13 +1002,8 @@
     houtput("#ifndef _%s_h_\n"
             "#define _%s_h_\n",
             jdf_basename, jdf_basename);
-<<<<<<< HEAD
     houtput("#include <dague.h>\n"
             "#include <dague/constants.h>\n"
-=======
-    houtput("#include <dague_config.h>\n"
-            "#include <dague.h>\n"
->>>>>>> 8b4e4bfe
             "#include <data_distribution.h>\n"
             "#include <data.h>\n"
             "#include <debug.h>\n"
@@ -1084,27 +1075,16 @@
             "#if defined(DAGUE_PROF_TRACE)\n"
             "static int %s_profiling_array[2*DAGUE_%s_NB_FUNCTIONS] = {-1};\n"
             "#endif  /* defined(DAGUE_PROF_TRACE) */\n"
-<<<<<<< HEAD
-            "#if defined(DAGUE_PROF_PTR_FILE)\n"
-            "static FILE *pointers_file;\n"
-            "#endif /*defined(DAGUE_PROF_PTR_FILE) */\n",
-=======
             "#if defined(DAGUE_PROF_GRAPHER)\n"
             "#include \"dague_prof_grapher.h\"\n"
             "#endif  /* defined(DAGUE_PROF_GRAPHER) */\n"
             "#include <mempool.h>\n",
->>>>>>> 8b4e4bfe
             jdf_basename,
             jdf_basename, nbfunctions,
             jdf_basename, nbdata,
             jdf_basename, jdf_basename);
-<<<<<<< HEAD
     coutput("typedef struct __dague_%s_internal_handle {\n", jdf_basename);
     coutput(" dague_%s_handle_t super;\n",
-=======
-    coutput("typedef struct __dague_%s_internal_object {\n", jdf_basename);
-    coutput("  dague_%s_object_t super;\n",
->>>>>>> 8b4e4bfe
             jdf_basename);
     coutput("  /* The list of data repositories */\n");
     {
@@ -1335,7 +1315,6 @@
     string_arena_free(sa5);
 }
 
-<<<<<<< HEAD
 static void jdf_generate_initfinal_data_for_call(const jdf_call_t *call,
                                                  string_arena_t* sa,
                                                  int il)
@@ -1443,12 +1422,6 @@
         }
     }
     return nbdep;
-=======
-    coutput("static const expr_t %s = {\n"
-            "  .op = EXPR_OP_INLINE,\n"
-            "  .u_expr = { .inline_func_int32 = %s_fct }\n"
-            "};\n", name, name);
->>>>>>> 8b4e4bfe
 }
 
 static int jdf_generate_initfinal_data( const jdf_t *jdf,
@@ -2147,14 +2120,10 @@
             coutput("%s  if( !(%s) ) continue;\n", indent(nesting), condition );
     }
 
-<<<<<<< HEAD
-    coutput("%s  vpid = ((dague_ddesc_t*)__dague_handle->super.%s)->vpid_of((dague_ddesc_t*)__dague_handle->super.%s, %s);\n"
-=======
-    coutput("%s  if( NULL != ((dague_ddesc_t*)__dague_object->super.%s)->vpid_of ) {\n"
-	    "%s    vpid = ((dague_ddesc_t*)__dague_object->super.%s)->vpid_of((dague_ddesc_t*)__dague_object->super.%s, %s);\n"
+    coutput("%s  if( NULL != ((dague_ddesc_t*)__dague_handle->super.%s)->vpid_of ) {\n"
+	    "%s    vpid = ((dague_ddesc_t*)__dague_handle->super.%s)->vpid_of((dague_ddesc_t*)__dague_handle->super.%s, %s);\n"
             "%s    assert(context->nb_vp >= vpid);\n"
 	    "%s  }\n"
->>>>>>> 8b4e4bfe
             "%s  new_dynamic_context = (dague_execution_context_t*)dague_thread_mempool_allocate( context->virtual_processes[vpid]->execution_units[0]->context_mempool );\n",
 	    indent(nesting), f->predicate->func_or_mem,
             indent(nesting), f->predicate->func_or_mem, f->predicate->func_or_mem,
@@ -2191,17 +2160,12 @@
     {
         struct jdf_dataflow *dataflow = f->dataflow;
         for(idx = 0; NULL != dataflow; idx++, dataflow = dataflow->next ) {
-<<<<<<< HEAD
-            coutput("    new_dynamic_context->data[%d].data_repo = NULL;\n"
-                    "    new_dynamic_context->data[%d].data_in   = NULL;\n"
-                    "    new_dynamic_context->data[%d].data_out  = NULL;\n",
-                    idx, idx, idx);
-=======
             coutput("%s  new_dynamic_context->data[%d].data_repo = NULL;\n"
-                    "%s  new_dynamic_context->data[%d].data      = NULL;\n",
+                    "%s  new_dynamic_context->data[%d].data_in   = NULL;\n"
+                    "%s  new_dynamic_context->data[%d].data_out  = NULL;\n",
+                    indent(nesting), idx,
                     indent(nesting), idx,
                     indent(nesting), idx);
->>>>>>> 8b4e4bfe
         }
     }
 
@@ -2922,11 +2886,7 @@
 
         for( f = jdf->functions; NULL != f; f = f->next ) {
             if( 0 != function_has_data_output(f) )
-<<<<<<< HEAD
                 coutput("   data_repo_destroy_nothreadsafe(handle->%s_repository);\n",
-=======
-                coutput("  data_repo_destroy_nothreadsafe(__dague_object->%s_repository);\n",
->>>>>>> 8b4e4bfe
                         f->fname);
         }
     }
@@ -3070,19 +3030,6 @@
     pi.sa = sa2;
     pi.idx = 0;
     JDF_COUNT_LIST_ENTRIES(jdf->functions, jdf_function_entry_t, next, pi.maxidx);
-<<<<<<< HEAD
-    coutput("  /* If profiling is enabled, the keys for profiling */\n"
-            "#  if defined(DAGUE_PROF_TRACE)\n"
-            "  __dague_handle->super.super.profiling_array = %s_profiling_array;\n"
-            "  if( -1 == %s_profiling_array[0] ) {\n"
-            "%s"
-            "  }\n"
-            "#  endif /* defined(DAGUE_PROF_TRACE) */\n",
-            jdf_basename,
-            jdf_basename,
-            UTIL_DUMP_LIST( sa1, jdf->functions, next,
-                            dump_profiling_init, &pi, "", "    ", "\n", "\n"));
-=======
     {
         char* prof = UTIL_DUMP_LIST(sa1, jdf->functions, next,
                                     dump_profiling_init, &pi, "", "    ", "\n", "\n");
@@ -3090,7 +3037,7 @@
                 "#  if defined(DAGUE_PROF_TRACE)\n");
 
         if( strcmp(prof, "\n") ) {
-            coutput("  __dague_object->super.super.profiling_array = %s_profiling_array;\n"
+            coutput("  __dague_handle->super.super.profiling_array = %s_profiling_array;\n"
                     "  if( -1 == %s_profiling_array[0] ) {\n"
                     "%s"
                     "  }\n",
@@ -3098,11 +3045,10 @@
                     jdf_basename,
                     prof);
         } else {
-            coutput("  __dague_object->super.super.profiling_array = NULL;\n");
+            coutput("  __dague_handle->super.super.profiling_array = NULL;\n");
         }
         coutput("#  endif /* defined(DAGUE_PROF_TRACE) */\n");
     }
->>>>>>> 8b4e4bfe
 
     coutput("  /* Create the data repositories for this object */\n"
             "%s",
@@ -3114,25 +3060,7 @@
             "  (void)dague_handle_register((dague_handle_t*)__dague_handle);\n",
             jdf_basename, jdf_basename);
 
-<<<<<<< HEAD
-    coutput("  /* Open the file to store the pointers used during execution */\n"
-            "#if defined(DAGUE_PROF_PTR_FILE)\n"
-            "{\n    int myrank = 0;\n"
-            "    char *filename;\n"
-            "#if defined(DISTRIBUTED) && defined(HAVE_MPI)\n"
-            "    MPI_Comm_rank(MPI_COMM_WORLD, &myrank);\n"
-            "#endif /*defined(DISTRIBUTED) && defined(HAVE_MPI)*/\n"
-            "    asprintf(&filename, \"%%d-%s-%%d.txt\", __dague_handle->super.super.id, myrank);\n"
-            "    pointers_file = fopen( filename, \"w\");\n"
-            "    free( filename );\n"
-            "}\n"
-            "#endif /*defined(DAGUE_PROF_PTR_FILE)*/\n",
-            jdf_basename );
-
     coutput("  return (dague_%s_handle_t*)__dague_handle;\n"
-=======
-    coutput("  return (dague_%s_object_t*)__dague_object;\n"
->>>>>>> 8b4e4bfe
             "}\n\n",
             jdf_basename);
 
@@ -3596,39 +3524,24 @@
         create_datatype_to_integer_code(sa2, datatype);
         coutput("%s  if( this_task->data[%d].data_out->original != %s(%s) ) {\n"
                 "%s    int __arena_index = %s;\n"
-<<<<<<< HEAD
-                "%s    int __dtt_nb = %s;\n"
-                "%s    assert( (__arena_index>=0) && (__arena_index < __dague_handle->super.arenas_size) );\n"
-                "%s    assert( __dtt_nb >= 0 );\n"
-                "%s    dague_remote_dep_memcpy( context, this_task->dague_handle, (%s(%s))->device_copies[0],\n"
-                "%s                             this_task->data[%d].data_out,\n"
-                "%s                             __dague_handle->super.arenas[__arena_index]->opaque_dtt,\n"
-                "%s                             __dtt_nb );\n"
-=======
                 "%s    dague_dep_data_description_t data;\n"
-                "%s    data.ptr    = this_task->data[%d].data;\n"
-                "%s    data.arena  = __dague_object->super.arenas[__arena_index];\n"
+                "%s    data.data   = this_task->data[%d].data_out;\n"
+                "%s    data.arena  = __dague_handle->super.arenas[__arena_index];\n"
                 "%s    data.layout = data.arena->opaque_dtt;\n"
                 "%s    data.count  = %s;\n"
                 "%s    data.displ  = %s;\n"
-                "%s    assert( (__arena_index>=0) && (__arena_index < __dague_object->super.arenas_size) );\n"
+                "%s    assert( (__arena_index>=0) && (__arena_index < __dague_handle->super.arenas_size) );\n"
                 "%s    assert( data.count > 0 );\n"
-                "%s    dague_remote_dep_memcpy(context, this_task->dague_object, %s(%s), &data);\n"
->>>>>>> 8b4e4bfe
+                "%s    dague_remote_dep_memcpy(context, this_task->dague_handle, (%s(%s))->device_copies[0], &data);\n"
                 "%s  }\n",
                 spaces, dataflow_index, call->func_or_mem, string_arena_get_string(sa),
                 spaces, string_arena_get_string(sa2),
                 spaces,
                 spaces, dataflow_index,
                 spaces,
-<<<<<<< HEAD
-                spaces, call->func_or_mem, string_arena_get_string(sa),
-                spaces, dataflow_index,
-=======
                 spaces,
                 spaces, string_arena_get_string(sa3),
                 spaces, string_arena_get_string(sa4),
->>>>>>> 8b4e4bfe
                 spaces,
                 spaces,
                 spaces, call->func_or_mem, string_arena_get_string(sa),
@@ -3715,13 +3628,9 @@
 {
     (void)jdf;
 
-<<<<<<< HEAD
-    coutput("  dague_prof_grapher_task(%s, context->th_id, context->virtual_process->vp_id, %s_hash(__dague_handle, %s->locals));\n",
-=======
     coutput("#if defined(DAGUE_PROF_GRAPHER)\n"
-            "  dague_prof_grapher_task(%s, context->th_id, context->virtual_process->vp_id, %s_hash(__dague_object, %s->locals));\n"
+            "  dague_prof_grapher_task(%s, context->th_id, context->virtual_process->vp_id, %s_hash(__dague_handle, %s->locals));\n"
             "#endif  /* defined(DAGUE_PROF_GRAPHER) */\n",
->>>>>>> 8b4e4bfe
             context_name, f->fname, context_name);
 }
 
@@ -3791,27 +3700,19 @@
             "{\n"
             "  const __dague_%s_internal_handle_t *__dague_handle = (__dague_%s_internal_handle_t *)this_task->dague_handle;\n"
             "  assignment_t tass[MAX_PARAM_COUNT];\n"
-<<<<<<< HEAD
             "  int target_device = 0; (void)target_device;\n"
             "  (void)__dague_handle; (void)tass; (void)context;\n"
             "  dague_data_copy_t *chunk = NULL;\n"
-=======
-            "  (void)__dague_object; (void)tass; (void)context;\n"
-            "  dague_arena_chunk_t *chunk = NULL;\n"
->>>>>>> 8b4e4bfe
             "  data_repo_entry_t *entry = NULL;\n"
             "%s",
             name, jdf_basename, jdf_basename,
             UTIL_DUMP_LIST(sa, f->locals, next,
                            dump_local_assignments, &ai, "", "  ", "\n", "\n"));
-<<<<<<< HEAD
-            /* At a point, was :
-=======
     coutput("%s\n",
             UTIL_DUMP_LIST_FIELD(sa, f->locals, next, name,
                                  dump_string, NULL, "", "  (void)", ";", "; (void)chunk; (void)entry;\n"));
 
->>>>>>> 8b4e4bfe
+            /* At a point, was :
     dinfo.sa = sa2;
     dinfo.sa_test = sa_test;
     dinfo.index = 0;
@@ -3845,13 +3746,8 @@
 
         coutput("  /** Generate profiling information */\n"
                 "#if defined(DAGUE_PROF_TRACE)\n"
-<<<<<<< HEAD
                 "  this_task->prof_info.desc = (dague_ddesc_t*)__dague_handle->super.%s;\n"
                 "  this_task->prof_info.id   = ((dague_ddesc_t*)(__dague_handle->super.%s))->data_key((dague_ddesc_t*)__dague_handle->super.%s, %s);\n"
-=======
-                "  this_task->prof_info.desc = (dague_ddesc_t*)__dague_object->super.%s;\n"
-                "  this_task->prof_info.id   = ((dague_ddesc_t*)(__dague_object->super.%s))->data_key((dague_ddesc_t*)__dague_object->super.%s, %s);\n"
->>>>>>> 8b4e4bfe
                 "#endif  /* defined(DAGUE_PROF_TRACE) */\n",
                 f->predicate->func_or_mem, f->predicate->func_or_mem, f->predicate->func_or_mem,
                 UTIL_DUMP_LIST(sa3, f->predicate->parameters, next,
@@ -3970,25 +3866,6 @@
             "    context->largest_simulation_date = this_task->sim_exec_date;\n"
             "#endif\n");
 
-<<<<<<< HEAD
-    coutput("  /** Store pointer used in the function for antidependencies detection */\n"
-            "#if defined(DAGUE_PROF_PTR_FILE)\n"
-            "  if( NULL != pointers_file ) {\n"
-            "    char nmp[MAX_TASK_STRLEN];\n"
-            "    dague_prof_grapher_taskid(this_task, nmp, MAX_TASK_STRLEN);\n"
-            "    fprintf( pointers_file, \"%%s %s\\n\",\n"
-            "             nmp%s );\n"
-                "  }\n"
-            "#endif /*defined(DAGUE_PROF_PTR_FILE) */\n",
-            UTIL_DUMP_LIST( sa, f->dataflow, next,
-                            dump_dataflow_var_type, NULL,
-                            "", "", ",", "" ),
-            UTIL_DUMP_LIST( sa2, f->dataflow, next,
-                            dump_dataflow_var_ptr, NULL,
-                            "", ", ", "", "" )
-            );
-
-=======
     coutput("#if defined(DAGUE_SIM)\n"
             "  if( this_task->function->sim_cost_fct != NULL ) {\n"
             "    this_task->sim_exec_date = __dague_simulation_date + this_task->function->sim_cost_fct(this_task);\n"
@@ -3999,8 +3876,6 @@
             "    context->largest_simulation_date = this_task->sim_exec_date;\n"
             "#endif\n");
 
-    jdf_generate_code_papi_events_before(jdf, f);
->>>>>>> 8b4e4bfe
     jdf_generate_code_cache_awareness_update(jdf, f);
 
     jdf_generate_code_dry_run_before(jdf, f);
@@ -4599,11 +4474,7 @@
             "  int vpid_dst = -1;\n"
             "  int rank_src = 0, rank_dst = 0;\n"
             "%s"
-<<<<<<< HEAD
-            "  (void)rank_src; (void)rank_dst; (void)__dague_handle; (void)vpid_dst; (void)__nb_elt;\n",
-=======
-            "  (void)rank_src; (void)rank_dst; (void)__dague_object; (void)vpid_dst;\n",
->>>>>>> 8b4e4bfe
+            "  (void)rank_src; (void)rank_dst; (void)__dague_handle; (void)vpid_dst;\n",
             name,
             jdf_basename, jdf_basename,
             UTIL_DUMP_LIST(sa1, f->locals, next,
@@ -4655,16 +4526,7 @@
                 if( dl->datatype.layout == dl->datatype.type ) { /* no specific layout */
                     string_arena_add_string(sa_tmp_layout, "data.arena->opaque_dtt");
                 } else {
-<<<<<<< HEAD
-                    string_arena_add_string(sa, "__dague_handle->super.arenas[");
-                    create_datatype_to_integer_code(sa, dl->datatype);
-                    string_arena_add_string(sa, "]");
-
-                    assert( dl->datatype.nb_elt != NULL );
-                    string_arena_add_string(sa_tmp_nbelt, "%s", dump_expr((void**)dl->datatype.nb_elt, &ai));
-=======
                     string_arena_add_string(sa_tmp_layout, "%s", dump_expr((void**)dl->datatype.layout, &info));
->>>>>>> 8b4e4bfe
                 }
                 string_arena_add_string(sa_tmp_displ, "%s", dump_expr((void**)dl->datatype.displ, &info));
             }
@@ -4745,7 +4607,7 @@
                                                                         "      ", "nc"));
                     depnb++;
 
-                    string_arena_init(sa);  // PETER add fl->varname to here
+                    string_arena_init(sa);
                     string_arena_add_string(sa, "ontask(eu, &nc, this_task, %d, %d, rank_src, rank_dst, vpid_dst, &data, ontask_arg)",
                                             flownb, depnb);
 
@@ -4773,31 +4635,8 @@
                                                 "%s"
                                                 "    }\n",
                                                 dump_expr((void**)dl->guard->guard, &info),
-<<<<<<< HEAD
-                                                jdf_dump_context_assignment(sa1, jdf, fl, string_arena_get_string(sa), dl->guard->calltrue, JDF_OBJECT_LINENO(dl), 
-                                                                            "      ", "nc"));
-
-                        depnb++;
-
-                        string_arena_init(sa);
-                        string_arena_add_string(sa, "ontask(eu, &nc, this_task, %d, %d, rank_src, rank_dst, vpid_dst, arena, __nb_elt, ontask_arg)",
-                                                flownb, depnb);
-
-                        if( NULL != dl->guard->callfalse->var ) {
-                            string_arena_add_string(sa_coutput,
-                                                    " else {\n"
-                                                    "%s"
-                                                    "    }\n",
-                                                    jdf_dump_context_assignment(sa1, jdf, fl, string_arena_get_string(sa), dl->guard->callfalse, JDF_OBJECT_LINENO(dl), 
-                                                                                "      ", "nc") );
-                        } else {
-                            string_arena_add_string(sa_coutput,
-                                                    "\n");
-                        }
-=======
                                                 jdf_dump_context_assignment(sa1, jdf, fl, string_arena_get_string(sa), dl->guard->callfalse, JDF_OBJECT_LINENO(dl), 
                                                                             "      ", "nc") );
->>>>>>> 8b4e4bfe
                     } else {
                         flowtomem = 1;
                     }
