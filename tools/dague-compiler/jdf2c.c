--- conflicted
+++ resolved
@@ -1605,18 +1605,14 @@
     info2.prefix = "";
     info2.assignments = "assignments";
 
-<<<<<<< HEAD
+    info3.sa = sa3;
+    info3.prefix = "";
+    info3.assignments = "assignments";
+
     coutput("  new_context->dague_object = (dague_object_t*)__dague_object;\n"
             "  new_context->function = (const dague_function_t*)&%s_%s;\n"
             "  /* Parse all the inputs and generate the ready execution tasks */\n",
             jdf_basename, f->fname);
-=======
-    info3.sa = sa3;
-    info3.prefix = "";
-    info3.assignments = "assignments";
-
-    coutput("  /* Parse all the inputs and generate the ready execution tasks */\n");
->>>>>>> b0613ea8
 
     nesting = 0;
     idx = 0;
@@ -1655,7 +1651,7 @@
 
     coutput("%s  vpid = ((dague_ddesc_t*)__dague_object->super.%s)->vpid_of((dague_ddesc_t*)__dague_object->super.%s, %s);\n"
             "%s  new_dynamic_context = (dague_execution_context_t*)dague_thread_mempool_allocate( context->virtual_processes[vpid]->execution_units[0]->context_mempool );\n",
-            indent(nesting), f->predicate->func_or_mem, f->predicate->func_or_mem, 
+            indent(nesting), f->predicate->func_or_mem, f->predicate->func_or_mem,
                              UTIL_DUMP_LIST(sa1, f->predicate->parameters, next,
                                             dump_expr, (void**)&info2,
                                             "", "", ", ", ""),
@@ -1670,31 +1666,21 @@
             indent(nesting),
             indent(nesting),
             indent(nesting), nbdefinitions);
-    
+
     coutput("%s  DAGUE_STAT_INCREASE(mem_contexts, sizeof(dague_execution_context_t) + STAT_MALLOC_OVERHEAD);\n"
             "%s  DAGUE_LIST_ITEM_SINGLETON( new_dynamic_context );\n",
             indent(nesting),
             indent(nesting));
     if( NULL != f->priority ) {
-<<<<<<< HEAD
-        coutput("%s  new_dynamic_context->priority = priority_of_%s_%s_as_expr_fct(new_dynamic_context->dague_object, new_dynamic_context->locals);\n",
+        coutput("%s  new_dynamic_context->priority = __dague_object->super.super.object_priority + priority_of_%s_%s_as_expr_fct(new_dynamic_context->dague_object, new_dynamic_context->locals);\n",
                 indent(nesting), jdf_basename, f->fname);
     } else {
-        coutput("%s  new_dynamic_context->priority = 0;\n", indent(nesting));
-    }
-
-=======
-        coutput("%s  new_context->priority = __dague_object->super.super.object_priority + priority_of_%s_%s_as_expr_fct(new_context->dague_object, new_context->locals);\n",
-                indent(nesting), jdf_basename, f->fname);
-    } else {
-        coutput("%s  new_context->priority = __dague_object->super.super.object_priority;\n", indent(nesting));
+        coutput("%s  new_dynamic_context->priority = __dague_object->super.super.object_priority;\n", indent(nesting));
     }
 
     // PETER insert data locality info
-    coutput("%s  new_context->flowname = \"%s\";\n",
+    coutput("%s  new_dynamic_context->flowname = \"%s\";\n",
 	    indent(nesting), f->dataflow->varname);
-
->>>>>>> b0613ea8
     {
         struct jdf_dataflow *dataflow = f->dataflow;
         for(idx = 0; NULL != dataflow; idx++, dataflow = dataflow->next ) {
@@ -1712,13 +1698,11 @@
             "%s  }\n"
             "#endif\n", indent(nesting), indent(nesting), indent(nesting), indent(nesting), indent(nesting));
 
-<<<<<<< HEAD
     coutput("%s  dague_list_add_single_elem_by_priority( &pready_list[vpid], new_dynamic_context );\n", indent(nesting));
-=======
-    coutput("%s  dague_list_add_single_elem_by_priority( pready_list, new_context );\n", indent(nesting));
-	 // PETER this does eventually pass through dague_schedule
-    coutput("%s  new_context = (dague_execution_context_t*)dague_thread_mempool_allocate( context->execution_units[0]->context_mempool );\n"
-            "%s  assignments = new_context->locals;\n",
+
+	 // PETER this does eventually pass through dague_schedule 
+    coutput("%s  new_dynamic_context = (dague_execution_context_t*)dague_thread_mempool_allocate( context->virtual_processes[vpid]->execution_units[0]->context_mempool );\n"
+            "%s  assignments = new_dynamic_context->locals;\n",
             indent(nesting),
             indent(nesting));
     /* Dump all assignments except the last one */
@@ -1726,7 +1710,6 @@
         coutput("%s  assignments[%d].value = %s;\n",
                 indent(nesting), idx, dl->name);
     }
->>>>>>> b0613ea8
 
     for(; nesting > 0; nesting--) {
         coutput("%s}\n", indent(nesting));
@@ -3524,13 +3507,9 @@
                                                                             "      ", "nc"));
 
                         depnb++;
-<<<<<<< HEAD
-                        string_arena_init(sa);
+
+                        string_arena_init(sa);  // PETER add fl->varname to here
                         string_arena_add_string(sa, "ontask(eu, &nc, this_task, %d, %d, rank_src, rank_dst, vpid_dst, arena, __nb_elt, ontask_arg)",
-=======
-                        string_arena_init(sa);      // PETER add fl->varname to here
-                        string_arena_add_string(sa, "ontask(eu, &nc, this_task, %d, %d, rank_src, rank_dst, arena, __nb_elt, ontask_arg)",
->>>>>>> b0613ea8
                                                 flownb, depnb);
 
                         if( NULL != dl->guard->callfalse->var ) {
