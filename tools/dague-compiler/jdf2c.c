--- conflicted
+++ resolved
@@ -3034,9 +3034,6 @@
             }
         }
         coutput("%s",  jdf_create_code_assignments_calls(sa, strlen(spaces)+1, jdf, "tass", call));
-<<<<<<< HEAD
-        coutput("%s    e%s = data_repo_lookup_entry( %s_repo, %s_hash( __dague_handle, tass ));\n"
-=======
         coutput("#if defined(DAGUE_DEBUG_VERBOSE1)\n"
                 "%s    char tmp[128], tmp1[128];\n"
                 "%s    DEBUG((\"task %%s acquires flow %s from %s %%s\\n\",\n"
@@ -3048,8 +3045,7 @@
                 spaces,
                 spaces, jdf_basename, call->func_or_mem);
 
-        coutput("%s    e%s = data_repo_lookup_entry( %s_repo, %s_hash( __dague_object, tass ));\n"
->>>>>>> 337d2907
+        coutput("%s    e%s = data_repo_lookup_entry( %s_repo, %s_hash( __dague_handle, tass ));\n"
                 "%s    g%s = e%s->data[%d];\n",
                 spaces, f->varname, call->func_or_mem, call->func_or_mem,
                 spaces, f->varname, f->varname, dataindex);
