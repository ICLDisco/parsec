--- conflicted
+++ resolved
@@ -1690,11 +1690,7 @@
     string_arena_t* flow_flags = string_arena_new(64);
     string_arena_t *psa;
     jdf_dep_t *dl;
-<<<<<<< HEAD
     char sep_in[4], sep_out[4];  /* one char more to deal with '\n' special cases (Windows) */
-=======
-    char sep_in[4], sep_out[4];
->>>>>>> 8bb61ea0
 
     (void)jdf;
 
@@ -3080,11 +3076,6 @@
             exit(1);
         }
         coutput("%s",  jdf_create_code_assignments_calls(sa, strlen(spaces)+1, jdf, "tass", call));
-<<<<<<< HEAD
-=======
-        coutput("%s    ACQUIRE_FLOW(this_task, \"%s\", &%s_%s, \"%s\", tass);\n",
-                spaces, f->varname, jdf_basename, call->func_or_mem, call->var);
->>>>>>> 8bb61ea0
 
         coutput("%s    entry = data_repo_lookup_entry( %s_repo, %s_hash( __dague_object, tass ));\n"
                 "%s    chunk = entry->data[%d];  /* %s:%s <- %s:%s */\n",
