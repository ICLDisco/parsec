--- conflicted
+++ resolved
@@ -420,36 +420,21 @@
 } assignment_info_t;
 
 /**
-<<<<<<< HEAD
- * dump_assignments:
- *  Takes the pointer to the name of a parameter,
- *  a pointer to a dump_info, and prints <assignment_info.holder>k = assignments[<assignment_info.idx>]
- *  into assignment_info.sa for each variable k that belong to the expression that is going
- *  to be used. This expression is passed into assignment_info->expr. If assignment_info->expr
- *  is NULL, all variables are assigned.
-=======
  * dump_local_assignments:
  * Takes the pointer to the name of a parameter, a pointer to a dump_info, and prints
  * int k = <assignment_info.holder>[<assignment_info.idx>] into assignment_info.sa
  * for each variable that belong to the expression that is going to be used. This
  * expression is passed into assignment_info->expr. If assignment_info->expr is
  * NULL, all variables are assigned.
->>>>>>> ff3c22bd
  */
 static char* dump_local_assignments( void** elem, void* arg )
 {
     jdf_def_list_t *def = (jdf_def_list_t*)elem;
     assignment_info_t *info = (assignment_info_t*)arg;
 
-<<<<<<< HEAD
-    string_arena_init(info->sa);
-    if( (NULL == info->expr) || jdf_expr_depends_on_symbol(varname, info->expr) ) {
-        string_arena_add_string(info->sa, "%s = %s[%d].value", varname, info->holder, info->idx);
-=======
     if( (NULL == info->expr) || jdf_expr_depends_on_symbol(def->name, info->expr) ) {
         string_arena_init(info->sa);
         string_arena_add_string(info->sa, "int %s = %s[%d].value;", def->name, info->holder, info->idx);
->>>>>>> ff3c22bd
         info->idx++;
         return string_arena_get_string(info->sa);
     }
@@ -1079,13 +1064,8 @@
             "  (void)__dague_object; (void)assignments;\n"
             "  return %s;\n"
             "}\n", name, jdf_basename, jdf_basename,
-<<<<<<< HEAD
-            UTIL_DUMP_LIST_FIELD(sa2, context, next, name,
-                                 dump_assignments, &ai, "", "  int ", ";\n", ";\n"),
-=======
             UTIL_DUMP_LIST(sa2, context, next, dump_local_assignments, &ai,
                            "", "  ", "\n", "\n"),
->>>>>>> ff3c22bd
             dump_expr((void**)e, &info));
 
     string_arena_free(sa);
@@ -1132,13 +1112,8 @@
                 "  (void)__dague_object; (void)assignments;\n"
                 "  return %s;\n"
                 "}\n", name, jdf_basename, jdf_basename,
-<<<<<<< HEAD
-                UTIL_DUMP_LIST_FIELD(sa2, context, next, name,
-                                     dump_assignments, &ai, "", "  int ", ";\n", ";\n"),
-=======
                 UTIL_DUMP_LIST(sa2, context, next, dump_local_assignments, &ai,
                                "", "  ", "\n", "\n"),
->>>>>>> ff3c22bd
                 dump_expr((void**)e, &info));
 
         coutput("static const expr_t %s = {\n"
@@ -1178,13 +1153,8 @@
             "  /* Compute Predicate */\n"
             "  return %s_pred%s;\n"
             "}\n", name, jdf_basename, jdf_basename,
-<<<<<<< HEAD
-            UTIL_DUMP_LIST_FIELD(sa2, context, next, name,
-                                 dump_assignments, &ai, "", "  int ", ";\n", ";\n"),
-=======
             UTIL_DUMP_LIST(sa2, context, next,
                            dump_local_assignments, &ai, "", "  ", "\n", "\n"),
->>>>>>> ff3c22bd
             UTIL_DUMP_LIST_FIELD(sa5, context, next, name,
                                  dump_string, NULL, "", "  (void)", ";\n", ";"),
             fname,
@@ -1918,13 +1888,8 @@
             "  const dague_object_t *__dague_object = (const dague_object_t*)this_task->dague_object;\n"
             "%s"
             "  (void)__dague_object;\n",
-<<<<<<< HEAD
-            prefix, UTIL_DUMP_LIST_FIELD(sa1, f->definitions, next, name,
-                                         dump_assignments, &ai, "", "  int ", ";\n", ";\n"));
-=======
             prefix, UTIL_DUMP_LIST(sa1, f->definitions, next,
                                    dump_local_assignments, &ai, "", "  ", "\n", "\n"));
->>>>>>> ff3c22bd
 
     string_arena_init(sa);
     coutput("%s",
@@ -2854,13 +2819,8 @@
             "#endif\n"
             "%s",
             name, jdf_basename, jdf_basename,
-<<<<<<< HEAD
-            UTIL_DUMP_LIST_FIELD(sa, f->definitions, next, name,
-                                 dump_assignments, &ai, "", "  int ", ";\n", ";\n"));
-=======
             UTIL_DUMP_LIST(sa, f->definitions, next,
                            dump_local_assignments, &ai, "", "  ", "\n", "\n"));
->>>>>>> ff3c22bd
     coutput("%s\n",
             UTIL_DUMP_LIST_FIELD(sa, f->definitions, next, name,
                                  dump_string, NULL, "", "  (void)", ";", ";\n"));
@@ -2932,13 +2892,8 @@
             "  (void)context; (void)__dague_object;\n"
             "%s",
             name, jdf_basename, jdf_basename,
-<<<<<<< HEAD
-            UTIL_DUMP_LIST_FIELD(sa, f->definitions, next, name,
-                                 dump_assignments, &ai, "", "  int ", ";\n", ";\n"));
-=======
             UTIL_DUMP_LIST(sa, f->definitions, next,
                            dump_local_assignments, &ai, "", "  ", "\n", "\n"));
->>>>>>> ff3c22bd
 
     coutput("%s\n",
             UTIL_DUMP_LIST_FIELD(sa, f->definitions, next, name,
@@ -2985,13 +2940,8 @@
 
     coutput("  if( action_mask & DAGUE_ACTION_RELEASE_LOCAL_REFS ) {\n"
             "%s",
-<<<<<<< HEAD
-            UTIL_DUMP_LIST_FIELD(sa1, f->definitions, next, name,
-                                 dump_assignments, &ai, "", "    int ", ";\n", ";\n"));
-=======
             UTIL_DUMP_LIST(sa1, f->definitions, next,
                            dump_local_assignments, &ai, "", "    ", "\n", "\n"));
->>>>>>> ff3c22bd
     /* Quiet the unused variable warnings */
     coutput("%s\n",
             UTIL_DUMP_LIST_FIELD(sa1, f->definitions, next, name,
@@ -3354,13 +3304,8 @@
             "  (void)rank_src; (void)rank_dst; (void)__dague_object; (void)__nb_elt;\n",
             name,
             jdf_basename, jdf_basename,
-<<<<<<< HEAD
-            UTIL_DUMP_LIST_FIELD(sa1, f->definitions, next, name,
-                                 dump_assignments, &ai, "", "  int ", ";\n", ";\n"));
-=======
             UTIL_DUMP_LIST(sa1, f->definitions, next,
                            dump_local_assignments, &ai, "", "  ", "\n", "\n"));
->>>>>>> ff3c22bd
     coutput("%s",
             UTIL_DUMP_LIST_FIELD(sa1, f->definitions, next, name,
                                  dump_string, NULL, "", "  (void)", ";", ";\n"));
@@ -3552,17 +3497,10 @@
         ai.holder = "assignments";
         ai.expr = NULL;
         coutput("%s\n",
-<<<<<<< HEAD
-                UTIL_DUMP_LIST_FIELD(sa2, expr->jdf_c_code.function_context->definitions, next, name,
-                                     dump_assignments, &ai, "", "  int ", ";\n", ";\n"));
-        coutput("%s\n",
-                UTIL_DUMP_LIST_FIELD(sa2, expr->jdf_c_code.function_context->definitions, next, name,
-=======
                 UTIL_DUMP_LIST(sa2, expr->jdf_c_code.function_context->definitions, next,
                                dump_local_assignments, &ai, "", "  ", "\n", "\n"));
          coutput("%s\n",
                 UTIL_DUMP_LIST_FIELD(sa2, expr->jdf_c_code.function_context->definitions, next, name, 
->>>>>>> ff3c22bd
                                      dump_string, NULL, "", "  (void)", ";", ";\n"));
     } else {
         coutput("  /* This inline C function was declared in the global context: no variables */\n"
