%{
/*
 * Copyright (c) 2009-2012 The University of Tennessee and The University
 *                         of Tennessee Research Foundation.  All rights
 *                         reserved.
 */

#include <stdio.h>
#include <string.h>
#include <stdlib.h>
#include <assert.h>
#include "jdf.h"

#define YYDEBUG_LEXER_TEXT yytext

/**
 * Better error handling
 */
#define YYERROR_VERBOSE 1
struct yyscan_t;

#include "dague.y.h"

extern int current_lineno;

static jdf_expr_t *inline_c_functions = NULL;

/**
 *
 * http://oreilly.com/linux/excerpts/9780596155971/error-reporting-recovery.html
 *
 */
static void yyerror(YYLTYPE *locp,
#if defined(YYPURE) && YYPURE
                    struct yyscan_t* yyscanner,
#endif  /* defined(YYPURE) && YYPURE */
                    char const *msg)
{
<<<<<<< HEAD
    if(NULL != locp) {
    fprintf(stderr, "parse error at %d.%d-%d.%d: %s\n",
            locp->first_line, locp->first_column,
            locp->last_line, locp->last_column,
            msg);
    } else {
        fprintf(stderr, "parse error at unknown: %s\n ", msg);
=======
    if(locp->first_line) {
        fprintf(stderr, "parse error at (%d) %d.%d-%d.%d: %s\n",
                current_lineno, locp->first_line, locp->first_column,
                locp->last_line, locp->last_column, msg);
    } else {
        fprintf(stderr, "parse error at (%d): %s\n",
                current_lineno, msg);
>>>>>>> 0048de37
    }
}

#define new(type)  (type*)calloc(1, sizeof(type))

jdf_def_list_t*
jdf_create_properties_list( const char* name,
                            int default_int,
                            const char* default_char,
                            jdf_def_list_t* next )
{
    jdf_def_list_t* property;
    jdf_expr_t *e;

    property                    = new(jdf_def_list_t);
    property->next              = next;
    property->name              = strdup(name);
    JDF_OBJECT_LINENO(property) = current_lineno;

    if( NULL != default_char ) {
        e = new(jdf_expr_t);
        e->op = JDF_STRING;
        e->jdf_var = strdup(default_char);
    } else {
        e = new(jdf_expr_t);
        e->op = JDF_CST;
        e->jdf_cst = default_int;
    }
    property->expr = e;
    return property;
}

static jdf_data_entry_t* jdf_find_or_create_data(jdf_t* jdf, const char* dname)
{
    jdf_data_entry_t* data = jdf->data;
    jdf_global_entry_t* global = jdf->globals;

    while( NULL != data ) {
        if( !strcmp(data->dname, dname) ) {
            return data;
        }
        data = data->next;
    }
    /* not found, create */
    data = new(jdf_data_entry_t);
    data->dname             = strdup(dname);
    JDF_OBJECT_LINENO(data) = current_lineno;
    data->nbparams          = -1;
    data->next              = jdf->data;
    jdf->data               = data;
    /* Check if there is a global with the same name */
    while( NULL != global ) {
        if( !strcmp(global->name, data->dname) ) {
            assert(NULL == global->data);
            global->data = data;
            data->global = global;

            if( jdf_find_property( global->properties, "type", NULL ) == NULL ) {
                global->properties = jdf_create_properties_list( "type", 0, "dague_ddesc_t*", global->properties);
            }

            return data;
        }
        global = global->next;
    }
    assert(NULL == global);
    global                    = new(jdf_global_entry_t);
    global->name              = strdup(data->dname);
    printf("Create data %s\n", data->dname);
    global->properties        = jdf_create_properties_list( "type", 0, "dague_ddesc_t*", NULL );
    global->data              = data;
    global->expression        = NULL;
    JDF_OBJECT_LINENO(global) = current_lineno;
    data->global              = global;
    /* Chain it with the other globals */
    global->next = jdf->globals;
    jdf->globals = global;

    return data;
}

%}

%union {
    int                   number;
    char*                 string;
    jdf_expr_operand_t    expr_op;
    jdf_external_entry_t *external_code;
    jdf_global_entry_t   *global;
    jdf_function_entry_t *function;
    jdf_def_list_t       *property;
    jdf_name_list_t      *name_list;
    jdf_def_list_t       *def_list;
    jdf_dataflow_t       *dataflow;
    jdf_dep_t            *dep;
    jdf_dep_type_t        dep_type;
    jdf_guarded_call_t   *guarded_call;
    jdf_call_t           *call;
    jdf_expr_t           *expr;
    jdf_body_t           *body;
};

%type <function>function
%type <name_list>varlist
%type <def_list>execution_space
%type <call>partitioning
%type <dataflow>dataflow_list
%type <dataflow>dataflow
%type <dep>dependencies
%type <dep>dependency
%type <guarded_call>guarded_call
%type <property>property
%type <property>properties
%type <property>properties_list
%type <call>call
%type <expr>expr_list
%type <expr>expr_list_range
%type <expr>expr_range
%type <expr>expr_simple
%type <expr>priority
%type <expr>simulation_cost
%type <number>optional_access_type
%type <external_code>prologue
%type <external_code>epilogue
%type <body>body
%type <body>bodies

%type <string>VAR
%type <string>EXTERN_DECL
%type <string>BODY_END
%type <dep_type>ARROW
%type <number>PROPERTIES_ON
%type <number>PROPERTIES_OFF
%type <string>STRING
%type <number>INT
%type <number>DEPENDENCY_TYPE

%token VAR ASSIGNMENT EXTERN_DECL COMMA OPEN_PAR CLOSE_PAR BODY_START BODY_END STRING SIMCOST
%token COLON SEMICOLON DEPENDENCY_TYPE ARROW QUESTION_MARK PROPERTIES_ON PROPERTIES_OFF
%token EQUAL NOTEQUAL LESS LEQ MORE MEQ AND OR XOR NOT INT
%token PLUS MINUS TIMES DIV MODULO SHL SHR RANGE OPTION

%nonassoc RANGE QUESTION_MARK COLON
%nonassoc LESS LEQ MORE MEQ
%right NOT
%left EQUAL NOTEQUAL
%left AND OR XOR
%left MODULO SHL SHR
%left PLUS MINUS
%left TIMES DIV
%left COMMA

%debug
/*%pure-parser*/
%locations
%error-verbose
%parse-param {struct yyscan_t *yycontrol}
%lex-param   {struct yyscan_t *yycontrol}
%%
jdf_file:       prologue jdf epilogue
                {
                    assert( NULL == current_jdf.prologue );
                    assert( NULL == current_jdf.epilogue );
                    current_jdf.prologue = $1;
                    current_jdf.epilogue = $3;
                }
        ;
prologue:       EXTERN_DECL
                {
                    $$ = new(jdf_external_entry_t);
                    $$->external_code = $1;
                    JDF_OBJECT_LINENO($$) = current_lineno;
                }
        ;
epilogue:       EXTERN_DECL
                {
                    $$ = new(jdf_external_entry_t);
                    $$->external_code = $1;
                    JDF_OBJECT_LINENO($$) = current_lineno;
                }
        |
                {
                    $$ = NULL;
                }
        ;
jdf:            jdf function
                {
                    jdf_expr_t *el, *pl;

                    if( NULL == current_jdf.functions ) {
                        $2->function_id = 0;
                    } else {
                        $2->function_id = current_jdf.functions->function_id + 1;
                    }
                    $2->next = current_jdf.functions;
                    current_jdf.functions = $2;
                    if( NULL != inline_c_functions) {
                        /* Every inline functions declared here where within the context of $2 */
                        for(el = inline_c_functions; NULL != el; el = el->next) {
                            pl = el;
                            el->jdf_c_code.function_context = $2;
                        }
                        pl->next = current_jdf.inline_c_functions;
                        current_jdf.inline_c_functions = inline_c_functions;
                        inline_c_functions = NULL;
                    }
                }
        |       jdf VAR ASSIGNMENT expr_simple properties
                {
                    jdf_global_entry_t *g, *e = new(jdf_global_entry_t);
                    jdf_expr_t *el;

                    e->next              = NULL;
                    e->name              = $2;
                    e->properties        = $5;
                    e->expression        = $4;
                    JDF_OBJECT_LINENO(e) = current_lineno;
                    if( current_jdf.globals == NULL ) {
                        current_jdf.globals = e;
                    } else {
                        for(g = current_jdf.globals; g->next != NULL; g = g->next)
                            /* nothing */ ;
                        g->next = e;
                    }
                    if( NULL != inline_c_functions ) {
                        /* Every inline functions declared here where within the context of globals only (no assignment) */
                        for(el = inline_c_functions; NULL != el->next; el = el->next) /* nothing */ ;
                        el->next = current_jdf.inline_c_functions;
                        current_jdf.inline_c_functions = inline_c_functions;
                        inline_c_functions = NULL;
                    }
                }
        |       jdf VAR properties
                {
                    jdf_global_entry_t *g, *e = new(jdf_global_entry_t);
                    jdf_expr_t *el;

                    e->next              = NULL;
                    e->name              = $2;
                    e->properties        = $3;
                    e->expression        = NULL;
                    JDF_OBJECT_LINENO(e) = current_lineno;
                    if( current_jdf.globals == NULL ) {
                        current_jdf.globals = e;
                    } else {
                        for(g = current_jdf.globals; g->next != NULL; g = g->next)
                            /* nothing */ ;
                        g->next = e;
                    }
                    if( NULL != inline_c_functions ) {
                        /* Every inline functions declared here where within the context of globals only (no assignment) */
                        for(el = inline_c_functions; NULL != el->next; el = el->next) /* nothing */ ;
                        el->next = current_jdf.inline_c_functions;
                        current_jdf.inline_c_functions = inline_c_functions;
                        inline_c_functions = NULL;
                    }
                }
        | jdf OPTION property
                {
                    $3->next = current_jdf.global_properties;
                    current_jdf.global_properties = $3;
                }
        |
                {
                    jdf_expr_t *el;
                    if( NULL != inline_c_functions ) {
                        /* Every inline functions declared here where within the context of globals only (no assignment) */
                        for(el = inline_c_functions; NULL != el->next; el = el->next) /* nothing */ ;
                        el->next = current_jdf.inline_c_functions;
                        current_jdf.inline_c_functions = inline_c_functions;
                        inline_c_functions = NULL;
                    }
                }
        ;

properties:   PROPERTIES_ON properties_list PROPERTIES_OFF
              {
                  $$ = $2;
              }
       |
              {
                  $$ = NULL;
              }
       ;

property:     VAR ASSIGNMENT expr_simple
              {
                  jdf_def_list_t* assign = new(jdf_def_list_t);
                  assign->next              = NULL;
                  assign->name              = strdup($1);
                  assign->expr              = $3;
                  JDF_OBJECT_LINENO(assign) = JDF_OBJECT_LINENO($3);
                  $$ = assign;
              }
       ;

properties_list: property properties_list
              {
                 $1->next = $2;
                 $$       = $1;
              }
       | property
              { $$ = $1; }
       ;

body:         BODY_START properties BODY_END
             {
                 jdf_body_t* body = new(jdf_body_t);
                 body->properties = $2;
                 body->next = NULL;
                 body->external_code = $3;
                 JDF_OBJECT_LINENO(body) = current_lineno;
                 $$ = body;
             }
       ;
bodies: body
             {
                 $$ = $1;
             }
       | body bodies
             {
                 jdf_body_t* body = $1;
                 body->next = $2;
                 $$ = $1;
             }
       ;
function:       VAR OPEN_PAR varlist CLOSE_PAR properties execution_space simulation_cost partitioning dataflow_list priority bodies
                {
                    jdf_function_entry_t *e = new(jdf_function_entry_t);
                    e->fname             = $1;
                    e->parameters        = $3;
                    e->properties        = $5;
                    e->locals            = $6;
                    e->simcost           = $7;
                    e->predicate         = $8;
                    e->dataflow          = $9;
                    e->priority          = $10;
                    e->bodies            = $11;

                    JDF_OBJECT_LINENO(e) = current_lineno;

                    $$ = e;
                }
        ;

varlist:        VAR COMMA varlist
                {
                    jdf_name_list_t *l = new(jdf_name_list_t);
                    l->next = $3;
                    l->name = $1;

                    $$ = l;
                }
         |      VAR
                {
                    jdf_name_list_t *l = new(jdf_name_list_t);
                    l->next = NULL;
                    l->name = $1;

                    $$ = l;
                }
         |
                {
                    $$ = NULL;
                }
         ;

execution_space:
                VAR ASSIGNMENT expr_range properties execution_space
                {
                    jdf_def_list_t *l = new(jdf_def_list_t);
                    l->name               = $1;
                    l->expr               = $3;
                    l->properties         = $4;
                    l->next               = $5;
                    $$ = l;
                    JDF_OBJECT_LINENO($$) = JDF_OBJECT_LINENO($3);
                }
         |      VAR ASSIGNMENT expr_range properties
                {
                    jdf_def_list_t *l = new(jdf_def_list_t);
                    l->name               = $1;
                    l->expr               = $3;
                    l->properties         = $4;
                    l->next               = NULL;
                    $$ = l;
                    JDF_OBJECT_LINENO($$) = JDF_OBJECT_LINENO($3);
                }
         ;

simulation_cost:
                SIMCOST expr_simple
                {
                    $$ = $2;
                }
             |  {   $$ = NULL; }
             ;

partitioning:   COLON VAR OPEN_PAR expr_list CLOSE_PAR
              {
                  jdf_data_entry_t* data;
                  jdf_call_t *c = new(jdf_call_t);
                  int nbparams;

                  c->var = NULL;
                  c->func_or_mem = $2;
                  data = jdf_find_or_create_data(&current_jdf, $2);
                  c->parameters = $4;
                  JDF_COUNT_LIST_ENTRIES($4, jdf_expr_t, next, nbparams);
                  if( data->nbparams != -1 ) {
                      if( data->nbparams != nbparams ) {
                          jdf_fatal(current_lineno, "Data %s used with %d parameters at line %d while used with %d parameters line %d\n",
                                    $2, nbparams, current_lineno, data->nbparams, JDF_OBJECT_LINENO(data));
                          YYERROR;
                      }
                  } else {
                      data->nbparams          = nbparams;
                  }
                  $$ = c;
                  JDF_OBJECT_LINENO($$) = JDF_OBJECT_LINENO($4);
              }
         ;

dataflow_list:  dataflow dataflow_list
                {
                    $1->next = $2;
                    $$ = $1;
                }
         |
                {
                    $$ = NULL;
                }
         ;

optional_access_type :
                DEPENDENCY_TYPE
                {
                    $$ = $1;
                }
         |      { $$ = JDF_VAR_TYPE_READ | JDF_VAR_TYPE_WRITE; }
         ;

dataflow:       optional_access_type VAR dependencies
                {
                    jdf_dataflow_t *flow  = new(jdf_dataflow_t);
                    flow->access_type     = $1;
                    flow->varname         = $2;
                    flow->deps            = $3;

                    $$ = flow;
                    JDF_OBJECT_LINENO($$) = JDF_OBJECT_LINENO($3);
                }
        ;

dependencies:  dependency dependencies
               {
                   $1->next = $2;
                   $$ = $1;
               }
        |
               {
                   $$ = NULL;
               }
       ;

dependency:   ARROW guarded_call properties
              {
                  struct jdf_name_list *g, *e, *prec;
                  jdf_dep_t *d = new(jdf_dep_t);
                  jdf_expr_t *expr_simple, *expr_complex;
                  jdf_def_list_t* property;

                  d->type = $1;
                  d->guard = $2;

                  expr_simple = jdf_find_property( $3, "type", &property );
                  expr_complex = jdf_find_property( $3, "arena_index", &property );

                  /* If neither is defined, we define the old simple DEFAULT arena */
                  property = NULL;
                  if( NULL == expr_simple && NULL == expr_complex ) {
                      property = jdf_create_properties_list( "type", 0, "DEFAULT", NULL );
                      expr_simple = jdf_find_property( property, "type", &property );
                  }
                  if( NULL == property )
                      property = $3;
                  else
                      property->next = $3;
                  $2->properties = property;

                  if( NULL != expr_simple ) {
                      if( NULL != expr_complex ) {
                          jdf_fatal(current_lineno, "Dependency defined with both properties type and arena_index\n");
                          YYERROR;
                      }
                      /* Simple old type */
                      if( JDF_STRING == expr_simple->op ||
                          JDF_VAR == expr_simple->op ) {
                          /* Old way: [type = SOMETHING] -> define the DAGUE_ARENA_SOMETHING arena index */
                          d->datatype.simple = 1;
                          for(prec = NULL, g = current_jdf.datatypes; g != NULL; g = g->next) {
                              if( 0 == strcmp(expr_simple->jdf_var, g->name) ) {
                                  break;
                              }
                              prec = g;
                          }
                          if( NULL == g ) {
                              e = new(struct jdf_name_list);
                              e->name = strdup(expr_simple->jdf_var);
                              e->next = NULL;
                              if( NULL != prec ) {
                                  prec->next = e;
                              } else {
                                  current_jdf.datatypes = e;
                              }
                          }
                          d->datatype.u.simple_name = strdup(expr_simple->jdf_var);
                      } else {
                          /* Let's allow [type = inline_c %{ ... %}], even if it should really be [arena_index = inline_c %{ ... %} ] */
                          expr_complex = expr_simple;
                          expr_simple = NULL;
                      }
                  }
                  if( NULL != expr_complex ) {
                      assert(NULL == expr_simple);
                      d->datatype.simple = 0;
                      d->datatype.u.complex_expr = expr_complex;
                  }

                  expr_simple = jdf_find_property( d->guard->properties, "nb_elt", &property );
                  if( NULL == expr_simple ) {
                      d->datatype.nb_elt = new(jdf_expr_t);
                      d->datatype.nb_elt->op = JDF_CST;
                      d->datatype.nb_elt->jdf_cst = 1;
                  } else {
                      d->datatype.nb_elt = expr_simple;
                  }
                  JDF_OBJECT_LINENO(d) = JDF_OBJECT_LINENO($2);

                  $$ = d;
              }
       ;

guarded_call: call
              {
                  jdf_guarded_call_t *g = new(jdf_guarded_call_t);
                  g->guard_type = JDF_GUARD_UNCONDITIONAL;
                  g->guard = NULL;
                  g->calltrue = $1;
                  g->callfalse = NULL;
                  $$ = g;
                  JDF_OBJECT_LINENO($$) = JDF_OBJECT_LINENO($1);
              }
       |      expr_simple QUESTION_MARK call
              {
                  jdf_guarded_call_t *g = new(jdf_guarded_call_t);
                  g->guard_type = JDF_GUARD_BINARY;
                  g->guard = $1;
                  g->calltrue = $3;
                  g->callfalse = NULL;
                  $$ = g;
                  JDF_OBJECT_LINENO($$) = JDF_OBJECT_LINENO($1);
              }
       |      expr_simple QUESTION_MARK call COLON call
              {
                  jdf_guarded_call_t *g = new(jdf_guarded_call_t);
                  g->guard_type = JDF_GUARD_TERNARY;
                  g->guard = $1;
                  g->calltrue = $3;
                  g->callfalse = $5;
                  $$ = g;
                  JDF_OBJECT_LINENO($$) = JDF_OBJECT_LINENO($1);
              }
       ;

call:         VAR VAR OPEN_PAR expr_list_range CLOSE_PAR
              {
                  jdf_call_t *c = new(jdf_call_t);
                  c->var = $1;
                  c->func_or_mem = $2;
                  c->parameters = $4;
                  $$ = c;
                  JDF_OBJECT_LINENO($$) = JDF_OBJECT_LINENO($4);
              }
       |      VAR OPEN_PAR expr_list_range CLOSE_PAR
              {
                  jdf_data_entry_t* data;
                  jdf_call_t *c = new(jdf_call_t);
                  int nbparams;

                  c->var = NULL;
                  c->func_or_mem = $1;
                  c->parameters = $3;
                  $$ = c;
                  data = jdf_find_or_create_data(&current_jdf, $1);
                  JDF_COUNT_LIST_ENTRIES($3, jdf_expr_t, next, nbparams);
                  if( data->nbparams != -1 ) {
                      if( data->nbparams != nbparams ) {
                          jdf_fatal(current_lineno, "Data %s used with %d parameters at line %d while used with %d parameters line %d\n",
                                    $1, nbparams, current_lineno, data->nbparams, JDF_OBJECT_LINENO(data));
                          YYERROR;
                      }
                  } else {
                      data->nbparams          = nbparams;
                  }
                  JDF_OBJECT_LINENO(data) = JDF_OBJECT_LINENO($3);
              }
       ;

priority:     SEMICOLON expr_simple
              {
                    $$ = $2;
              }
       |      { $$ = NULL; }
       ;

/* And now, the expressions */

expr_list_range: expr_range COMMA expr_list_range
              {
                  $1->next = $3;
                  $$=$1;
              }
      |       expr_range
              {
                  $1->next = NULL;
                  $$=$1;
              }
      ;

expr_list:    expr_simple COMMA expr_list
              {
                  $1->next = $3;
                  $$=$1;
              }
      |       expr_simple
              {
                  $1->next = NULL;
                  $$=$1;
              }
      ;

expr_range: expr_simple RANGE expr_simple
            {
                  jdf_expr_t *e = new(jdf_expr_t);
                  e->op = JDF_RANGE;
                  e->jdf_ta1 = $1;               /* from */
                  e->jdf_ta2 = $3;               /* to */
                  e->jdf_ta3 = new(jdf_expr_t);  /* step */
                  e->jdf_ta3->op = JDF_CST;
                  e->jdf_ta3->jdf_cst = 1;
                  JDF_OBJECT_LINENO($$) = JDF_OBJECT_LINENO($1);
                  $$ = e;
            }
          | expr_simple RANGE expr_simple RANGE expr_simple
            {
                  jdf_expr_t *e = new(jdf_expr_t);
                  e->op = JDF_RANGE;
                  e->jdf_ta1 = $1;  /* from */
                  e->jdf_ta2 = $3;  /* to */
                  e->jdf_ta3 = $5;  /* step */
                  $$ = e;
                  JDF_OBJECT_LINENO($$) = JDF_OBJECT_LINENO($1);
            }
          | expr_simple
            {
                  $$ = $1;
            }
          ;

expr_simple:  expr_simple EQUAL expr_simple
              {
                  jdf_expr_t *e = new(jdf_expr_t);
                  e->op = JDF_EQUAL;
                  e->jdf_ba1 = $1;
                  e->jdf_ba2 = $3;
                  $$ = e;
                  JDF_OBJECT_LINENO($$) = current_lineno;
              }
       |      expr_simple NOTEQUAL expr_simple
              {
                  jdf_expr_t *e = new(jdf_expr_t);
                  e->op = JDF_NOTEQUAL;
                  e->jdf_ba1 = $1;
                  e->jdf_ba2 = $3;
                  $$ = e;
                  JDF_OBJECT_LINENO($$) = current_lineno;
              }
       |      expr_simple LESS expr_simple
              {
                  jdf_expr_t *e = new(jdf_expr_t);
                  e->op = JDF_LESS;
                  e->jdf_ba1 = $1;
                  e->jdf_ba2 = $3;
                  $$ = e;
                  JDF_OBJECT_LINENO($$) = current_lineno;
              }
       |      expr_simple LEQ expr_simple
              {
                  jdf_expr_t *e = new(jdf_expr_t);
                  e->op = JDF_LEQ;
                  e->jdf_ba1 = $1;
                  e->jdf_ba2 = $3;
                  $$ = e;
                  JDF_OBJECT_LINENO($$) = current_lineno;
              }
       |      expr_simple MORE expr_simple
              {
                  jdf_expr_t *e = new(jdf_expr_t);
                  e->op = JDF_MORE;
                  e->jdf_ba1 = $1;
                  e->jdf_ba2 = $3;
                  $$ = e;
                  JDF_OBJECT_LINENO($$) = current_lineno;
              }
       |      expr_simple MEQ expr_simple
              {
                  jdf_expr_t *e = new(jdf_expr_t);
                  e->op = JDF_MEQ;
                  e->jdf_ba1 = $1;
                  e->jdf_ba2 = $3;
                  $$ = e;
                  JDF_OBJECT_LINENO($$) = current_lineno;
              }
       |      expr_simple AND expr_simple
              {
                  jdf_expr_t *e = new(jdf_expr_t);
                  e->op = JDF_AND;
                  e->jdf_ba1 = $1;
                  e->jdf_ba2 = $3;
                  $$ = e;
                  JDF_OBJECT_LINENO($$) = current_lineno;
              }
       |      expr_simple OR expr_simple
              {
                  jdf_expr_t *e = new(jdf_expr_t);
                  e->op = JDF_OR;
                  e->jdf_ba1 = $1;
                  e->jdf_ba2 = $3;
                  $$ = e;
                  JDF_OBJECT_LINENO($$) = current_lineno;
              }
       |      expr_simple XOR expr_simple
              {
                  jdf_expr_t *e = new(jdf_expr_t);
                  e->op = JDF_XOR;
                  e->jdf_ba1 = $1;
                  e->jdf_ba2 = $3;
                  $$ = e;
                  JDF_OBJECT_LINENO($$) = current_lineno;
              }
       |      NOT expr_simple
              {
                  jdf_expr_t *e = new(jdf_expr_t);
                  e->op = JDF_NOT;
                  e->jdf_ua = $2;
                  $$ = e;
                  JDF_OBJECT_LINENO($$) = current_lineno;
              }
       |      OPEN_PAR expr_simple CLOSE_PAR
              {
                  $$ = $2;
                  JDF_OBJECT_LINENO($$) = current_lineno;
              }
       |      expr_simple PLUS expr_simple
              {
                  jdf_expr_t *e = new(jdf_expr_t);
                  e->op = JDF_PLUS;
                  e->jdf_ba1 = $1;
                  e->jdf_ba2 = $3;
                  $$ = e;
                  JDF_OBJECT_LINENO($$) = current_lineno;
              }
       |      expr_simple MINUS expr_simple
              {
                  jdf_expr_t *e = new(jdf_expr_t);
                  e->op = JDF_MINUS;
                  e->jdf_ba1 = $1;
                  e->jdf_ba2 = $3;
                  $$ = e;
                  JDF_OBJECT_LINENO($$) = current_lineno;
              }
       |      expr_simple TIMES expr_simple
              {
                  jdf_expr_t *e = new(jdf_expr_t);
                  e->op = JDF_TIMES;
                  e->jdf_ba1 = $1;
                  e->jdf_ba2 = $3;
                  $$ = e;
                  JDF_OBJECT_LINENO($$) = current_lineno;
              }
       |      expr_simple DIV expr_simple
              {
                  jdf_expr_t *e = new(jdf_expr_t);
                  e->op = JDF_DIV;
                  e->jdf_ba1 = $1;
                  e->jdf_ba2 = $3;
                  $$ = e;
                  JDF_OBJECT_LINENO($$) = current_lineno;
              }
       |      expr_simple MODULO expr_simple
              {
                  jdf_expr_t *e = new(jdf_expr_t);
                  e->op = JDF_MODULO;
                  e->jdf_ba1 = $1;
                  e->jdf_ba2 = $3;
                  $$ = e;
                  JDF_OBJECT_LINENO($$) = current_lineno;
              }
       |      expr_simple SHL expr_simple
              {
                  jdf_expr_t *e = new(jdf_expr_t);
                  e->op = JDF_SHL;
                  e->jdf_ba1 = $1;
                  e->jdf_ba2 = $3;
                  $$ = e;
                  JDF_OBJECT_LINENO($$) = current_lineno;
              }
       |      expr_simple SHR expr_simple
              {
                  jdf_expr_t *e = new(jdf_expr_t);
                  e->op = JDF_SHR;
                  e->jdf_ba1 = $1;
                  e->jdf_ba2 = $3;
                  $$ = e;
                  JDF_OBJECT_LINENO($$) = current_lineno;
              }
       |      expr_simple QUESTION_MARK expr_simple COLON expr_simple
              {
                  jdf_expr_t *e = new(jdf_expr_t);
                  e->op = JDF_TERNARY;
                  e->jdf_tat = $1;
                  e->jdf_ta1 = $3;
                  e->jdf_ta2 = $5;
                  $$ = e;
                  JDF_OBJECT_LINENO($$) = current_lineno;
              }
       |      VAR
              {
                  jdf_expr_t *e = new(jdf_expr_t);
                  e->op = JDF_VAR;
                  e->jdf_var = strdup($1);
                  $$ = e;
                  JDF_OBJECT_LINENO($$) = current_lineno;
              }
       |      INT
              {
                  jdf_expr_t *e = new(jdf_expr_t);
                  e->op = JDF_CST;
                  e->jdf_cst = $1;
                  $$ = e;
                  JDF_OBJECT_LINENO($$) = current_lineno;
              }
       |      MINUS INT
              {
                  jdf_expr_t *e = new(jdf_expr_t);
                  e->op = JDF_CST;
                  e->jdf_cst = -$2;
                  $$ = e;
                  JDF_OBJECT_LINENO($$) = current_lineno;
              }
       |      STRING
              {
                  jdf_expr_t *e = new(jdf_expr_t);
                  e->op = JDF_STRING;
                  e->jdf_var = strdup($1);
                  $$ = e;
                  JDF_OBJECT_LINENO($$) = current_lineno;
              }
       |      EXTERN_DECL
              {
                  jdf_expr_t *ne;
                  $$ = new(jdf_expr_t);
                  $$->op = JDF_C_CODE;
                  $$->jdf_c_code.code = $1;
                  $$->jdf_c_code.lineno = current_lineno;
                  /* This will  be set by the upper level parsing if necessary */
                  $$->jdf_c_code.function_context = NULL;
                  $$->jdf_c_code.fname = NULL;

                  $$->next = inline_c_functions;
                  inline_c_functions = $$;
                  JDF_OBJECT_LINENO($$) = current_lineno;
              }
        ;

%%
<|MERGE_RESOLUTION|>--- conflicted
+++ resolved
@@ -36,23 +36,17 @@
 #endif  /* defined(YYPURE) && YYPURE */
                     char const *msg)
 {
-<<<<<<< HEAD
     if(NULL != locp) {
-    fprintf(stderr, "parse error at %d.%d-%d.%d: %s\n",
-            locp->first_line, locp->first_column,
-            locp->last_line, locp->last_column,
-            msg);
+        if(locp->first_line) {
+            fprintf(stderr, "parse error at (%d) %d.%d-%d.%d: %s\n",
+                    current_lineno, locp->first_line, locp->first_column,
+                    locp->last_line, locp->last_column, msg);
+        } else {
+            fprintf(stderr, "parse error at (%d): %s\n",
+                    current_lineno, msg);
+        }
     } else {
         fprintf(stderr, "parse error at unknown: %s\n ", msg);
-=======
-    if(locp->first_line) {
-        fprintf(stderr, "parse error at (%d) %d.%d-%d.%d: %s\n",
-                current_lineno, locp->first_line, locp->first_column,
-                locp->last_line, locp->last_column, msg);
-    } else {
-        fprintf(stderr, "parse error at (%d): %s\n",
-                current_lineno, msg);
->>>>>>> 0048de37
     }
 }
 
