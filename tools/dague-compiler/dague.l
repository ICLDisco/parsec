%{
/*
 * Copyright (c) 2009-2012 The University of Tennessee and The University
 *                         of Tennessee Research Foundation.  All rights
 *                         reserved.
 */

#include <stdlib.h>
#include <string.h>
#include <stdio.h>
#include <assert.h>

#include <dague_config.h>
#include "jdf.h"
#include "dague.y.h"

extern char *yyfilename;
extern int current_lineno;

#if 0
#define ECHO {fwrite("[", 1, 1, yyout);fwrite( yytext, yyleng, 1, yyout );fwrite("]", 1, 1, yyout);}
#endif
#define ECHO

static char *extern_code(char *base, int len)
{
   char *res;
   int rp, rlen;

   rlen = len + 16 + strlen(yyfilename);
   res = (char*)calloc(1, rlen);

   rp = 0;
   if( !JDF_COMPILER_GLOBAL_ARGS.noline ) {
     /**
      * As each extern_code is contiguous we only have to set the #line once.
      */
     rp += snprintf(res + rp, rlen - rp, "#line %d \"%s\"\n", current_lineno, yyfilename);
  }
   memcpy(res + rp, base, len);
   rp += len;
   res[rp] = '\0';
   for(rp = 0; rp < len; rp++) {
     if( base[rp] == '\n' ) {
       current_lineno++;
     }
   }
   return res;
}

#define MAX_STR_CONST  1024

char string_buf[MAX_STR_CONST];
char *string_buf_ptr;
extern YYSTYPE yylval;

#if defined(HAVE_RECENT_LEX)
#define YY_USER_ACTION yylloc->first_line = yylloc->last_line = yylineno; \
    yylloc->first_column = yycolumn; yylloc->last_column = yycolumn + yyleng - 1; \
    yycolumn += yyleng;
#define YYLVAL(field)         yylval->field
#define YY_PUSH_STATE(STATE)  yy_push_state(STATE, yyscanner)
#define YY_POP_STATE()        yy_pop_state(yyscanner)
#else
#define YYLVAL(field)         yylval.field
#define YY_PUSH_STATE(STATE)  yy_push_state(STATE)
#define YY_POP_STATE()        yy_pop_state()
typedef void* yyscan_t;
#endif  /* defined(HAVE_RECENT_LEX) */
%}
/*%option debug*/
/*%option bison-bridge bison-locations*/
/*%option reentrant*/
%option noyywrap yylineno
%option stack
/*%option debug*/

WHITE         [\f\t\v ]

%x comment
%x properties
%x dstr
<<<<<<< HEAD
%x body
%x body_init

%%

=======
%s body

%%
^{WHITE}*(?i:body)    { YY_PUSH_STATE(body); }
<body>^{WHITE}*(?i:end)      { YY_POP_STATE();
                        YYLVAL(string) = extern_code( yytext, strlen(yytext) - 3 );
                        return BODY;
                      }
<body>[^\n]*          { yymore();}
<body>{WHITE}*\n      { current_lineno++; yymore();}
>>>>>>> 438032ad
extern{WHITE}+\"[^\"]+\"{WHITE}+\%\{{WHITE}*"\n"([^\%]|(\%[^\}]))*\%\}                          {
                          int lstart, lend, bstart, skip_line = 0;
                          /* This assumes that no extern language rightfully has a "
                           * in its name, which is also an assumption of the lexer anyway */

                          /* find the beginning of the language */
                          for(lstart = 0; yytext[lstart] != '"'; lstart++) /* nothing */;
                          lstart++;

                          /* find the end of the language */
                          for(lend = lstart + 1; yytext[lend] != '"'; lend++) /* nothing */;
                          assert( (yytext[lstart] == 'C') && ((lend-lstart) == 1) );

                          /* Search for the start of the body */
                          for(bstart = lend + 1; yytext[bstart] != '{'; bstart++ ) /* nothing */;
                          bstart++;
                          while( yytext[bstart] != '\n' ) bstart++;
                          bstart++;
                          for( lend = 0; lend <= bstart; lend++ )
                              if( yytext[lend] == '\n' ) skip_line++;
                          current_lineno += skip_line;
                          YYLVAL(string) = extern_code( yytext + bstart, strlen(yytext)-bstart-2 );
                          ECHO; return EXTERN_DECL;
                      }
<INITIAL,properties>inline_c{WHITE}*\%\{([^\%]|(\%[^\}]))+\%\}            {
                          int start;
                          for(start = 8; yytext[start] != '{'; start++) /* nothing */ ;
			  start++;
                          YYLVAL(string) = extern_code( yytext + start, strlen(yytext)-start-2 );
			  ECHO; return EXTERN_DECL;
                      }
SIMCOST               { ECHO; return SIMCOST; }
<*>"/*"               { YY_PUSH_STATE(comment);                            }
<comment>[^*\n]*      {  /* Eat up non '*'s */                             }
<comment>"*"+[^*/\n]* {  /* Eat '*'s not followed by a '/' */              }
<comment>"*"+"/"      { YY_POP_STATE();  /* Done with the comment BLOCK */ }
<*>{WHITE}+           {  /* Eat multiple white-spaces */                   }
<*>[0-9]+             { YYLVAL(number) = atol(yytext);
                        ECHO; return INT;                                  }
CTL                   { YYLVAL(number) = JDF_VAR_TYPE_CTL;
                        ECHO; return DEPENDENCY_TYPE;                      }
RW                    { YYLVAL(number) = JDF_VAR_TYPE_READ | JDF_VAR_TYPE_WRITE;
                        ECHO; return DEPENDENCY_TYPE;                      }
READ                  { YYLVAL(number) = JDF_VAR_TYPE_READ;
                        ECHO; return DEPENDENCY_TYPE;                      }
RO                    { YYLVAL(number) = JDF_VAR_TYPE_READ;
                        ECHO; return DEPENDENCY_TYPE;                      }
WRITE                 { YYLVAL(number) = JDF_VAR_TYPE_WRITE;
                        ECHO; return DEPENDENCY_TYPE;                      }
WO                    { YYLVAL(number) = JDF_VAR_TYPE_WRITE;
                        ECHO; return DEPENDENCY_TYPE;                      }
"->"                  { YYLVAL(dep_type) = JDF_DEP_TYPE_OUT;
                        ECHO; return ARROW;                                }
"<-"                  { YYLVAL(dep_type) = JDF_DEP_TYPE_IN;
                        ECHO; return ARROW;                                }
"\["                  { YYLVAL(property) = NULL;
                        YY_PUSH_STATE(properties);
                        ECHO; return PROPERTIES_ON;                        }
<properties>"\]"      { YY_POP_STATE();
                        ECHO; return PROPERTIES_OFF;                       }
<properties>[oO][nN]  { YYLVAL(number) = 1;
                        ECHO; return INT;                                  }
<properties>[tT][rR][uU][eE] {
                        YYLVAL(number) = 1;
                        ECHO; return INT;                                  }
<properties>[yY][eE][sS] {
                        YYLVAL(number) = 1;
                        ECHO; return INT;                                  }
<properties>[oO][fF][fF] {
                        YYLVAL(number) = 0;
                        ECHO; return INT;                                  }
<properties>[fF][aA][lL][sS][eE] {
                        YYLVAL(number) = 0;
                        ECHO; return INT;                                  }
<properties>[nN][oO] {  YYLVAL(number) = 0;
                        ECHO; return INT;                                  }

<INITIAL>[bB][oO][dD][yY] {
                           YY_PUSH_STATE(body_init);
                           ECHO; return BODY_START;                        }
<body_init>{WHITE}*[\[] {
                           YY_PUSH_STATE(properties);
                           ECHO; return PROPERTIES_ON;                     }
<body_init>{WHITE}*\n {    current_lineno++;
                           YY_POP_STATE();
                           YY_PUSH_STATE(body);                            }
<body>[eE][nN][dD]    {   YY_POP_STATE();
                          ECHO; return BODY_END;                           }
<body>([^E]|([eE][^N])|([eE][nN][^D]))+ {
                          YYLVAL(string) = extern_code( yytext, strlen(yytext) );
                          ECHO; return BODY;
                      }

<*>"("                { ECHO; return OPEN_PAR;                             }
<*>")"                { ECHO; return CLOSE_PAR;                            }
<*>"=="               { ECHO; return EQUAL;                                }
<*>"\!="              { ECHO; return NOTEQUAL;                             }
<*>\&\&?              { ECHO; return AND;                                  }
<*>\|\|?              { ECHO; return OR;                                   }
<*>"^"                { ECHO; return XOR;                                  }
<*>"<"                { ECHO; return LESS;                                 }
<*>"<="               { ECHO; return LEQ;                                  }
<*>">"                { ECHO; return MORE;                                 }
<*>">="               { ECHO; return MEQ;                                  }
<*>"\!"               { ECHO; return NOT;                                  }
<*>"\+"               { ECHO; return PLUS;                                 }
<*>"-"                { ECHO; return MINUS;                                }
<*>"\*"               { ECHO; return TIMES;                                }
<*>"/"                { ECHO; return DIV;                                  }
<*>"%"                { ECHO; return MODULO;                               }
<*>"<<"               { ECHO; return SHL;                                  }
<*>">>"               { ECHO; return SHR;                                  }
<*>".."               { ECHO; return RANGE;                                }
<*>"="                { ECHO; return ASSIGNMENT;                           }
<*>"?"                { ECHO; return QUESTION_MARK;                        }
<*>":"                { ECHO; return COLON;                                }
<*>";"                { ECHO; return SEMICOLON;                            }
<*>","                { ECHO; return COMMA;                                }

<dstr>\"              { /* saw closing quote - all done */
                        YY_POP_STATE();
                        *string_buf_ptr = '\0';
                        /* return string constant token type and
                        * value to parser
                        */
                        YYLVAL(string) = string_buf;
                        ECHO; return STRING;                               }
<*>\"                 { string_buf_ptr = string_buf;
                        YY_PUSH_STATE(dstr);                               }

<dstr>\n              {
                        /* error - unterminated string constant */
                        printf("Unterminated string constant at line %d\n", current_lineno);
                        exit(-1);                                          }

<dstr>\\[0-7]{1,3}    { /* octal escape sequence */
                        int result;

                        (void) sscanf( yytext + 1, "%o", &result );

                        if ( result > 0xff ) {
                            /* error, constant is out-of-bounds */
                            printf("Constant out-of-bound in octal escape sequence at line %d\n", current_lineno);
                            exit(-1);
                        }
                        *string_buf_ptr++ = (char)result;                  }

<dstr>\\[0-9]+        { /* generate error - bad escape sequence; something
                         * like '\48' or '\0777777'
                         */
                         printf("Bad escape sequence at line %d\n", current_lineno);
                         exit(-1);                                         }

<dstr>\\n             { *string_buf_ptr++ = '\n'; current_lineno++;        }
<dstr>\\t             { *string_buf_ptr++ = '\t';                          }
<dstr>\\r             { *string_buf_ptr++ = '\r';                          }
<dstr>\\b             { *string_buf_ptr++ = '\b';                          }
<dstr>\\f             { *string_buf_ptr++ = '\f';                          }

<dstr>\\(.|\n)        { *string_buf_ptr++ = yytext[1];                     }

<dstr>[^\\\n\"]+      {
                        char *yptr = yytext;
                        while ( *yptr )
                            *string_buf_ptr++ = *yptr++;                   }

<*>\n                 { current_lineno++;                                  }
<*>"//".*\n           { current_lineno++;                                  }
<*>[a-zA-Z_][a-zA-Z0-9_]*(\.[a-zA-Z_][a-zA-Z0-9_]*)* {
                        YYLVAL(string) = strdup(yytext);
                        ECHO; return VAR;                                  }
%%

#include "main.c"
<|MERGE_RESOLUTION|>--- conflicted
+++ resolved
@@ -80,24 +80,11 @@
 %x comment
 %x properties
 %x dstr
-<<<<<<< HEAD
 %x body
 %x body_init
 
 %%
 
-=======
-%s body
-
-%%
-^{WHITE}*(?i:body)    { YY_PUSH_STATE(body); }
-<body>^{WHITE}*(?i:end)      { YY_POP_STATE();
-                        YYLVAL(string) = extern_code( yytext, strlen(yytext) - 3 );
-                        return BODY;
-                      }
-<body>[^\n]*          { yymore();}
-<body>{WHITE}*\n      { current_lineno++; yymore();}
->>>>>>> 438032ad
 extern{WHITE}+\"[^\"]+\"{WHITE}+\%\{{WHITE}*"\n"([^\%]|(\%[^\}]))*\%\}                          {
                           int lstart, lend, bstart, skip_line = 0;
                           /* This assumes that no extern language rightfully has a "
@@ -175,21 +162,20 @@
 <properties>[nN][oO] {  YYLVAL(number) = 0;
                         ECHO; return INT;                                  }
 
-<INITIAL>[bB][oO][dD][yY] {
+<INITIAL>^{WHITE}*(?i:body) {
                            YY_PUSH_STATE(body_init);
-                           ECHO; return BODY_START;                        }
+                           return BODY_START;                              }
 <body_init>{WHITE}*[\[] {
                            YY_PUSH_STATE(properties);
-                           ECHO; return PROPERTIES_ON;                     }
+                           return PROPERTIES_ON;                           }
 <body_init>{WHITE}*\n {    current_lineno++;
                            YY_POP_STATE();
                            YY_PUSH_STATE(body);                            }
-<body>[eE][nN][dD]    {   YY_POP_STATE();
+<body>^{WHITE}*(?i:end) { YY_POP_STATE();
+                          YYLVAL(string) = extern_code( yytext, strlen(yytext) - 3 );
                           ECHO; return BODY_END;                           }
-<body>([^E]|([eE][^N])|([eE][nN][^D]))+ {
-                          YYLVAL(string) = extern_code( yytext, strlen(yytext) );
-                          ECHO; return BODY;
-                      }
+<body>[^\n]*          { yymore();}
+<body>{WHITE}*\n      { current_lineno++; yymore();}
 
 <*>"("                { ECHO; return OPEN_PAR;                             }
 <*>")"                { ECHO; return CLOSE_PAR;                            }
