--- conflicted
+++ resolved
@@ -250,17 +250,10 @@
             ni.task_id = strdup(id);
             ni.task_name = strdup(taskname);
             ni.task_parameters = strdup(parameters);
-<<<<<<< HEAD
-            asprintf(&ni.node, "%d", fileidx);
-            asprintf(&ni.vp, "%d", vp);
-            asprintf(&ni.thread, "%d", thread);
-            ni.handle_id = oid;
-=======
             rc = asprintf(&ni.node, "%d", fileidx);  assert(rc!=-1);
             rc = asprintf(&ni.vp, "%d", vp);         assert(rc!=-1);
             rc = asprintf(&ni.thread, "%d", thread); assert(rc!=-1);
-            ni.object_id = oid;
->>>>>>> fa52dd7b
+            ni.handle_id = oid;
             ni.priority = priority;
             (void)object;
 
