--- conflicted
+++ resolved
@@ -310,26 +310,17 @@
                                         int start )
 {
     const dbp_event_t *e;
-<<<<<<< HEAD
-
-    e = dbp_iterator_current( pos );
-    while( NULL != e ) {
-        if( (dbp_event_get_handle_id(e) == dbp_event_get_handle_id(ref)) &&
-            (dbp_event_get_event_id(e) == dbp_event_get_event_id(ref)) &&
-            (dbp_event_get_key(e) == END_KEY(BASE_KEY(dbp_event_get_key(ref)))) ) {
-=======
     uint64_t ref_eid = dbp_event_get_event_id(ref);
-    uint32_t ref_oid = dbp_event_get_object_id(ref);
+    uint32_t ref_hid = dbp_event_get_handle_id(ref);
     int      ref_key = start ?
         START_KEY(BASE_KEY(dbp_event_get_key(ref))) :
         END_KEY(  BASE_KEY(dbp_event_get_key(ref)));
 
     e = dbp_iterator_current( pos );
     while( NULL != e ) {
-        if( (dbp_event_get_object_id(e) == ref_oid) &&
+        if( (dbp_event_get_handle_id(e) == ref_hid) &&
             (dbp_event_get_event_id(e)  == ref_eid) &&
             (dbp_event_get_key(e)       == ref_key) ) {
->>>>>>> 8b4e4bfe
             if( dbp_event_get_event_id(e) != 0 ||
                 time_less( dbp_event_get_timestamp(ref), dbp_event_get_timestamp(e)) ||
                 (diff_time(dbp_event_get_timestamp(ref), dbp_event_get_timestamp(e)) == 0) ) {
@@ -779,11 +770,7 @@
             release_events_buffer( res->current_events_buffer );
             res->current_events_buffer = NULL;
         }
-<<<<<<< HEAD
         OBJ_CONSTRUCT( res, dague_list_item_t );
-=======
-        DAGUE_LIST_ITEM_CONSTRUCT( res );
->>>>>>> 8b4e4bfe
 
         dbp->files[n].threads[head->nb_threads - nb].file = &(dbp->files[n]);
         dbp->files[n].threads[head->nb_threads - nb].profile = res;
@@ -904,10 +891,6 @@
                 continue;
             }
             dbp->worldsize = head.worldsize;
-<<<<<<< HEAD
-=======
-
->>>>>>> 8b4e4bfe
         }
 
         dbp->files[n].hr_id = strdup(head.hr_id);
@@ -945,11 +928,8 @@
     }
 
     dbp->nb_files = n;
-<<<<<<< HEAD
-=======
     event_avail_space = event_buffer_size -
         ( (char*)&dummy_events_buffer.buffer[0] - (char*)&dummy_events_buffer);
->>>>>>> 8b4e4bfe
 
     return dbp;
 }
