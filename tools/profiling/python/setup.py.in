--- conflicted
+++ resolved
@@ -9,34 +9,26 @@
 import sys
 import socket
 
-libdaguebase = '@PROJECT_BINARY_DIR@/dague/libdague-base.a'
-
-libs = ['irc', 'imf']
-lib_dirs = ['/mnt/scratch/sw/intel/composer_xe_2013/lib/intel64/']
+libs = ['irc', 'imf', 'dague-base']
+lib_dirs = ['/mnt/scratch/sw/intel/composer_xe_2013/lib/intel64/', '@PROJECT_BINARY_DIR@/dague']
 run_dirs = ['/mnt/scratch/sw/intel/composer_xe_2013/lib/intel64/']
 
 ext_modules = [Extension('py_dbpreader', ['@CMAKE_CURRENT_SOURCE_DIR@/py_dbpreader.pyx',
                                           '@CMAKE_CURRENT_SOURCE_DIR@/../dbpreader.c'],
-                                          include_dirs=['@PROJECT_SOURCE_DIR@/include',
-                                                        '@PROJECT_SOURCE_DIR@',
-                                                        '@PROJECT_BINARY_DIR@/include',
-                                                        '@PROJECT_BINARY_DIR@',
-                                                        '@CMAKE_CURRENT_SOURCE_DIR@/../'],
-                         extra_objects=[libdaguebase],
-                                          depends=['py_dbpreader.pxd',
-                                                   '@CMAKE_CURRENT_BINARY_DIR@/../dbpreader.h',
-                                                   '@PROJECT_SOURCE_DIR@/include/dbp.h',
-                                                   '@PROJECT_SOURCE_DIR@/include/os-spec-timing.h'],
-<<<<<<< HEAD
+                         include_dirs=['@PROJECT_SOURCE_DIR@/include',
+                                       '@PROJECT_SOURCE_DIR@',
+                                       '@PROJECT_BINARY_DIR@/include',
+                                       '@PROJECT_BINARY_DIR@',
+                                       '@CMAKE_CURRENT_SOURCE_DIR@/../'],
+                         depends=['py_dbpreader.pxd',
+                                  '@CMAKE_CURRENT_BINARY_DIR@/../dbpreader.h',
+                                  '@PROJECT_SOURCE_DIR@/include/dbp.h',
+                                  '@PROJECT_SOURCE_DIR@/include/os-spec-timing.h'],
                          library_dirs=lib_dirs,
                          runtime_library_dirs=run_dirs,
                          libraries=libs,
-=======
-                                          libraries=['dague-base'],
-                                          library_dirs=['@PROJECT_BINARY_DIR@/dague'],
->>>>>>> f51e176e
-#                                          extra_compile_args=['@CMAKE_C_FLAGS@']
-                                          )]
+                         # extra_compile_args=['@CMAKE_C_FLAGS@']
+                     )]
 
 setup(
   name = 'dbpreader python interface',
