/*
 * Copyright (c)      2012 The University of Tennessee and The University
 *                         of Tennessee Research Foundation.  All rights
 *                         reserved.
 */

#include "dague_config.h"
#undef HAVE_MPI

#include <stdlib.h>
#include <string.h>
#include <stdio.h>
#include <inttypes.h>
#include <stdarg.h>

#include "profiling.h"
#include "dbp.h"
#include "dbpreader.h"
#include "graph.h"
#include "animation.h"

#include <glob.h>

#define NBFRAMES 200

static void usage(const char *prg)
{
    fprintf(stderr, 
            "Usage: %s <basename>\n"
            "  Opens <basename>.[0-9]*.profile to serve as binary profile traces of a DAGuE execution\n"
            "    and <basename>-[0-9]+.dot to serve as a DAG representation of the same execution\n"
            "  and creates <basename>-[0-9]+.png files that represent on the same figure the\n"
            "    evolution of the execution in a Gantt chart and in the DAG\n",
            prg);
    exit(1);
}

static void sample(const dbp_multifile_reader_t *dbp,
                   dbp_event_iterator_t **allthreads, 
                   int nbthreads, 
                   uint64_t sframe, 
                   float top)
{
    const dbp_event_t *dbp_e;
    dbp_dictionary_t *dico;
    char *tname;
    unsigned long long oid;
    unsigned int node;
    int t, key;
    char *g;
    unsigned int len;

    printf("Sampling from current position up to for %f\n", top);

    for(t = 0; t < nbthreads; t++) {
        dbp_e = dbp_iterator_current( allthreads[t] );
        while( dbp_e && (sframe - dbp_event_get_timestamp(dbp_e)) < top ) {

            key = dbp_event_get_key( dbp_e );

            dico = dbp_reader_get_dictionary(dbp, BASE_KEY(key));
            tname = dbp_dictionary_name(dico);
            oid = dbp_event_get_event_id(dbp_e);
            node = find_node_by_task_name_and_handle_id(tname, oid);

            if( NID != node ) {
                if( KEY_IS_START(key) ) {
                    clear_node_status(node, STATUS_READY | STATUS_ENABLED);
                    set_node_status(node, STATUS_RUNNING);
                } else {
                    assert( KEY_IS_END(key) );
                    clear_node_status(node, STATUS_RUNNING);
                    set_node_status(node, STATUS_DONE);
                    update_neighbors_status(node);
                }
            }

            dbp_e = dbp_iterator_next( allthreads[t] );
        }
    }

    persistentGraphRender(&g, &len);
    addAnimation(g, len, 10);
    free(g);
}

int main(int argc, char *argv[])
{
    dbp_multifile_reader_t *dbp;
    int i, n, e;
    glob_t profiles;
    char *profiles_pattern;
    glob_t dots;
    char *dots_pattern;
    dbp_event_iterator_t **allthreads;
    dbp_event_iterator_t *dbp_i;
    int nbthreads = 0;
    int f, t;
    dbp_file_t *dbp_f;
    uint64_t mintime, maxtime, eventtime;
    dbp_thread_t *dbp_t;
    const dbp_event_t *dbp_e;
    float delta;
    char **traced_types;
    int    nb_traced_types;
<<<<<<< HEAD

=======
    int rc;
 
>>>>>>> fa52dd7b
    if( argc != 2 ) {
        fprintf(stderr, "Not the right number of arguments\n");
        usage(argv[0]);
    }
<<<<<<< HEAD

    asprintf(&profiles_pattern, "%s.[0-9]*.profile", argv[1]);
=======
    
    rc = asprintf(&profiles_pattern, "%s.[0-9]*.profile", argv[1]); assert(rc!=-1);
>>>>>>> fa52dd7b
    if( glob( profiles_pattern, 0, NULL, &profiles ) != 0 ) {
        fprintf(stderr, "Could not find any %s files\n", profiles_pattern);
        usage(argv[0]);
    }
    rc = asprintf(&dots_pattern, "%s-[0-9]*.dot", argv[1]); assert(rc!=-1);
    if( glob( dots_pattern, 0, NULL, &dots ) != 0 ) {
        fprintf(stderr, "Could not find any %s files\n", dots_pattern);
        usage(argv[0]);
    }

    if( dots.gl_pathc != profiles.gl_pathc ||
        dots.gl_pathc == 0 ) {
        fprintf(stderr, 
                "There is %lu files corresponding to the pattern %s, and %lu files corresponding to the pattern %s\n"
                "Cannot handle non-corresponding / empty cases.\n",
                dots.gl_pathc, dots_pattern,
                profiles.gl_pathc, profiles_pattern);
        usage(argv[0]);
    }

    dbp = dbp_reader_open_files(profiles.gl_pathc, profiles.gl_pathv);
    if( NULL == dbp ) {
        fprintf(stderr, "Unable to read all %lu profile files\n",
                profiles.gl_pathc);
        usage(argv[0]);
    }

    fprintf(stderr, "#Read %lu profile files\n", profiles.gl_pathc);

    nb_traced_types = dbp_reader_nb_dictionary_entries( dbp );
    traced_types = (char **)malloc(nb_traced_types * sizeof(char*));
    for(i = 0; i < nb_traced_types; i++) {
        traced_types[i] = strdup( dbp_dictionary_name( dbp_reader_get_dictionary(dbp, i) ) );
    }

    add_key_nodes();

    n = 0;
    for(i = 0; i < (int)dots.gl_pathc; i++)
        n += add_nodes_from_dotfile( dots.gl_pathv[i], i, traced_types, nb_traced_types );
    e = 0;
    for(i = 0; i < (int)dots.gl_pathc; i++) 
        e += add_edges_from_dotfile( dots.gl_pathv[i] );

    fprintf(stderr, "#Read %lu dots files: created a graph of %d nodes, and %d edges\n", 
            dots.gl_pathc, n, e);

    nbthreads = 0;
    for(f = 0; f < dbp_reader_nb_files(dbp); f++) {
        dbp_f = dbp_reader_get_file(dbp, f);
        for(t = 0; t < dbp_file_nb_threads(dbp_f); t++) {
            nbthreads++;
        }
    }

    allthreads = (dbp_event_iterator_t **)malloc( sizeof(dbp_event_iterator_t *) * nbthreads );

    nbthreads = 0;
    maxtime = 0;
    mintime = UINT64_MAX;
    for(f = 0; f < dbp_reader_nb_files(dbp); f++) {
        dbp_f = dbp_reader_get_file(dbp, f);
        for(t = 0; t < dbp_file_nb_threads(dbp_f); t++) {
            dbp_t = dbp_file_get_thread(dbp_f, t);

            dbp_i = dbp_iterator_new_from_thread(dbp_t);
            while( (dbp_e = dbp_iterator_current(dbp_i)) != NULL ) {
                eventtime = dbp_event_get_timestamp(dbp_e);
                if( maxtime < eventtime )     maxtime = eventtime;
                else if( mintime > eventtime) mintime = eventtime;
                dbp_iterator_next(dbp_i);
            }
            dbp_iterator_delete(dbp_i);

            allthreads[nbthreads] = dbp_iterator_new_from_thread(dbp_t);
            dbp_iterator_first(allthreads[nbthreads]);
            nbthreads++;
        }
    }

    fprintf(stderr, "#Sampling %d frames in an execution of %llu %s\n",
            NBFRAMES, (mintime - maxtime), TIMER_UNIT);
    delta = (float)(mintime - maxtime) / (float)NBFRAMES;

    graphInit();

    persistentGraphLayoutEntireGraph();

    {
        char *filename;
        char *r;
        unsigned int length;
        int rc;

        persistentGraphRender(&r, &length);
        rc = asprintf(&filename, "%s.gif", argv[1]); assert(rc!=-1);
        startAnimation(filename, r, length);
        free(r);
        free(filename);
    }

    for(f = 0; f < NBFRAMES; f++) {
        sample(dbp, allthreads, nbthreads, mintime, (f+1)*delta);
    }
    persistentGraphClose();
    endAnimation();

    return graphFini();
}<|MERGE_RESOLUTION|>--- conflicted
+++ resolved
@@ -103,23 +103,14 @@
     float delta;
     char **traced_types;
     int    nb_traced_types;
-<<<<<<< HEAD
-
-=======
     int rc;
  
->>>>>>> fa52dd7b
     if( argc != 2 ) {
         fprintf(stderr, "Not the right number of arguments\n");
         usage(argv[0]);
     }
-<<<<<<< HEAD
-
-    asprintf(&profiles_pattern, "%s.[0-9]*.profile", argv[1]);
-=======
     
     rc = asprintf(&profiles_pattern, "%s.[0-9]*.profile", argv[1]); assert(rc!=-1);
->>>>>>> fa52dd7b
     if( glob( profiles_pattern, 0, NULL, &profiles ) != 0 ) {
         fprintf(stderr, "Could not find any %s files\n", profiles_pattern);
         usage(argv[0]);
