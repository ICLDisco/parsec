--- conflicted
+++ resolved
@@ -341,15 +341,13 @@
         if( n->hash_key == h )
             return n;
     }
-<<<<<<< HEAD
-=======
+
     /* Compute the length of all strings passed as arguments */
     va_start(va, first);
     while( NULL != (arg = va_arg(va, const char*)) ) {
         length += strlen(arg);
     }
     va_end(va);
->>>>>>> 8b4e4bfe
 
     n = (uidentry_t*)malloc( sizeof(uidentry_t) );
     n->long_uid = (char*)malloc(length+1);
@@ -501,15 +499,10 @@
     static int allocated_dates = 0;
     static uint64_t *dates = NULL;
 
-<<<<<<< HEAD
-    for( e = DAGUE_LIST_ITERATOR_FIRST(list);
-         e != DAGUE_LIST_ITERATOR_END(list);
-=======
     e = DAGUE_LIST_ITERATOR_FIRST(list);
     cev = (consolidated_event_t*)e;
 
     for( ; e != DAGUE_LIST_ITERATOR_END(list);
->>>>>>> 8b4e4bfe
          e = DAGUE_LIST_ITERATOR_NEXT(e) ) {
         cev = (consolidated_event_t*)e;
 
@@ -601,18 +594,6 @@
         if( KEY_IS_START( dbp_event_get_key(e) ) ) {
 
             key = BASE_KEY(dbp_event_get_key(e));
-<<<<<<< HEAD
-            nit = dbp_iterator_find_matching_event_all_threads(pit);
-
-            if( NULL == nit ) {
-                /* Argh, couldn't find the end in this trace */
-                WARNING(("   Event of class %s id %"PRIu32":%"PRIu64" at %lu does not have a match anywhere\n",
-                         dbp_dictionary_name(dbp_reader_get_dictionary(dbp, BASE_KEY(dbp_event_get_key(e)))),
-                         dbp_event_get_handle_id(e), dbp_event_get_event_id(e),
-                         diff_time(relative, dbp_event_get_timestamp(e))));
-
-                current_stat[ key ].nb_matcherror++;
-=======
 
             if ( ! USERFLAGS.split_events_box_at_start ) {
                 const dbp_event_t *ref = dbp_iterator_current(pit);
@@ -658,7 +639,6 @@
                     }
                     dbp_iterator_delete(nit);
                 }
->>>>>>> 8b4e4bfe
             } else {
                 dbp_event_iterator_t *nit2 = NULL;
                 nit = dbp_iterator_find_matching_event_all_threads(pit, 0);
@@ -679,35 +659,6 @@
 
                     current_stat[ key ].nb_matcherror++;
                 }
-<<<<<<< HEAD
-                current_stat[ key ].nb_matchsuccess++;
-
-                start = diff_time( relative, dbp_event_get_timestamp( e ) );
-                end = diff_time( relative, dbp_event_get_timestamp( g ) );
-
-                assert( start <= end );
-
-                cev = (consolidated_event_t*)malloc(sizeof(consolidated_event_t) +
-                                                    dbp_event_info_len(e, dbp) +
-                                                    dbp_event_info_len(g, dbp) );
-                OBJ_CONSTRUCT(&cev->super, dague_list_item_t);
-                cev->event_id = dbp_event_get_event_id(e);
-                cev->handle_id = dbp_event_get_handle_id(e);
-                cev->start = start;
-                cev->end = end;
-                cev->start_thread = dbp_iterator_thread(pit);
-                cev->end_thread = dbp_iterator_thread(nit);
-                cev->key = key;
-                cev->start_info_size = dbp_event_info_len(e, dbp);
-                cev->end_info_size = dbp_event_info_len(g, dbp);
-                memcpy(cev->infos, dbp_event_get_info( e ), cev->start_info_size);
-                memcpy(cev->infos + cev->start_info_size, dbp_event_get_info( g ), cev->end_info_size);
-
-                progress_bar_event_to_output();
-
-                merge_event( &consolidated_events, cev );
-                dbp_iterator_delete(nit);
-=======
                 else {
                     if( dbp_iterator_thread(nit) != dbp_iterator_thread(pit) ) {
                         current_stat[ key ].nb_matchthreads++;
@@ -721,7 +672,6 @@
                 }
                 if (nit2 != NULL)
                     dbp_iterator_delete(nit2);
->>>>>>> 8b4e4bfe
             }
         }
         progress_bar_event_read();
@@ -750,16 +700,9 @@
             assert( s < nb_steps );
             sprintf(cont_step_name, "%s-%d", cont_thread_name, s);
             pajeSetState2( ((double)cev->start) * 1e-3, "ST_TS", cont_step_name, keyid );
-<<<<<<< HEAD
-            pajeSetState2( ((double)cev->end) * 1e-3, "ST_TS", cont_step_name, "Wait");
-        }
-        if( cev->start_thread != cev->end_thread &&
-=======
             pajeSetState2( ((double)cev->end)   * 1e-3, "ST_TS", cont_step_name, "Wait");
         }
-
         if( (cev->start_thread != cev->end_thread) &&
->>>>>>> 8b4e4bfe
             USERFLAGS.split_events_link ) {
             sprintf(linkid, "L-%d", linkuid);
             linkuid++;
@@ -772,13 +715,7 @@
         progress_bar_event_output();
     }
 
-<<<<<<< HEAD
     OBJ_DESTRUCT( &consolidated_events );
-    
-=======
-    dague_list_destruct( &consolidated_events );
-
->>>>>>> 8b4e4bfe
     return 0;
 }
 
