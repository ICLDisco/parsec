# when crosscompiling the executable is imported from the
# export file.
include_directories(BEFORE ${CMAKE_CURRENT_SOURCE_DIR})
add_executable(dbp2xml dbp2xml.c dbpreader.c)
set_target_properties(dbp2xml PROPERTIES LINKER_LANGUAGE C)
set_target_properties(dbp2xml PROPERTIES LINK_FLAGS "${LOCAL_C_LINK_FLAGS}")
target_link_libraries(dbp2xml dague-base ${GTG_LIBRARIES})

add_executable(dbpinfos dbpinfos.c dbpreader.c)
set_target_properties(dbpinfos PROPERTIES LINKER_LANGUAGE C)
set_target_properties(dbpinfos PROPERTIES LINK_FLAGS "${LOCAL_C_LINK_FLAGS}")
target_link_libraries(dbpinfos dague-base ${GTG_LIBRARIES})

find_package(GTG)

if(GTG_FOUND)
  add_executable(dbp2paje dbp2paje.c dbpreader.c)
  set_target_properties(dbp2paje PROPERTIES LINKER_LANGUAGE C)
  include_directories(${GTG_INCLUDE_DIR})
  target_link_libraries(dbp2paje dague-base ${GTG_LIBRARIES})

  install(TARGETS dbp2paje RUNTIME DESTINATION bin)
endif()

find_package(Graphviz QUIET)

if(GRAPHVIZ_FOUND)
  include_directories(${GRAPHVIZ_INCLUDE_DIR})

  add_executable(testgraph testgraph.c graph.c)
  set_target_properties(testgraph PROPERTIES LINKER_LANGUAGE C)
<<<<<<< HEAD
  set_target_properties(testgraph PROPERTIES LINK_FLAGS "${LOCAL_C_LINK_FLAGS} ${GRAPHVIZ_LIBRARY}")
  target_link_libraries(testgraph dague-base)
=======
  set_target_properties(testgraph PROPERTIES LINK_FLAGS "${LOCAL_C_LINK_FLAGS}")
  target_link_libraries(testgraph ${GRAPHVIZ_LIBRARIES})
>>>>>>> fa52dd7b

  find_package(GD QUIET)

  if(GD_FOUND AND GD_SUPPORTS_PNG AND GD_SUPPORTS_GIF)
    include_directories(${GD_INCLUDE_DIR})

    add_executable(dbp-dot2png dbp-dot2png.c dbpreader.c graph.c animation.c)
    set_target_properties(dbp-dot2png PROPERTIES LINKER_LANGUAGE C)
<<<<<<< HEAD
    set_target_properties(dbp-dot2png PROPERTIES LINK_FLAGS "${LOCAL_C_LINK_FLAGS} ${GRAPHVIZ_LIBRARY} ${GD_LIBRARY}")
    target_link_libraries(dbp-dot2png dague-base)
=======
    set_target_properties(dbp-dot2png PROPERTIES LINK_FLAGS "${LOCAL_C_LINK_FLAGS}")
    target_link_libraries(dbp-dot2png ${GRAPHVIZ_LIBRARIES} ${GD_LIBRARY})
>>>>>>> fa52dd7b
  endif()

endif(GRAPHVIZ_FOUND)

# Python support for profiling (requires Cython)
find_package(Cython)
if(CYTHON_EXECUTABLE)
  Add_Subdirectory(python)
endif(CYTHON_EXECUTABLE)

install(TARGETS dbp2xml RUNTIME DESTINATION bin)<|MERGE_RESOLUTION|>--- conflicted
+++ resolved
@@ -29,13 +29,9 @@
 
   add_executable(testgraph testgraph.c graph.c)
   set_target_properties(testgraph PROPERTIES LINKER_LANGUAGE C)
-<<<<<<< HEAD
-  set_target_properties(testgraph PROPERTIES LINK_FLAGS "${LOCAL_C_LINK_FLAGS} ${GRAPHVIZ_LIBRARY}")
-  target_link_libraries(testgraph dague-base)
-=======
   set_target_properties(testgraph PROPERTIES LINK_FLAGS "${LOCAL_C_LINK_FLAGS}")
   target_link_libraries(testgraph ${GRAPHVIZ_LIBRARIES})
->>>>>>> fa52dd7b
+  target_link_libraries(testgraph dague-base)
 
   find_package(GD QUIET)
 
@@ -44,13 +40,9 @@
 
     add_executable(dbp-dot2png dbp-dot2png.c dbpreader.c graph.c animation.c)
     set_target_properties(dbp-dot2png PROPERTIES LINKER_LANGUAGE C)
-<<<<<<< HEAD
-    set_target_properties(dbp-dot2png PROPERTIES LINK_FLAGS "${LOCAL_C_LINK_FLAGS} ${GRAPHVIZ_LIBRARY} ${GD_LIBRARY}")
-    target_link_libraries(dbp-dot2png dague-base)
-=======
     set_target_properties(dbp-dot2png PROPERTIES LINK_FLAGS "${LOCAL_C_LINK_FLAGS}")
     target_link_libraries(dbp-dot2png ${GRAPHVIZ_LIBRARIES} ${GD_LIBRARY})
->>>>>>> fa52dd7b
+    target_link_libraries(dbp-dot2png dague-base)
   endif()
 
 endif(GRAPHVIZ_FOUND)
