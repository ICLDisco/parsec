--- conflicted
+++ resolved
@@ -112,34 +112,23 @@
  * Arguments:
  * Returns:
  */
-void *
+void
 hash_table_remove
 ( hash_table *hash_table,
   uint64_t key, uint32_t hash )
 {
     dague_list_t *bucket_list = hash_table->bucket_list[hash];
     dague_list_item_t *current_bucket = hash_table_find ( hash_table, key, hash );
-    /* Making sure if we are trying to remove something it is there in the first place */
-    assert(current_bucket != NULL);
 
     if( current_bucket != NULL ) {
         dague_list_lock ( bucket_list );
-        /* The following release is to account for the increment in hash_table_find() */
         OBJ_RELEASE(current_bucket);
-<<<<<<< HEAD
         OBJ_RELEASE(current_bucket);/* one to balance find */
         if( current_bucket->super.obj_reference_count == 1 ) {
             assert(current_bucket->refcount == 1);
             dague_list_nolock_remove ( bucket_list, current_bucket );
             assert(current_bucket->refcount == 0);
-=======
-        if( current_bucket->super.obj_reference_count == 2 ) {
-            dague_list_nolock_remove ( bucket_list, current_bucket );
-            /* To account for the increment in hash_table_insert() */
-            OBJ_RELEASE(current_bucket);
->>>>>>> 0e918da8
         }
         dague_list_unlock ( bucket_list );
     }
-    return (void *)current_bucket;
 }