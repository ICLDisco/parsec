/**
 * Copyright (c) 2009-2015 The University of Tennessee and The University
 *                         of Tennessee Research Foundation.  All rights
 *                         reserved.
 */
#include <stdlib.h>

#include "dague_config.h"
#include "dague/dague_internal.h"
#include "dague/scheduling.h"
#include "dague/remote_dep.h"
#include "dague/devices/device.h"
#include "dague/constants.h"
#include "dague/vpmap.h"
#include "dague/utils/mca_param.h"
#include "dague/mca/sched/sched.h"
#include "dague/interfaces/superscalar/insert_function_internal.h"

int window_size                 =  2048;
uint32_t threshold_size         =  2048;
static int task_hash_table_size = (10+1);
static int tile_hash_table_size = (1000*100+1);
int testing_ptg_to_dtd = 0;
int my_rank = -1;

extern dague_sched_module_t *current_scheduler;

/* Global mempool for all the dague handles that will be created for a run */
dague_mempool_t *handle_mempool = NULL;

/**
 * All the static functions should be declared before being defined.
 */
static int
hook_of_dtd_task(dague_execution_unit_t *context,
                      dague_execution_context_t *this_task);
static int
dtd_startup_tasks(dague_context_t *context,
                  dague_dtd_handle_t * __dague_handle,
                  dague_execution_context_t **pready_list);
static int
dtd_is_ready(const dague_dtd_task_t *dest, int dest_flow_index);

static void
iterate_successors_of_dtd_task(dague_execution_unit_t *eu,
                               const dague_execution_context_t *this_task,
                               uint32_t action_mask,
                               dague_ontask_function_t *ontask,
                               void *ontask_arg);
static int
release_deps_of_dtd(dague_execution_unit_t *,
                    dague_execution_context_t *,
                    uint32_t, dague_remote_deps_t *);

static dague_hook_return_t
complete_hook_of_dtd(dague_execution_unit_t *,
                     dague_execution_context_t *);

static dague_hook_return_t
push_tasks_back_in_mempool(dague_execution_unit_t *,
                           dague_execution_context_t *);


/* Copied from dague/scheduling.c, will need to be exposed */
#define TIME_STEP 5410
#define MIN(x, y) ( (x)<(y)?(x):(y) )
static inline unsigned long exponential_backoff(uint64_t k)
{
    unsigned int n = MIN( 64, k );
    unsigned int r = (unsigned int) ((double)n * ((double)rand()/(double)RAND_MAX));
    return r * TIME_STEP;
}

/* To create object of class dague_dtd_task_t that inherits dague_execution_context_t
 * class
 */
OBJ_CLASS_INSTANCE(dague_dtd_task_t, dague_execution_context_t,
                   NULL, NULL);

/* To create object of class dague_dtd_tile_t that inherits dague_list_item_t
 * class
 */
OBJ_CLASS_INSTANCE(dague_dtd_tile_t, dague_generic_bucket_t,
                   NULL, NULL);

/* To create object of class dague_handle_t that inherits dague_list_t
 * class
 */
OBJ_CLASS_INSTANCE(dague_handle_t, dague_list_item_t,
                   NULL, NULL);

/* constructor for dague_handle_dtd_t
 */
void
dague_dtd_handle_constructor
(dague_dtd_handle_t *dague_handle)
{
    int i;

    dague_handle->startup_list = (dague_execution_context_t**)calloc( vpmap_get_nb_vp(), sizeof(dague_execution_context_t*));

    dague_handle->tile_hash_table_size      = tile_hash_table_size;
    dague_handle->task_hash_table_size      = task_hash_table_size;
    dague_handle->function_hash_table_size  = DAGUE_dtd_NB_FUNCTIONS;
    dague_handle->function_counter          = 0;

    dague_handle->task_h_table              = OBJ_NEW(hash_table);
    hash_table_init(dague_handle->task_h_table,
                    dague_handle->task_hash_table_size,
                    &hash_key);
    dague_handle->tile_h_table              = OBJ_NEW(hash_table);
    hash_table_init(dague_handle->tile_h_table,
                    dague_handle->tile_hash_table_size,
                    &hash_key);
    dague_handle->function_h_table          = OBJ_NEW(hash_table);
    hash_table_init(dague_handle->function_h_table,
                    dague_handle->function_hash_table_size,
                    &hash_key);

    dague_handle->super.startup_hook        = dtd_startup;
    dague_handle->super.destructor          = (dague_destruct_fn_t) dague_dtd_handle_destruct;
    dague_handle->super.functions_array     = (const dague_function_t **) malloc( DAGUE_dtd_NB_FUNCTIONS * sizeof(dague_function_t *));

    for(i=0; i<DAGUE_dtd_NB_FUNCTIONS; i++) {
        dague_handle->super.functions_array[i] = NULL;
    }

    dague_handle->super.dependencies_array  = (dague_dependencies_t **) calloc(DAGUE_dtd_NB_FUNCTIONS, sizeof(dague_dependencies_t *));
    dague_handle->arenas_size               = 1;
    dague_handle->arenas = (dague_arena_t **) malloc(dague_handle->arenas_size * sizeof(dague_arena_t *));

    for (i = 0; i < dague_handle->arenas_size; i++) {
        dague_handle->arenas[i] = (dague_arena_t *) calloc(1, sizeof(dague_arena_t));
    }

#if defined(DAGUE_PROF_TRACE)
    dague_handle->super.profiling_array     = calloc (2 * DAGUE_dtd_NB_FUNCTIONS , sizeof(int));
#endif /* defined(DAGUE_PROF_TRACE) */

    dague_dtd_tile_t fake_tile;
    dague_handle->tile_mempool          = (dague_mempool_t*) malloc (sizeof(dague_mempool_t));
    dague_mempool_construct( dague_handle->tile_mempool,
                             OBJ_CLASS(dague_dtd_tile_t), sizeof(dague_dtd_tile_t),
                             ((char*)&fake_tile.super.mempool_owner) - ((char*)&fake_tile),
                             1/* no. of threads*/ );

    dague_generic_bucket_t fake_bucket;
    dague_handle->hash_table_bucket_mempool = (dague_mempool_t*) malloc (sizeof(dague_mempool_t));
    dague_mempool_construct( dague_handle->hash_table_bucket_mempool,
                             OBJ_CLASS(dague_generic_bucket_t), sizeof(dague_generic_bucket_t),
                             ((char*)&fake_bucket.mempool_owner) - ((char*)&fake_bucket),
                             1/* no. of threads*/ );

}

/* desctructor for dague_dtd_handle_t
 */
void
dague_dtd_handle_destructor
(dague_dtd_handle_t *dague_handle)
{
    int i;
#if defined(DAGUE_PROF_TRACE)
    free((void *)dague_handle->super.profiling_array);
#endif /* defined(DAGUE_PROF_TRACE) */

    free(dague_handle->super.functions_array);
    dague_handle->super.nb_functions = 0;

    for (i = 0; i < dague_handle->arenas_size; i++) {
        if (dague_handle->arenas[i] != NULL) {
            free(dague_handle->arenas[i]);
            dague_handle->arenas[i] = NULL;
        }
    }

    free(dague_handle->arenas);
    dague_handle->arenas      = NULL;
    dague_handle->arenas_size = 0;

    /* Destroy the data repositories for this object */
    for (i = 0; i <DAGUE_dtd_NB_FUNCTIONS; i++) {
        dague_destruct_dependencies(dague_handle->super.dependencies_array[i]);
        dague_handle->super.dependencies_array[i] = NULL;
    }

    free(dague_handle->super.dependencies_array);
    dague_handle->super.dependencies_array = NULL;

    /* Unregister the handle from the devices */
    for (i = 0; i < (int)dague_nb_devices; i++) {
        if (!(dague_handle->super.devices_mask & (1 << i)))
            continue;
        dague_handle->super.devices_mask ^= (1 << i);
        dague_device_t *device = dague_devices_get(i);
        if ((NULL == device) || (NULL == device->device_handle_unregister))
            continue;
        if (DAGUE_SUCCESS != device->device_handle_unregister(device, &dague_handle->super))
            continue;
    }

    /* dtd handle specific */
    dague_mempool_destruct(dague_handle->tile_mempool);
    free (dague_handle->tile_mempool);
    dague_mempool_destruct(dague_handle->hash_table_bucket_mempool);
    free (dague_handle->hash_table_bucket_mempool);
    free(dague_handle->startup_list);

    hash_table_fini(dague_handle->task_h_table, dague_handle->task_hash_table_size);
    hash_table_fini(dague_handle->tile_h_table, dague_handle->tile_hash_table_size);
    hash_table_fini(dague_handle->function_h_table, dague_handle->function_hash_table_size);
}

/* To create object of class dague_dtd_handle_t that inherits dague_handle_t
 * class
 */
OBJ_CLASS_INSTANCE(dague_dtd_handle_t, dague_handle_t,
                   dague_dtd_handle_constructor, dague_dtd_handle_destructor);


/* Function to initialize dague_handle_mempool
 */
void
dague_dtd_init()
{
    dague_dtd_handle_t  fake_handle, *dague_handle;

    handle_mempool          = (dague_mempool_t*) malloc (sizeof(dague_mempool_t));
    dague_mempool_construct( handle_mempool,
                             OBJ_CLASS(dague_dtd_handle_t), sizeof(dague_dtd_handle_t),
                             ((char*)&fake_handle.mempool_owner) - ((char*)&fake_handle),
                             1/* no. of threads*/ );

    dague_handle = (dague_dtd_handle_t *)dague_thread_mempool_allocate(handle_mempool->thread_mempools);
    dague_thread_mempool_free( handle_mempool->thread_mempools, dague_handle );

    /* Registering mca param for printing out traversal info */
    (void)dague_mca_param_reg_int_name("dtd", "traversal_info",
                                       "Show graph traversal info",
                                       false, false, 0, &dump_traversal_info);

    /* Registering mca param for printing out function_structure info */
    (void)dague_mca_param_reg_int_name("dtd", "function_info",
                                       "Show master structure info",
                                       false, false, 0, &dump_function_info);

    /* Registering mca param for tile hash table size */
    (void)dague_mca_param_reg_int_name("dtd", "tile_hash_size",
                                       "Registers the supplied size overriding the default size of tile hash table",
                                       false, false, tile_hash_table_size, &tile_hash_table_size);

    /* Registering mca param for task hash table size */
    (void)dague_mca_param_reg_int_name("dtd", "task_hash_size",
                                       "Registers the supplied size overriding the default size of task hash table",
                                       false, false, task_hash_table_size, &task_hash_table_size);

    /* Registering mca param for window size */
    (void)dague_mca_param_reg_int_name("dtd", "window_size",
                                       "Registers the supplied size overriding the default size of window size",
                                       false, false, window_size, &window_size);

    /* Registering mca param for threshold size */
    (void)dague_mca_param_reg_int_name("dtd", "threshold_size",
                                       "Registers the supplied size overriding the default size of threshold size",
                                       false, false, threshold_size, (int *)&threshold_size);
}

/* Function to return the handle to the mempool */
void
dague_dtd_fini()
{
    assert(handle_mempool != NULL);

    dague_mempool_destruct(handle_mempool);
    free (handle_mempool);
}

/* Function to push back tasks in their mempool once the execution are done */
static dague_hook_return_t
push_tasks_back_in_mempool(dague_execution_unit_t *eu,
                           dague_execution_context_t *this_task)
{
    uint32_t key = ((dague_dtd_task_t *)this_task)->task_id;
    dague_dtd_handle_t      *dague_handle   = (dague_dtd_handle_t *)this_task->dague_handle;

    dague_dtd_task_release( dague_handle, key );

    dague_dtd_function_t *function          = (dague_dtd_function_t *)this_task->function;
    (void)eu;
    dague_thread_mempool_free( function->context_mempool->thread_mempools, this_task );
    return DAGUE_HOOK_RETURN_DONE;
}

/*  Function that is supposed to take the main thread into executing tasks and coming back to
 building the DAG
 Check if the engine is started or not
 Check if anybody is left at the end or not
 Assuming only Master thread will be calling this function
 */
void
dague_execute_and_come_back(dague_context_t *context,
                            dague_handle_t *dague_handle)
{
    uint64_t misses_in_a_row;
    dague_execution_unit_t* eu_context = context->virtual_processes[0]->execution_units[0];
    dague_execution_context_t* exec_context;
    int nbiterations = 0;
    struct timespec rqtp;

    rqtp.tv_sec = 0;
    misses_in_a_row = 1;

    /* Checking if the context has been started or not */
    /* The master thread might not have to trigger the barrier if the other
     * threads have been activated by a previous start.
     */
    if( DAGUE_CONTEXT_FLAG_CONTEXT_ACTIVE & context->flags ) {

    } else {
        (void)dague_remote_dep_on(context);
        /* Mark the context so that we will skip the initial barrier during the _wait */
        context->flags |= DAGUE_CONTEXT_FLAG_CONTEXT_ACTIVE;
        /* Wake up the other threads */
        dague_barrier_wait( &(context->barrier) );
    }

    while(dague_handle->nb_local_tasks > threshold_size ) {
        if( misses_in_a_row > 1 ) {
            rqtp.tv_nsec = exponential_backoff(misses_in_a_row);
            nanosleep(&rqtp, NULL);
        }

        exec_context = current_scheduler->module.select(eu_context);

        if( exec_context != NULL ) {
            PINS(eu_context, SELECT_END, exec_context);
            misses_in_a_row = 0;

#if defined(DAGUE_SCHED_REPORT_STATISTICS)
            {
                uint32_t my_idx = dague_atomic_inc_32b(&sched_priority_trace_counter);
                if(my_idx < DAGUE_SCHED_MAX_PRIORITY_TRACE_COUNTER ) {
                    sched_priority_trace[my_idx].step = eu_context->sched_nb_tasks_done++;
                    sched_priority_trace[my_idx].thread_id = eu_context->th_id;
                    sched_priority_trace[my_idx].vp_id     = eu_context->virtual_process->vp_id;
                    sched_priority_trace[my_idx].priority  = exec_context->priority;
                }
            }
#endif

            PINS(eu_context, PREPARE_INPUT_BEGIN, exec_context);
            switch( exec_context->function->prepare_input(eu_context, exec_context) ) {
            case DAGUE_HOOK_RETURN_DONE:
            {
                PINS(eu_context, PREPARE_INPUT_END, exec_context);
                int rv = 0;
                /* We're good to go ... */
                rv = __dague_execute( eu_context, exec_context );
                if( 0 == rv ) {
                    __dague_complete_execution( eu_context, exec_context );
                }
                nbiterations++;
                break;
            }
            default:
                assert( 0 ); /* Internal error: invalid return value for data_lookup function */
            }

            PINS(eu_context, SELECT_BEGIN, NULL);
        } else {
            misses_in_a_row++;
        }
    }
}

void
decrement_task_counter( dague_dtd_handle_t  *dague_handle )
{
    schedule_tasks (dague_handle);

    /* decrementing the extra task we initialized the handle with */
    __dague_complete_task( &(dague_handle->super), dague_handle->super.context);

    dague_context_wait(dague_handle->super.context);
}

void
dague_dtd_handle_wait( dague_context_t     *dague,
                       dague_dtd_handle_t  *dague_handle )
{
    (void)dague;
    /* Scheduling all the remaining tasks */
    schedule_tasks (dague_handle);

    uint32_t tmp_threshold = threshold_size;
    threshold_size = 1;
    dague_execute_and_come_back (dague_handle->super.context, &dague_handle->super);
    threshold_size = tmp_threshold;
}

/* Unpacks all the arguments of a task, the variables(in which the actual values
 * will be copied) are passed from the body of this task and the parameters of each
 * task is copied back on the passed variables * Arguments:   - this_task
 * (dague_execution_context_t *).
 - variadic arguments (the number of arguments depends on the
 arguments supplied while inserting this task)
 * Returns:     - void
 */
void
dague_dtd_unpack_args(dague_execution_context_t *this_task, ...)
{
    dague_dtd_task_t *current_task = (dague_dtd_task_t *)this_task;
    dague_dtd_task_param_t *current_param = current_task->param_list;
    int next_arg;
    int i = 0;
    void **tmp;
    dague_data_copy_t *tmp_data;
    va_list arguments;
    va_start(arguments, this_task);
    next_arg = va_arg(arguments, int);

    while (current_param != NULL) {
        tmp = va_arg(arguments, void**);
        if(UNPACK_VALUE == next_arg) {
            memcpy(tmp, &(current_param->pointer_to_tile), sizeof(uintptr_t));
        }else if (UNPACK_DATA == next_arg) {
            //tmp_data = ((dague_dtd_tile_t*)(current_param->pointer_to_tile))->data_copy;
            tmp_data = this_task->data[i].data_out;
            memcpy(tmp, &tmp_data, sizeof(dague_data_copy_t *));
            i++;
        }else if (UNPACK_SCRATCH == next_arg) {
            memcpy(tmp, &(current_param->pointer_to_tile), sizeof(uintptr_t));
        }
        next_arg = va_arg(arguments, int);
        current_param = current_param->next;
    }
    va_end(arguments);
}

/* For generating color code required for profiling and dot generation
 * Keeping this function as GET_UNIQUE_RGB_COLOR (PaRSECs default)
 * has worse API and according to me this is better[period]
 */
static inline char*
color_hash(char *name)
{
    int c, r1, r2, g1, g2, b1, b2;
    uint32_t i;
    char *color=(char *)calloc(7,sizeof(char));

    r1 = 0xA3;
    r2 = 7;
    g1 = 0x2C;
    g2 = 135;
    b1 = 0x97;
    b2 = 49;

    for(i=0; i<strlen(name); i++) {
        c = name[i];
        c &= 0xFF; // Make sure we don't get a Unicode or something.

        r1 ^= c;
        r2 *= c;
        r2 %= 1<<24;

        g1 ^= c;
        g2 *= c;
        g2 %= 1<<24;

        b1 ^= c;
        b2 *= c;
        b2 %= 1<<24;
    }
    r1 ^= (r2)&0xFF;
    r1 ^= (r2>>8)&0xFF;
    r1 ^= (r2>>16)&0xFF;

    g1 ^= (g2)&0xFF;
    g1 ^= (g2>>8)&0xFF;
    g1 ^= (g2>>16)&0xFF;

    b1 ^= (b2)&0xFF;
    b1 ^= (b2>>8)&0xFF;
    b1 ^= (b2>>16)&0xFF;

    snprintf(color,7,"%02X%02X%02X",r1,g1,b1);
    return(color);
}

#if defined(DAGUE_PROF_GRAPHER)
static inline void
print_color_graph(char* name)
{
    char *color = color_hash(name);
    /*fprintf(grapher_file,"#%s",color); */
    free(color);
}
char *
print_color_graph_str(char* name)
{
    char *color = color_hash(name);
    return color;
}
#endif

#if defined(DAGUE_PROF_TRACE)
static inline char*
fill_color(char *name)
{
    char *str, *color;
    str = (char *)calloc(12,sizeof(char));
    color = color_hash(name);
    snprintf(str,12,"fill:%s",color);
    free(color);
    return str;
}

void
profiling_trace(dague_dtd_handle_t *__dague_handle,
                dague_function_t *function, char* name,
                int flow_count)
{
    char *str = fill_color(name);
    dague_profiling_add_dictionary_keyword(name, str,
                                           sizeof(dague_profile_ddesc_info_t) + flow_count * sizeof(assignment_t),
                                           DAGUE_PROFILE_DDESC_INFO_CONVERTOR,
                                           (int *) &__dague_handle->super.profiling_array[0 +
                                                                                          2 *
                                                                                          function->function_id
                                                                                          /* start key */
                                                                                          ],
                                           (int *) &__dague_handle->super.profiling_array[1 +
                                                                                          2 *
                                                                                          function->function_id
                                                                                          /*  end key */
                                                                                          ]);
    free(str);

}
#endif /* defined(DAGUE_PROF_TRACE) */

/* Generic function to produce hash from any key
 * Arguments:   - the kay to be hashed (uintptr_t)
                - the size of the hash table (int)
 * Returns:     - the hash value (uint32_t)
 */
uint32_t
hash_key (uintptr_t key, int size)
{
    uint32_t hash_val = key % size;
    return hash_val;
}

/* Function to insert task structures in hash_table
 */
void
dague_dtd_task_insert( dague_dtd_handle_t   *dague_handle,
                       uint32_t              key,
                       dague_dtd_task_t     *value )
{
    dague_generic_bucket_t *bucket  =  (dague_generic_bucket_t *)dague_thread_mempool_allocate(dague_handle->hash_table_bucket_mempool->thread_mempools);

    hash_table *hash_table          =  dague_handle->task_h_table;
    uint32_t    hash                =  hash_table->hash ( key, hash_table->size );

    hash_table_insert ( hash_table, (dague_generic_bucket_t *)bucket, key, (void *)value, hash );
}

/* Function to remove master structure from hash_table
 */
void *
dague_dtd_task_remove( dague_dtd_handle_t  *dague_handle,
                       uint32_t             key )
{
    hash_table *hash_table      =  dague_handle->task_h_table;
    uint32_t    hash            =  hash_table->hash ( key, hash_table->size );

    return hash_table_remove ( hash_table, key, hash );
}

/* Function to find master structure in hash_table
 */
dague_generic_bucket_t *
dague_dtd_task_find_internal( dague_dtd_handle_t  *dague_handle,
                              uint32_t             key )
{
    hash_table *hash_table      =  dague_handle->task_h_table;
    uint32_t    hash            =  hash_table->hash( key, hash_table->size );

    return hash_table_find ( hash_table, key, hash );
}

dague_dtd_task_t *
dague_dtd_task_find( dague_dtd_handle_t  *dague_handle,
                     uint32_t             key )
{
    dague_generic_bucket_t *bucket = dague_dtd_task_find_internal ( dague_handle, key );
    if( bucket != NULL ) {
        return (dague_dtd_task_t *)bucket->value;
    } else {
        return NULL;
    }
}

/* Function to insert master structures in hash_table
 */
void
dague_dtd_function_insert( dague_dtd_handle_t   *dague_handle,
                           dague_dtd_funcptr_t  *key,
                           dague_dtd_function_t *value )
{
    dague_generic_bucket_t *bucket  =  (dague_generic_bucket_t *)dague_thread_mempool_allocate(dague_handle->hash_table_bucket_mempool->thread_mempools);

    hash_table *hash_table          =  dague_handle->function_h_table;
    uint32_t    hash                =  hash_table->hash ( (uint64_t)key, hash_table->size );

    hash_table_insert ( hash_table, (dague_generic_bucket_t *)bucket, (uint64_t)key, (void *)value, hash );
}

/* Function to remove master structure from hash_table
 */
void
dague_dtd_function_remove( dague_dtd_handle_t  *dague_handle,
                           dague_dtd_funcptr_t *key )
{
    hash_table *hash_table      =  dague_handle->function_h_table;
    uint32_t    hash            =  hash_table->hash ( (uint64_t)key, hash_table->size );

    hash_table_remove ( hash_table, (uint64_t)key, hash );
}

/* Function to find master structure in hash_table
 */
dague_generic_bucket_t *
dague_dtd_function_find_internal( dague_dtd_handle_t  *dague_handle,
                                  dague_dtd_funcptr_t *key )
{
    hash_table *hash_table      =  dague_handle->function_h_table;
    uint32_t    hash            =  hash_table->hash( (uint64_t)key, hash_table->size );

    return hash_table_find ( hash_table, (uint64_t)key, hash );
}

dague_dtd_function_t *
dague_dtd_function_find( dague_dtd_handle_t  *dague_handle,
                         dague_dtd_funcptr_t *key )
{
    dague_generic_bucket_t *bucket = dague_dtd_function_find_internal ( dague_handle, key );
    if( bucket != NULL ) {
        return (dague_dtd_function_t *)bucket->value;
    } else {
        return NULL;
    }
}

/* Function to insert tile in hash_table
 */
void
dague_dtd_tile_insert( dague_dtd_handle_t *dague_handle, uint32_t key,
                       dague_dtd_tile_t   *tile,
                       dague_ddesc_t      *ddesc )
{
    hash_table *hash_table   =  dague_handle->tile_h_table;
    uint64_t    combined_key = (uint64_t)ddesc << 32 | (uint64_t)key;
    uint32_t    hash         =  hash_table->hash ( combined_key, hash_table->size );

    hash_table_insert ( hash_table, (dague_generic_bucket_t *)tile, combined_key, (void *)tile, hash );
}

/* Function to remove tile from hash_table
 */
void
dague_dtd_tile_remove( dague_dtd_handle_t *dague_handle, uint32_t key,
                       dague_ddesc_t      *ddesc )
{
    hash_table *hash_table   =  dague_handle->tile_h_table;
    uint64_t    combined_key = (uint64_t)ddesc << 32 | (uint64_t)key;
    uint32_t    hash         =  hash_table->hash ( combined_key, hash_table->size );

    hash_table_remove ( hash_table, combined_key, hash );
}

/* Function to insert tile in hash_table
 */
dague_dtd_tile_t *
dague_dtd_tile_find( dague_dtd_handle_t *dague_handle, uint32_t key,
                     dague_ddesc_t      *ddesc )
{
    hash_table *hash_table   =  dague_handle->tile_h_table;
    uint64_t    combined_key = (uint64_t)ddesc << 32 | (uint64_t)key;
    uint32_t    hash         =  hash_table->hash ( combined_key, hash_table->size );

    return (dague_dtd_tile_t *) hash_table_find ( hash_table, combined_key, hash );
}

/* release tile from hash table and push back in the mempool
 */
void
dague_dtd_tile_release(dague_dtd_handle_t *dague_handle, dague_dtd_tile_t *tile)
{
    assert(tile->super.super.super.obj_reference_count>1);
    /*printf("Tile release: %p\t obj_ref_count=%d, ref_count=%d\n", tile,
                            tile->super.super.super.obj_reference_count,
                            tile->super.super.refcount);*/
#if 0
    printf("After release: %p\t obj_ref_count=%d, ref_count=%d\n", tile,
                            tile->super.super.super.obj_reference_count,
                            tile->super.super.refcount);
#endif
    //if( tile->super.super.super.obj_reference_count == 1 ) {
        dague_dtd_tile_remove ( dague_handle, tile->key, tile->ddesc );
        if( tile->super.super.super.obj_reference_count == 1 ) {
#if defined(DAGUE_DEBUG_ENABLE)
            assert(tile->super.super.refcount == 0);
#endif
            dague_thread_mempool_free( dague_handle->tile_mempool->thread_mempools, tile );
        }
    //}
}

/* Function to release the master structures inserted into the hash table
 * and push the generic buckets for hash table back in the mempool
 */
void
dague_dtd_function_release( dague_dtd_handle_t  *dague_handle,
                            dague_dtd_funcptr_t *key )
{
    dague_generic_bucket_t *bucket = dague_dtd_function_find_internal ( dague_handle, key );
    assert (bucket != NULL);
    bucket->super.super.obj_reference_count = 2;
    dague_dtd_function_remove ( dague_handle, key );
    dague_thread_mempool_free( dague_handle->hash_table_bucket_mempool->thread_mempools, bucket );
}

/* Function to release the task structures inserted into the hash table
 * and push the generic buckets for hash table back in the mempool
 */
void
dague_dtd_task_release( dague_dtd_handle_t  *dague_handle,
                        uint32_t             key )
{
    dague_generic_bucket_t *bucket = dague_dtd_task_remove ( dague_handle, key );
    dague_thread_mempool_free( dague_handle->hash_table_bucket_mempool->thread_mempools, bucket );
}

/* Function to manage tiles once insert_task() is called
 * This function checks if the tile structure(dague_dtd_tile_t) is created for the
 * data already or not
 * Arguments:   - dague handle (dague_dtd_handle_t *)
                - data descriptor (dague_ddesc_t *)
                - key of this data (dague_data_key_t)
 * Returns:     - tile, creates one if not already created, and returns that
                  tile, (dague_dtd_tile_t *)
 */
dague_dtd_tile_t*
tile_manage(dague_dtd_handle_t *dague_dtd_handle,
            dague_ddesc_t *ddesc, int i, int j)
{
    dague_dtd_tile_t *tmp = dague_dtd_tile_find ( dague_dtd_handle, ddesc->data_key(ddesc, i, j),
                                                  ddesc );
    if( NULL == tmp ) {
        /* Creating Tile object */
        dague_dtd_tile_t *temp_tile = (dague_dtd_tile_t *) dague_thread_mempool_allocate
                                                          (dague_dtd_handle->tile_mempool->thread_mempools);
#if defined(TILES)
        printf("Tile created: %p\t obj_ref_count=%d, ref_count=%d\n", temp_tile,
                                temp_tile->super.super.super.obj_reference_count,
                                temp_tile->super.super.refcount);
#endif
        assert(temp_tile->super.super.refcount == 0);
        temp_tile->key                  = ddesc->data_key(ddesc, i, j);
        temp_tile->rank                 = ddesc->rank_of_key(ddesc, temp_tile->key);
        temp_tile->vp_id                = ddesc->vpid_of_key(ddesc, temp_tile->key);
        temp_tile->data                 = ddesc->data_of_key(ddesc, temp_tile->key);
        temp_tile->data_copy            = temp_tile->data->device_copies[0];
        temp_tile->ddesc                = ddesc;
        temp_tile->last_user.flow_index = -1;
        temp_tile->last_user.op_type    = -1;
        temp_tile->last_user.task       = NULL;

        dague_dtd_tile_insert ( dague_dtd_handle, temp_tile->key,
                                temp_tile, ddesc );
<<<<<<< HEAD
#if defined(TILES)
        printf("After Insertion: %p\t obj_ref_count=%d, ref_count=%d\n", temp_tile,
                                temp_tile->super.super.super.obj_reference_count,
                                temp_tile->super.super.refcount);
#endif
=======
        OBJ_RETAIN(temp_tile);
>>>>>>> 0e918da8
        return temp_tile;
    }else {
#if  defined(TILES)
        printf("Tile found: %p\t obj_ref_count=%d, ref_count=%d\n", tmp,
                                tmp->super.super.super.obj_reference_count,
                                tmp->super.super.refcount);
#endif
        assert(tmp->super.super.super.obj_reference_count > 0);
        return tmp;
    }
}

/**
 * This function acts as the hook to connect the PaRSEC task with the actual task.
 * The function users passed while inserting task in PaRSEC is called in this procedure.
 * Called internally by the scheduler
 * Arguments:
 *   - the execution unit (dague_execution_unit_t *)
 *   - the PaRSEC task (dague_execution_context_t *)
 */
static int
hook_of_dtd_task(dague_execution_unit_t    *context,
                      dague_execution_context_t *this_task)
{
    dague_dtd_task_t   *dtd_task   = (dague_dtd_task_t*)this_task;
    int rc = 0;

    DAGUE_TASK_PROF_TRACE(context->eu_profile,
                          this_task->dague_handle->profiling_array[2 * this_task->function->function_id],
                          this_task);

    rc = dtd_task->fpointer(context, this_task);
    assert( rc == DAGUE_HOOK_RETURN_DONE );

    return rc;
}

/* chores and dague_function_t structure initialization
 * This is for the ptg inserting task in dtd mode
 */
static const __dague_chore_t dtd_chore_for_testing[] = {
    {.type      = DAGUE_DEV_CPU,
     .evaluate  = NULL,
     .hook      = testing_hook_of_dtd_task },
    {.type      = DAGUE_DEV_NONE,
     .evaluate  = NULL,
     .hook      = NULL},             /* End marker */
};

/* chores and dague_function_t structure initialization */
static const __dague_chore_t dtd_chore[] = {
    {.type      = DAGUE_DEV_CPU,
     .evaluate  = NULL,
     .hook      = hook_of_dtd_task },
    {.type      = DAGUE_DEV_NONE,
     .evaluate  = NULL,
     .hook      = NULL},             /* End marker */
};

/* for GRAPHER purpose */
static symbol_t symb_dtd_taskid = {
    .name           = "task_id",
    .context_index  = 0,
    .min            = NULL,
    .max            = NULL,
    .cst_inc        = 1,
    .expr_inc       = NULL,
    .flags          = 0x0
};

/* To make it consistent with PaRSEC we need to intialize and have function we do not use at this point */
static inline uint64_t DTD_identity_hash(const dague_dtd_handle_t * __dague_handle,
                                         const assignment_t * assignments)
{
    (void)__dague_handle;
    return (uint64_t)assignments[0].value;
}

/* dague_dtd_new()
 * Intializes all the needed members and returns the DAGUE handle
 * Arguments:   - Dague context
 - Total number of arenas
 * Returns:     - DAGUE handle
 * For correct profiling the task_class_counter should be correct
 */
dague_dtd_handle_t *
dague_dtd_handle_new(dague_context_t* context,
                     int arena_count)
{
    my_rank = context->my_rank;
    dague_dtd_handle_t *__dague_handle;
    int i;

    assert( handle_mempool != NULL );
    __dague_handle = (dague_dtd_handle_t *)dague_thread_mempool_allocate(handle_mempool->thread_mempools);

    __dague_handle->super.context             = context;
    __dague_handle->super.on_enqueue          = NULL;
    __dague_handle->super.on_enqueue_data     = NULL;
    __dague_handle->super.on_complete         = NULL;
    __dague_handle->super.on_complete_data    = NULL;
    __dague_handle->super.devices_mask        = DAGUE_DEVICES_ALL;
    __dague_handle->super.nb_functions        = DAGUE_dtd_NB_FUNCTIONS;
    __dague_handle->super.nb_local_tasks      = 1; /* For the bounded window, starting with +1 task */

    for(i = 0; i < vpmap_get_nb_vp(); i++) {
        __dague_handle->startup_list[i] = NULL;
    }

    /* Keeping track of total tasks to be executed per handle for the window */
    for (i=0; i<DAGUE_dtd_NB_FUNCTIONS; i++) {
        __dague_handle->flow_set_flag[i]  = 0;
        /* Added new */
        __dague_handle->super.functions_array[i] = NULL;
    }

    __dague_handle->task_id               = 0;
    __dague_handle->tasks_created         = 0;
    __dague_handle->task_window_size      = 1;
    __dague_handle->tasks_scheduled       = 0; /* For the testing of PTG inserting in DTD */
    __dague_handle->function_counter      = 0;

    /* for testing interface */
    __dague_handle->total_tasks_to_be_exec = arena_count;

    if (!testing_ptg_to_dtd) {
        (void) dague_handle_reserve_id((dague_handle_t *) __dague_handle);
    }
    return (dague_dtd_handle_t*) __dague_handle;
}

/* Clean up function to clean memory allocated dynamically for the run
 * Arguments:   - the dague handle (dague_dtd_internal_handle_t *)
 * Returns:     - void
 */
void
dague_dtd_handle_destruct(dague_dtd_handle_t *dague_handle)
{
    if (!testing_ptg_to_dtd) {
        decrement_task_counter ( dague_handle );
    }
    int i;
    for (i=0; i<DAGUE_dtd_NB_FUNCTIONS; i++) {
        const dague_function_t   *func = dague_handle->super.functions_array[i];
        dague_dtd_function_t *dtd_func = (dague_dtd_function_t *)func;

        if( func != NULL ) {
            int j, k;

            dague_dtd_function_release( dague_handle, dtd_func->fpointer );

            for (j=0; j< func->nb_flows; j++) {
                if(func->in[j] != NULL && func->in[j]->flow_flags == FLOW_ACCESS_READ) {
                    for(k=0; k<MAX_DEP_IN_COUNT; k++) {
                        if (func->in[j]->dep_in[k] != NULL) {
                            free((void*)func->in[j]->dep_in[k]);
                        }
                    }
                    for(k=0; k<MAX_DEP_OUT_COUNT; k++) {
                        if (func->in[j]->dep_out[k] != NULL) {
                            free((void*)func->in[j]->dep_out[k]);
                        }
                    }
                    free((void*)func->in[j]);
                }
                if(func->out[j] != NULL) {
                    for(k=0; k<MAX_DEP_IN_COUNT; k++) {
                        if (func->out[j]->dep_in[k] != NULL) {
                            free((void*)func->out[j]->dep_in[k]);
                        }
                    }
                    for(k=0; k<MAX_DEP_OUT_COUNT; k++) {
                        if (func->out[j]->dep_out[k] != NULL) {
                            free((void*)func->out[j]->dep_out[k]);
                        }
                    }
                    free((void*)func->out[j]);
                }
            }
            dague_mempool_destruct(dtd_func->context_mempool);
            free(dtd_func->context_mempool);
            free((void*)func);
        }
    }
    if (!testing_ptg_to_dtd) {
        dague_handle_unregister( &dague_handle->super );
    }
    dague_thread_mempool_free( handle_mempool->thread_mempools, dague_handle );
}

/* This function is called when the handle is enqueued in the context.
 * Arguments:   - the dague context (dague_context_t *)
                - dague handle (dague_internal_handle_t *)
                - list of PaRSEC tasks (dague_execution_context_t **)
 * Returns:     - 0 (int)
 */
static int
dtd_startup_tasks(dague_context_t * context,
                  dague_dtd_handle_t * __dague_handle,
                  dague_execution_context_t **pready_list)
{
    (void)context; (void)__dague_handle; (void)pready_list;
    return 0;
}

/* This is the hook that connects the function to start initial ready tasks with the context.
 * Called internally by PaRSEC
 * Arguments:   - dague context (dague_context_t *)
                - dague handle (dague_handle_t *)
                - list of ready tasks (dague_execution_context_t **)
 * Returns:     - void
 */
void
dtd_startup(dague_context_t * context,
            dague_handle_t * dague_handle,
            dague_execution_context_t ** pready_list)
{
    uint32_t supported_dev = 0;
    dague_dtd_handle_t *__dague_handle = (dague_dtd_handle_t *) dague_handle;

    /* Create the PINS DATA pointers if PINS is enabled */
#if defined(PINS_ENABLE)
    __dague_handle->super.context = context;
#endif /* defined(PINS_ENABLE) */

    uint32_t wanted_devices = dague_handle->devices_mask;
    dague_handle->devices_mask = 0;

    for (uint32_t _i = 0; _i < dague_nb_devices; _i++) {
        if (!(wanted_devices & (1 << _i)))
            continue;
        dague_device_t *device = dague_devices_get(_i);

        if (NULL == device)
            continue;
        if (NULL != device->device_handle_register)
            if (DAGUE_SUCCESS != device->device_handle_register(device, (dague_handle_t *) dague_handle))
                continue;

        supported_dev |= (1 << device->type);
        dague_handle->devices_mask |= (1 << _i);
    }

    dtd_startup_tasks(context, (dague_dtd_handle_t *) dague_handle, pready_list);
}

/* DTD version of is_completed()
 * Input:   - dtd task (dague_dtd_task_t *)
            - flow index (int)
 * Return:  - 1 - indicating task in ready / 0 - indicating task is not ready
 */
static int
dtd_is_ready(const dague_dtd_task_t *dest,
             int dest_flow_index)
{
    (void)dest_flow_index;
    dague_dtd_task_t *dest_task = (dague_dtd_task_t*)dest;
    if ( dest_task->flow_count == dague_atomic_inc_32b(&(dest_task->flow_satisfied))) {
        return 1;
    }
    return 0;
}

/* Checks whether the task is ready or not and packs the ready tasks in a list
 *
 */
dague_ontask_iterate_t
dtd_release_dep_fct( dague_execution_unit_t *eu,
                     const dague_execution_context_t* new_context,
                     const dague_execution_context_t *old_context,
                     const dep_t *deps,
                     dague_dep_data_description_t *data,
                     int src_rank, int dst_rank, int dst_vpid,
                     void *param)
{
    (void)eu; (void)data; (void)src_rank; (void)dst_rank; (void)old_context;
    dague_release_dep_fct_arg_t *arg = (dague_release_dep_fct_arg_t *)param;
    int is_ready = 0;
    dague_dtd_task_t *current_task = (dague_dtd_task_t*) new_context;

    is_ready = dtd_is_ready(current_task, deps->flow->flow_index);

#if defined(DAGUE_PROF_GRAPHER)
    dague_dtd_task_t *parent_task  = (dague_dtd_task_t*)old_context;
    /* Check to not print stuff redundantly */
    if(!parent_task->dont_skip_releasing_data[deps->dep_index]) {
        dague_flow_t * origin_flow = (dague_flow_t*) calloc(1, sizeof(dague_flow_t));
        dague_flow_t * dest_flow = (dague_flow_t*) calloc(1, sizeof(dague_flow_t));

        char aa ='A';
        origin_flow->name = &aa;
        dest_flow->name = &aa;
        dest_flow->flow_flags = FLOW_ACCESS_RW;

        dague_prof_grapher_dep(old_context, new_context, is_ready, origin_flow, dest_flow);

        free(origin_flow);
        free(dest_flow);
    }
#endif

    if(is_ready) {
        if(dump_traversal_info) {
            printf("------\ntask Ready: %s \t %d\nTotal flow: %d  flow_count:"
                   "%d\n-----\n", current_task->super.function->name, current_task->task_id,
                   current_task->super.function->nb_flows, current_task->flow_count);
        }

#if defined (OVERLAP)
        int ii = dague_atomic_cas(&(current_task->ready_mask), 0, 1);
        if(ii) {
#endif
            arg->ready_lists[dst_vpid] = (dague_execution_context_t*)
                dague_list_item_ring_push_sorted( (dague_list_item_t*)arg->ready_lists[dst_vpid],
                                                  &current_task->super.list_item,
                                                  dague_execution_context_priority_comparator );
            return DAGUE_ITERATE_CONTINUE; /* Returns the status of the task being activated */
#if defined (OVERLAP)
        }else {
            return DAGUE_ITERATE_STOP;
        }
#endif
    } else {
        return DAGUE_ITERATE_STOP;
    }
}

/* This function iterates over all the successors of a task and activates them
 * and builds a list of the ones that got ready by this activation
 *
 */
static void
iterate_successors_of_dtd_task(dague_execution_unit_t *eu,
                               const dague_execution_context_t *this_task,
                               uint32_t action_mask,
                               dague_ontask_function_t *ontask,
                               void *ontask_arg)
{
    (void)eu; (void)this_task; (void)action_mask; (void)ontask; (void)ontask_arg;
    ordering_correctly_1(eu, this_task, action_mask, ontask, ontask_arg);
}

/* To be consistent with PaRSECs structures, is not used or implemented */
static void
iterate_predecessors_of_dtd_task(dague_execution_unit_t *eu,
                                 const dague_execution_context_t *this_task,
                                 uint32_t action_mask,
                                 dague_ontask_function_t *ontask,
                                 void *ontask_arg)
{
    (void)eu; (void)this_task; (void)action_mask; (void)ontask; (void)ontask_arg;
}

/* Release dependencies after a task is done.
 * Calls iterate successors function that returns a list of tasks that are ready to go.
 * Those ready tasks are scheduled in here
 */
static int
release_deps_of_dtd(dague_execution_unit_t *eu,
                    dague_execution_context_t *this_task,
                    uint32_t action_mask,
                    dague_remote_deps_t *deps)
{
    (void)deps;
    dague_release_dep_fct_arg_t arg;
    int __vp_id;

    arg.action_mask  = action_mask;
    arg.output_usage = 0;
    arg.output_entry = NULL;
    arg.ready_lists  = (NULL != eu) ? alloca(sizeof(dague_execution_context_t *) * eu->virtual_process->dague_context->nb_vp) : NULL;

    if (NULL != eu)
        for (__vp_id = 0; __vp_id < eu->virtual_process->dague_context->nb_vp; arg.ready_lists[__vp_id++] = NULL);

    iterate_successors_of_dtd_task(eu, (dague_execution_context_t*)this_task, action_mask, dtd_release_dep_fct, &arg);

    dague_vp_t **vps = eu->virtual_process->dague_context->virtual_processes;
    for (__vp_id = 0; __vp_id < eu->virtual_process->dague_context->nb_vp; __vp_id++) {
        if (NULL == arg.ready_lists[__vp_id]) {
            continue;
        }
        if (__vp_id == eu->virtual_process->vp_id) {
            __dague_schedule(eu, arg.ready_lists[__vp_id]);
        }else {
            __dague_schedule(vps[__vp_id]->execution_units[0], arg.ready_lists[__vp_id]);
        }
        arg.ready_lists[__vp_id] = NULL;
    }

    return 0;
}

/* This function is called internally by PaRSEC once a task is done
 *
 */
static int
complete_hook_of_dtd(dague_execution_unit_t* context,
                     dague_execution_context_t* this_task)
{
    dague_dtd_task_t *task = (dague_dtd_task_t*) this_task;
    if (dump_traversal_info) {
        static int counter= 0;
        dague_atomic_add_32b(&counter,1);
        printf("------------------------------------------------\nexecution done"
               "of task: %s \t %d\ntask done %d \n", this_task->function->name, task->task_id,
               counter);
    }

#if defined(DAGUE_PROF_GRAPHER)
    dague_prof_grapher_task(this_task, context->th_id, context->virtual_process->vp_id,
                            task->task_id);
#endif /* defined(DAGUE_PROF_GRAPHER) */

    DAGUE_TASK_PROF_TRACE(context->eu_profile,
                          this_task->dague_handle->profiling_array[2 * this_task->function->function_id + 1],
                          this_task);

    release_deps_of_dtd(context, (dague_execution_context_t*)this_task, 0xFFFF, NULL);
    return 0;
}

/* prepare_input function, to be consistent with PaRSEC */
int
data_lookup_of_dtd_task(dague_execution_unit_t *context,
                        dague_execution_context_t *this_task)
{
    (void)context; (void)this_task;
    return DAGUE_HOOK_RETURN_DONE;
}

/* This function creates relationship between different types of task classes.
 * Arguments:   - dague handle (dague_handle_t *)
                - parent master structure (dague_function_t *)
                - child master structure (dague_function_t *)
                - flow index of task that belongs to the class of "parent master structure" (int)
                - flow index of task that belongs to the class of "child master structure" (int)
                - the type of data (the structure of the data like square,
                  triangular and etc) this dependency is about (int)
 * Returns:     - void
 */
void
set_dependencies_for_function(dague_handle_t* dague_handle,
                              dague_function_t *parent_function,
                              dague_function_t *desc_function,
                              uint8_t parent_flow_index,
                              uint8_t desc_flow_index,
                              int tile_type_index)
{
    uint8_t i, dep_exists = 0, j;

    if (NULL == desc_function) {   /* Data is not going to any other task */
        if(parent_function->out[parent_flow_index]) {
            dague_flow_t *tmp_d_flow = (dague_flow_t *)parent_function->out[parent_flow_index];
            for (i=0; i<MAX_DEP_IN_COUNT; i++) {
                if (NULL != tmp_d_flow->dep_out[i]) {
                    if (tmp_d_flow->dep_out[i]->function_id == 100 ) {
                        dep_exists = 1;
                        break;
                    }
                }
            }
        }
        if (!dep_exists) {
            dep_t *desc_dep = (dep_t *) malloc(sizeof(dep_t));
            if (dump_function_info) {
                printf("%s -> LOCAL\n", parent_function->name);
            }

            desc_dep->cond          = NULL;
            desc_dep->ctl_gather_nb = NULL;
            desc_dep->function_id   = 100; /* 100 is used to indicate data is coming from memory */
            desc_dep->dep_index     = parent_flow_index;
            desc_dep->belongs_to    = parent_function->out[parent_flow_index];
            desc_dep->flow          = NULL;
            desc_dep->direct_data   = NULL;
            /* specific for cholesky, will need to change */
            desc_dep->dep_datatype_index = tile_type_index;
            desc_dep->datatype.type.cst     = 0;
            desc_dep->datatype.layout.cst   = 0;
            desc_dep->datatype.count.cst    = 0;
            desc_dep->datatype.displ.cst    = 0;

            for (i=0; i<MAX_DEP_IN_COUNT; i++) {
                if (NULL == parent_function->out[parent_flow_index]->dep_out[i]) {
                    /* Bypassing constness in function structure */
                    dague_flow_t **desc_in = (dague_flow_t**)&(parent_function->out[parent_flow_index]);
                    /* Setting dep in the next available dep_in array index */
                    (*desc_in)->dep_out[i] = (dep_t *)desc_dep;
                    break;
                }
            }
        }
        return;
    }

    if (NULL == parent_function) {   /* Data is not coming from any other task */
        if(desc_function->in[desc_flow_index]) {
            dague_flow_t *tmp_d_flow = (dague_flow_t *)desc_function->in[desc_flow_index];
            for (i=0; i<MAX_DEP_IN_COUNT; i++) {
                if (NULL != tmp_d_flow->dep_in[i]) {
                    if (tmp_d_flow->dep_in[i]->function_id == 100 ) {
                        dep_exists = 1;
                        break;
                    }
                }
            }
        }
        if (!dep_exists) {
            dep_t *desc_dep = (dep_t *) malloc(sizeof(dep_t));
            if(dump_function_info) {
                printf("LOCAL -> %s\n", desc_function->name);
            }
            desc_dep->cond          = NULL;
            desc_dep->ctl_gather_nb = NULL;
            desc_dep->function_id   = 100; /* 100 is used to indicate data is coming from memory */
            desc_dep->dep_index     = desc_flow_index;
            desc_dep->belongs_to    = desc_function->in[desc_flow_index];
            desc_dep->flow          = NULL;
            desc_dep->direct_data   = NULL;
            desc_dep->dep_datatype_index = tile_type_index; /* specific for cholesky, will need to change */
            desc_dep->datatype.type.cst     = 0;
            desc_dep->datatype.layout.cst   = 0;
            desc_dep->datatype.count.cst    = 0;
            desc_dep->datatype.displ.cst    = 0;

            for (i=0; i<MAX_DEP_IN_COUNT; i++) {
                if (NULL == desc_function->in[desc_flow_index]->dep_in[i]) {
                    /* Bypassing constness in function structure */
                    dague_flow_t **desc_in = (dague_flow_t**)&(desc_function->in[desc_flow_index]);
                    /* Setting dep in the next available dep_in array index */
                    (*desc_in)->dep_in[i]  = (dep_t *)desc_dep;
                    break;
                }
            }
        }
        return;
    } else {
        dague_flow_t *tmp_flow = (dague_flow_t *) parent_function->out[parent_flow_index];

        if (NULL == tmp_flow) {
            dague_flow_t *tmp_p_flow = NULL;
            tmp_flow =(dague_flow_t *) parent_function->in[parent_flow_index];
            for (i=0; i<MAX_DEP_IN_COUNT; i++) {
                if(NULL != tmp_flow->dep_in[i]) {
                    if(tmp_flow->dep_in[i]->dep_index == parent_flow_index &&
                       tmp_flow->dep_in[i]->dep_datatype_index == tile_type_index) {
                        if(tmp_flow->dep_in[i]->function_id == 100) {
                            set_dependencies_for_function(dague_handle,
                                                          NULL, desc_function, 0,
                                                          desc_flow_index, tile_type_index);
                            return;
                        }
                        tmp_p_flow = (dague_flow_t *)tmp_flow->dep_in[i]->flow;
                        parent_function =(dague_function_t *) dague_handle->functions_array[tmp_flow->dep_in[i]->function_id];
                        for(j=0; j<MAX_DEP_OUT_COUNT; j++) {
                            if(NULL != tmp_p_flow->dep_out[j]) {
                                if((dague_flow_t *)tmp_p_flow->dep_out[j]->flow == tmp_flow) {
                                    parent_flow_index = tmp_p_flow->dep_out[j]->dep_index;
                                    set_dependencies_for_function(dague_handle,
                                                                  parent_function,
                                                                  desc_function,
                                                                  parent_flow_index,
                                                                  desc_flow_index,
                                                                  tile_type_index);
                                    return;
                                }
                            }
                        }
                    }
                }
            }
            dep_exists = 1;
        }

        for (i=0; i<MAX_DEP_OUT_COUNT; i++) {
            if (NULL != tmp_flow->dep_out[i]) {
                if (tmp_flow->dep_out[i]->function_id == desc_function->function_id &&
                    tmp_flow->dep_out[i]->flow == desc_function->in[desc_flow_index] &&
                    tmp_flow->dep_out[i]->dep_datatype_index == tile_type_index) {
                    dep_exists = 1;
                    break;
                }
            }
        }

        if(!dep_exists) {
            dep_t *desc_dep = (dep_t *) malloc(sizeof(dep_t));
            dep_t *parent_dep = (dep_t *) malloc(sizeof(dep_t));

            if (dump_function_info) {
                printf("%s -> %s\n", parent_function->name, desc_function->name);
            }

            /* setting out-dependency for parent */
            parent_dep->cond            = NULL;
            parent_dep->ctl_gather_nb   = NULL;
            parent_dep->function_id     = desc_function->function_id;
            parent_dep->flow            = desc_function->in[desc_flow_index];
            parent_dep->dep_index       = parent_flow_index;
            parent_dep->belongs_to      = parent_function->out[parent_flow_index];
            parent_dep->direct_data     = NULL;
            parent_dep->dep_datatype_index = tile_type_index;
            parent_dep->datatype.type.cst     = 0;
            parent_dep->datatype.layout.cst   = 0;
            parent_dep->datatype.count.cst    = 0;
            parent_dep->datatype.displ.cst    = 0;

            for(i=0; i<MAX_DEP_OUT_COUNT; i++) {
                if(NULL == parent_function->out[parent_flow_index]->dep_out[i]) {
                    /* to bypass constness in function structure */
                    dague_flow_t **parent_out = (dague_flow_t **)&(parent_function->out[parent_flow_index]);
                    (*parent_out)->dep_out[i] = (dep_t *)parent_dep;
                    break;
                }
            }

            /* setting in-dependency for descendant */
            desc_dep->cond          = NULL;
            desc_dep->ctl_gather_nb = NULL;
            desc_dep->function_id   = parent_function->function_id;
            desc_dep->flow          = parent_function->out[parent_flow_index];
            desc_dep->dep_index     = desc_flow_index;
            desc_dep->belongs_to    = desc_function->in[desc_flow_index];
            desc_dep->direct_data   = NULL;
            desc_dep->dep_datatype_index = tile_type_index;
            desc_dep->datatype.type.cst     = 0;
            desc_dep->datatype.layout.cst   = 0;
            desc_dep->datatype.count.cst    = 0;
            desc_dep->datatype.displ.cst    = 0;

            for(i=0; i<MAX_DEP_IN_COUNT; i++) {
                if(NULL == desc_function->in[desc_flow_index]->dep_in[i]) {
                    /* Bypassing constness in function strucutre */
                    dague_flow_t **desc_in = (dague_flow_t **)&(desc_function->in[desc_flow_index]);
                    (*desc_in)->dep_in[i]  = (dep_t *)desc_dep;
                    break;
                }
            }
        }

    }
    return;
}

/* Function structure declaration and initializing
 * Also creates the mempool_context for each task class
 * Arguments:   - dague handle (dague_dtd_handle_t *)
                - function pointer to the actual task (dague_dtd_funcptr_t *)
                - name of the task class (char *)
                - count of parameter each task of this class has, to estimate the memory we need
                  to allocate for the mempool (int)
                - total size of memory required in bytes to hold the values of those paramters (int)
                - flow count of the tasks belonging to a particular class (int)
 * Returns:     - the master structure (dague_function_t *)
 */
dague_function_t*
create_function(dague_dtd_handle_t *__dague_handle, dague_dtd_funcptr_t* fpointer, char* name,
                int count_of_params, long unsigned int size_of_param, int flow_count)
{
    dague_dtd_function_t *dtd_function = (dague_dtd_function_t *) calloc(1, sizeof(dague_dtd_function_t));
    dague_function_t *function = (dague_function_t *) dtd_function;

    dtd_function->count_of_params   = count_of_params;
    dtd_function->size_of_param     = size_of_param;
    dtd_function->fpointer          = fpointer;

    /* Allocating mempool according to the size and param count */
    dtd_function->context_mempool = (dague_mempool_t*) malloc (sizeof(dague_mempool_t));
    dague_dtd_task_t fake_task;

    /*int total_size = sizeof(dague_dtd_task_t) + count_of_params * sizeof(dague_dtd_task_param_t)
     + size_of_param + 2; */ /* this is for memory alignment */

    int total_size = sizeof(dague_dtd_task_t) + count_of_params * sizeof(dague_dtd_task_param_t) + size_of_param;
    dague_mempool_construct( dtd_function->context_mempool,
                             OBJ_CLASS(dague_dtd_task_t), total_size,
                             ((char*)&fake_task.super.mempool_owner) - ((char*)&fake_task),
                             1/* no. of threads*/ );

    /*
     To bypass const in function structure.
     Getting address of the const members in local mutable pointers.
     */
    char **name_not_const = (char **)&(function->name);
    symbol_t **params     = (symbol_t **) &function->params;
    symbol_t **locals     = (symbol_t **) &function->locals;
    expr_t **priority     = (expr_t **)&function->priority;
    __dague_chore_t **incarnations = (__dague_chore_t **)&(function->incarnations);

    *name_not_const                 = name;
    function->function_id           = __dague_handle->function_counter++;
    function->nb_flows              = flow_count;
    /* set to one so that prof_grpaher prints the task id properly */
    function->nb_parameters         = 1;
    function->nb_locals             = 1;
    params[0]                       = &symb_dtd_taskid;
    locals[0]                       = &symb_dtd_taskid;
    function->data_affinity         = NULL;
    function->initial_data          = NULL;
    *priority                       = NULL;
    function->flags                 = 0x0 | DAGUE_HAS_IN_IN_DEPENDENCIES | DAGUE_USE_DEPS_MASK;
    function->dependencies_goal     = 0;
    function->key                   = (dague_functionkey_fn_t *)DTD_identity_hash;
    if (!testing_ptg_to_dtd) {
        *incarnations                   = (__dague_chore_t *)dtd_chore;
    } else {
        *incarnations                   = (__dague_chore_t *)dtd_chore_for_testing;
    }
    function->iterate_successors    = iterate_successors_of_dtd_task;
    function->iterate_predecessors  = iterate_predecessors_of_dtd_task;
    function->release_deps          = release_deps_of_dtd;
    function->prepare_input         = data_lookup_of_dtd_task;
    function->prepare_output        = NULL;
    function->complete_execution    = complete_hook_of_dtd;
    function->pushback              = push_tasks_back_in_mempool;
    function->fini                  = NULL;

    /* Inserting Function structure in the hash table to keep track for each class of task */
    dague_dtd_function_insert( __dague_handle, fpointer, dtd_function );
    __dague_handle->super.functions_array[function->function_id] = (dague_function_t *) function;
    return function;
}

/* For each flow in the task class we call this function to set up a flow
 * Arguments:   - dague handle (dague_dtd_handle_t *)
                - the task to extract the class this task belongs to (dague_dtd_task_t *)
                - the operation this flow does on the data (int)
                - the index of this flow for this task class (int)
                - the data type(triangular, square and etc) this flow works on (int)
 * Returns:     - void
 */
void
set_flow_in_function(dague_dtd_handle_t *__dague_handle,
                 dague_dtd_task_t *temp_task, int tile_op_type,
                 int flow_index, int tile_type_index)
{
    dague_flow_t* flow  = (dague_flow_t *) calloc(1, sizeof(dague_flow_t));
    flow->name          = "Random";
    flow->sym_type      = 0;
    flow->flow_index    = flow_index;
    flow->flow_datatype_mask = 1<<tile_type_index;

    int i;
    for (i=0; i<MAX_DEP_IN_COUNT; i++) {
        flow->dep_in[i] = NULL;
    }
    for (i=0; i<MAX_DEP_OUT_COUNT; i++) {
        flow->dep_out[i] = NULL;
    }

    if ((tile_op_type & GET_OP_TYPE) == INPUT) {
        flow->flow_flags = FLOW_ACCESS_READ;
    } else if ((tile_op_type & GET_OP_TYPE) == OUTPUT || (tile_op_type & GET_OP_TYPE) == ATOMIC_WRITE) {
        flow->flow_flags = FLOW_ACCESS_WRITE;
    } else if ((tile_op_type & GET_OP_TYPE) == INOUT) {
        flow->flow_flags = FLOW_ACCESS_RW;
    }

    /*
     cannot pack the flows like PTG as it creates
     a lot more complicated dependency building
     between master structures.
     */
    if ((tile_op_type & GET_OP_TYPE) == INPUT || (tile_op_type & GET_OP_TYPE) == INOUT) {
        dague_flow_t **in = (dague_flow_t **)&(__dague_handle->super.functions_array[temp_task->belongs_to_function]->in[flow_index]);
        *in = flow;
    }
    if ((tile_op_type & GET_OP_TYPE) == OUTPUT || (tile_op_type & GET_OP_TYPE) == ATOMIC_WRITE || (tile_op_type & GET_OP_TYPE) == INOUT) {
        dague_flow_t **out = (dague_flow_t **)&(__dague_handle->super.functions_array[temp_task->belongs_to_function]->out[flow_index]);
        *out = flow;
    }
}

/* This function sets the descendant of a task, the descendant checks the "last
 * user" of a tile to see if there's a last user.
 * If there is, the descsendant calls this function and sets itself as the
 * descendant of the parent task * Arguments:
                - parent task (dague_dtd_task_t *)
                - flow index of parent for which we are setting the descendant (uint8_t)
                - the descendant task (dague_dtd_task_t *)
                - flow index of descendant task (uint8_t)
                - operation type of parent on the data (int)
                - operation type of descendant on the data (int)
 * Returns:     - void
 */
void
set_descendant(dague_dtd_task_t *parent_task, uint8_t parent_flow_index,
               dague_dtd_task_t *desc_task, uint8_t desc_flow_index,
               int parent_op_type, int desc_op_type)
{
    (void)parent_op_type;
    parent_task->desc[parent_flow_index].flow_index = desc_flow_index;
    parent_task->desc[parent_flow_index].op_type    = desc_op_type;
    parent_task->desc[parent_flow_index].task       = desc_task;
}

/* Function that sets all dependencies between tasks according to the operation type of that task
 * on the data and also creates relationship between master structures.
 * Arguments:   - the current task (dague_dtd_task_t *)
                - pointer to the tile/data (void *)
                - pointer to the tile/data (tile *)
                - operation type on the data (int)
                - task parameters (dague_dtd_task_param_t *)
                - structure to hold information about the last user of the data,
                  if any (struct user)
                - array of int to indicate whether we have set a flow for this
                  task class in the master structure or not (uint8_t [])
                - pointer to the memory allocated by mempool for holding the
                  parameter of this task (void **)
                - dague handle (dague_dtd_handle_t)
                - current flow index (int *)
                - next argument sent to insert task (int *)
 * Returns:     - void
 */
void
set_task(dague_dtd_task_t *temp_task, void *tmp, dague_dtd_tile_t *tile,
         int tile_op_type, dague_dtd_task_param_t *current_param,
         uint8_t flow_set_flag[DAGUE_dtd_NB_FUNCTIONS], void **current_val,
         dague_dtd_handle_t *__dague_handle, int *flow_index, int *next_arg)
{
    int tile_type_index;
    if((tile_op_type & GET_OP_TYPE) == INPUT || (tile_op_type & GET_OP_TYPE) == OUTPUT || (tile_op_type & GET_OP_TYPE) == INOUT || (tile_op_type & GET_OP_TYPE) == ATOMIC_WRITE) {
        struct user last_user;
        tile_type_index = tile_op_type & GET_REGION_INFO;
        current_param->tile_type_index = tile_type_index;
        current_param->pointer_to_tile = tmp;

        temp_task->super.data[*flow_index].data_in = tile->data_copy;
        temp_task->super.data[*flow_index].data_out = tile->data_copy;
        temp_task->super.data[*flow_index].data_repo = NULL;

        if(tile !=NULL) {
            if(0 == flow_set_flag[temp_task->belongs_to_function]) {
                /*setting flow in function structure */
                set_flow_in_function(__dague_handle, temp_task, tile_op_type, *flow_index, tile_type_index);
            }

            last_user.flow_index   = tile->last_user.flow_index;
            last_user.op_type      = tile->last_user.op_type;
            last_user.task         = tile->last_user.task;

            tile->last_user.flow_index       = *flow_index;
            tile->last_user.op_type          = tile_op_type;
            temp_task->desc[*flow_index].op_type_parent = tile_op_type;
            /* Saving tile pointer foreach flow in a task*/
            temp_task->desc[*flow_index].tile = tile;

            dague_dtd_task_t *parent;
            int no_parent = 1;
            if(NULL != (parent = last_user.task)) {
#if defined (OVERLAP)
                int ii = dague_atomic_cas(&(tile->last_user.task), parent, temp_task);
                if(ii) {
#endif
                    no_parent = 0;
                    set_descendant(parent, last_user.flow_index,
                                   temp_task, *flow_index, last_user.op_type,
                                   tile_op_type);
                    if (parent == temp_task) {
#if defined (OVERLAP)
                        dague_atomic_add_32b((int *)&(temp_task->flow_satisfied),1);
#else
                        temp_task->flow_satisfied++;
#endif
                    }
                    if((tile_op_type & GET_OP_TYPE) == OUTPUT || (tile_op_type & GET_OP_TYPE) == ATOMIC_WRITE) {
                        if (!testing_ptg_to_dtd) {
                            set_dependencies_for_function((dague_handle_t *)__dague_handle,
                                                          (dague_function_t *)temp_task->super.function, NULL,
                                                          *flow_index, 0, tile_type_index);
                        }

                    } else {
                        if (!testing_ptg_to_dtd) {
                            set_dependencies_for_function((dague_handle_t *)__dague_handle,
                                                          (dague_function_t *)parent->super.function,
                                                          (dague_function_t *)temp_task->super.function,
                                                          last_user.flow_index, *flow_index, tile_type_index);
                        }
                    }
#if defined (OVERLAP)
                }
#endif
            }
            if (no_parent) {
#if defined (OVERLAP)
                dague_atomic_add_32b((int *)&(temp_task->flow_satisfied),1);
#else
                temp_task->flow_satisfied++;
#endif

                if(INPUT == (tile_op_type & GET_OP_TYPE) || ATOMIC_WRITE == (tile_op_type & GET_OP_TYPE)) {
                    /* Saving the Flow for which a Task is the first one to
                     use the data and the operation is INPUT or ATOMIC_WRITE
                     */
                    temp_task->dont_skip_releasing_data[*flow_index] = 1;
                }

                if((tile_op_type & GET_OP_TYPE) == INPUT || (tile_op_type & GET_OP_TYPE) == INOUT) {
                    if (!testing_ptg_to_dtd) {
                        set_dependencies_for_function((dague_handle_t *)__dague_handle, NULL,
                                                      (dague_function_t *)temp_task->super.function,
                                                      0, *flow_index, tile_type_index);
                    }
                }
                if((tile_op_type & GET_OP_TYPE) == OUTPUT || (tile_op_type & GET_OP_TYPE) == ATOMIC_WRITE) {
                    if (!testing_ptg_to_dtd) {
                        set_dependencies_for_function((dague_handle_t *)__dague_handle,
                                                      (dague_function_t *)temp_task->super.function, NULL,
                                                      *flow_index, 0, tile_type_index);
                    }
                }

            }

            tile->last_user.task = temp_task; /* at the end to maintain order */
            *flow_index += 1;
        }
    } else if ((tile_op_type & GET_OP_TYPE) == SCRATCH){
        if(NULL == tmp) {
            current_param->pointer_to_tile = *current_val;
            *current_val = ((char*)*current_val) + *next_arg;
        }else {
            current_param->pointer_to_tile = tmp;
        }
    } else {
        memcpy(*current_val, tmp, *next_arg);
        current_param->pointer_to_tile = *current_val;
        *current_val = ((char*)*current_val) + *next_arg;
    }
    current_param->operation_type = tile_op_type;
}

/* Function to schedule tasks in PaRSEC's scheduler
 * Arguments:   - Dague handle that has the list of ready tasks (dague_dtd_handle_t *)
 * Returns:     - void
 */
void
schedule_tasks (dague_dtd_handle_t *__dague_handle)
{
    dague_execution_context_t **startup_list = __dague_handle->startup_list;

    int p;
    for(p = 0; p < vpmap_get_nb_vp(); p++) {
        if( NULL != startup_list[p] ) {
            dague_list_t temp;

            OBJ_CONSTRUCT( &temp, dague_list_t );
            /* Order the tasks by priority */
            dague_list_chain_sorted(&temp, (dague_list_item_t*)startup_list[p],
                                    dague_execution_context_priority_comparator);
            startup_list[p] = (dague_execution_context_t*)dague_list_nolock_unchain(&temp);
            OBJ_DESTRUCT(&temp);
            /* We should add these tasks on the system queue when there is one */
            __dague_schedule( __dague_handle->super.context->virtual_processes[p]->execution_units[0],
                              startup_list[p] );
            startup_list[p] = NULL;
        }
    }
}

/*
 * INSERT Task Function.
 * Each time the user calls it a task is created with the respective parameters
   the user has passed.
 * For each task class a structure known as "function" is created as well.
   (e.g. for Cholesky 4 function structures are created for each task class).
 * The flow of data from each task to others and all other dependencies are
   tracked from this function.
 */
void
insert_task_generic_fptr(dague_dtd_handle_t *__dague_handle,
                         dague_dtd_funcptr_t* fpointer,
                         char* name, ...)
{
    va_list args, args_for_size;
    int next_arg, i, flow_index=0;
    int tile_op_type;
#if defined(DAGUE_PROF_TRACE)
    int track_function_created_or_not=0;
#endif
    dague_dtd_task_param_t *head_of_param_list, *current_param, *tmp_param = NULL;
    void *tmp, *value_block, *current_val;
    static int vpid = 0;

    va_start(args, name);

    /* Creating master function structures */
    /* Hash table lookup to check if the function structure exists or not */
    dague_function_t *function = (dague_function_t *)dague_dtd_function_find
                                                    ( __dague_handle, fpointer );

    if( NULL == function ) {
        /* calculating the size of parameters for each task class*/
        int flow_count_master=0;
        int count_of_params = 0;
        long unsigned int size_of_param = 0;
        va_copy(args_for_size, args);
        next_arg = va_arg(args_for_size, int);
        while(next_arg != 0) {
            count_of_params ++;
            tmp = va_arg(args_for_size, void *);
            tile_op_type = va_arg(args_for_size, int);

            if((tile_op_type & GET_OP_TYPE) == VALUE || (tile_op_type & GET_OP_TYPE) == SCRATCH) {
                size_of_param += next_arg;
            } else {
                flow_count_master++;
            }
            next_arg = va_arg(args_for_size, int);
        }

        va_end(args_for_size);

        if (dump_function_info) {
            printf("Function Created for task Class: %s\n Has %d parameters\n"
                   "Total Size: %lu\n", name, count_of_params, size_of_param);
        }

        function = create_function(__dague_handle, fpointer, name, count_of_params,
                                   size_of_param, flow_count_master);
#if defined(DAGUE_PROF_TRACE)
        track_function_created_or_not = 1;
#endif
    }

    dague_mempool_t *context_mempool_in_function = ((dague_dtd_function_t*) function)->context_mempool;

    dague_dtd_tile_t *tile;
    dague_dtd_task_t *temp_task;

    /* Creating Task object */
    temp_task = (dague_dtd_task_t *)dague_thread_mempool_allocate(context_mempool_in_function->thread_mempools);

    /*printf("Orignal Address : %p\t", temp_task);
     int n = ((uintptr_t)temp_task) & 0xF;
     printf("n is : %lx\n", n);

     uintptr_t ptrr =  ((((uintptr_t)temp_task)+16)/16)*16;
     printf("New Address :%lx \t", ptrr);
     n = ((uintptr_t)ptrr) & 0xF;
     printf("n is : %lx\n", n);*/

    for(i=0;i<MAX_DESC;i++) {
        temp_task->desc[i].op_type_parent = 0;
        temp_task->desc[i].op_type        = 0;
        temp_task->desc[i].flow_index     = -1;
        temp_task->desc[i].task           = NULL;
        temp_task->desc[i].tile           = NULL;
        temp_task->dont_skip_releasing_data[i] = 0;
    }
    /*for(i=0;i<MAX_PARAM_COUNT;i++) {
     temp_task->super.data[i].data_repo = NULL;
     temp_task->super.data[i].data_in   = NULL;
     temp_task->super.data[i].data_out  = NULL;
     }*/

    temp_task->super.dague_handle = (dague_handle_t*)__dague_handle;
    temp_task->belongs_to_function = function->function_id;
    temp_task->super.function = __dague_handle->super.functions_array[(temp_task->belongs_to_function)];
    temp_task->flow_satisfied = 0;
    temp_task->orig_task = NULL;
    temp_task->ready_mask = 0;
    temp_task->task_id = __dague_handle->task_id;
#if defined(OVERLAP)
    /* +1 to make sure the task is completely ready before it gets executed */
    temp_task->flow_count = temp_task->super.function->nb_flows+1;
#else
    temp_task->flow_count = temp_task->super.function->nb_flows;
#endif
    temp_task->fpointer = fpointer;
    temp_task->super.locals[0].value = __dague_handle->task_id;
    temp_task->super.priority = 0;
    temp_task->super.hook_id = 0;
    temp_task->super.chore_id = 0;
    temp_task->super.unused = 0;

    /* Getting the pointer to allocated memory by mempool */
    head_of_param_list = (dague_dtd_task_param_t *) (((char *)temp_task) + sizeof(dague_dtd_task_t));
    current_param = head_of_param_list;
    value_block = ((char *)head_of_param_list) + ((dague_dtd_function_t*)function)->count_of_params * sizeof(dague_dtd_task_param_t);
    current_val = value_block;

    next_arg = va_arg(args, int);

    while(next_arg != 0) {
        tmp = va_arg(args, void *);
        tile = (dague_dtd_tile_t *) tmp;
        tile_op_type = va_arg(args, int);
        current_param->tile_type_index = REGION_FULL;

        set_task(temp_task, tmp, tile,
                 tile_op_type, current_param,
                 __dague_handle->flow_set_flag, &current_val,
                 __dague_handle, &flow_index, &next_arg);

        tmp_param = current_param;
        current_param = current_param + 1;
        tmp_param->next = current_param;

        next_arg = va_arg(args, int);
    }

    if(tmp_param != NULL) {
        tmp_param->next = NULL;
    }
    va_end(args);

    /* Bypassing constness in function structure */
    dague_flow_t **in = (dague_flow_t **)&(__dague_handle->super.functions_array[temp_task->belongs_to_function]->in[flow_index]);
    *in = NULL;
    dague_flow_t **out = (dague_flow_t **)&(__dague_handle->super.functions_array[temp_task->belongs_to_function]->out[flow_index]);
    *out = NULL;
    __dague_handle->flow_set_flag[temp_task->belongs_to_function] = 1;

    /* Assigning values to task objects  */
    temp_task->param_list = head_of_param_list;

    dague_atomic_add_32b((int *)&(__dague_handle->super.nb_local_tasks),1);

#if defined (OVERLAP)
    /* in attempt to make the task not ready till the whole body is constructed */
    dague_atomic_add_32b((int *)&(temp_task->flow_satisfied),1);
#endif

    if(!__dague_handle->super.context->active_objects) {
        assert(0);
    }

    /* Building list of initial ready task */
    if(temp_task->flow_count == temp_task->flow_satisfied) {
#if defined (OVERLAP)
        int ii = dague_atomic_cas(&(temp_task->ready_mask), 0, 1);
        if(ii) {
#endif
            DAGUE_LIST_ITEM_SINGLETON(temp_task);
            if (NULL != __dague_handle->startup_list[vpid]) {
                dague_list_item_ring_merge((dague_list_item_t *)temp_task,
                                           (dague_list_item_t *) (__dague_handle->startup_list[vpid]));
            }
            __dague_handle->startup_list[vpid] = (dague_execution_context_t*)temp_task;
            vpid = (vpid+1)%__dague_handle->super.context->nb_vp;
#if defined (OVERLAP)
        }
#endif
    }

#if defined(DAGUE_PROF_TRACE)
    if(track_function_created_or_not) {
        profiling_trace(__dague_handle, function, name, flow_index);
        track_function_created_or_not = 0;
    }
#endif /* defined(DAGUE_PROF_TRACE) */

    /* task_insert_h_t(__dague_handle->task_h_table, task_id, temp_task, __dague_handle->task_h_size); */
    dague_dtd_task_insert( __dague_handle, temp_task->task_id, temp_task );
    __dague_handle->task_id++;
    __dague_handle->tasks_created++;

    if((__dague_handle->tasks_created % __dague_handle->task_window_size) == 0 ) {
        schedule_tasks (__dague_handle);
        if ( __dague_handle->task_window_size <= window_size ) {
            __dague_handle->task_window_size *= 2;
        } else {
#if defined (OVERLAP)
            dague_execute_and_come_back (__dague_handle->super.context, &__dague_handle->super);
#endif
        }
    }
}<|MERGE_RESOLUTION|>--- conflicted
+++ resolved
@@ -280,12 +280,7 @@
 push_tasks_back_in_mempool(dague_execution_unit_t *eu,
                            dague_execution_context_t *this_task)
 {
-    uint32_t key = ((dague_dtd_task_t *)this_task)->task_id;
-    dague_dtd_handle_t      *dague_handle   = (dague_dtd_handle_t *)this_task->dague_handle;
-
-    dague_dtd_task_release( dague_handle, key );
-
-    dague_dtd_function_t *function          = (dague_dtd_function_t *)this_task->function;
+    dague_dtd_function_t *function = (dague_dtd_function_t *)this_task->function;
     (void)eu;
     dague_thread_mempool_free( function->context_mempool->thread_mempools, this_task );
     return DAGUE_HOOK_RETURN_DONE;
@@ -780,15 +775,11 @@
 
         dague_dtd_tile_insert ( dague_dtd_handle, temp_tile->key,
                                 temp_tile, ddesc );
-<<<<<<< HEAD
 #if defined(TILES)
         printf("After Insertion: %p\t obj_ref_count=%d, ref_count=%d\n", temp_tile,
                                 temp_tile->super.super.super.obj_reference_count,
                                 temp_tile->super.super.refcount);
 #endif
-=======
-        OBJ_RETAIN(temp_tile);
->>>>>>> 0e918da8
         return temp_tile;
     }else {
 #if  defined(TILES)
