/*
 * Copyright (c) 2012-2015 The University of Tennessee and The University
 *                         of Tennessee Research Foundation.  All rights
 *                         reserved.
 */

#include "dague_config.h"
#include "pins_papi_core.h"
#include "dague/mca/pins/pins.h"
#include "dague/mca/pins/pins_papi_utils.h"
#include "dague/utils/output.h"
#include "dague/utils/mca_param.h"
#include <stdio.h>
#include <papi.h>
#include "execution_unit.h"

<<<<<<< HEAD
=======
typedef struct parsec_pins_core_callback_s {
    parsec_pins_next_callback_t  default_cb;
    int                          papi_eventset;
    int                          num_counters;
    int                          pins_prof_event[2];
    int                          begin_end;
    int                          num_tasks;
    int                          frequency;
    parsec_pins_papi_events_t*   events_list;
} parsec_pins_core_callback_t;

>>>>>>> d9936b41
static void start_papi_core(dague_execution_unit_t * exec_unit,
                            dague_execution_context_t * exec_context,
                            parsec_pins_next_callback_t* data);

static void stop_papi_core(dague_execution_unit_t * exec_unit,
                           dague_execution_context_t * exec_context,
                           parsec_pins_next_callback_t* data);

static char* mca_param_string;
static parsec_pins_papi_events_t* pins_papi_core_events = NULL;

static void pins_cleanup_event(parsec_pins_core_callback_t* event_cb,
                               papi_core_info_t* pinfo)
{
    int i, err;

    if(PAPI_NULL != event_cb->papi_eventset) {
        if( PAPI_OK != (err = PAPI_stop(event_cb->papi_eventset, pinfo->values)) ) {
            dague_output(0, "couldn't stop PAPI eventset ERROR: %s\n",
                         PAPI_strerror(err));
        }
        if( PAPI_OK != (err = PAPI_cleanup_eventset(event_cb->papi_eventset)) ) {
            dague_output(0, "failed to cleanup eventset (ERROR: %s)\n", PAPI_strerror(err));
        }

        if( PAPI_OK != (err = PAPI_destroy_eventset(&event_cb->papi_eventset)) ) {
            dague_output(0, "failed to destroy PAPI eventset (ERROR: %s)\n", PAPI_strerror(err));
        }
    }
}

<<<<<<< HEAD
static void pins_thread_init_papi_core(dague_execution_unit_t * exec_unit) 
{
    int err, i;
    
    exec_unit->core_eventset = PAPI_NULL;

    exec_unit->num_core_counters = pins_papi_mca_string_parse(exec_unit, mca_param_string, &exec_unit->pins_papi_core_event_names);
    if(exec_unit->num_core_counters == 0)
        return;

    if(-1 == pins_papi_create_eventset(exec_unit, &exec_unit->core_eventset, exec_unit->pins_papi_core_event_names,
                                       &exec_unit->pins_papi_core_native_events, exec_unit->num_core_counters)) {
        exec_unit->core_eventset = PAPI_NULL;
        return;
    }
    
    exec_unit->core_values = (long long*)malloc(exec_unit->num_core_counters * sizeof(long long));
    
    /* Add the dictionary keyword and start the PAPI counters */
    char* key_string;
    char* value_string;
    int string_size = 0;

    asprintf(&key_string, "PINS_CORE_S%d_C%d", exec_unit->socket_id, exec_unit->core_id);

    for(i = 0; i < exec_unit->num_core_counters; i++) {
        string_size += strlen(exec_unit->pins_papi_core_event_names[i]) + strlen("{int64_t}"PARSEC_PAPI_SEPARATOR);
    }

    value_string = (char*)calloc(string_size, sizeof(char));

    for(i = 0; i < exec_unit->num_core_counters; i++) {
        strcat(value_string, exec_unit->pins_papi_core_event_names[i]);
        strcat(value_string, "{int64_t}"PARSEC_PAPI_SEPARATOR);
    }

    dague_profiling_add_dictionary_keyword(key_string, "fill:#00AAFF",
                                           sizeof(uint64_t) * exec_unit->num_core_counters, value_string,
                                           &exec_unit->pins_prof_papi_core[0],
                                           &exec_unit->pins_prof_papi_core[1]);
    free(key_string);
    free(value_string);

    if( PAPI_OK != (err = PAPI_start(exec_unit->core_eventset)) ) {
        dague_output(0, "couldn't start PAPI eventset for thread %d; ERROR: %s\n",
                     exec_unit->th_id, PAPI_strerror(err));
    }
}
=======
static void pins_init_papi_core(dague_context_t * master_context)
{
    pins_papi_init(master_context);

    dague_mca_param_reg_string_name("pins", "core_event",
                                    "PAPI event to be gathered and added to the profile.\n",
                                    false, false,
                                    NULL, &mca_param_string);
    if( NULL != mca_param_string ) {
        pins_papi_core_events = parsec_pins_papi_events_new(mca_param_string);
    }
}

static void pins_fini_papi_core(dague_context_t * master_context)
{
    if( NULL != pins_papi_core_events ) {
        parsec_pins_papi_events_free(&pins_papi_core_events);
        pins_papi_core_events = NULL;
    }
}

static void pins_thread_init_papi_core(dague_execution_unit_t * exec_unit)
{
    parsec_pins_core_callback_t* event_cb = NULL;
    parsec_pins_papi_event_t* event;
    papi_core_info_t info;
    int i, my_socket, my_core, err;
    bool started = false;
    char* conv_string = NULL;

    if( NULL == pins_papi_core_events )
        return;

    /* TODO: Fix this */
    my_socket = exec_unit->socket_id;
    my_core = exec_unit->core_id;

    /* Set all the matching events */
    for( i = 0; i < pins_papi_core_events->num_counters; i++ ) {
        event = &pins_papi_core_events->events[i];
        if( (event->socket != -1) && (event->socket != my_socket) )
            continue;
        if( (event->core != -1) && (event->core != my_core) )
            continue;

        if(!started) {  /* create the event and the PAPI eventset */
            pins_papi_thread_init(exec_unit);

            event_cb = (parsec_pins_core_callback_t*)malloc(sizeof(parsec_pins_core_callback_t));
            event_cb->papi_eventset = PAPI_NULL;
            event_cb->num_counters = 0;
            event_cb->events_list = pins_papi_core_events;
            event_cb->frequency = event->frequency;
            event_cb->begin_end = 0;
            event_cb->num_tasks = 0;
            /* Create an empty eventset */
            if( PAPI_OK != (err = PAPI_create_eventset(&event_cb->papi_eventset)) ) {
                dague_output(0, "pins_thread_init_papi_socket: thread %d couldn't create the PAPI event set; ERROR: %s\n",
                             exec_unit->th_id, PAPI_strerror(err));
                pins_cleanup_event(event_cb, &info);
                free(event_cb); event_cb = NULL;
                continue;
            }
            started = true;
        }

        /* Add events to the eventset */
        if( PAPI_OK != (err = PAPI_add_event(event_cb->papi_eventset,
                                             event->pins_papi_native_event)) ) {
            dague_output(0, "%s: failed to add event %s; ERROR: %s\n",
                         __func__, event->pins_papi_event_name, PAPI_strerror(err));
            continue;
        }
        event_cb->num_counters++;
        if( NULL == conv_string )
            asprintf(&conv_string, "%s{int64_t}"PARSEC_PINS_SEPARATOR, event->pins_papi_event_name);
        else {
            char* tmp = conv_string;
            asprintf(&conv_string, "%s%s{int64_t}"PARSEC_PINS_SEPARATOR, tmp, event->pins_papi_event_name);
            free(tmp);
        }
    }
    if( (NULL != event_cb) && (0 != event_cb->num_counters) ) {
        char* key_string;

        asprintf(&key_string, "PINS_CORE_S%d_C%d", exec_unit->socket_id, exec_unit->core_id);

        dague_profiling_add_dictionary_keyword(key_string, "fill:#00AAFF",
                                               sizeof(uint64_t) * event_cb->num_counters, conv_string,
                                               &event_cb->pins_prof_event[0],
                                               &event_cb->pins_prof_event[1]);
        free(key_string);

        if( PAPI_OK != (err = PAPI_start(event_cb->papi_eventset)) ) {
            dague_output(0, "couldn't start PAPI eventset for thread %d; ERROR: %s\n",
                         exec_unit->th_id, PAPI_strerror(err));
            goto cleanup_and_return;
        }
>>>>>>> d9936b41

        if( PAPI_OK != (err = PAPI_read(event_cb->papi_eventset, info.values)) ) {
            dague_output(0, "couldn't read PAPI eventset for thread %d; ERROR: %s\n",
                         exec_unit->th_id, PAPI_strerror(err));
            goto cleanup_and_return;
        }

<<<<<<< HEAD
    if( PAPI_NULL == exec_unit->core_eventset )
        return;

    if( PAPI_OK != (err = PAPI_stop(exec_unit->core_eventset, exec_unit->core_values)) ) {
        dague_output(0, "couldn't stop PAPI eventset for thread %d; ERROR: %s\n",
                     exec_unit->th_id, PAPI_strerror(err));
    }
    /* the counting should be stopped by now */
    for(i = 0; i < exec_unit->num_core_counters; i++) {
        if( PAPI_OK != (err = PAPI_remove_event(exec_unit->core_eventset,
                                                exec_unit->pins_papi_core_native_events[i])) ) {
            dague_output(0, "pins_thread_fini_papi_core: failed to remove event %s; ERROR: %s\n",
                         exec_unit->pins_papi_core_event_names[i], PAPI_strerror(err));
        }
=======
        (void)dague_profiling_trace(exec_unit->eu_profile, event_cb->pins_prof_event[event_cb->begin_end],
                                    45, 0, (void *)&info);
        event_cb->begin_end = (event_cb->begin_end + 1) & 0x1;  /* aka. % 2 */

        PINS_REGISTER(exec_unit, EXEC_BEGIN, start_papi_core,
                      (parsec_pins_next_callback_t*)event_cb);
        PINS_REGISTER(exec_unit, EXEC_END, stop_papi_core,
                      (parsec_pins_next_callback_t*)event_cb);
        free(conv_string);
        return;  /* we're done here */
    }
  cleanup_and_return:
    if( NULL != event_cb ) {
        pins_cleanup_event(event_cb, &info);
        free(event_cb); event_cb = NULL;
>>>>>>> d9936b41
    }
    if( NULL != conv_string )
        free(conv_string);
}

<<<<<<< HEAD
    for(i = 0; i < exec_unit->num_core_counters; i++)
        free(exec_unit->pins_papi_core_event_names[i]);

    free(exec_unit->pins_papi_core_event_names);
    free(exec_unit->pins_papi_core_native_events);
    free(exec_unit->core_values);

    if( PAPI_OK != (err = PAPI_cleanup_eventset(exec_unit->core_eventset)) ) {
        dague_output(0, "pins_thread_fini_papi_core: failed to cleanup thread %d eventset; ERROR: %s\n",
                     exec_unit->th_id, PAPI_strerror(err));
    }
    if( PAPI_OK != (err = PAPI_destroy_eventset(&exec_unit->core_eventset)) ) {
        dague_output(0, "pins_thread_fini_papi_core: failed to destroy thread %d eventset; ERROR: %s\n",
                     exec_unit->th_id, PAPI_strerror(err));
=======
static void pins_thread_fini_papi_core(dague_execution_unit_t * exec_unit)
{
    parsec_pins_core_callback_t* event_cb;
    papi_core_info_t info;

    PINS_UNREGISTER(exec_unit, EXEC_BEGIN, start_papi_core, (parsec_pins_next_callback_t**)&event_cb);
    PINS_UNREGISTER(exec_unit, EXEC_END, stop_papi_core, (parsec_pins_next_callback_t**)&event_cb);

    if( (NULL == event_cb) || (PAPI_NULL == event_cb->papi_eventset) )
        return;

    pins_cleanup_event(event_cb, &info);
    /* If the last profiling event was an 'end' event */
    if(event_cb->begin_end == 0) {
        (void)dague_profiling_trace(exec_unit->eu_profile, event_cb->pins_prof_event[0],
                                    45, 0, (void *)&info);
>>>>>>> d9936b41
    }
    (void)dague_profiling_trace(exec_unit->eu_profile, event_cb->pins_prof_event[1],
                                45, 0, (void *)&info);
    free(event_cb);
}

static void start_papi_core(dague_execution_unit_t* exec_unit,
                            dague_execution_context_t* exec_context,
                            parsec_pins_next_callback_t* cb_data)
{
<<<<<<< HEAD
    if( PAPI_NULL == exec_unit->core_eventset )
        goto next_pins;

    int err;

    if( PAPI_OK != (err = PAPI_read(exec_unit->core_eventset, exec_unit->core_values)) ) {
=======
    parsec_pins_core_callback_t* event_cb = (parsec_pins_core_callback_t*)cb_data;
    papi_core_info_t info;
    int err;

    if( PAPI_NULL == event_cb->papi_eventset )
        return;

    if( PAPI_OK != (err = PAPI_read(event_cb->papi_eventset, info.values)) ) {
>>>>>>> d9936b41
        dague_output(0, "couldn't read PAPI eventset for thread %d; ERROR: %s\n",
                     exec_unit->th_id, PAPI_strerror(err));
        return;
    }

<<<<<<< HEAD
    (void)dague_profiling_trace(exec_unit->eu_profile, exec_unit->pins_prof_papi_core[0],
                                45, 0, (void *)exec_unit->core_values);

  next_pins:
    /* call previous callback, if any */
    if (NULL != exec_begin_prev)
        (*exec_begin_prev)(exec_unit, exec_context, data);

    (void)exec_context; (void)data;
}

static void stop_papi_core(dague_execution_unit_t * exec_unit,
                           dague_execution_context_t * exec_context,
                           void * data) {
    if( PAPI_NULL == exec_unit->core_eventset )
        goto next_pins;

    int err;

    if( PAPI_OK != (err = PAPI_read(exec_unit->core_eventset, exec_unit->core_values)) ) {
=======
    (void)dague_profiling_trace(exec_unit->eu_profile, event_cb->pins_prof_event[0],
                                45, 0, (void *)&info);
}

static void stop_papi_core(dague_execution_unit_t* exec_unit,
                           dague_execution_context_t* exec_context,
                           parsec_pins_next_callback_t* cb_data)
{
    parsec_pins_core_callback_t* event_cb = (parsec_pins_core_callback_t*)cb_data;
    papi_core_info_t info;
    int err;

    if( PAPI_NULL == event_cb->papi_eventset )
        return;

    if( PAPI_OK != (err = PAPI_read(event_cb->papi_eventset, info.values)) ) {
>>>>>>> d9936b41
        dague_output(0, "couldn't read PAPI eventset for thread %d; ERROR: %s\n",
                     exec_unit->th_id, PAPI_strerror(err));
        return;
    }
<<<<<<< HEAD

    (void)dague_profiling_trace(exec_unit->eu_profile, exec_unit->pins_prof_papi_core[1],
                                45, 0, (void *)exec_unit->core_values);

  next_pins:
    /* call previous callback, if any */
    if (NULL != exec_end_prev)
        (*exec_end_prev)(exec_unit, exec_context, data);

    (void)exec_context; (void)data;
=======
    (void)dague_profiling_trace(exec_unit->eu_profile, event_cb->pins_prof_event[1],
                                45, 0, (void *)&info);
>>>>>>> d9936b41
}

const dague_pins_module_t dague_pins_papi_core_module = {
    &dague_pins_papi_core_component,
    {
        pins_init_papi_core,
        pins_fini_papi_core,
        NULL,
        NULL,
        pins_thread_init_papi_core,
        pins_thread_fini_papi_core,
    }
};<|MERGE_RESOLUTION|>--- conflicted
+++ resolved
@@ -14,8 +14,6 @@
 #include <papi.h>
 #include "execution_unit.h"
 
-<<<<<<< HEAD
-=======
 typedef struct parsec_pins_core_callback_s {
     parsec_pins_next_callback_t  default_cb;
     int                          papi_eventset;
@@ -27,7 +25,6 @@
     parsec_pins_papi_events_t*   events_list;
 } parsec_pins_core_callback_t;
 
->>>>>>> d9936b41
 static void start_papi_core(dague_execution_unit_t * exec_unit,
                             dague_execution_context_t * exec_context,
                             parsec_pins_next_callback_t* data);
@@ -59,56 +56,6 @@
     }
 }
 
-<<<<<<< HEAD
-static void pins_thread_init_papi_core(dague_execution_unit_t * exec_unit) 
-{
-    int err, i;
-    
-    exec_unit->core_eventset = PAPI_NULL;
-
-    exec_unit->num_core_counters = pins_papi_mca_string_parse(exec_unit, mca_param_string, &exec_unit->pins_papi_core_event_names);
-    if(exec_unit->num_core_counters == 0)
-        return;
-
-    if(-1 == pins_papi_create_eventset(exec_unit, &exec_unit->core_eventset, exec_unit->pins_papi_core_event_names,
-                                       &exec_unit->pins_papi_core_native_events, exec_unit->num_core_counters)) {
-        exec_unit->core_eventset = PAPI_NULL;
-        return;
-    }
-    
-    exec_unit->core_values = (long long*)malloc(exec_unit->num_core_counters * sizeof(long long));
-    
-    /* Add the dictionary keyword and start the PAPI counters */
-    char* key_string;
-    char* value_string;
-    int string_size = 0;
-
-    asprintf(&key_string, "PINS_CORE_S%d_C%d", exec_unit->socket_id, exec_unit->core_id);
-
-    for(i = 0; i < exec_unit->num_core_counters; i++) {
-        string_size += strlen(exec_unit->pins_papi_core_event_names[i]) + strlen("{int64_t}"PARSEC_PAPI_SEPARATOR);
-    }
-
-    value_string = (char*)calloc(string_size, sizeof(char));
-
-    for(i = 0; i < exec_unit->num_core_counters; i++) {
-        strcat(value_string, exec_unit->pins_papi_core_event_names[i]);
-        strcat(value_string, "{int64_t}"PARSEC_PAPI_SEPARATOR);
-    }
-
-    dague_profiling_add_dictionary_keyword(key_string, "fill:#00AAFF",
-                                           sizeof(uint64_t) * exec_unit->num_core_counters, value_string,
-                                           &exec_unit->pins_prof_papi_core[0],
-                                           &exec_unit->pins_prof_papi_core[1]);
-    free(key_string);
-    free(value_string);
-
-    if( PAPI_OK != (err = PAPI_start(exec_unit->core_eventset)) ) {
-        dague_output(0, "couldn't start PAPI eventset for thread %d; ERROR: %s\n",
-                     exec_unit->th_id, PAPI_strerror(err));
-    }
-}
-=======
 static void pins_init_papi_core(dague_context_t * master_context)
 {
     pins_papi_init(master_context);
@@ -207,7 +154,6 @@
                          exec_unit->th_id, PAPI_strerror(err));
             goto cleanup_and_return;
         }
->>>>>>> d9936b41
 
         if( PAPI_OK != (err = PAPI_read(event_cb->papi_eventset, info.values)) ) {
             dague_output(0, "couldn't read PAPI eventset for thread %d; ERROR: %s\n",
@@ -215,22 +161,6 @@
             goto cleanup_and_return;
         }
 
-<<<<<<< HEAD
-    if( PAPI_NULL == exec_unit->core_eventset )
-        return;
-
-    if( PAPI_OK != (err = PAPI_stop(exec_unit->core_eventset, exec_unit->core_values)) ) {
-        dague_output(0, "couldn't stop PAPI eventset for thread %d; ERROR: %s\n",
-                     exec_unit->th_id, PAPI_strerror(err));
-    }
-    /* the counting should be stopped by now */
-    for(i = 0; i < exec_unit->num_core_counters; i++) {
-        if( PAPI_OK != (err = PAPI_remove_event(exec_unit->core_eventset,
-                                                exec_unit->pins_papi_core_native_events[i])) ) {
-            dague_output(0, "pins_thread_fini_papi_core: failed to remove event %s; ERROR: %s\n",
-                         exec_unit->pins_papi_core_event_names[i], PAPI_strerror(err));
-        }
-=======
         (void)dague_profiling_trace(exec_unit->eu_profile, event_cb->pins_prof_event[event_cb->begin_end],
                                     45, 0, (void *)&info);
         event_cb->begin_end = (event_cb->begin_end + 1) & 0x1;  /* aka. % 2 */
@@ -246,28 +176,11 @@
     if( NULL != event_cb ) {
         pins_cleanup_event(event_cb, &info);
         free(event_cb); event_cb = NULL;
->>>>>>> d9936b41
     }
     if( NULL != conv_string )
         free(conv_string);
 }
 
-<<<<<<< HEAD
-    for(i = 0; i < exec_unit->num_core_counters; i++)
-        free(exec_unit->pins_papi_core_event_names[i]);
-
-    free(exec_unit->pins_papi_core_event_names);
-    free(exec_unit->pins_papi_core_native_events);
-    free(exec_unit->core_values);
-
-    if( PAPI_OK != (err = PAPI_cleanup_eventset(exec_unit->core_eventset)) ) {
-        dague_output(0, "pins_thread_fini_papi_core: failed to cleanup thread %d eventset; ERROR: %s\n",
-                     exec_unit->th_id, PAPI_strerror(err));
-    }
-    if( PAPI_OK != (err = PAPI_destroy_eventset(&exec_unit->core_eventset)) ) {
-        dague_output(0, "pins_thread_fini_papi_core: failed to destroy thread %d eventset; ERROR: %s\n",
-                     exec_unit->th_id, PAPI_strerror(err));
-=======
 static void pins_thread_fini_papi_core(dague_execution_unit_t * exec_unit)
 {
     parsec_pins_core_callback_t* event_cb;
@@ -284,7 +197,6 @@
     if(event_cb->begin_end == 0) {
         (void)dague_profiling_trace(exec_unit->eu_profile, event_cb->pins_prof_event[0],
                                     45, 0, (void *)&info);
->>>>>>> d9936b41
     }
     (void)dague_profiling_trace(exec_unit->eu_profile, event_cb->pins_prof_event[1],
                                 45, 0, (void *)&info);
@@ -295,50 +207,19 @@
                             dague_execution_context_t* exec_context,
                             parsec_pins_next_callback_t* cb_data)
 {
-<<<<<<< HEAD
-    if( PAPI_NULL == exec_unit->core_eventset )
-        goto next_pins;
-
+    parsec_pins_core_callback_t* event_cb = (parsec_pins_core_callback_t*)cb_data;
+    papi_core_info_t info;
     int err;
 
-    if( PAPI_OK != (err = PAPI_read(exec_unit->core_eventset, exec_unit->core_values)) ) {
-=======
-    parsec_pins_core_callback_t* event_cb = (parsec_pins_core_callback_t*)cb_data;
-    papi_core_info_t info;
-    int err;
-
     if( PAPI_NULL == event_cb->papi_eventset )
         return;
 
     if( PAPI_OK != (err = PAPI_read(event_cb->papi_eventset, info.values)) ) {
->>>>>>> d9936b41
         dague_output(0, "couldn't read PAPI eventset for thread %d; ERROR: %s\n",
                      exec_unit->th_id, PAPI_strerror(err));
         return;
     }
 
-<<<<<<< HEAD
-    (void)dague_profiling_trace(exec_unit->eu_profile, exec_unit->pins_prof_papi_core[0],
-                                45, 0, (void *)exec_unit->core_values);
-
-  next_pins:
-    /* call previous callback, if any */
-    if (NULL != exec_begin_prev)
-        (*exec_begin_prev)(exec_unit, exec_context, data);
-
-    (void)exec_context; (void)data;
-}
-
-static void stop_papi_core(dague_execution_unit_t * exec_unit,
-                           dague_execution_context_t * exec_context,
-                           void * data) {
-    if( PAPI_NULL == exec_unit->core_eventset )
-        goto next_pins;
-
-    int err;
-
-    if( PAPI_OK != (err = PAPI_read(exec_unit->core_eventset, exec_unit->core_values)) ) {
-=======
     (void)dague_profiling_trace(exec_unit->eu_profile, event_cb->pins_prof_event[0],
                                 45, 0, (void *)&info);
 }
@@ -355,26 +236,12 @@
         return;
 
     if( PAPI_OK != (err = PAPI_read(event_cb->papi_eventset, info.values)) ) {
->>>>>>> d9936b41
         dague_output(0, "couldn't read PAPI eventset for thread %d; ERROR: %s\n",
                      exec_unit->th_id, PAPI_strerror(err));
         return;
     }
-<<<<<<< HEAD
-
-    (void)dague_profiling_trace(exec_unit->eu_profile, exec_unit->pins_prof_papi_core[1],
-                                45, 0, (void *)exec_unit->core_values);
-
-  next_pins:
-    /* call previous callback, if any */
-    if (NULL != exec_end_prev)
-        (*exec_end_prev)(exec_unit, exec_context, data);
-
-    (void)exec_context; (void)data;
-=======
     (void)dague_profiling_trace(exec_unit->eu_profile, event_cb->pins_prof_event[1],
                                 45, 0, (void *)&info);
->>>>>>> d9936b41
 }
 
 const dague_pins_module_t dague_pins_papi_core_module = {
