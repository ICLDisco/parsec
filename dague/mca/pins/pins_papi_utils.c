--- conflicted
+++ resolved
@@ -45,91 +45,6 @@
 #endif /* HAVE_PAPI */
 }
 
-<<<<<<< HEAD
-int pins_papi_mca_string_parse(dague_execution_unit_t * exec_unit, char* mca_param_string, char*** event_names)
-{
-    int num_counters = 0;
-    #if defined(HAVE_PAPI)
-    char *mca_param_name, *token, *saveptr = NULL;
-    int socket, core;
-
-    num_counters = 0;
-
-    mca_param_name = strdup(mca_param_string);
-    token = strtok_r(mca_param_name, ":", &saveptr);
-
-    while(token != NULL) {
-        socket = core = 0;
-
-        if(token[0] == 'S') {
-            if(token[1] != '*') {
-                if(atoi(&token[1]) == exec_unit->socket_id)
-                    socket = 1;
-            } else
-                socket = 1;
-        }
-
-        token = strtok_r(NULL, ":", &saveptr);
-
-        if(token[0] == 'C') {
-            if(token[1] != '*') {
-                if(atoi(&token[1]) == (exec_unit->core_id % CORES_PER_SOCKET))
-                    core = 1;
-            } else
-                core = 1;
-        }
-
-        token = strtok_r(NULL, ",", &saveptr);
-
-        if(socket == 1 && core == 1) {
-            if(num_counters == 0) {
-                *event_names = (char**)malloc(sizeof(char*));
-                event_names[0][0] = strdup(token);
-            } else {
-                event_names[0] = (char**)realloc(event_names[0], (num_counters+1) * sizeof(char*));
-                event_names[0][num_counters] = strdup(token);
-            }
-            num_counters++;
-        }
-        token = strtok_r(NULL, ":", &saveptr);
-    }
-
-    free(mca_param_name);
-#endif /* HAVE_PAPI */
-    return num_counters;
-}
-
-int pins_papi_create_eventset(dague_execution_unit_t * exec_unit, int* eventset, char** event_names, int** native_events, int num_events)
-{
-    #if defined(HAVE_PAPI)
-    int err;
-    *eventset = PAPI_NULL;
-    *native_events = (int*)malloc(num_events * sizeof(int));
-
-    /* Create an empty eventset */
-    if( PAPI_OK != (err = PAPI_create_eventset(eventset)) ) {
-        dague_output(0, "pins_thread_init_papi_socket: thread %d couldn't create the PAPI event set; ERROR: %s\n",
-                     exec_unit->th_id, PAPI_strerror(err));
-        return -1;
-    }
-
-    int i;
-    for(i = 0; i < num_events; i++) {
-        native_events[0][i] = PAPI_NULL;
-        /* Convert event name to code */
-        if(PAPI_OK != PAPI_event_name_to_code(event_names[i], &native_events[0][i]) )
-            break;
-
-        /* Add event to the eventset */
-        if( PAPI_OK != (err = PAPI_add_event(*eventset, native_events[0][i])) ) {
-            dague_output(0, "pins_thread_init_papi_socket: failed to add event %s; ERROR: %s\n",
-                         event_names[i], PAPI_strerror(err));
-            break;
-        }
-    }
-#endif /* HAVE_PAPI */
-    return num_events;
-=======
 /**
  * Grow the events array to the expected number. Resize the internal array, and
  * copy the old data into the new position. Can be used to create the initial set
@@ -255,5 +170,4 @@
     free(events);
     *pevents = NULL;
     return 0;
->>>>>>> d9936b41
 }