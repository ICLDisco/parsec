--- conflicted
+++ resolved
@@ -4,16 +4,12 @@
  *                         reserved.
  */
 
-<<<<<<< HEAD
-static inline int dague_atomic_bor_32b( volatile uint32_t* location,
-=======
-static inline void dplasma_mfence( void )
+static inline void dague_mfence( void )
 {
     __sync_synchronize();
 }
 
-static inline int dplasma_atomic_bor_32b( volatile uint32_t* location,
->>>>>>> 43f044da
+static inline int dague_atomic_bor_32b( volatile uint32_t* location,
                                           uint32_t value )
 {
     uint32_t old_value = __sync_fetch_and_or(location, value);
