--- conflicted
+++ resolved
@@ -21,33 +21,26 @@
 
 #elif [ "x$USER" = "xherault" ]; then
   #MPI_DIR="/usr"
-  
+
 elif [ "x${USER}" = "xmfaverge" ]; then
-    if [ "x${CC}" = "xgcc" ]; then
-        DSPARSE="-DDAGUE_WITH_SPARSE=ON -DPASTIX_DIR=/home/mfaverge/opt/pastix-dbg -DSCOTCH_DIR=/opt/scotch-gf"
-    else
-        DSPARSE="-DDAGUE_WITH_SPARSE=ON -DPASTIX_DIR=/home/mfaverge/opt/pastix-intel -DSCOTCH_DIR=/opt/scotch"
-    fi
+  if [ "x${CC}" = "xgcc" ]; then
+      DSPARSE="-DDAGUE_WITH_SPARSE=ON -DPASTIX_DIR=/home/mfaverge/opt/pastix-dbg -DSCOTCH_DIR=/opt/scotch-gf"
+  else
+      DSPARSE="-DDAGUE_WITH_SPARSE=ON -DPASTIX_DIR=/home/mfaverge/opt/pastix-intel -DSCOTCH_DIR=/opt/scotch"
+  fi
   #USER_OPTIONS+=" -DDAGUE_DIST_WITH_MPI=OFF"
   USER_OPTIONS+=" -DDAGUE_GPU_WITH_CUDA=OFF"
 
-<<<<<<< HEAD
-elif [ "x${USER}" = "xsmoreaud" ]; then
-  USER_OPTIONS+="-DDAGUE_GPU_WITH_CUDA=OFF "
-=======
 elif [ "x$USER" = "xsmoreaud" ]; then
-    USER_OPTIONS+=" -DDAGUE_GPU_WITH_CUDA=OFF"
-    USER_OPTIONS+=" -DDPLASMA_PRECISIONS=d"
-    USER_OPTIONS+=" -DDAGUE_DEBUG=ON"
->>>>>>> e557c196
+  USER_OPTIONS+=" -DDAGUE_GPU_WITH_CUDA=OFF"
+  USER_OPTIONS+=" -DDPLASMA_PRECISIONS=d"
+  USER_OPTIONS+=" -DDAGUE_DEBUG=ON"
 
 elif [ "x$USER" = "xYOURSELF" ]; then
   PLASMA_DIR="SOMEWHERE"
-  USER_OPTIONS+=" -DDAGUE_OPTION=ON"
+  USER_OPTIONS+="-DDAGUE_OPTION=ON"
 
 fi
-
-
 
 . $(dirname $0)/config.inc
 guess_defaults
