/*
 * Copyright (c) 2009-2012 The University of Tennessee and The University
 *                         of Tennessee Research Foundation.  All rights
 *                         reserved.
 */

#ifndef DAGUE_EXECUTION_UNIT_H_HAS_BEEN_INCLUDED
#define DAGUE_EXECUTION_UNIT_H_HAS_BEEN_INCLUDED

#include "dague_config.h"

#ifdef HAVE_HWLOC
#include <hwloc.h>
#endif

#include <pthread.h>
#include <stdint.h>
#include "hbbuffer.h"
#include "mempool.h"
#include "profiling.h"
#include "barrier.h"

/**
 *  Computational Thread-specific structure
 */
struct dague_execution_unit_s {
    int32_t   th_id;          /**< Internal thread identifier. A thread belongs to a vp */
    pthread_t pthread_id;     /**< POSIX thread identifier. */

#if defined(DAGUE_PROF_TRACE)
    dague_thread_profiling_t *eu_profile;
#endif /* DAGUE_PROF_TRACE */

    void *scheduler_object;

#if defined(DAGUE_SCHED_REPORT_STATISTICS)
    uint32_t sched_nb_tasks_done;
#endif

#if defined(DAGUE_SIM)
    int largest_simulation_date;
#endif

<<<<<<< HEAD
	int ExecEventSet;
	int StealEventSet;

	long long int self_counters[2];
	long long int steal_counters[2];
	long long int other_counters[2];
	long long int select_counters[2];
	int self;
	int steal;
	int other;

	char count[5];

	long long int exec_cache_misses[2];
	long long int exec_tlb_misses;

    struct dague_vp        *virtual_process;   /**< Backlink to the virtual process that holds this thread */
=======
    struct dague_vp_s      *virtual_process;   /**< Backlink to the virtual process that holds this thread */
    /**
     * TODO: Why do we have the mempools both in the VP and in the execution unit?
     */
>>>>>>> bf9ccb61
    dague_thread_mempool_t *context_mempool;
    dague_thread_mempool_t *datarepo_mempools[MAX_PARAM_COUNT+1];
};

/**
 * Threads are grouped per virtual process
 */
struct dague_vp_s {
    dague_context_t *dague_context; /**< backlink to the global context */
    int32_t vp_id;                  /**< virtual process identifier of this vp */
    int32_t nb_cores;               /**< number of cores for this vp */

#if defined(DAGUE_SIM)
    int largest_simulation_date;
#endif

    dague_mempool_t context_mempool;
    dague_mempool_t datarepo_mempools[MAX_PARAM_COUNT+1];

    /* This field should always be the last one in the structure. Even if the
     * declared number of execution units is 1, when we allocate the memory
     * we will allocate more (as many as we need), so everything after this
     * field might be overwritten.
     */
    dague_execution_unit_t* execution_units[1];
};

/**
 * All virtual processes belong to a single physical
 * process
 */
struct dague_context_s {
    volatile int32_t __dague_internal_finalization_in_progress;
    volatile int32_t __dague_internal_finalization_counter;
    volatile uint32_t active_objects;
    int32_t nb_nodes;    /**< nb of physical processes */
    int32_t my_rank;     /**< rank of this physical process */

    dague_barrier_t  barrier;

    size_t remote_dep_fw_mask_sizeof; /* Size of the remote dep fw mask */

    pthread_t *pthreads; /**< all POSIX threads used for computation are stored here in order 
                          *   threads[0] is uninitialized, this is the user's thread
                          *   threads[1] = thread for vp=0, th=1, if vp[0]->nbcores > 1
                          *   threads[n] = thread(vp=1, th=0) if vp[0]->nb_cores = n
                          *   etc...
                          */

    int32_t nb_vp; /**< number of virtual processes in this physical process */

#ifdef HAVE_HWLOC
    int comm_th_core;
    hwloc_cpuset_t comm_th_index_mask;
    hwloc_cpuset_t index_core_free_mask;
#endif

    /* This field should always be the last one in the structure. Even if the
     * declared number of virtual processes is 1, when we allocate the memory
     * we will allocate more (as many as we need), so everything after this
     * field might be overwritten.
     */
    struct dague_vp_s* virtual_processes[1];
};

#define DAGUE_THREAD_IS_MASTER(eu) ( ((eu)->th_id == 0) && ((eu)->virtual_process->vp_id == 0) )

#endif  /* DAGUE_EXECUTION_UNIT_H_HAS_BEEN_INCLUDED */<|MERGE_RESOLUTION|>--- conflicted
+++ resolved
@@ -41,7 +41,6 @@
     int largest_simulation_date;
 #endif
 
-<<<<<<< HEAD
 	int ExecEventSet;
 	int StealEventSet;
 
@@ -58,13 +57,10 @@
 	long long int exec_cache_misses[2];
 	long long int exec_tlb_misses;
 
-    struct dague_vp        *virtual_process;   /**< Backlink to the virtual process that holds this thread */
-=======
     struct dague_vp_s      *virtual_process;   /**< Backlink to the virtual process that holds this thread */
     /**
      * TODO: Why do we have the mempools both in the VP and in the execution unit?
      */
->>>>>>> bf9ccb61
     dague_thread_mempool_t *context_mempool;
     dague_thread_mempool_t *datarepo_mempools[MAX_PARAM_COUNT+1];
 };
