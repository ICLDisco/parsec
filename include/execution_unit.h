--- conflicted
+++ resolved
@@ -53,36 +53,8 @@
     int largest_simulation_date;
 #endif
 
-<<<<<<< HEAD
-#if defined(HAVE_PAPI)
-    long long int papi_last_read[5]; /* TODO: magic number */
-#endif /* HAVE_PAPI */
-
-#if defined(PINS_ENABLE)
-    long long int starvation;
-    long * steal_counters; /* this is for Stephanie and print_steals PINS module */
-
-    /* Needed for papi_socket */
-    int num_socket_counters;
-    char ** pins_papi_socket_event_names;
-    int * pins_papi_socket_native_events;
-    long long * socket_values;
-    int pins_prof_papi_socket[2];
-    int socket_eventset;
-    int num_socket_tasks;
-    int begin_end;
-
-    /* Needed for papi_core */
-    int num_core_counters;
-    char ** pins_papi_core_event_names;
-    int * pins_papi_core_native_events;
-    long long * core_values;
-    int pins_prof_papi_core[2];
-    int core_eventset;
-=======
 #if defined(PINS_ENABLE)
     struct parsec_pins_next_callback_s pins_events_cb[PINS_FLAG_COUNT];
->>>>>>> d9936b41
 #endif  /* defined(PINS_ENABLE) */
 
 #if defined(DAGUE_PROF_RUSAGE_EU)
