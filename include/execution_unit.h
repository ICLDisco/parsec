/*
 * Copyright (c) 2009-2010 The University of Tennessee and The University
 *                         of Tennessee Research Foundation.  All rights
 *                         reserved.
 */

#ifndef DAGUE_EXECUTION_UNIT_H_HAS_BEEN_INCLUDED
#define DAGUE_EXECUTION_UNIT_H_HAS_BEEN_INCLUDED

#include "dague_config.h"

#ifdef HAVE_HWLOC
<<<<<<< HEAD
#include "hwloc.h"
=======
//#include "dague_hwloc.h"
#include <hwloc.h>
>>>>>>> 6a9ba2de
#endif

typedef struct dague_context_t      dague_context_t;          /**< The general context that holds all the threads of dague for this MPI process */
typedef struct dague_vp             dague_vp_t;               /**< Each MPI process includes multiple virtual processes (and a single comm. thread) */
typedef struct dague_execution_unit dague_execution_unit_t;   /**< Each virtual process includes multiple execution units (posix threads + local data) */

#include <pthread.h>
#include "hbbuffer.h"
#include "mempool.h"
#include "profiling.h"

struct dague_priority_sorted_list;

struct dague_execution_unit {
    int32_t  th_id;
    pthread_t pthread_id;

#if defined(DAGUE_PROF_TRACE)
    dague_thread_profiling_t *eu_profile;
#endif /* DAGUE_PROF_TRACE */

    void *scheduler_object;

#if defined(DAGUE_SCHED_REPORT_STATISTICS)
    uint32_t sched_nb_tasks_done;
#endif

#if defined(DAGUE_SIM)
    int largest_simulation_date;
#endif

    pthread_t* pthreads;            /**< posix threads for each of the threads under this context */

    dague_vp_t             *virtual_process;
    dague_thread_mempool_t *context_mempool;
    dague_thread_mempool_t *datarepo_mempools[MAX_PARAM_COUNT+1];

    uint32_t *remote_dep_fw_mask;
};

#include <stdint.h>
#include <pthread.h>
#include "barrier.h"
#include "profiling.h"
#include "dague.h"

struct dague_vp {
    dague_context_t *dague_context; /**< backlink to the global context */
    int32_t vp_id;                  /**< virtual process identifier of this vp */
    int32_t nb_cores;               /**< number of cores for this vp */

#if defined(DAGUE_SIM)
    int largest_simulation_date;
#endif

    dague_mempool_t context_mempool;
    dague_mempool_t datarepo_mempools[MAX_PARAM_COUNT+1];

    /* This field should always be the last one in the structure. Even if the
     * declared number of execution units is 1, when we allocate the memory
     * we will allocate more (as many as we need), so everything after this
     * field might be overwritten.
     */
    dague_execution_unit_t* execution_units[1];
};
	
struct dague_context_t {
    volatile int32_t __dague_internal_finalization_in_progress;
    volatile int32_t __dague_internal_finalization_counter;
    int32_t nb_nodes;
    volatile uint32_t active_objects;
    int32_t my_rank;
    dague_barrier_t  barrier;

    size_t remote_dep_fw_mask_sizeof;
    pthread_t *pthreads; /**< all POSIX threads used for computation are stored here in order 
                          *   threads[0] is uninitialized, this is the user's thread
                          *   threads[1] = thread for vp=0, th=1, if vp[0]->nbcores > 1
                          *   threads[n] = thread(vp=1, th=0) if vp[0]->nb_cores = n
                          *   etc...
                          */

    int32_t nb_vp; /**< number of virtual processes in this MPI process */

#ifdef HAVE_HWLOC 
  int comm_th_core; 
  hwloc_cpuset_t comm_th_binding_mask;
  hwloc_cpuset_t core_free_mask;
#endif

    /* This field should always be the last one in the structure. Even if the
     * declared number of virtual processes is 1, when we allocate the memory
     * we will allocate more (as many as we need), so everything after this
     * field might be overwritten.
     */
    dague_vp_t* virtual_processes[1];
};

#define DAGUE_THREAD_IS_MASTER(eu) ( ((eu)->th_id == 0) && ((eu)->virtual_process->vp_id == 0) )

#endif  /* DAGUE_EXECUTION_UNIT_H_HAS_BEEN_INCLUDED */<|MERGE_RESOLUTION|>--- conflicted
+++ resolved
@@ -10,12 +10,8 @@
 #include "dague_config.h"
 
 #ifdef HAVE_HWLOC
-<<<<<<< HEAD
-#include "hwloc.h"
-=======
 //#include "dague_hwloc.h"
 #include <hwloc.h>
->>>>>>> 6a9ba2de
 #endif
 
 typedef struct dague_context_t      dague_context_t;          /**< The general context that holds all the threads of dague for this MPI process */
