--- conflicted
+++ resolved
@@ -9,15 +9,10 @@
 
 #include "dague_config.h"
 
-<<<<<<< HEAD
 #ifdef HAVE_HWLOC
 #include "dague_hwloc.h"
 #endif
 
-#define PLACEHOLDER_SIZE 2
-
-=======
->>>>>>> 08ea6ac4
 typedef struct dague_context_t dague_context_t;
 typedef struct dague_execution_unit dague_execution_unit_t;
 
