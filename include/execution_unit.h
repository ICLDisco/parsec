--- conflicted
+++ resolved
@@ -70,7 +70,7 @@
      */
     dague_execution_unit_t* execution_units[1];
 };
-	
+
 /**
  * All virtual processes belong to a single physical
  * process
@@ -95,17 +95,11 @@
 
     int32_t nb_vp; /**< number of virtual processes in this physical process */
 
-<<<<<<< HEAD
-#if defined(HAVE_HWLOC) && defined(HAVE_HWLOC_BITMAP)
-    int comm_th_core; 
-    hwloc_cpuset_t comm_th_binding_mask;
-    hwloc_cpuset_t core_free_mask;
-=======
+
 #ifdef HAVE_HWLOC
     int comm_th_core;
     hwloc_cpuset_t comm_th_index_mask;
     hwloc_cpuset_t index_core_free_mask;
->>>>>>> d5383e23
 #endif
 
     /* This field should always be the last one in the structure. Even if the
