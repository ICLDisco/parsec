/*
 * Copyright (c) 2009-2010 The University of Tennessee and The University
 *                         of Tennessee Research Foundation.  All rights
 *                         reserved.
 */

#ifndef DAGUE_EXECUTION_UNIT_H_HAS_BEEN_INCLUDED
#define DAGUE_EXECUTION_UNIT_H_HAS_BEEN_INCLUDED

#include "dague_config.h"
#include "dague.h"

#ifdef HAVE_HWLOC
#include <hwloc.h>
#endif

<<<<<<< HEAD
typedef struct dague_context_t      dague_context_t;          /**< The general context that holds all the threads of dague for this MPI process */
typedef struct dague_vp             dague_vp_t;               /**< Each MPI process includes multiple virtual processes (and a single comm. thread) */
typedef struct dague_execution_unit dague_execution_unit_t;   /**< Each virtual process includes multiple execution units (posix threads + local data) */

=======
>>>>>>> 9eddfe40
#include <pthread.h>
#include <stdint.h>
#include "hbbuffer.h"
#include "mempool.h"
#include "profiling.h"
#include "barrier.h"

/**
 *  Computational Thread-specific structure 
 */
struct dague_execution_unit {
    int32_t   th_id;          /**< Internal thread identifier. A thread belongs to a vp */
    pthread_t pthread_id;     /**< POSIX thread identifier. */

#if defined(DAGUE_PROF_TRACE)
    dague_thread_profiling_t *eu_profile;
#endif /* DAGUE_PROF_TRACE */

    void *scheduler_object;

#if defined(DAGUE_SCHED_REPORT_STATISTICS)
    uint32_t sched_nb_tasks_done;
#endif

#if defined(DAGUE_SIM)
    int largest_simulation_date;
#endif

    pthread_t* pthreads;            /**< posix threads for each of the threads under this context */

    dague_vp_t             *virtual_process;   /**< Backlink to the virtual process that holds this thread */
    dague_thread_mempool_t *context_mempool;
    dague_thread_mempool_t *datarepo_mempools[MAX_PARAM_COUNT+1];

    uint32_t *remote_dep_fw_mask;
};

<<<<<<< HEAD
#include <stdint.h>
#include <pthread.h>
#include "barrier.h"
#include "profiling.h"
#include "dague.h"

/**
 * Threads are grouped per virtual process
 */
struct dague_vp {
    dague_context_t *dague_context; /**< backlink to the global context */
    int32_t vp_id;                  /**< virtual process identifier of this vp */
    int32_t nb_cores;               /**< number of cores for this vp */

#if defined(DAGUE_SIM)
    int largest_simulation_date;
#endif

    dague_mempool_t context_mempool;
    dague_mempool_t datarepo_mempools[MAX_PARAM_COUNT+1];

    /* This field should always be the last one in the structure. Even if the
     * declared number of execution units is 1, when we allocate the memory
     * we will allocate more (as many as we need), so everything after this
     * field might be overwritten.
     */
    dague_execution_unit_t* execution_units[1];
};
	
/**
 * All virtual processes belong to a single physical
 * process
 */
=======
>>>>>>> 9eddfe40
struct dague_context_t {
    volatile int32_t __dague_internal_finalization_in_progress;
    volatile int32_t __dague_internal_finalization_counter;
    volatile uint32_t active_objects;
    int32_t nb_nodes;    /**< nb of physical processes */
    int32_t my_rank;     /**< rank of this physical process */

    dague_barrier_t  barrier;

    size_t remote_dep_fw_mask_sizeof; /**< ?? */

    pthread_t *pthreads; /**< all POSIX threads used for computation are stored here in order 
                          *   threads[0] is uninitialized, this is the user's thread
                          *   threads[1] = thread for vp=0, th=1, if vp[0]->nbcores > 1
                          *   threads[n] = thread(vp=1, th=0) if vp[0]->nb_cores = n
                          *   etc...
                          */

    int32_t nb_vp; /**< number of virtual processes in this physical process */

<<<<<<< HEAD
#if defined(HAVE_HWLOC) && defined(HAVE_HWLOC_BITMAP)
=======
#ifdef HAVE_HWLOC 
>>>>>>> 9eddfe40
    int comm_th_core; 
    hwloc_cpuset_t comm_th_binding_mask;
    hwloc_cpuset_t core_free_mask;
#endif

    /* This field should always be the last one in the structure. Even if the
     * declared number of virtual processes is 1, when we allocate the memory
     * we will allocate more (as many as we need), so everything after this
     * field might be overwritten.
     */
    dague_vp_t* virtual_processes[1];
};

#define DAGUE_THREAD_IS_MASTER(eu) ( ((eu)->th_id == 0) && ((eu)->virtual_process->vp_id == 0) )

#endif  /* DAGUE_EXECUTION_UNIT_H_HAS_BEEN_INCLUDED */<|MERGE_RESOLUTION|>--- conflicted
+++ resolved
@@ -14,13 +14,6 @@
 #include <hwloc.h>
 #endif
 
-<<<<<<< HEAD
-typedef struct dague_context_t      dague_context_t;          /**< The general context that holds all the threads of dague for this MPI process */
-typedef struct dague_vp             dague_vp_t;               /**< Each MPI process includes multiple virtual processes (and a single comm. thread) */
-typedef struct dague_execution_unit dague_execution_unit_t;   /**< Each virtual process includes multiple execution units (posix threads + local data) */
-
-=======
->>>>>>> 9eddfe40
 #include <pthread.h>
 #include <stdint.h>
 #include "hbbuffer.h"
@@ -51,19 +44,12 @@
 
     pthread_t* pthreads;            /**< posix threads for each of the threads under this context */
 
-    dague_vp_t             *virtual_process;   /**< Backlink to the virtual process that holds this thread */
+    struct dague_vp        *virtual_process;   /**< Backlink to the virtual process that holds this thread */
     dague_thread_mempool_t *context_mempool;
     dague_thread_mempool_t *datarepo_mempools[MAX_PARAM_COUNT+1];
 
     uint32_t *remote_dep_fw_mask;
 };
-
-<<<<<<< HEAD
-#include <stdint.h>
-#include <pthread.h>
-#include "barrier.h"
-#include "profiling.h"
-#include "dague.h"
 
 /**
  * Threads are grouped per virtual process
@@ -92,8 +78,6 @@
  * All virtual processes belong to a single physical
  * process
  */
-=======
->>>>>>> 9eddfe40
 struct dague_context_t {
     volatile int32_t __dague_internal_finalization_in_progress;
     volatile int32_t __dague_internal_finalization_counter;
@@ -114,11 +98,7 @@
 
     int32_t nb_vp; /**< number of virtual processes in this physical process */
 
-<<<<<<< HEAD
 #if defined(HAVE_HWLOC) && defined(HAVE_HWLOC_BITMAP)
-=======
-#ifdef HAVE_HWLOC 
->>>>>>> 9eddfe40
     int comm_th_core; 
     hwloc_cpuset_t comm_th_binding_mask;
     hwloc_cpuset_t core_free_mask;
@@ -129,7 +109,7 @@
      * we will allocate more (as many as we need), so everything after this
      * field might be overwritten.
      */
-    dague_vp_t* virtual_processes[1];
+    struct dague_vp* virtual_processes[1];
 };
 
 #define DAGUE_THREAD_IS_MASTER(eu) ( ((eu)->th_id == 0) && ((eu)->virtual_process->vp_id == 0) )
