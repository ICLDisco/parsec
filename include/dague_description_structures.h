--- conflicted
+++ resolved
@@ -48,11 +48,11 @@
 struct expr_s {
     union {
         struct {
-            const struct expr_s *op1;
-            const struct expr_s *op2;
+            struct expr_s const *op1;
+            struct expr_s const *op2;
             union {
                 int cst;
-                const struct expr_s *expr;
+                struct expr_s const *expr;
             } increment;
         } range;
         expr_op_int32_inline_func_t inline_func_int32;
@@ -90,8 +90,8 @@
     uint8_t             flow_index; /**< The input index of the flow. This index is used
                                      *   while computing the mask. */
     dague_dependency_t  flow_datatype_mask;  /**< The bitmask of dep_datatype_index of all deps */
-    const dep_t        *dep_in[MAX_DEP_IN_COUNT];
-    const dep_t        *dep_out[MAX_DEP_OUT_COUNT];
+    dep_t const        *dep_in[MAX_DEP_IN_COUNT];
+    dep_t const        *dep_out[MAX_DEP_OUT_COUNT];
 };
 
 /**
@@ -121,20 +121,12 @@
     dague_cst_or_fct_64_t         displ;
 };
 
-<<<<<<< HEAD
 struct dep_s {
-=======
-struct dep {
->>>>>>> 2f800408
     expr_t const          *cond;           /**< The runtime-evaluable condition on this dependency */
     expr_t const          *ctl_gather_nb;  /**< In case of control gather, the runtime-evaluable number of controls to expect */
     uint8_t                function_id;    /**< Index of the target dague function in the object function array */
     uint8_t                dep_index;      /**< Output index of the dependency. This is used to store the flow
-<<<<<<< HEAD
-                                                  *   before tranfering it to the successors. */
-=======
                                              *   before tranfering it to the successors. */
->>>>>>> 2f800408
     uint8_t                dep_datatype_index;  /**< Index of the output datatype. */
     dague_flow_t const    *flow;           /**< Pointer to the flow pointed to/from this dependency */
     dague_flow_t const    *belongs_to;     /**< The flow this dependency belongs tp */
@@ -153,11 +145,11 @@
 
 struct symbol_s {
     uint32_t        flags;           /*< mask of GLOBAL and STANDALONE */
-    const char     *name;            /*< Name, used for debugging purposes */
+    char const     *name;            /*< Name, used for debugging purposes */
     int             context_index;   /*< Location of this symbol's value in the execution_context->locals array */
-    const expr_t   *min;             /*< Expression that represents the minimal value of this symbol */
-    const expr_t   *max;             /*< Expression that represents the maximal value of this symbol */
-    const expr_t   *expr_inc;        /*< Expression that represents the increment of this symbol. NULL if and only if cst_inc is defined */
+    expr_t const   *min;             /*< Expression that represents the minimal value of this symbol */
+    expr_t const   *max;             /*< Expression that represents the maximal value of this symbol */
+    expr_t const   *expr_inc;        /*< Expression that represents the increment of this symbol. NULL if and only if cst_inc is defined */
     int             cst_inc;         /*< If expr_inc is NULL, represents the integer increment of this symbol. */
 };
 
