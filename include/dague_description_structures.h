/*
 * Copyright (c) 2009-2011 The University of Tennessee and The University
 *                         of Tennessee Research Foundation.  All rights
 *                         reserved.
 */

#ifndef DAGUE_DESCRIPTION_STRUCTURES_H_HAS_BEEN_INCLUDED
#define DAGUE_DESCRIPTION_STRUCTURES_H_HAS_BEEN_INCLUDED

#include "dague_config.h"

<<<<<<< HEAD
typedef struct assignment_s assignment_t;
typedef struct expr_s expr_t;
typedef struct dague_flow_s dague_flow_t;
typedef struct dep_s dep_t;
typedef struct symbol_s symbol_t;
typedef struct dague_datatype_s dague_datatype_t;
=======
typedef struct assignment assignment_t;
typedef struct expr expr_t;
typedef struct dague_flow dague_flow_t;
typedef struct dep dep_t;
typedef struct symbol symbol_t;
>>>>>>> 8b4e4bfe

struct dague_handle_s;

BEGIN_C_DECLS

/**
 * Assignments
 */
struct assignment_s {
    int value;
};

/**
 * Expressions
 */
#define EXPR_OP_RANGE_CST_INCREMENT   24
#define EXPR_OP_RANGE_EXPR_INCREMENT  25
#define EXPR_OP_INLINE                100

<<<<<<< HEAD
typedef int (*expr_op_inline_func_t)(const struct dague_handle_s *__dague_handle_parent,
                                     const assignment_t *assignments);
=======
typedef int32_t (*expr_op_int32_inline_func_t)(const struct dague_object *__dague_object_parent, const assignment_t *assignments);
typedef int64_t (*expr_op_int64_inline_func_t)(const struct dague_object *__dague_object_parent, const assignment_t *assignments);
>>>>>>> 8b4e4bfe

struct expr_s {
    union {
        struct {
            const struct expr_s *op1;
            const struct expr_s *op2;
            union {
                int cst;
                const struct expr_s *expr;
            } increment;
        } range;
        expr_op_int32_inline_func_t inline_func_int32;
        expr_op_int64_inline_func_t inline_func_int64;
    } u_expr;
    unsigned char op;
};

#define rop1          u_expr.range.op1
#define rop2          u_expr.range.op2
#define rcstinc       u_expr.range.increment.cst
#define rexprinc      u_expr.range.increment.expr
#define inline_func32 u_expr.inline_func_int32
#define inline_func64 u_expr.inline_func_int64

/**
 * Flows (data or control)
 */
/**< Remark: (sym_type == SYM_INOUT) if (sym_type & SYM_IN) && (sym_type & SYM_OUT) */
#define SYM_IN     0x01
#define SYM_OUT    0x02
#define SYM_INOUT  (SYM_IN | SYM_OUT)

#define ACCESS_NONE     0x00
#define ACCESS_READ     0x01
#define ACCESS_WRITE    0x02
#define ACCESS_RW       (ACCESS_READ | ACCESS_WRITE)

struct dague_flow_s {
    char               *name;
    unsigned char       sym_type;
    unsigned char       access_type;
    dague_dependency_t  flow_index;
    const dep_t        *dep_in[MAX_DEP_IN_COUNT];
    const dep_t        *dep_out[MAX_DEP_OUT_COUNT];
};

/**
 * Dependencies
 */
#define MAX_CALL_PARAM_COUNT    MAX_PARAM_COUNT

<<<<<<< HEAD
struct dague_datatype_s {
    int index;
    int nb_elt;
    expr_op_inline_func_t index_fct;
    expr_op_inline_func_t nb_elt_fct;
=======
typedef union dague_cst_or_fct_32_u {
    int32_t                      cst;
    expr_op_int32_inline_func_t  fct;
} dague_cst_or_fct_32_t;

typedef union dague_cst_or_fct_64_u {
    int64_t                      cst;
    expr_op_int64_inline_func_t  fct;
} dague_cst_or_fct_64_t;

struct dague_comm_desc_s {
    dague_cst_or_fct_32_t       type;
    expr_op_int32_inline_func_t layout;
    dague_cst_or_fct_64_t       count;
    dague_cst_or_fct_64_t       displ;
>>>>>>> 8b4e4bfe
};

struct dep_s {
    const expr_t                *cond;           /**< The runtime-evaluable condition on this dependency */
    const expr_t                *ctl_gather_nb;  /**< In case of control gather, the runtime-evaluable number of controls to expect */
    const int                    function_id;    /**< Index of the target dague function in the object function array */
    const dague_flow_t          *flow;           /**< Pointer to the flow pointed to/from this dependency */
    struct dague_comm_desc_s     datatype;       /**< Datatype associated with this dependency */
    const expr_t                *call_params[MAX_CALL_PARAM_COUNT]; /**< Parameters of the dague function pointed by this dependency */
};

void dep_dump(const dep_t *d, const struct dague_handle_s *dague_handle, const char *prefix);

/**
 * Parameters
 */

#define DAGUE_SYMBOL_IS_GLOBAL      0x0001     /**> This symbol is a global one. */
#define DAGUE_SYMBOL_IS_STANDALONE  0x0002     /**> standalone symbol, with dependencies only to global symbols */

struct symbol_s {
    uint32_t        flags;           /*< mask of GLOBAL and STANDALONE */
    const char     *name;            /*< Name, used for debugging purposes */
    int             context_index;   /*< Location of this symbol's value in the execution_context->locals array */
    const expr_t   *min;             /*< Expression that represents the minimal value of this symbol */
    const expr_t   *max;             /*< Expression that represents the maximal value of this symbol */
    const expr_t   *expr_inc;        /*< Expression that represents the increment of this symbol. NULL if and only if cst_inc is defined */
    int             cst_inc;         /*< If expr_inc is NULL, represents the integer increment of this symbol. */
};

/**
 * Return 1 if the symbol is global.
 */
static inline int dague_symbol_is_global( const symbol_t* symbol )
{
    return (symbol->flags & DAGUE_SYMBOL_IS_GLOBAL ? 1 : 0);
}

END_C_DECLS

#endif  /* DAGUE_DESCRIPTION_STRUCTURES_H_HAS_BEEN_INCLUDED */<|MERGE_RESOLUTION|>--- conflicted
+++ resolved
@@ -9,20 +9,11 @@
 
 #include "dague_config.h"
 
-<<<<<<< HEAD
 typedef struct assignment_s assignment_t;
 typedef struct expr_s expr_t;
 typedef struct dague_flow_s dague_flow_t;
 typedef struct dep_s dep_t;
 typedef struct symbol_s symbol_t;
-typedef struct dague_datatype_s dague_datatype_t;
-=======
-typedef struct assignment assignment_t;
-typedef struct expr expr_t;
-typedef struct dague_flow dague_flow_t;
-typedef struct dep dep_t;
-typedef struct symbol symbol_t;
->>>>>>> 8b4e4bfe
 
 struct dague_handle_s;
 
@@ -42,13 +33,8 @@
 #define EXPR_OP_RANGE_EXPR_INCREMENT  25
 #define EXPR_OP_INLINE                100
 
-<<<<<<< HEAD
-typedef int (*expr_op_inline_func_t)(const struct dague_handle_s *__dague_handle_parent,
-                                     const assignment_t *assignments);
-=======
-typedef int32_t (*expr_op_int32_inline_func_t)(const struct dague_object *__dague_object_parent, const assignment_t *assignments);
-typedef int64_t (*expr_op_int64_inline_func_t)(const struct dague_object *__dague_object_parent, const assignment_t *assignments);
->>>>>>> 8b4e4bfe
+typedef int32_t (*expr_op_int32_inline_func_t)(const struct dague_handle *__dague_handle_parent, const assignment_t *assignments);
+typedef int64_t (*expr_op_int64_inline_func_t)(const struct dague_handle *__dague_handle_parent, const assignment_t *assignments);
 
 struct expr_s {
     union {
@@ -100,13 +86,6 @@
  */
 #define MAX_CALL_PARAM_COUNT    MAX_PARAM_COUNT
 
-<<<<<<< HEAD
-struct dague_datatype_s {
-    int index;
-    int nb_elt;
-    expr_op_inline_func_t index_fct;
-    expr_op_inline_func_t nb_elt_fct;
-=======
 typedef union dague_cst_or_fct_32_u {
     int32_t                      cst;
     expr_op_int32_inline_func_t  fct;
@@ -122,7 +101,6 @@
     expr_op_int32_inline_func_t layout;
     dague_cst_or_fct_64_t       count;
     dague_cst_or_fct_64_t       displ;
->>>>>>> 8b4e4bfe
 };
 
 struct dep_s {
