--- conflicted
+++ resolved
@@ -167,11 +167,7 @@
     }
     position = _LIST_ITEM_ITERATOR(ring, ring, pos,
                                    {
-<<<<<<< HEAD
-                                       if( !A_HIGHER_PRIORITY_THAN_B(item, pos, off) ) {
-=======
                                        if( !A_LOWER_PRIORITY_THAN_B(item, pos, off) ) {
->>>>>>> 8b4e4bfe
                                            success = 1;
                                            break;
                                        }
