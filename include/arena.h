--- conflicted
+++ resolved
@@ -20,39 +20,22 @@
 #define DAGUE_ALIGN_PTR(x,a,t) ((t)DAGUE_ALIGN((uintptr_t)x, a, uintptr_t))
 #define DAGUE_ALIGN_PAD_AMOUNT(x,s) ((~((uintptr_t)(x))+1) & ((uintptr_t)(s)-1))
 
-<<<<<<< HEAD
 struct dague_arena_s {
+    dague_lifo_t          area_lifo;
     size_t                alignment;     /* alignment to be respected, elem_size should be >> alignment, prefix size is
                                           the minimum alignment */
     size_t                elem_size;     /* size of one element (unpacked in memory, aka extent) */
-    dague_datatype_t      opaque_dtt;    /* the appropriate type for the network
-                                          engine to send an element */
-    dague_lifo_t          area_lifo;
+    dague_datatype_t      opaque_dtt;    /* the appropriate type for the network engine to send an element */
     volatile int32_t      used;           /* elements currently out of the arena */
     int32_t               max_used;       /* maximum size of the arena in elements */
     volatile int32_t      released;       /* elements currently not used but allocated */
     int32_t               max_released;   /* when more that max elements are released, they are really freed instead of joining the lifo
                                            * some host hardware requires special allocation functions (Cuda, pinning,
                                            * Open CL, ...). Defaults are to use C malloc/free */
-=======
-struct dague_arena_t
-{
-    dague_lifo_t          lifo;
-    size_t                alignment;    /* alignment to be respected, elem_size should be >> alignment, prefix size is the minimum alignment */
-    size_t                elem_size;    /* size of one element (unpacked in memory, aka extent) */
-    dague_datatype_t      opaque_dtt;   /* the appropriate type for the network engine to send an element */
-    volatile int32_t      used;         /* elements currently out of the arena */
-    int32_t               max_used;     /* maximum size of the arena in elements */
-    volatile int32_t      released;     /* elements currently not used but allocated */
-    int32_t               max_released; /* when more that max elements are released, they are really freed instead of joining the lifo
-                                         * some host hardware requires special allocation functions (Cuda, pinning,
-                                         * Open CL, ...). Defaults are to use C malloc/free */
->>>>>>> 63cc311c
     dague_data_allocate_t data_malloc;
     dague_data_free_t     data_free;
 };
 
-<<<<<<< HEAD
 struct dague_arena_chunk_s {
     dague_list_item_t item;               /* chaining of this chunk when in an arena's free list.
                                            *   SINGLETON when ( (not in free list) and (in debug mode) ) */
@@ -60,15 +43,6 @@
     uint32_t          count;
     dague_arena_t    *origin;
     void             *data;
-=======
-struct dague_arena_chunk_t {
-    dague_list_item_t item;                  /* chaining of this chunk when in an arena's free list.
-                                              *   SINGLETON when ( (not in free list) and (in debug mode) ) */
-    dague_arena_t*    origin;
-    void*             data;
-    uint32_t          refcount;
-    uint32_t          count;
->>>>>>> 63cc311c
 };
 
 /* for SSE, 16 is mandatory, most cache are 64 bit aligned */
@@ -78,28 +52,10 @@
 #define DAGUE_ARENA_ALIGNMENT_SSE 16
 #define DAGUE_ARENA_ALIGNMENT_CL1 64
 
-<<<<<<< HEAD
-=======
-#define DAGUE_ARENA_IS_PTR(ptr) (((ptrdiff_t) ptr) & (ptrdiff_t) 1)
-#define DAGUE_ARENA_PREFIX(ptr) ((dague_arena_chunk_t*)(((ptrdiff_t) ptr) & ~(ptrdiff_t) 1))
-#define DAGUE_ARENA_PTR(ptr) ((void*) (DAGUE_ARENA_PREFIX(ptr)->data))
-#define DAGUE_ARENA_DATA(ptr) (DAGUE_ARENA_IS_PTR(ptr) ? DAGUE_ARENA_PTR(ptr) : (ptr))
-#define ADATA(ptr) DAGUE_ARENA_DATA(ptr)
-
-#define DAGUE_ARENA_DATA_SIZE(ptr) (DAGUE_ARENA_PREFIX(ptr)->elem_size)
-#define DAGUE_ARENA_DATA_TYPE(ptr) (DAGUE_ARENA_PREFIX(ptr)->origin->opaque_dtt)
-
->>>>>>> 63cc311c
 int dague_arena_construct(dague_arena_t* arena,
                           size_t elem_size,
                           size_t alignment,
                           dague_datatype_t opaque_dtt);
-<<<<<<< HEAD
-void dague_arena_destruct(dague_arena_t* arena);
-
-dague_data_t* dague_arena_get(dague_arena_t* arena, size_t count);
-void dague_arena_release(dague_data_copy_t* ptr);
-=======
 int dague_arena_construct_ex(dague_arena_t* arena,
                              size_t elem_size,
                              size_t alignment,
@@ -108,55 +64,7 @@
                              int32_t max_released);
 void dague_arena_destruct(dague_arena_t* arena);
 
-dague_arena_chunk_t* dague_arena_get(dague_arena_t* arena, size_t count);
-void dague_arena_release(dague_arena_chunk_t* ptr);
-
-#if DAGUE_DEBUG_VERBOSE != 0
-static inline uint32_t dague_arena_ref(dague_arena_chunk_t* ptr,
-                                       const char* filename, int lineno)
-#else
-static inline uint32_t dague_arena_ref(dague_arena_chunk_t* ptr)
-#endif  /* DAGUE_DEBUG_VERBOSE != 0 */
-{
-    uint32_t res;
-    assert(DAGUE_ARENA_IS_PTR(ptr));
-    res = dague_atomic_inc_32b(&DAGUE_ARENA_PREFIX(ptr)->refcount);
-    DEBUG3(("Arena: chunk %p (ptr %p) refcount++ to %u at %s:%d\n",
-            DAGUE_ARENA_PREFIX(ptr), DAGUE_ARENA_DATA(ptr), res, filename, lineno));
-    return res;
-}
-#if DAGUE_DEBUG_VERBOSE != 0
-#define DAGUE_ARENA_REF_DATA(ptr) (DAGUE_ARENA_IS_PTR(ptr) ? dague_arena_ref(ptr, __FILE__, __LINE__) : 1)
-#else
-#define DAGUE_ARENA_REF_DATA(ptr) (DAGUE_ARENA_IS_PTR(ptr) ? dague_arena_ref(ptr) : 1)
-#endif  /* DAGUE_DEBUG_VERBOSE != 0 */
-#define AREF(ptr) DAGUE_ARENA_REF_DATA(ptr)
-
-#if DAGUE_DEBUG_VERBOSE != 0
-static inline uint32_t dague_arena_unref(dague_arena_chunk_t* ptr, const char* filename, int lineno)
-#else
-static inline uint32_t dague_arena_unref(dague_arena_chunk_t* ptr)
-#endif  /* DAGUE_DEBUG_VERBOSE != 0 */
-{
-    uint32_t res;
-    assert(DAGUE_ARENA_IS_PTR(ptr));
-    res = dague_atomic_dec_32b(&DAGUE_ARENA_PREFIX(ptr)->refcount);
-    DEBUG3(("Arena: chunk %p (ptr %p) refcount-- to %d at %s:%d\n",
-            DAGUE_ARENA_PREFIX(ptr), DAGUE_ARENA_DATA(ptr), res, filename, lineno));
-    if(0 == res) {
-        dague_arena_release(ptr);
-    }
-    return res;
-}
-#if DAGUE_DEBUG_VERBOSE != 0
-#define DAGUE_ARENA_UNREF_DATA(ptr) (DAGUE_ARENA_IS_PTR(ptr) ? dague_arena_unref(ptr, __FILE__, __LINE__) : 1)
-#else
-#define DAGUE_ARENA_UNREF_DATA(ptr) (DAGUE_ARENA_IS_PTR(ptr) ? dague_arena_unref(ptr) : 1)
-#endif  /* DAGUE_DEBUG_VERBOSE != 0 */
-#define AUNREF(ptr) DAGUE_ARENA_UNREF_DATA(ptr)
->>>>>>> 63cc311c
-
-#define CHUNK_DATA(CHK) \
-    (assert(NULL != ((CHK)->data)), (CHK)->data)
+dague_data_t* dague_arena_get(dague_arena_t* arena, size_t count);
+void dague_arena_release(dague_data_copy_t* ptr);
 
 #endif /* __USE_ARENA_H__ */
