--- conflicted
+++ resolved
@@ -66,58 +66,9 @@
                              int32_t max_released);
 void dague_arena_destruct(dague_arena_t* arena);
 
-<<<<<<< HEAD
 dague_data_t* dague_arena_get(dague_arena_t* arena, size_t count);
 void dague_arena_release(dague_data_copy_t* ptr);
-=======
-dague_arena_chunk_t* dague_arena_get(dague_arena_t* arena, size_t count);
-void dague_arena_release(dague_arena_chunk_t* ptr);
-
-#if DAGUE_DEBUG_VERBOSE != 0
-static inline uint32_t dague_arena_ref(dague_arena_chunk_t* ptr,
-                                       const char* filename, int lineno)
-#else
-static inline uint32_t dague_arena_ref(dague_arena_chunk_t* ptr)
-#endif  /* DAGUE_DEBUG_VERBOSE != 0 */
-{
-    uint32_t res;
-    assert(DAGUE_ARENA_IS_PTR(ptr));
-    res = dague_atomic_inc_32b(&DAGUE_ARENA_PREFIX(ptr)->refcount);
-    DEBUG3(("Arena: chunk %p (ptr %p) refcount++ to %u at %s:%d\n",
-            DAGUE_ARENA_PREFIX(ptr), DAGUE_ARENA_DATA(ptr), res, filename, lineno));
-    return res;
-}
-#if DAGUE_DEBUG_VERBOSE != 0
-#define DAGUE_ARENA_REF_DATA(ptr) (DAGUE_ARENA_IS_PTR(ptr) ? dague_arena_ref(ptr, __FILE__, __LINE__) : 1)
-#else
-#define DAGUE_ARENA_REF_DATA(ptr) (DAGUE_ARENA_IS_PTR(ptr) ? dague_arena_ref(ptr) : 1)
-#endif  /* DAGUE_DEBUG_VERBOSE != 0 */
-#define AREF(ptr) DAGUE_ARENA_REF_DATA(ptr)
-
-#if DAGUE_DEBUG_VERBOSE != 0
-static inline uint32_t dague_arena_unref(dague_arena_chunk_t* ptr, const char* filename, int lineno)
-#else
-static inline uint32_t dague_arena_unref(dague_arena_chunk_t* ptr)
-#endif  /* DAGUE_DEBUG_VERBOSE != 0 */
-{
-    uint32_t res;
-    assert(DAGUE_ARENA_IS_PTR(ptr));
-    res = dague_atomic_dec_32b(&DAGUE_ARENA_PREFIX(ptr)->refcount);
-    DEBUG3(("Arena: chunk %p (ptr %p) refcount-- to %d at %s:%d\n",
-            DAGUE_ARENA_PREFIX(ptr), DAGUE_ARENA_DATA(ptr), res, filename, lineno));
-    if(0 == res) {
-        dague_arena_release(ptr);
-    }
-    return res;
-}
-#if DAGUE_DEBUG_VERBOSE != 0
-#define DAGUE_ARENA_UNREF_DATA(ptr) (DAGUE_ARENA_IS_PTR(ptr) ? dague_arena_unref(ptr, __FILE__, __LINE__) : 1)
-#else
-#define DAGUE_ARENA_UNREF_DATA(ptr) (DAGUE_ARENA_IS_PTR(ptr) ? dague_arena_unref(ptr) : 1)
-#endif  /* DAGUE_DEBUG_VERBOSE != 0 */
-#define AUNREF(ptr) DAGUE_ARENA_UNREF_DATA(ptr)
 
 END_C_DECLS
->>>>>>> fa52dd7b
 
 #endif /* __USE_ARENA_H__ */
