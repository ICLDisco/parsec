--- conflicted
+++ resolved
@@ -38,33 +38,7 @@
  * Optionally called before any even is traced.
  * Not thread safe.
  */
-<<<<<<< HEAD
 void dague_profiling_start(void);
-=======
-void dague_profiling_add_information( const char *key, const char *value );
-
-/**
- * Add additional information about the current run, under the form key/value.
- * This one adds key/value pairs PER THREAD, not globally.
- * Not thread safe.
- */
-void dague_profiling_thread_add_information(dague_thread_profiling_t * thread,
-                                            const char *key, const char *value );
-
-/**
- * Initializes the buffer trace with the specified length.
- * This function must be called once per thread that will use the profiling
- * functions. This creates the profiling_thread_unit_t that must be passed to
- * the tracing function call. See note about thread safety.
- *
- * @param [IN]  length: the length (in bytes) of the buffer queue to store events.
- * @param [IN]  format, ...: printf-like to associate a human-readable
- *                           definition of the calling thread
- * @return pointer to the new thread_profiling structure. NULL if an error.
- * thread safe
- */
-dague_thread_profiling_t *dague_profiling_thread_init( size_t length, const char *format, ...);
->>>>>>> 5b6e7dc1
 
 /**
  * Releases all resources for the tracing.
@@ -338,10 +312,6 @@
 #define PROFILING_THREAD_SAVE_sINFO(thread, key, str_value) do {} while(0)
 #endif
 
-<<<<<<< HEAD
-=======
-
 END_C_DECLS
 
->>>>>>> 5b6e7dc1
 #endif  /* _DAGUE_profiling_h */