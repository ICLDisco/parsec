--- conflicted
+++ resolved
@@ -118,8 +118,12 @@
  * not thread safe (if two threads share a same thread_context. Safe per thread_context)
  */
 #define PROFILE_OBJECT_ID_NULL ((uint32_t)-1)
-<<<<<<< HEAD
-int dague_profiling_trace( dague_thread_profiling_t* context, int key, uint64_t event_id, uint32_t handle_id, void *info );
+int dague_profiling_trace( dague_thread_profiling_t* context,
+                           int key, uint64_t event_id, uint32_t handle_id,
+                           void *info );
+int dague_profiling_trace_flags(dague_thread_profiling_t* context, int key,
+                                uint64_t event_id, uint32_t handle_id,
+                                void *info, uint16_t flags );
 
 /**
  * Open the profile file given as a parameter to store the
@@ -135,14 +139,6 @@
  * not thread safe.
  */
 int dague_profiling_dbp_start( const char *basefile, const char *hr_info );
-=======
-int dague_profiling_trace(dague_thread_profiling_t* context,
-                          int key, uint64_t event_id, uint32_t object_id,
-                          void *info );
-int dague_profiling_trace_flags(dague_thread_profiling_t* context, int key,
-                                uint64_t event_id, uint32_t object_id,
-                                void *info, uint16_t flags );
->>>>>>> 8b4e4bfe
 
 /**
  * Dump the current profile; finishes the file opened with dbp_start.
