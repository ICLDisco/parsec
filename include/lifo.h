--- conflicted
+++ resolved
@@ -45,11 +45,7 @@
  * Interface is defined. Everything else is private thereafter */
 
 #include <stdlib.h>
-<<<<<<< HEAD
 #include <dague/sys/atomic.h>
-=======
-#include "atomic.h"
->>>>>>> ddd5201d
 
 #if defined(DAGUE_ATOMIC_HAS_ATOMIC_CAS_128B)
 typedef __uint128_t dague_lifo_head_t;
@@ -59,18 +55,13 @@
 #define __dague_lifo_cas dague_atomic_cas
 #endif /*defined(DAGUE_ATOMIC_HAS_ATOMIC_CAS_128B)*/
 
-<<<<<<< HEAD
 struct dague_lifo_s {
     dague_object_t     super;
     uint8_t            alignment;
-=======
-struct dague_lifo_t {
->>>>>>> ddd5201d
     dague_list_item_t *lifo_ghost;
     dague_lifo_head_t  lifo_head;
 };
 
-<<<<<<< HEAD
 /**
  * By default all LIFO will handle elements aligned to DAGUE_LIFO_ALIGNMENT_DEFAULT
  * bits. If a different type of alignment is needed, the trick is to manually allocate
@@ -84,23 +75,12 @@
 #define DAGUE_LIFO_ALIGNMENT(LIFO)       (( ( ((uintptr_t)1 << DAGUE_LIFO_ALIGNMENT_BITS(LIFO) ) < sizeof(void*) ) ? \
                                             ( sizeof(void*) ) :         \
                                             ( (uintptr_t)1 << DAGUE_LIFO_ALIGNMENT_BITS(LIFO) ) ))
-=======
-#if !defined(DAGUE_LIFO_ALIGNMENT_BITS)
-#define DAGUE_LIFO_ALIGNMENT_BITS  3
-#endif  /* !defined(DAGUE_LIFO_ALIGNMENT_BITS) */
-
-#define DAGUE_LIFO_ALIGNMENT      ( ( (1 << DAGUE_LIFO_ALIGNMENT_BITS ) < sizeof(void*) ) ? \
-                                    ( sizeof(void*) ) : \
-                                    ( 1 << DAGUE_LIFO_ALIGNMENT_BITS ) )
-
->>>>>>> ddd5201d
 #if defined(DAGUE_ATOMIC_HAS_ATOMIC_CAS_128B)
 #define DAGUE_LIFO_HKEY(LIFO, h, c)      ((((dague_lifo_head_t)((uintptr_t)c))<<64) + \
                                            ((dague_lifo_head_t)(uintptr_t)h))
 #define DAGUE_LIFO_KHEAD(LIFO, k)        ((dague_list_item_t*)(uintptr_t)(k))
 #define DAGUE_LIFO_KCNT(LIFO, k)         ((dague_list_item_t*)(uintptr_t)(k>>64))
 #else
-<<<<<<< HEAD
 #define DAGUE_LIFO_CNTMASK(LIFO)         (DAGUE_LIFO_ALIGNMENT(LIFO)-1)
 #define DAGUE_LIFO_PTRMASK(LIFO)         (~(DAGUE_LIFO_CNTMASK(LIFO)))
 #define DAGUE_LIFO_CNT(LIFO, v)          ((uintptr_t)((uintptr_t)(v) & DAGUE_LIFO_CNTMASK(LIFO)))
@@ -111,19 +91,6 @@
 #define DAGUE_LIFO_KCNT(LIFO, k)         ((dague_list_item_t*)(DAGUE_LIFO_CNT(LIFO, k)))
 
 #endif /*defined(DAGUE_ATOMIC_HAS_ATOMIC_CAS_128B)*/
-=======
-#define DAGUE_LIFO_CNTMASK        (DAGUE_LIFO_ALIGNMENT-1)
-#define DAGUE_LIFO_PTRMASK        (~(DAGUE_LIFO_CNTMASK))
-#define DAGUE_LIFO_CNT( v )       ( (uintptr_t) ( (uintptr_t)(v) & DAGUE_LIFO_CNTMASK ) )
-#define DAGUE_LIFO_PTR( v )       ( (dague_list_item_t *) ( (uintptr_t)(v) & DAGUE_LIFO_PTRMASK ) )
-#define DAGUE_LIFO_VAL( p, c)     ( (dague_list_item_t *) ( ((uintptr_t)DAGUE_LIFO_PTR(p)) | DAGUE_LIFO_CNT(c) ) )
-                                        
-#define DAGUE_LIFO_HKEY(LIFO, h, n)      DAGUE_LIFO_VAL(h, ++((h)->aba_key))
-#define DAGUE_LIFO_KHEAD(LIFO, k)        DAGUE_LIFO_PTR(k)
-#define DAGUE_LIFO_KCNT(LIFO, k)         ((dague_list_item_t*)(DAGUE_LIFO_CNT(k)))
-#endif /*defined(DAGUE_ATOMIC_HAS_ATOMIC_CAS_128B)*/
-
->>>>>>> ddd5201d
 
 /*
  * http://stackoverflow.com/questions/10528280/why-is-the-below-code-giving-dereferencing-type-punned-pointer-will-break-stric
@@ -149,11 +116,7 @@
  * pointer is an atomic operation so we don't have to protect it. */
 static inline int dague_lifo_is_empty( dague_lifo_t* lifo )
 {
-<<<<<<< HEAD
     return ( (DAGUE_LIFO_KHEAD(lifo, lifo->lifo_head) == lifo->lifo_ghost) ? 1 : 0);
-=======
-   return ( (DAGUE_LIFO_KHEAD(lifo, lifo->lifo_head) == lifo->lifo_ghost) ? 1 : 0);
->>>>>>> ddd5201d
 }
 static inline int dague_lifo_nolock_is_empty( dague_lifo_t* lifo )
 {
@@ -169,21 +132,12 @@
     DAGUE_ITEM_ATTACH(lifo, item);
 
     do {
-<<<<<<< HEAD
         dague_lifo_head_t ohead = lifo->lifo_head;
         dague_lifo_head_t nhead = DAGUE_LIFO_HKEY(lifo, item, DAGUE_LIFO_KCNT(lifo, ohead)+(uint64_t)1);
         item->list_next = DAGUE_LIFO_KHEAD(lifo, ohead);
         if( __dague_lifo_cas(&(lifo->lifo_head),
                              ohead,
                              nhead) ) {
-=======
-       dague_lifo_head_t ohead = lifo->lifo_head;
-       dague_lifo_head_t nhead = DAGUE_LIFO_HKEY(lifo, item, DAGUE_LIFO_KCNT(lifo, ohead)+(uint64_t)1);
-       item->list_next = DAGUE_LIFO_KHEAD(lifo, ohead);
-       if( __dague_lifo_cas(&(lifo->lifo_head),
-                            ohead,
-                            nhead) ) {
->>>>>>> ddd5201d
             return;
         }
         /* DO some kind of pause to release the bus */
@@ -254,15 +208,9 @@
                              ohead,
                              nhead ) )
             break;
-<<<<<<< HEAD
          ohead = lifo->lifo_head;
          item = DAGUE_LIFO_KHEAD(lifo, ohead);
          nitem = DAGUE_LIST_ITEM_NEXT(item);
-=======
-        ohead = lifo->lifo_head;
-        item = DAGUE_LIFO_KHEAD(lifo, ohead);
-        nitem = DAGUE_LIST_ITEM_NEXT(item);
->>>>>>> ddd5201d
         /* Do some kind of pause to release the bus */
     }
     if( item == lifo->lifo_ghost ) return NULL;
@@ -272,47 +220,25 @@
 
 static inline dague_list_item_t* dague_lifo_try_pop( dague_lifo_t* lifo )
 {
-<<<<<<< HEAD
-    dague_list_item_t *item, *nitem;
-    dague_lifo_head_t ohead, nhead;
-
-    ohead = lifo->lifo_head;
-    item = DAGUE_LIFO_KHEAD(lifo, ohead);
-    nitem = DAGUE_LIST_ITEM_NEXT(item);
-    
-    if( item == lifo->lifo_ghost )
-        return NULL;
-    
-    nhead = DAGUE_LIFO_HKEY(lifo, nitem, DAGUE_LIFO_KCNT(lifo, ohead)); 
-    /* if item changed, ohead is not current anymore and nhead is discarded */
-    if( __dague_lifo_cas(&(lifo->lifo_head),
-                         ohead,
-                         nhead ) ) { 
-        DAGUE_ITEM_DETACH(item);
-        return item;
-    }
-    return NULL;
-=======
      dague_list_item_t *item, *nitem;
      dague_lifo_head_t ohead, nhead;
- 
+
      ohead = lifo->lifo_head;
      item = DAGUE_LIFO_KHEAD(lifo, ohead);
      nitem = DAGUE_LIST_ITEM_NEXT(item);
-     
+
      if( item == lifo->lifo_ghost )
          return NULL;
-     
-     nhead = DAGUE_LIFO_HKEY(lifo, nitem, DAGUE_LIFO_KCNT(lifo, ohead)); 
+
+     nhead = DAGUE_LIFO_HKEY(lifo, nitem, DAGUE_LIFO_KCNT(lifo, ohead));
      /* if item changed, ohead is not current anymore and nhead is discarded */
      if( __dague_lifo_cas(&(lifo->lifo_head),
                           ohead,
-                          nhead ) ) { 
+                          nhead ) ) {
          DAGUE_ITEM_DETACH(item);
          return item;
      }
      return NULL;
->>>>>>> ddd5201d
 }
 
 static inline dague_list_item_t* dague_lifo_nolock_pop( dague_lifo_t* lifo )
@@ -323,92 +249,4 @@
     return item;
 }
 
-<<<<<<< HEAD
-=======
-static inline void dague_lifo_construct( dague_lifo_t* lifo )
-{
-    DAGUE_LIFO_ITEM_ALLOC(lifo->lifo_ghost, sizeof(dague_list_item_t));
-    dague_list_item_construct(lifo->lifo_ghost);
-    DAGUE_ITEM_ATTACH(lifo, lifo->lifo_ghost);
-    lifo->lifo_head = DAGUE_LIFO_HKEY(lifo, lifo->lifo_ghost, 0);
-}
-
-static inline void dague_lifo_destruct( dague_lifo_t *lifo )
-{
-    DAGUE_ITEM_DETACH(lifo->lifo_ghost);
-    DAGUE_LIFO_ITEM_FREE(lifo->lifo_ghost);
-}
-
-#else /* LIFO_USE_ATOMICS */
-
-#include "list.h"
-
-struct dague_lifo_t {
-    dague_list_t list;
-};
-
-#define DAGUE_LIFO_ITEM_ALLOC( elt, truesize ) ({                       \
-    (elt) = (__typeof__(elt)) malloc(truesize);                         \
-    assert( NULL != elt ); \
-    DAGUE_LIST_ITEM_CONSTRUCT(elt);                                     \
-    (elt); })
-#define DAGUE_LIFO_ITEM_FREE( elt ) do {                                \
-    DAGUE_LIST_ITEM_DESTRUCT(elt);                                      \
-    free(elt); } while(0)
-
-static inline void
-dague_lifo_construct( dague_lifo_t* lifo ) {
-    dague_list_construct((dague_list_t*)lifo);
-}
-
-static inline void
-dague_lifo_destruct( dague_lifo_t* lifo ) {
-    dague_list_destruct((dague_list_t*)lifo);
-}
-
-static inline int
-dague_lifo_is_empty( dague_lifo_t* lifo ) {
-    return dague_list_is_empty((dague_list_t*)lifo);
-}
-
-static inline int
-dague_lifo_nolock_is_empty( dague_lifo_t* lifo)
-{
-    return dague_list_nolock_is_empty((dague_list_t*)lifo);
-}
-
-static inline void
-dague_lifo_push(dague_lifo_t* lifo, dague_list_item_t* item) {
-    dague_list_push_front((dague_list_t*)lifo, item);
-}
-static inline void
-dague_lifo_nolock_push(dague_lifo_t* lifo, dague_list_item_t* item) {
-    dague_list_nolock_push_front((dague_list_t*)lifo, item);
-}
-
-static inline void
-dague_lifo_chain(dague_lifo_t* lifo, dague_list_item_t* items) {
-    dague_list_chain_front((dague_list_t*)lifo, items);
-}
-static inline void
-dague_lifo_nolock_chain(dague_lifo_t* lifo, dague_list_item_t* items) {
-    dague_list_nolock_chain_front((dague_list_t*)lifo, items);
-}
-
-static inline dague_list_item_t*
-dague_lifo_pop(dague_lifo_t* lifo) {
-    return dague_list_pop_front((dague_list_t*)lifo);
-}
-static inline dague_list_item_t*
-dague_lifo_try_pop(dague_lifo_t* lifo) {
-    return dague_list_try_pop_front((dague_list_t*)lifo);
-}
-static inline dague_list_item_t*
-dague_lifo_nolock_pop(dague_lifo_t* lifo) {
-    return dague_list_nolock_pop_front((dague_list_t*)lifo);
-}
-
-#endif /* LIFO_USE_ATOMICS */
-
->>>>>>> ddd5201d
 #endif  /* LIFO_H_HAS_BEEN_INCLUDED */