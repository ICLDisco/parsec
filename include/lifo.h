--- conflicted
+++ resolved
@@ -81,27 +81,14 @@
 #define DAGUE_LIFO_KHEAD(LIFO, k)        ((dague_list_item_t*)(uintptr_t)(k))
 #define DAGUE_LIFO_KCNT(LIFO, k)         ((dague_list_item_t*)(uintptr_t)(k>>64))
 #else
-<<<<<<< HEAD
 #define DAGUE_LIFO_CNTMASK(LIFO)         (DAGUE_LIFO_ALIGNMENT(LIFO)-1)
 #define DAGUE_LIFO_PTRMASK(LIFO)         (~(DAGUE_LIFO_CNTMASK(LIFO)))
 #define DAGUE_LIFO_CNT(LIFO, v)          ((uintptr_t)((uintptr_t)(v) & DAGUE_LIFO_CNTMASK(LIFO)))
 #define DAGUE_LIFO_PTR(LIFO, v)          ((dague_list_item_t *)((uintptr_t)(v) & DAGUE_LIFO_PTRMASK(LIFO)))
 #define DAGUE_LIFO_VAL(LIFO, p, c)       ((dague_list_item_t *)(((uintptr_t)DAGUE_LIFO_PTR(LIFO, p)) | DAGUE_LIFO_CNT(LIFO, c)))
-#define DAGUE_LIFO_HKEY(LIFO, h, n)      DAGUE_LIFO_VAL(LIFO, h, ++((h)->aba_key))
+#define DAGUE_LIFO_HKEY(LIFO, h, n)      DAGUE_LIFO_VAL(LIFO, h, DAGUE_LIFO_CNT(h)+(uint64_t)1)
 #define DAGUE_LIFO_KHEAD(LIFO, k)        DAGUE_LIFO_PTR(LIFO, k)
 #define DAGUE_LIFO_KCNT(LIFO, k)         ((dague_list_item_t*)(DAGUE_LIFO_CNT(LIFO, k)))
-=======
-#define DAGUE_LIFO_CNTMASK        (DAGUE_LIFO_ALIGNMENT-1)
-#define DAGUE_LIFO_PTRMASK        (~(DAGUE_LIFO_CNTMASK))
-#define DAGUE_LIFO_CNT( v )       ( (uintptr_t) ( (uintptr_t)(v) & DAGUE_LIFO_CNTMASK ) )
-#define DAGUE_LIFO_PTR( v )       ( (dague_list_item_t *) ( (uintptr_t)(v) & DAGUE_LIFO_PTRMASK ) )
-#define DAGUE_LIFO_VAL( p, c)     ( (dague_list_item_t *) ( ((uintptr_t)DAGUE_LIFO_PTR(p)) | DAGUE_LIFO_CNT(c) ) )
-                                        
-#define DAGUE_LIFO_HKEY(LIFO, h, c)      DAGUE_LIFO_VAL(h, DAGUE_LIFO_CNT(h)+(uint64_t)1)
-#define DAGUE_LIFO_KHEAD(LIFO, k)        DAGUE_LIFO_PTR(k)
-#define DAGUE_LIFO_KCNT(LIFO, k)         ((dague_list_item_t*)(DAGUE_LIFO_CNT(k)))
-#endif /*defined(DAGUE_ATOMIC_HAS_ATOMIC_CAS_128B)*/
->>>>>>> d2cc15c3
 
 #endif /*defined(DAGUE_ATOMIC_HAS_ATOMIC_CAS_128B)*/
 
