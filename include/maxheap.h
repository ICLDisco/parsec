/*
 * Copyright (c) 2009-2012 The University of Tennessee and The University
 *                         of Tennessee Research Foundation.  All rights
 *                         reserved.
 */

#ifndef MAXHEAP_H_HAS_BEEN_INCLUDED
#define MAXHEAP_H_HAS_BEEN_INCLUDED

#include "dague_config.h"
#include "dague_internal.h"

#include "debug.h"
#include <dague/sys/atomic.h>
#include "list_item.h"
#include <stdlib.h>

/**
 * The structure implemented here is not thread safe. All concurent
 * accesses should be protected by the upper level.
 */

/* main struct holding size info and ID */
typedef struct dague_heap {
        dague_list_item_t list_item; /* to be compatible with the lists */
        unsigned int size;
        unsigned int priority;
        dague_execution_context_t * top;
} dague_heap_t;

/*
 allocates an empty heap as a correctly doubly-linked singleton list
 with the lowest possible priority
 */
static inline dague_heap_t* heap_create(void)
{
        dague_heap_t* heap = calloc(sizeof(dague_heap_t), 1);
        /* Point back to the parent structure */
        heap->list_item.list_next = (dague_list_item_t*)heap;
        heap->list_item.list_prev = (dague_list_item_t*)heap;
        return heap;
}

static inline void heap_destroy(dague_heap_t** heap)
{
        assert((*heap)->top == NULL);
        free(*heap);
        (*heap) = NULL;
}

void heap_insert(dague_heap_t * heap, dague_execution_context_t * elem);
dague_execution_context_t* heap_split_and_steal(dague_heap_t ** heap_ptr, dague_heap_t ** new_heap_ptr);
dague_execution_context_t * heap_remove(dague_heap_t ** heap_ptr);
static int hiBit(unsigned int n);
static int get_size(dague_execution_context_t * node); // for debug use only (recursive)

/*
 * Insertion is O(lg n), as we know exactly how to get to the next insertion point,
 * and the tree is manually balanced.
 * Overall build is O(n lg n)
 *
 * Destroys elem->list_item next and prev.
 */
void heap_insert(dague_heap_t * heap, dague_execution_context_t * elem)
{
        assert(heap != NULL);
        assert(elem != NULL);
        heap->size++;
        elem->list_item.list_next = NULL;
        elem->list_item.list_prev = NULL;

        if (heap->size == 1) {
                heap->top = elem;
        } else {
                dague_execution_context_t * parent = heap->top;
                unsigned int bitmask = 1, size = heap->size;
                // prime the bitmask
                int level_counter = 0, parents_size = 0;
                while (bitmask <= size) {
                        bitmask = bitmask << 1;
                        level_counter++;
                }
                parents_size = level_counter;

                dague_execution_context_t ** parents = calloc(sizeof(dague_execution_context_t *), level_counter);
                // now the bitmask is two places farther than we want it, so back down
                bitmask = bitmask >> 2;

                parents[--level_counter] = heap->top;
                // now move through tree
                while (bitmask > 1) {
                        parent = (dague_execution_context_t*)((bitmask & size) ? parent->list_item.list_next : parent->list_item.list_prev);
                        parents[--level_counter] = parent; // save parent
                        bitmask = bitmask >> 1;
                }
                if (bitmask & size)
                        parent->list_item.list_next = (dague_list_item_t*)elem;
                else
                        parent->list_item.list_prev = (dague_list_item_t*)elem;

                // now bubble up to preserve max heap org.
                while( (level_counter < parents_size) &&
                       (parents[level_counter] != NULL) &&
                       (elem->priority > parents[level_counter]->priority) ) {
                        parent = parents[level_counter];
                        DEBUG3(("MH:\tswapping parent %p and elem %p (priorities: %d and %d)\n", parent, elem, parent->priority, elem->priority));
                        /* first, fix our grandparent, if necessary */
                        if (level_counter + 1 < parents_size && parents[level_counter + 1] != NULL) {
                                dague_execution_context_t * grandparent = parents[level_counter + 1];
                                // i.e. our parent has a parent
                                if (grandparent->list_item.list_prev /* left */ == (dague_list_item_t*)parent)
                                        grandparent->list_item.list_prev = (dague_list_item_t*)elem;
                                else /* our grandparent's right child is our parent*/
                                        grandparent->list_item.list_next = (dague_list_item_t*)elem;
                        }

                        /* next, fix our parent */
                        dague_list_item_t * parent_left  = (dague_list_item_t*)parent->list_item.list_prev;
                        dague_list_item_t * parent_right = (dague_list_item_t*)parent->list_item.list_next;
                        parent->list_item.list_prev = elem->list_item.list_prev;
                        parent->list_item.list_next = elem->list_item.list_next;

                        /* lastly, fix ourselves */
                        if (parent_left == (dague_list_item_t*)elem) {
                                /* we're our parent's left child */
                                elem->list_item.list_prev = (dague_list_item_t*)parent;
                                elem->list_item.list_next = (dague_list_item_t*)parent_right;
                        } else {
                                /* we're out parent's right child */
                                elem->list_item.list_prev = (dague_list_item_t*)parent_left;
                                elem->list_item.list_next = (dague_list_item_t*)parent;
                        }

                        if (parent == heap->top)
                                heap->top = elem;

                        level_counter++;
                }
        }

        /* set priority to top priority */
        heap->priority = heap->top->priority;

<<<<<<< HEAD
#if defined(DAGUE_DEBUG_VERBOSE3)
        char tmp[MAX_TASK_STRLEN];
        DEBUG3(("MH:\tInserted exec C %s (%p) into maxheap %p of size %u\n",
                dague_snprintf_execution_context(tmp, MAX_TASK_STRLEN, elem), elem, heap, heap->size));
#endif  /* defined(DAGUE_DEBUG_VERBOSE3) */
=======
#if defined(DAGUE_DEBUG) && DAGUE_DEBUG_VERBOSE == 3
    char tmp[MAX_TASK_STRLEN];
    DEBUG3(("MH:\tInserted exec C %s (%p) into maxheap %p of size %u\n",
            dague_snprintf_execution_context(tmp, MAX_TASK_STRLEN, elem), elem, heap, heap->size));
#endif  /* defined(DAGUE_DEBUG) */
>>>>>>> 8b4e4bfe
}

/*
 * split-and-steal (remove) is O(1), although the preceding
 * list search is probably O(n), technically, since eventually we
 * end up with a list of n/2 trees with single nodes
 *
 * This function expects one valid heap (heap that has at least one element)
 * and another pointer to a NULL heap pointer.
 * If you pass a NULL heap, the function will simply return NULL.
 * This function WILL destroy your heap if it empties it.
 * It will also MODIFY your stack appropriately. If both of your heap pointers
 * are NULL after it returns, there was only one element in the heap you passed.
 * If only the new_heap pointer is NULL, then you still have one (and ONLY ONE)
 * valid heap.
 * If your valid heap had at least 3 nodes, then the heap will actually be split,
 * a new heap pointer created and put on your stack.
 * No matter what happens, an execution_context is returned unless the heap was NULL.
 */
dague_execution_context_t * heap_split_and_steal(dague_heap_t ** heap_ptr, dague_heap_t ** new_heap_ptr)
{
        // if tree is empty, return NULL
        // if tree has only one node (top), return new heap with single node
        //    moved into to_use slot
        // if tree has left child but not right child, put left child in new tree

        dague_heap_t * heap = *heap_ptr; // shortcut to doing a bunch of (*heap_ptr)s
        dague_execution_context_t * to_use = NULL;
        (*new_heap_ptr) = NULL; // this should already be NULL, but if it's not, we'll fix that.

        if (heap != NULL) {
                assert(heap->top != NULL); // this heap should have been destroyed
                to_use = heap->top; // this will always be what we return, even if it's NULL, if a valid heap was passed
                if (heap->top->list_item.list_prev == NULL) {
                        /* no left child, so 'top' is the only node */
                        DEBUG3(("MH:\tDestroying heap %p\n", heap->top, heap->top->list_item.list_next, heap));
                        heap->top = NULL;
                        heap_destroy(heap_ptr);
                        assert(*heap_ptr == NULL);
                } else { /* does have left child */
                        if (heap->top->list_item.list_next /* right */ == NULL) {
                                assert(heap->size == 2);
                                /* but doesn't have right child, so still not splitting */
                                heap->top = (dague_execution_context_t*)heap->top->list_item.list_prev; // left
                                assert(heap->top->list_item.list_next == NULL);
                                assert(heap->top->list_item.list_prev == NULL);
                                heap->priority = heap->top->priority;
                                heap->size--; // should equal 1
                                /* set up doubly-linked singleton list in here, as DEFAULT scenario */
                                // PETER TODO this comment needs to be better, b/c I don't understand it anymore
                                heap->list_item.list_prev = (dague_list_item_t*)*heap_ptr;
                                heap->list_item.list_next = (dague_list_item_t*)*heap_ptr;
                        }
                        else { // heap has at least 3 nodes, so we should be actually splitting
                                unsigned int size = heap->size;
                                unsigned int highBit = hiBit(heap->size);
                                unsigned int twoBit = highBit >> 1;
                                assert(heap->size >= 3);
                                (*new_heap_ptr) = heap_create();
                                (*new_heap_ptr)->top = (dague_execution_context_t*)heap->top->list_item.list_prev; // left
                                (*new_heap_ptr)->priority = (*new_heap_ptr)->top->priority;
                                heap->top = (dague_execution_context_t*)heap->top->list_item.list_next;
                                heap->priority = heap->top->priority;
                                if (twoBit & size) { // last item is on right side
                                        heap->size = ~highBit & size;
                                        (*new_heap_ptr)->size = size - heap->size - 1;
                                }
                                else { // last item is on left side
                                        (*new_heap_ptr)->size = (size & ~highBit) + twoBit;
                                        heap->size = size - (*new_heap_ptr)->size - 1;
                                }
                                /* set up doubly-linked two-element list in here, as DEFAULT scenario */
                                heap->list_item.list_prev = (dague_list_item_t*)(*new_heap_ptr);
                                heap->list_item.list_next = (dague_list_item_t*)(*new_heap_ptr);
                                (*new_heap_ptr)->list_item.list_prev = (dague_list_item_t*)heap;
                                (*new_heap_ptr)->list_item.list_next = (dague_list_item_t*)heap;
                                DEBUG3(("MH:\tSplit heap %p into itself and heap %p\n", heap, *new_heap_ptr));
                        }
                }
                to_use->list_item.list_next = (dague_list_item_t*)to_use; // safety's
                to_use->list_item.list_prev = (dague_list_item_t*)to_use; // sake
        }
<<<<<<< HEAD
#if defined(DAGUE_DEBUG_VERBOSE3)
        if (to_use != NULL) {
                char tmp[MAX_TASK_STRLEN];
                DEBUG3(("MH:\tStole exec C %s (%p) from heap %p\n", dague_snprintf_execution_context(tmp, MAX_TASK_STRLEN, to_use), to_use, heap));
        }
#endif  /* defined(DAGUE_DEBUG_VERBOSE3) */
        return to_use;
}

// cannot be made thread-safe with atomics
dague_execution_context_t * heap_remove(dague_heap_t ** heap_ptr) {
        dague_execution_context_t * to_use = NULL;
        dague_heap_t * heap = *heap_ptr;

        if (heap != NULL) {
                assert(heap->top != NULL); // this heap should have been destroyed
                to_use = heap->top; // this will always be what we return, even if it's NULL, if a valid heap was passed
                if (heap->top->list_item.list_prev == NULL) {
                        /* no left child, so 'top' is the only node */
                        DEBUG3(("MH:\tDestroying heap %p\n", heap->top, heap->top->list_item.list_next, heap));
                        assert(heap->size == 1);
                        heap->top = NULL;
                        heap_destroy(heap_ptr);
                        assert(*heap_ptr == NULL);
                }
                else { /* does have left child */
                        if (heap->top->list_item.list_next /* right */ == NULL) {
                                assert(heap->size == 2);
                                /* but doesn't have right child, so still not splitting */
                                heap->top = (dague_execution_context_t*)heap->top->list_item.list_prev; // left
                                /* set up doubly-linked singleton list in here, as DEFAULT scenario */
                                heap->list_item.list_prev = (dague_list_item_t*)*heap_ptr;
                                heap->list_item.list_next = (dague_list_item_t*)*heap_ptr;
                        }
                        else { // heap has at least 3 nodes, so we do fancy removal
                                assert(heap->size >= 3);
                                /*
                                 the strategy here is to find the 'last' node in the 'complete' heap
                                 and swap it up to replace the top node (which is being removed), because
                                 it is the only node that can be moved without making the heap 'incomplete'.
                                 Once the swap is made, in order to preserve priority order, we then
                                 'bubble down' in the direction of the higher of any higher children.
                                 */
                                dague_execution_context_t * parent = heap->top;
                                unsigned int bitmask = 1;
                                unsigned int size = heap->size;
                                // this allows us to count the number of layers in the heap
                                while (bitmask <= size)
                                        bitmask = bitmask << 1;
                                /* at this point, the ith bit in bitmask tells us that we have i - 1 layers...
                                 * ...so we shift down one to get rid of the 'extra' layer,
                                 * and another to prepare for the following logic, which only 'moves'
                                 * through the heap until the second-to-last layer.
                                 */
                                bitmask = bitmask >> 2;
                                while (bitmask > 1) {
                                        /* the "bitmask & size" operation is a simple way of moving
                                         * through the heap one layer at a time in the direction of the
                                         * 'last' element in the 'complete' heap.
                                         */
                                        parent = (dague_execution_context_t*)(
                                         (bitmask & size) ? parent->list_item.list_next : parent->list_item.list_prev);
                                        bitmask = bitmask >> 1;
                                }

                                if (bitmask & size) { // LAST NODE IS A 'NEXT' NODE
                                        heap->top = (dague_execution_context_t*)parent->list_item.list_next;
                                        // should ALWAYS be a leaf node
                                        assert(heap->top != NULL);
                                        assert(heap->top->list_item.list_next == NULL);
                                        assert(heap->top->list_item.list_prev == NULL);
                                        if (parent != to_use) { // if not a second-level-from-the-top node...
                                                heap->top->list_item.list_next = to_use->list_item.list_next;
                                                parent->list_item.list_next = NULL;
                                        }
                                        else
                                                heap->top->list_item.list_next = NULL;
                                        heap->top->list_item.list_prev = to_use->list_item.list_prev;
                                }
                                else { // LAST NODE IS A 'PREV' NODE
                                        heap->top = (dague_execution_context_t*)parent->list_item.list_prev;
                                        // should ALWAYS be a leaf node
                                        assert(heap->top != NULL);
                                        assert(heap->top->list_item.list_next == NULL);
                                        assert(heap->top->list_item.list_prev == NULL);
                                        /* a prev node isn't on the second level from the top
                                         * (because otherwise size == 2), so we safely assume it has a parent
                                         */
                                        heap->top->list_item.list_next = to_use->list_item.list_next;
                                        heap->top->list_item.list_prev = to_use->list_item.list_prev;
                                        parent->list_item.list_prev = NULL;
                                }

                                // now bubble down
                                dague_execution_context_t * bubbler = heap->top;
                                int is_next; /* flag keeps track of whether we are 'prev' or 'next' to our current PARENT.
                                              * the initial value doesn't matter since we're at the top and have no parent. */
                                parent = NULL;
                                while (1) {
                                        dague_execution_context_t * next = (dague_execution_context_t*)bubbler->list_item.list_next;
                                        dague_execution_context_t * prev = (dague_execution_context_t*)bubbler->list_item.list_prev;
                                        // first, compare all three priorities to see which way to bubble, if any
                                        if (prev != NULL && prev->priority > bubbler->priority &&
                                            (next == NULL || prev->priority >= next->priority)) {
                                                // bubble toward (swap with) prev
                                                if (parent) {
                                                        if (is_next)
                                                                parent->list_item.list_next = (dague_list_item_t *)prev;
                                                        else
                                                                parent->list_item.list_prev = (dague_list_item_t *)prev;
                                                }
                                                else
                                                        heap->top = prev;

                                                bubbler->list_item.list_prev = prev->list_item.list_prev;
                                                bubbler->list_item.list_next = prev->list_item.list_next;
                                                prev->list_item.list_prev = (dague_list_item_t *)bubbler;
                                                prev->list_item.list_next = (dague_list_item_t *)next;

                                                is_next = 0; // b/c we will be our parent's PREV in the next round
                                                parent = prev;
                                        }
                                        else if (next != NULL && next->priority > bubbler->priority &&
                                                 (prev == NULL || next->priority > prev->priority)) {
                                                // bubble toward next
                                                if (parent) {
                                                        if (is_next)
                                                                parent->list_item.list_next = (dague_list_item_t *)next;
                                                        else
                                                                parent->list_item.list_prev = (dague_list_item_t *)next;
                                                }
                                                else
                                                        heap->top = next;

                                                bubbler->list_item.list_prev = next->list_item.list_prev;
                                                bubbler->list_item.list_next = next->list_item.list_next;
                                                next->list_item.list_prev = (dague_list_item_t *)prev;
                                                next->list_item.list_next = (dague_list_item_t *)bubbler;

                                                is_next = 1; // b/c we will be our parent's NEXT in the next round
                                                parent = next;
                                        }
                                        else // either both next and prev are NULL, or neither has a higher priority than bubbler
                                                break;
                                }
                        }
                        heap->size--;
                        heap->priority = heap->top->priority;
                }
                to_use->list_item.list_next = (dague_list_item_t*)to_use; // safety's
                to_use->list_item.list_prev = (dague_list_item_t*)to_use; // sake
        }


        return to_use;
}

static int hiBit(unsigned int n) {
        n |= (n >>  1);
        n |= (n >>  2);
        n |= (n >>  4);
        n |= (n >>  8);
        n |= (n >> 16);
        return n - (n >> 1);
}

/**
 * An inefficient recursive count, just for debugging
 */
static inline int get_size(dague_execution_context_t * node) {
        if (node == NULL)
                return 0;
        else
                return 1 + get_size((dague_execution_context_t *)node->list_item.list_next)
                        + get_size((dague_execution_context_t *)node->list_item.list_prev);
=======
        to_use->list_item.list_next = (dague_list_item_t*)to_use; // safety's
        to_use->list_item.list_prev = (dague_list_item_t*)to_use; // sake
    }
#if defined(DAGUE_DEBUG) && DAGUE_DEBUG_VERBOSE == 3
    if (to_use != NULL) {
        char tmp[MAX_TASK_STRLEN];
        DEBUG3(("MH:\tStole exec C %s (%p) from heap %p\n", dague_snprintf_execution_context(tmp, MAX_TASK_STRLEN, to_use), to_use, heap));
    }
#endif  /* defined(DAGUE_DEBUG) */
    return to_use;
>>>>>>> 8b4e4bfe
}

#endif<|MERGE_RESOLUTION|>--- conflicted
+++ resolved
@@ -63,97 +63,90 @@
  */
 void heap_insert(dague_heap_t * heap, dague_execution_context_t * elem)
 {
-        assert(heap != NULL);
-        assert(elem != NULL);
-        heap->size++;
-        elem->list_item.list_next = NULL;
-        elem->list_item.list_prev = NULL;
-
-        if (heap->size == 1) {
+    assert(heap != NULL);
+    assert(elem != NULL);
+    heap->size++;
+    elem->list_item.list_next = NULL;
+    elem->list_item.list_prev = NULL;
+
+    if (heap->size == 1) {
+        heap->top = elem;
+    } else {
+        dague_execution_context_t * parent = heap->top;
+        unsigned int bitmask = 1, size = heap->size;
+        // prime the bitmask
+        int level_counter = 0, parents_size = 0;
+        while (bitmask <= size) {
+            bitmask = bitmask << 1;
+            level_counter++;
+        }
+        parents_size = level_counter;
+
+        dague_execution_context_t ** parents = calloc(sizeof(dague_execution_context_t *), level_counter);
+        // now the bitmask is two places farther than we want it, so back down
+        bitmask = bitmask >> 2;
+
+        parents[--level_counter] = heap->top;
+        // now move through tree
+        while (bitmask > 1) {
+            parent = (dague_execution_context_t*)((bitmask & size) ? parent->list_item.list_next : parent->list_item.list_prev);
+            parents[--level_counter] = parent; // save parent
+            bitmask = bitmask >> 1;
+        }
+        if (bitmask & size)
+            parent->list_item.list_next = (dague_list_item_t*)elem;
+        else
+            parent->list_item.list_prev = (dague_list_item_t*)elem;
+
+        // now bubble up to preserve max heap org.
+        while( (level_counter < parents_size) &&
+               (parents[level_counter] != NULL) &&
+               (elem->priority > parents[level_counter]->priority) ) {
+            parent = parents[level_counter];
+            DEBUG3(("MH:\tswapping parent %p and elem %p (priorities: %d and %d)\n",
+                    parent, elem, parent->priority, elem->priority));
+            /* first, fix our grandparent, if necessary */
+            if (level_counter + 1 < parents_size && parents[level_counter + 1] != NULL) {
+                dague_execution_context_t * grandparent = parents[level_counter + 1];
+                // i.e. our parent has a parent
+                if (grandparent->list_item.list_prev /* left */ == (dague_list_item_t*)parent)
+                    grandparent->list_item.list_prev = (dague_list_item_t*)elem;
+                else /* our grandparent's right child is our parent*/
+                    grandparent->list_item.list_next = (dague_list_item_t*)elem;
+            }
+
+            /* next, fix our parent */
+            dague_list_item_t * parent_left  = (dague_list_item_t*)parent->list_item.list_prev;
+            dague_list_item_t * parent_right = (dague_list_item_t*)parent->list_item.list_next;
+            parent->list_item.list_prev = elem->list_item.list_prev;
+            parent->list_item.list_next = elem->list_item.list_next;
+
+            /* lastly, fix ourselves */
+            if (parent_left == (dague_list_item_t*)elem) {
+                /* we're our parent's left child */
+                elem->list_item.list_prev = (dague_list_item_t*)parent;
+                elem->list_item.list_next = (dague_list_item_t*)parent_right;
+            } else {
+                /* we're out parent's right child */
+                elem->list_item.list_prev = (dague_list_item_t*)parent_left;
+                elem->list_item.list_next = (dague_list_item_t*)parent;
+            }
+
+            if (parent == heap->top)
                 heap->top = elem;
-        } else {
-                dague_execution_context_t * parent = heap->top;
-                unsigned int bitmask = 1, size = heap->size;
-                // prime the bitmask
-                int level_counter = 0, parents_size = 0;
-                while (bitmask <= size) {
-                        bitmask = bitmask << 1;
-                        level_counter++;
-                }
-                parents_size = level_counter;
-
-                dague_execution_context_t ** parents = calloc(sizeof(dague_execution_context_t *), level_counter);
-                // now the bitmask is two places farther than we want it, so back down
-                bitmask = bitmask >> 2;
-
-                parents[--level_counter] = heap->top;
-                // now move through tree
-                while (bitmask > 1) {
-                        parent = (dague_execution_context_t*)((bitmask & size) ? parent->list_item.list_next : parent->list_item.list_prev);
-                        parents[--level_counter] = parent; // save parent
-                        bitmask = bitmask >> 1;
-                }
-                if (bitmask & size)
-                        parent->list_item.list_next = (dague_list_item_t*)elem;
-                else
-                        parent->list_item.list_prev = (dague_list_item_t*)elem;
-
-                // now bubble up to preserve max heap org.
-                while( (level_counter < parents_size) &&
-                       (parents[level_counter] != NULL) &&
-                       (elem->priority > parents[level_counter]->priority) ) {
-                        parent = parents[level_counter];
-                        DEBUG3(("MH:\tswapping parent %p and elem %p (priorities: %d and %d)\n", parent, elem, parent->priority, elem->priority));
-                        /* first, fix our grandparent, if necessary */
-                        if (level_counter + 1 < parents_size && parents[level_counter + 1] != NULL) {
-                                dague_execution_context_t * grandparent = parents[level_counter + 1];
-                                // i.e. our parent has a parent
-                                if (grandparent->list_item.list_prev /* left */ == (dague_list_item_t*)parent)
-                                        grandparent->list_item.list_prev = (dague_list_item_t*)elem;
-                                else /* our grandparent's right child is our parent*/
-                                        grandparent->list_item.list_next = (dague_list_item_t*)elem;
-                        }
-
-                        /* next, fix our parent */
-                        dague_list_item_t * parent_left  = (dague_list_item_t*)parent->list_item.list_prev;
-                        dague_list_item_t * parent_right = (dague_list_item_t*)parent->list_item.list_next;
-                        parent->list_item.list_prev = elem->list_item.list_prev;
-                        parent->list_item.list_next = elem->list_item.list_next;
-
-                        /* lastly, fix ourselves */
-                        if (parent_left == (dague_list_item_t*)elem) {
-                                /* we're our parent's left child */
-                                elem->list_item.list_prev = (dague_list_item_t*)parent;
-                                elem->list_item.list_next = (dague_list_item_t*)parent_right;
-                        } else {
-                                /* we're out parent's right child */
-                                elem->list_item.list_prev = (dague_list_item_t*)parent_left;
-                                elem->list_item.list_next = (dague_list_item_t*)parent;
-                        }
-
-                        if (parent == heap->top)
-                                heap->top = elem;
-
-                        level_counter++;
-                }
-        }
-
-        /* set priority to top priority */
-        heap->priority = heap->top->priority;
-
-<<<<<<< HEAD
+
+            level_counter++;
+        }
+    }
+
+    /* set priority to top priority */
+    heap->priority = heap->top->priority;
+
 #if defined(DAGUE_DEBUG_VERBOSE3)
-        char tmp[MAX_TASK_STRLEN];
-        DEBUG3(("MH:\tInserted exec C %s (%p) into maxheap %p of size %u\n",
-                dague_snprintf_execution_context(tmp, MAX_TASK_STRLEN, elem), elem, heap, heap->size));
-#endif  /* defined(DAGUE_DEBUG_VERBOSE3) */
-=======
-#if defined(DAGUE_DEBUG) && DAGUE_DEBUG_VERBOSE == 3
     char tmp[MAX_TASK_STRLEN];
     DEBUG3(("MH:\tInserted exec C %s (%p) into maxheap %p of size %u\n",
             dague_snprintf_execution_context(tmp, MAX_TASK_STRLEN, elem), elem, heap, heap->size));
-#endif  /* defined(DAGUE_DEBUG) */
->>>>>>> 8b4e4bfe
+#endif  /* defined(DAGUE_DEBUG_VERBOSE3) */
 }
 
 /*
@@ -236,7 +229,6 @@
                 to_use->list_item.list_next = (dague_list_item_t*)to_use; // safety's
                 to_use->list_item.list_prev = (dague_list_item_t*)to_use; // sake
         }
-<<<<<<< HEAD
 #if defined(DAGUE_DEBUG_VERBOSE3)
         if (to_use != NULL) {
                 char tmp[MAX_TASK_STRLEN];
@@ -390,7 +382,12 @@
                 to_use->list_item.list_prev = (dague_list_item_t*)to_use; // sake
         }
 
-
+#if defined(DAGUE_DEBUG_VERBOSE3)
+    if (to_use != NULL) {
+        char tmp[MAX_TASK_STRLEN];
+        DEBUG3(("MH:\tStole exec C %s (%p) from heap %p\n", dague_snprintf_execution_context(tmp, MAX_TASK_STRLEN, to_use), to_use, heap));
+    }
+#endif  /* defined(DAGUE_DEBUG_VERBOSE3) */
         return to_use;
 }
 
@@ -412,18 +409,6 @@
         else
                 return 1 + get_size((dague_execution_context_t *)node->list_item.list_next)
                         + get_size((dague_execution_context_t *)node->list_item.list_prev);
-=======
-        to_use->list_item.list_next = (dague_list_item_t*)to_use; // safety's
-        to_use->list_item.list_prev = (dague_list_item_t*)to_use; // sake
-    }
-#if defined(DAGUE_DEBUG) && DAGUE_DEBUG_VERBOSE == 3
-    if (to_use != NULL) {
-        char tmp[MAX_TASK_STRLEN];
-        DEBUG3(("MH:\tStole exec C %s (%p) from heap %p\n", dague_snprintf_execution_context(tmp, MAX_TASK_STRLEN, to_use), to_use, heap));
-    }
-#endif  /* defined(DAGUE_DEBUG) */
-    return to_use;
->>>>>>> 8b4e4bfe
 }
 
 #endif