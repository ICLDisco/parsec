--- conflicted
+++ resolved
@@ -139,17 +139,12 @@
 
     /* set priority to top priority */
     heap->priority = heap->top->priority;
-<<<<<<< HEAD
-#ifdef DAGUE_DEBUG_VERBOSE3
-=======
 
 #if defined(DAGUE_DEBUG_VERBOSE3)
->>>>>>> bf9ccb61
     char tmp[MAX_TASK_STRLEN];
     DEBUG3(("MH:\tInserted exec C %s (%p) into maxheap %p of size %u\n",
             dague_snprintf_execution_context(tmp, MAX_TASK_STRLEN, elem), elem, heap, heap->size));
 #endif  /* defined(DAGUE_DEBUG_VERBOSE3) */
-}
 
 /*
  * split-and-steal (remove) is O(1), although the preceding
@@ -232,11 +227,7 @@
         to_use->list_item.list_next = (dague_list_item_t*)to_use; // safety's
         to_use->list_item.list_prev = (dague_list_item_t*)to_use; // sake
     }
-<<<<<<< HEAD
-#ifdef DAGUE_DEBUG_VERBOSE3
-=======
 #if defined(DAGUE_DEBUG_VERBOSE3)
->>>>>>> bf9ccb61
     if (to_use != NULL) {
         char tmp[MAX_TASK_STRLEN];
         DEBUG3(("MH:\tStole exec C %s (%p) from heap %p\n", dague_snprintf_execution_context(tmp, MAX_TASK_STRLEN, to_use), to_use, heap));
