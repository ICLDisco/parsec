/*
 * Copyright (c) 2009-2012 The University of Tennessee and The University
 *                         of Tennessee Research Foundation.  All rights
 *                         reserved.
 */

#ifndef MAXHEAP_H_HAS_BEEN_INCLUDED
#define MAXHEAP_H_HAS_BEEN_INCLUDED

#include "dague_config.h"
#include "dague_internal.h"

#include "debug.h"
#include "atomic.h"
#include "list_item.h"
#include <stdlib.h>

/**
 * The structure implemented here is not thread safe. All concurent
 * accesses should be protected by the upper level.
 */

/* main struct holding size info and ID */
typedef struct dague_heap {
    dague_list_item_t list_item; /* to be compatible with the lists */
    unsigned int size;           /* used only during building */
    unsigned int priority;
    dague_execution_context_t * top;
} dague_heap_t;

/*
  allocates an empty heap as a correctly doubly-linked singleton list
  with the lowest possible priority
 */
static inline dague_heap_t* heap_create(void)
{
    dague_heap_t* heap = calloc(sizeof(dague_heap_t), 1);
    /* Point back to the parent structure */
    heap->list_item.list_next = (dague_list_item_t*)heap;
    heap->list_item.list_prev = (dague_list_item_t*)heap;
    return heap;
}

static inline void heap_destroy(dague_heap_t** heap)
{
    assert((*heap)->top == NULL);
    free(*heap);
    (*heap) = NULL;
}

void heap_insert(dague_heap_t * heap, dague_execution_context_t * elem);
dague_execution_context_t* heap_split_and_steal(dague_heap_t ** heap_ptr, dague_heap_t ** new_heap_ptr);
dague_execution_context_t * heap_remove(dague_heap_t ** heap_ptr);
static int hiBit(unsigned int n);

/*
 * Insertion is O(lg n), as we know exactly how to get to the next insertion point,
 * and the tree is manually balanced.
 * Overall build is O(n lg n)
 *
 * Destroys elem->list_item next and prev.
 */
void heap_insert(dague_heap_t * heap, dague_execution_context_t * elem)
{
    assert(heap != NULL);
    assert(elem != NULL);
    heap->size++;
    elem->list_item.list_next = NULL;
    elem->list_item.list_prev = NULL;

    if (heap->size == 1) {
        heap->top = elem;
    } else {
        dague_execution_context_t * parent = heap->top;
        unsigned int bitmask = 1, size = heap->size;
        // prime the bitmask
        int level_counter = 0, parents_size = 0;
        while (bitmask <= size) {
            bitmask = bitmask << 1;
            level_counter++;
        }
        parents_size = level_counter;

        dague_execution_context_t ** parents = calloc(sizeof(dague_execution_context_t *), level_counter);
        // now the bitmask is two places farther than we want it, so back down
        bitmask = bitmask >> 2;

        parents[--level_counter] = heap->top;
        // now move through tree
        while (bitmask > 1) {
            parent = (dague_execution_context_t*)((bitmask & size) ? parent->list_item.list_next : parent->list_item.list_prev);
            parents[--level_counter] = parent; // save parent
            bitmask = bitmask >> 1;
        }
        if (bitmask & size)
            parent->list_item.list_next = (dague_list_item_t*)elem;
        else
            parent->list_item.list_prev = (dague_list_item_t*)elem;

        // now bubble up to preserve max heap org.
        while( (level_counter < parents_size) &&
               (parents[level_counter] != NULL) &&
               (elem->priority > parents[level_counter]->priority) ) {
            parent = parents[level_counter];
            DEBUG3(("MH:\tswapping parent %p and elem %p (priorities: %d and %d)\n", parent, elem, parent->priority, elem->priority));
            /* first, fix our grandparent, if necessary */
            if (level_counter + 1 < parents_size && parents[level_counter + 1] != NULL) {
                dague_execution_context_t * grandparent = parents[level_counter + 1];
                // i.e. our parent has a parent
                if (grandparent->list_item.list_prev /* left */ == (dague_list_item_t*)parent)
                    grandparent->list_item.list_prev = (dague_list_item_t*)elem;
                else /* our grandparent's right child is our parent*/
                    grandparent->list_item.list_next = (dague_list_item_t*)elem;
            }

            /* next, fix our parent */
            dague_list_item_t * parent_left  = (dague_list_item_t*)parent->list_item.list_prev;
            dague_list_item_t * parent_right = (dague_list_item_t*)parent->list_item.list_next;
            parent->list_item.list_prev = elem->list_item.list_prev;
            parent->list_item.list_next = elem->list_item.list_next;

            /* lastly, fix ourselves */
            if (parent_left == (dague_list_item_t*)elem) {
                /* we're our parent's left child */
                elem->list_item.list_prev = (dague_list_item_t*)parent;
                elem->list_item.list_next = (dague_list_item_t*)parent_right;
            } else {
                /* we're out parent's right child */
                elem->list_item.list_prev = (dague_list_item_t*)parent_left;
                elem->list_item.list_next = (dague_list_item_t*)parent;
            }

            if (parent == heap->top)
                    heap->top = elem;

            level_counter++;
        }
    }

    /* set priority to top priority */
    heap->priority = heap->top->priority;
<<<<<<< HEAD
    
#ifdef DAGUE_DEBUG_VERBOSE3
=======

#if defined(DAGUE_DEBUG)
>>>>>>> 9af15707
    char tmp[MAX_TASK_STRLEN];
    DEBUG3(("MH:\tInserted exec C %s (%p) into maxheap %p of size %u\n",
            dague_snprintf_execution_context(tmp, MAX_TASK_STRLEN, elem), elem, heap, heap->size));
<<<<<<< HEAD
#endif
=======
#endif  /* defined(DAGUE_DEBUG) */
>>>>>>> 9af15707
}

/*
 * split-and-steal (remove) is O(1), although the preceding
 * list search is probably O(n), technically, since eventually we
 * end up with a list of n/2 trees with single nodes
 *
 * This function expects one valid heap (heap that has at least one element)
 * and another pointer to a NULL heap pointer.
 * If you pass a NULL heap, the function will simply return NULL.
 * This function WILL destroy your heap if it empties it.
 * It will also MODIFY your stack appropriately. If both of your heap pointers
 * are NULL after it returns, there was only one element in the heap you passed.
 * If only the new_heap pointer is NULL, then you still have one (and ONLY ONE)
 * valid heap.
 * If your valid heap had at least 3 nodes, then the heap will actually be split,
 * a new heap pointer created and put on your stack.
 * No matter what happens, an execution_context is returned unless the heap was NULL.
 */
dague_execution_context_t * heap_split_and_steal(dague_heap_t ** heap_ptr, dague_heap_t ** new_heap_ptr)
{
    // if tree is empty, return NULL
    // if tree has only one node (top), return new heap with single node
    //    moved into to_use slot
    // if tree has left child but not right child, put left child in new tree

    dague_heap_t * heap = *heap_ptr; // shortcut to doing a bunch of (*heap_ptr)s
    dague_execution_context_t * to_use = NULL;
    (*new_heap_ptr) = NULL; // this should already be NULL, but if it's not, we'll fix that.

    if (heap != NULL) {
        assert(heap->top != NULL); // this heap should have been destroyed
        to_use = heap->top; // this will always be what we return, even if it's NULL, if a valid heap was passed
        if (heap->top->list_item.list_prev == NULL) {
            /* no left child, so 'top' is the only node */
            DEBUG3(("MH:\tDestroying heap %p\n", heap->top, heap->top->list_item.list_next, heap));
            heap->top = NULL;
            heap_destroy(heap_ptr);
            assert(*heap_ptr == NULL);
        } else { /* does have left child */
            if (heap->top->list_item.list_next /* right */ == NULL) {
                /* but doesn't have right child, so still not splitting */
                heap->top = (dague_execution_context_t*)heap->top->list_item.list_prev; // left
                assert(heap->top->list_item.list_next == NULL);
                assert(heap->top->list_item.list_prev == NULL);
                assert(heap->size == 2);
                heap->priority = heap->top->priority;
                heap->size--; // should equal 1
                /* set up doubly-linked singleton list in here, as DEFAULT scenario */
                heap->list_item.list_prev = (dague_list_item_t*)*heap_ptr;
                heap->list_item.list_next = (dague_list_item_t*)*heap_ptr;
<<<<<<< HEAD
            }
            else { // heap has at least 3 nodes, so we should be actually splitting
                unsigned int size = heap->size;
                unsigned int highBit = hiBit(heap->size);
                unsigned int twoBit = highBit >> 1;
	            assert(heap->size >= 3);
=======
            } else { // heap has at least 3 nodes, so we should be actually splitting
>>>>>>> 9af15707
                (*new_heap_ptr) = heap_create();
                (*new_heap_ptr)->top = (dague_execution_context_t*)heap->top->list_item.list_prev; // left
                (*new_heap_ptr)->priority = (*new_heap_ptr)->top->priority;
                heap->top = (dague_execution_context_t*)heap->top->list_item.list_next;
                heap->priority = heap->top->priority;
                if (twoBit & size) { // last item is on right side
	                heap->size = ~highBit & size;
	                (*new_heap_ptr)->size = size - heap->size - 1;
                }
                else { // last item is on left side
	                (*new_heap_ptr)->size = (size & ~highBit) + twoBit;
	                heap->size = size - (*new_heap_ptr)->size - 1;
                }
                //                printf("%p sas: %u %u %u %p\n", heap, size, (*new_heap_ptr)->size, heap->size, *new_heap_ptr);

                /* set up doubly-linked two-element list in here, as DEFAULT scenario */
                heap->list_item.list_prev = (dague_list_item_t*)(*new_heap_ptr);
                heap->list_item.list_next = (dague_list_item_t*)(*new_heap_ptr);
                (*new_heap_ptr)->list_item.list_prev = (dague_list_item_t*)heap;
                (*new_heap_ptr)->list_item.list_next = (dague_list_item_t*)heap;
                DEBUG3(("MH:\tSplit heap %p into itself and heap %p\n", heap, *new_heap_ptr));
            }
        }
        to_use->list_item.list_next = (dague_list_item_t*)to_use; // safety's
        to_use->list_item.list_prev = (dague_list_item_t*)to_use; // sake
    }
<<<<<<< HEAD
#ifdef DAGUE_DEBUG_VERBOSE3
=======
#if defined(DAGUE_DEBUG)
>>>>>>> 9af15707
    if (to_use != NULL) {
        char tmp[MAX_TASK_STRLEN];
        DEBUG3(("MH:\tStole exec C %s (%p) from heap %p\n", dague_snprintf_execution_context(tmp, MAX_TASK_STRLEN, to_use), to_use, heap));
    }
<<<<<<< HEAD
#endif
=======
#endif  /* defined(DAGUE_DEBUG) */
>>>>>>> 9af15707
    return to_use;
}

// cannot be made thread-safe with atomics
dague_execution_context_t * heap_remove(dague_heap_t ** heap_ptr) {
	dague_execution_context_t * to_use = NULL;
	dague_heap_t * heap = *heap_ptr;
	unsigned int temp_size = heap->size;

    if (heap != NULL) {
        assert(heap->top != NULL); // this heap should have been destroyed
        to_use = heap->top; // this will always be what we return, even if it's NULL, if a valid heap was passed
        if (heap->top->list_item.list_prev == NULL) {
            /* no left child, so 'top' is the only node */
	        DEBUG3(("MH:\tDestroying heap %p\n", heap->top, heap->top->list_item.list_next, heap));
	        assert(heap->size == 1);
            heap->top = NULL;
            heap_destroy(heap_ptr);
            assert(*heap_ptr == NULL);
        }
        else { /* does have left child */
            if (heap->top->list_item.list_next /* right */ == NULL) {
	            assert(heap->size == 2);
                /* but doesn't have right child, so still not splitting */
                heap->top = (dague_execution_context_t*)heap->top->list_item.list_prev; // left
                /* set up doubly-linked singleton list in here, as DEFAULT scenario */
                heap->list_item.list_prev = (dague_list_item_t*)*heap_ptr;
                heap->list_item.list_next = (dague_list_item_t*)*heap_ptr;
            }
            else { // heap has at least 3 nodes, so we do fancy removal
	            dague_execution_context_t * parent = heap->top;
	            unsigned int bitmask = 1, size = heap->size;
	            assert(heap->size >= 3);
	            // prime the bitmask
	            while (bitmask <= size) 
		            bitmask = bitmask << 1;
	            bitmask = bitmask >> 2;

	            // now move through tree
	            while (bitmask > 1) {
		            parent = (dague_execution_context_t*)((bitmask & size) ? parent->list_item.list_next : parent->list_item.list_prev);
		            bitmask = bitmask >> 1;
	            }
	            if (bitmask & size) { // LAST NODE IS 'NEXT'
		            
		            heap->top = (dague_execution_context_t*)parent->list_item.list_next;
		            // should ALWAYS be a leaf node
		            assert(heap->top != NULL);
		            assert(heap->top->list_item.list_next == NULL);
		            assert(heap->top->list_item.list_prev == NULL);
		            if (parent != to_use) { // if not a second-level node...
			            heap->top->list_item.list_next = to_use->list_item.list_next;
			            parent->list_item.list_next = NULL;
		            }
		            else
			            heap->top->list_item.list_next = NULL;
			        heap->top->list_item.list_prev = to_use->list_item.list_prev;
	            }
	            else { // LAST NODE IS 'PREV'
		            heap->top = (dague_execution_context_t*)parent->list_item.list_prev;
		            // should ALWAYS be a leaf node
		            // isn't a second-level node, because otherwise size == 2
		            assert(heap->top != NULL);
		            assert(heap->top->list_item.list_next == NULL);
		            assert(heap->top->list_item.list_prev == NULL);
		            heap->top->list_item.list_next = to_use->list_item.list_next;
		            heap->top->list_item.list_prev = to_use->list_item.list_prev;
		            parent->list_item.list_prev = NULL;
	            }

	            // now bubble down
	            dague_execution_context_t * bubbler = heap->top;
	            int is_next = 0;
	            parent = NULL;
	            while (1) {
		            dague_execution_context_t * next = (dague_execution_context_t*)bubbler->list_item.list_next;
		            dague_execution_context_t * prev = (dague_execution_context_t*)bubbler->list_item.list_prev;
		            if (next != NULL && bubbler->priority < next->priority) {
			            if (parent != NULL) {
				            if (is_next)
					            parent->list_item.list_next = next;
				            else
					            parent->list_item.list_prev = next;
			            }
			            bubbler->list_item.list_next = next->list_item.list_next;
			            bubbler->list_item.list_prev = next->list_item.list_prev;
			            next->list_item.list_next = bubbler;
			            next->list_item.list_prev = prev;

			            parent = next;
			            is_next = 1;
		            }
		            else if (prev != NULL && bubbler->priority < prev->priority) {
			            if (parent != NULL) {
				            if (is_next)
					            parent->list_item.list_next = prev;
				            else
					            parent->list_item.list_prev = prev;
			            }
			            bubbler->list_item.list_next = prev->list_item.list_next;
			            bubbler->list_item.list_prev = prev->list_item.list_prev;
			            prev->list_item.list_prev = bubbler;
			            prev->list_item.list_next = next;

			            parent = prev;
			            is_next = 0;
		            }
		            else {
			            break;
		            }
	            }
            }
	        heap->size--;
	        heap->priority = heap->top->priority;
        }
        to_use->list_item.list_next = (dague_list_item_t*)to_use; // safety's
        to_use->list_item.list_prev = (dague_list_item_t*)to_use; // sake
        if (*heap_ptr != NULL)
	        assert(heap->size + 1 == temp_size);
    }

    return to_use;
}

static int hiBit(unsigned int n) {
	n |= (n >>  1);
	n |= (n >>  2);
	n |= (n >>  4);
	n |= (n >>  8);
	n |= (n >> 16);
	return n - (n >> 1);
}

#endif<|MERGE_RESOLUTION|>--- conflicted
+++ resolved
@@ -139,21 +139,11 @@
 
     /* set priority to top priority */
     heap->priority = heap->top->priority;
-<<<<<<< HEAD
-    
 #ifdef DAGUE_DEBUG_VERBOSE3
-=======
-
-#if defined(DAGUE_DEBUG)
->>>>>>> 9af15707
     char tmp[MAX_TASK_STRLEN];
     DEBUG3(("MH:\tInserted exec C %s (%p) into maxheap %p of size %u\n",
             dague_snprintf_execution_context(tmp, MAX_TASK_STRLEN, elem), elem, heap, heap->size));
-<<<<<<< HEAD
-#endif
-=======
-#endif  /* defined(DAGUE_DEBUG) */
->>>>>>> 9af15707
+#endif  /* defined(DAGUE_DEBUG_VERBOSE3) */
 }
 
 /*
@@ -205,16 +195,12 @@
                 /* set up doubly-linked singleton list in here, as DEFAULT scenario */
                 heap->list_item.list_prev = (dague_list_item_t*)*heap_ptr;
                 heap->list_item.list_next = (dague_list_item_t*)*heap_ptr;
-<<<<<<< HEAD
             }
             else { // heap has at least 3 nodes, so we should be actually splitting
                 unsigned int size = heap->size;
                 unsigned int highBit = hiBit(heap->size);
                 unsigned int twoBit = highBit >> 1;
 	            assert(heap->size >= 3);
-=======
-            } else { // heap has at least 3 nodes, so we should be actually splitting
->>>>>>> 9af15707
                 (*new_heap_ptr) = heap_create();
                 (*new_heap_ptr)->top = (dague_execution_context_t*)heap->top->list_item.list_prev; // left
                 (*new_heap_ptr)->priority = (*new_heap_ptr)->top->priority;
@@ -241,20 +227,12 @@
         to_use->list_item.list_next = (dague_list_item_t*)to_use; // safety's
         to_use->list_item.list_prev = (dague_list_item_t*)to_use; // sake
     }
-<<<<<<< HEAD
 #ifdef DAGUE_DEBUG_VERBOSE3
-=======
-#if defined(DAGUE_DEBUG)
->>>>>>> 9af15707
     if (to_use != NULL) {
         char tmp[MAX_TASK_STRLEN];
         DEBUG3(("MH:\tStole exec C %s (%p) from heap %p\n", dague_snprintf_execution_context(tmp, MAX_TASK_STRLEN, to_use), to_use, heap));
     }
-<<<<<<< HEAD
-#endif
-=======
 #endif  /* defined(DAGUE_DEBUG) */
->>>>>>> 9af15707
     return to_use;
 }
 
