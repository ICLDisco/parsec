/*
 * Copyright (c) 2009-2013 The University of Tennessee and The University
 *                         of Tennessee Research Foundation.  All rights
 *                         reserved.
 */

#ifndef DAGUE_H_HAS_BEEN_INCLUDED
#define DAGUE_H_HAS_BEEN_INCLUDED

#include "dague_config.h"

<<<<<<< HEAD
typedef struct dague_handle_s            dague_handle_t;
typedef struct dague_execution_context_s dague_execution_context_t;
/**< The general context that holds all the threads of dague for this MPI process */
typedef struct dague_context_s           dague_context_t;
=======
typedef struct dague_object              dague_object_t;
typedef struct dague_execution_context_t dague_execution_context_t;
/**< The general context that holds all the threads of dague for this MPI process */
typedef struct dague_context_t           dague_context_t;
>>>>>>> 29ebce86

/**
 * TO BE REMOVED.
 */
typedef void* (*dague_data_allocate_t)(size_t matrix_size);
typedef void (*dague_data_free_t)(void *data);
extern dague_data_allocate_t dague_data_allocate;
extern dague_data_free_t     dague_data_free;

/**
 * CONTEXT MANIPULATION FUNCTIONS.
 */

/**
 * The completion callback of a dague_handle. Once the handle has been
 * completed, i.e. all the local tasks associated with the handle have
 * been executed, and before the handle is marked as done, this callback
 * will be triggered. Inside the callback the handle should not be
 * modified.
 */
<<<<<<< HEAD
typedef int (*dague_completion_cb_t)(dague_handle_t* dague_handle, void*);
=======
typedef int (*dague_completion_cb_t)(dague_object_t* dague_object, void*);
>>>>>>> 29ebce86

/**
 * Create a new execution context, using the number of resources passed
 * with the arguments. Every execution happend in the context of such an
 * execution context. Several contextes can cohexist on disjoint resources
 * in same time.
 */
dague_context_t* dague_init( int nb_cores, int* pargc, char** pargv[]);

/**
 * Complete all pending operations on the execution context, and release
 * all associated resources. Threads and acclerators attached to this
 * context will be released.
 */
int dague_fini( dague_context_t** pcontext );

/**
<<<<<<< HEAD
 * Attach an execution handle on a context, in other words on the set of
 * resources associated to this particular context. This operation will
 * define if accelerators can be used for the execution.
 */
int dague_enqueue( dague_context_t* context, dague_handle_t* handle);
=======
 * Compose two dague_objects into a composition dague_object. 
 * The resulting compound dague_object is returned. 
 * If start is already a composition, the same (updated) object may be returned.
 */
dague_object_t* dague_compose( dague_object_t* start, dague_object_t* next);

/**
 * Attach an execution handle on a context, in other words on the set of
 * resources associated to this particular context. This operation will
 * define if accelerators can be used for the execution.
 */
int dague_enqueue( dague_context_t* context, dague_object_t* object);
>>>>>>> 29ebce86

/**
 * Progress the execution context until no further operations are available.
 * Upon return from this function, all resources (threads and acclerators)
 * associated with the corresponding context are put in a mode where they
 * are not active.
 */
int dague_progress(dague_context_t* context);

/**
 * HANDLE MANIPULATION FUNCTIONS.
 */

/* Accessors to set and get the completion callback and data */
int dague_set_complete_callback(dague_handle_t* dague_handle,
                                dague_completion_cb_t complete_cb, void* complete_data);
int dague_get_complete_callback(const dague_handle_t* dague_handle,
                                dague_completion_cb_t* complete_cb, void** complete_data);

/**< Retrieve the local object attached to a unique object id */
dague_handle_t* dague_handle_lookup(uint32_t handle_id);
/**< Register the object with the engine. Create the unique identifier for the handle */
int dague_handle_register(dague_handle_t* handle);
/**< Unregister the object with the engine. */
void dague_handle_unregister(dague_handle_t* handle);
/**< Start the dague execution and launch the ready tasks */
int dague_handle_start(dague_handle_t* handle);

/**< Print DAGuE usage message */
void dague_usage(void);

/**
 * Allow to change the default priority of an object. It returns the
 * old priority (the default priorityy of an object is 0). This function
 * can be used during the lifetime of an object, however, only tasks
 * generated after this call will be impacted.
 */
<<<<<<< HEAD
int32_t dague_set_priority( dague_handle_t* object, int32_t new_priority );
=======
int32_t dague_set_priority( dague_object_t* object, int32_t new_priority );
>>>>>>> 29ebce86

/* Dump functions */
char* dague_snprintf_execution_context( char* str, size_t size,
                                        const dague_execution_context_t* task);

#endif  /* DAGUE_H_HAS_BEEN_INCLUDED */<|MERGE_RESOLUTION|>--- conflicted
+++ resolved
@@ -9,17 +9,10 @@
 
 #include "dague_config.h"
 
-<<<<<<< HEAD
 typedef struct dague_handle_s            dague_handle_t;
 typedef struct dague_execution_context_s dague_execution_context_t;
 /**< The general context that holds all the threads of dague for this MPI process */
 typedef struct dague_context_s           dague_context_t;
-=======
-typedef struct dague_object              dague_object_t;
-typedef struct dague_execution_context_t dague_execution_context_t;
-/**< The general context that holds all the threads of dague for this MPI process */
-typedef struct dague_context_t           dague_context_t;
->>>>>>> 29ebce86
 
 /**
  * TO BE REMOVED.
@@ -40,11 +33,7 @@
  * will be triggered. Inside the callback the handle should not be
  * modified.
  */
-<<<<<<< HEAD
 typedef int (*dague_completion_cb_t)(dague_handle_t* dague_handle, void*);
-=======
-typedef int (*dague_completion_cb_t)(dague_object_t* dague_object, void*);
->>>>>>> 29ebce86
 
 /**
  * Create a new execution context, using the number of resources passed
@@ -62,26 +51,11 @@
 int dague_fini( dague_context_t** pcontext );
 
 /**
-<<<<<<< HEAD
  * Attach an execution handle on a context, in other words on the set of
  * resources associated to this particular context. This operation will
  * define if accelerators can be used for the execution.
  */
 int dague_enqueue( dague_context_t* context, dague_handle_t* handle);
-=======
- * Compose two dague_objects into a composition dague_object. 
- * The resulting compound dague_object is returned. 
- * If start is already a composition, the same (updated) object may be returned.
- */
-dague_object_t* dague_compose( dague_object_t* start, dague_object_t* next);
-
-/**
- * Attach an execution handle on a context, in other words on the set of
- * resources associated to this particular context. This operation will
- * define if accelerators can be used for the execution.
- */
-int dague_enqueue( dague_context_t* context, dague_object_t* object);
->>>>>>> 29ebce86
 
 /**
  * Progress the execution context until no further operations are available.
@@ -90,6 +64,14 @@
  * are not active.
  */
 int dague_progress(dague_context_t* context);
+
+/**
+ * Compose sequentially two handles. If start is already a composed
+ * object, then next will be added sequentially to the list. These
+ * handles will execute one after another as if there were sequential. 
+ * The resulting compound dague_object is returned. 
+ */
+dague_handle_t* dague_compose(dague_handle_t* start, dague_handle_t* next);
 
 /**
  * HANDLE MANIPULATION FUNCTIONS.
@@ -119,11 +101,7 @@
  * can be used during the lifetime of an object, however, only tasks
  * generated after this call will be impacted.
  */
-<<<<<<< HEAD
 int32_t dague_set_priority( dague_handle_t* object, int32_t new_priority );
-=======
-int32_t dague_set_priority( dague_object_t* object, int32_t new_priority );
->>>>>>> 29ebce86
 
 /* Dump functions */
 char* dague_snprintf_execution_context( char* str, size_t size,
