--- conflicted
+++ resolved
@@ -9,15 +9,10 @@
 
 #include "dague_config.h"
 
-<<<<<<< HEAD
+BEGIN_C_DECLS
+
 typedef struct dague_handle_s            dague_handle_t;
 typedef struct dague_execution_context_s dague_execution_context_t;
-=======
-BEGIN_C_DECLS
-
-typedef struct dague_object              dague_object_t;
-typedef struct dague_execution_context_t dague_execution_context_t;
->>>>>>> 8b4e4bfe
 /**< The general context that holds all the threads of dague for this MPI process */
 typedef struct dague_context_s           dague_context_t;
 
@@ -58,16 +53,6 @@
 int dague_fini( dague_context_t** pcontext );
 
 /**
-<<<<<<< HEAD
-=======
- * Compose two dague_objects into a composition dague_object.
- * The resulting compound dague_object is returned.
- * If start is already a composition, the same (updated) object may be returned.
- */
-dague_object_t* dague_compose( dague_object_t* start, dague_object_t* next);
-
-/**
->>>>>>> 8b4e4bfe
  * Attach an execution handle on a context, in other words on the set of
  * resources associated to this particular context. This operation will
  * define if accelerators can be used for the execution.
