/*
 * Copyright (c) 2009-2013 The University of Tennessee and The University
 *                         of Tennessee Research Foundation.  All rights
 *                         reserved.
 */

#ifndef DAGUE_H_HAS_BEEN_INCLUDED
#define DAGUE_H_HAS_BEEN_INCLUDED

#include "dague_config.h"

typedef struct dague_handle_s            dague_handle_t;
typedef struct dague_execution_context_s dague_execution_context_t;
/**< The general context that holds all the threads of dague for this MPI process */
typedef struct dague_context_s           dague_context_t;

/**
 * TO BE REMOVED.
 */
typedef void* (*dague_data_allocate_t)(size_t matrix_size);
typedef void (*dague_data_free_t)(void *data);
extern dague_data_allocate_t dague_data_allocate;
extern dague_data_free_t     dague_data_free;

/**
 * CONTEXT MANIPULATION FUNCTIONS.
 */

/**
 * The completion callback of a dague_handle. Once the handle has been
 * completed, i.e. all the local tasks associated with the handle have
 * been executed, and before the handle is marked as done, this callback
 * will be triggered. Inside the callback the handle should not be
 * modified.
 */
typedef int (*dague_completion_cb_t)(dague_handle_t* dague_handle, void*);

/**
 * Create a new execution context, using the number of resources passed
 * with the arguments. Every execution happend in the context of such an
 * execution context. Several contextes can cohexist on disjoint resources
 * in same time.
 */
dague_context_t* dague_init( int nb_cores, int* pargc, char** pargv[]);

/**
 * Complete all pending operations on the execution context, and release
 * all associated resources. Threads and acclerators attached to this
 * context will be released.
 */
int dague_fini( dague_context_t** pcontext );

/**
 * Attach an execution handle on a context, in other words on the set of
 * resources associated to this particular context. This operation will
 * define if accelerators can be used for the execution.
 */
int dague_enqueue( dague_context_t* context, dague_handle_t* handle);

/**
 * Progress the execution context until no further operations are available.
 * Upon return from this function, all resources (threads and acclerators)
 * associated with the corresponding context are put in a mode where they
 * are not active.
 */
int dague_progress(dague_context_t* context);

/**
 * Compose sequentially two handles. If start is already a composed
 * object, then next will be added sequentially to the list. These
 * handles will execute one after another as if there were sequential. 
 * The resulting compound dague_object is returned. 
 */
dague_handle_t* dague_compose(dague_handle_t* start, dague_handle_t* next);

/**
 * HANDLE MANIPULATION FUNCTIONS.
 */

/* Accessors to set and get the completion callback and data */
int dague_set_complete_callback(dague_handle_t* dague_handle,
                                dague_completion_cb_t complete_cb, void* complete_data);
int dague_get_complete_callback(const dague_handle_t* dague_handle,
                                dague_completion_cb_t* complete_cb, void** complete_data);

/**< Retrieve the local object attached to a unique object id */
dague_handle_t* dague_handle_lookup(uint32_t handle_id);
/**< Register the object with the engine. Create the unique identifier for the handle */
int dague_handle_register(dague_handle_t* handle);
/**< Unregister the object with the engine. */
<<<<<<< HEAD
void dague_handle_unregister(dague_handle_t* handle);
/**< Start the dague execution and launch the ready tasks */
int dague_handle_start(dague_handle_t* handle);
=======
void dague_object_unregister( dague_object_t* object );
>>>>>>> 4cae1f82

/**< Print DAGuE usage message */
void dague_usage(void);

/**
 * Allow to change the default priority of an object. It returns the
 * old priority (the default priorityy of an object is 0). This function
 * can be used during the lifetime of an object, however, only tasks
 * generated after this call will be impacted.
 */
int32_t dague_set_priority( dague_handle_t* object, int32_t new_priority );

/* Dump functions */
char* dague_snprintf_execution_context( char* str, size_t size,
                                        const dague_execution_context_t* task);

#endif  /* DAGUE_H_HAS_BEEN_INCLUDED */<|MERGE_RESOLUTION|>--- conflicted
+++ resolved
@@ -88,13 +88,7 @@
 /**< Register the object with the engine. Create the unique identifier for the handle */
 int dague_handle_register(dague_handle_t* handle);
 /**< Unregister the object with the engine. */
-<<<<<<< HEAD
 void dague_handle_unregister(dague_handle_t* handle);
-/**< Start the dague execution and launch the ready tasks */
-int dague_handle_start(dague_handle_t* handle);
-=======
-void dague_object_unregister( dague_object_t* object );
->>>>>>> 4cae1f82
 
 /**< Print DAGuE usage message */
 void dague_usage(void);
