--- conflicted
+++ resolved
@@ -53,18 +53,18 @@
 #define DAGUE_DEPENDENCIES_BITMASK        (~(DAGUE_DEPENDENCIES_TASK_DONE|DAGUE_DEPENDENCIES_IN_DONE))
 
 typedef union {
-	dague_dependency_t    dependencies[1];
-	dague_dependencies_t* next[1];
+    dague_dependency_t    dependencies[1];
+    dague_dependencies_t* next[1];
 } dague_dependencies_union_t;
 
 struct dague_dependencies_t {
-	int                     flags;
-	const symbol_t*         symbol;
-	int                     min;
-	int                     max;
-	dague_dependencies_t* prev;
-	/* keep this as the last field in the structure */
-	dague_dependencies_union_t u; 
+    int                     flags;
+    const symbol_t*         symbol;
+    int                     min;
+    int                     max;
+    dague_dependencies_t* prev;
+    /* keep this as the last field in the structure */
+    dague_dependencies_union_t u; 
 };
 
 typedef int (dague_hook_t)(struct dague_execution_unit*, dague_execution_context_t*);
@@ -74,8 +74,8 @@
                                    struct dague_remote_deps_t *);
 
 typedef enum  {
-	DAGUE_ITERATE_STOP,
-	DAGUE_ITERATE_CONTINUE
+    DAGUE_ITERATE_STOP,
+    DAGUE_ITERATE_CONTINUE
 } dague_ontask_iterate_t;
 
 typedef dague_ontask_iterate_t (dague_ontask_function_t)(struct dague_execution_unit *eu, 
@@ -107,37 +107,25 @@
 typedef uint64_t (dague_functionkey_fn_t)(const dague_object_t *dague_object, const assignment_t *assignments);
 
 struct dague_function {
-	const char                  *name;
-	uint16_t                     flags;
-	uint16_t                     function_id;
-	uint8_t                      nb_parameters;
-	uint8_t                      nb_definitions;
-	dague_dependency_t           dependencies_goal;
-	const symbol_t              *params[MAX_LOCAL_COUNT];
-	const symbol_t              *locals[MAX_LOCAL_COUNT];
-	const expr_t                *pred;
-	const dague_flow_t          *in[MAX_PARAM_COUNT];
-	const dague_flow_t          *out[MAX_PARAM_COUNT];
-	const expr_t                *priority;
-	int                          deps;  /**< This is the index of the dependency array in the __DAGUE_object_t */
+    const char                  *name;
+    uint16_t                     flags;
+    uint16_t                     function_id;
+    uint8_t                      nb_parameters;
+    uint8_t                      nb_definitions;
+    dague_dependency_t           dependencies_goal;
+    const symbol_t              *params[MAX_LOCAL_COUNT];
+    const symbol_t              *locals[MAX_LOCAL_COUNT];
+    const expr_t                *pred;
+    const dague_flow_t          *in[MAX_PARAM_COUNT];
+    const dague_flow_t          *out[MAX_PARAM_COUNT];
+    const expr_t                *priority;
+    int                          deps;  /**< This is the index of the dependency array in the __DAGUE_object_t */
 #if defined(DAGUE_SIM)
-	dague_sim_cost_fct_t        *sim_cost_fct;
+    dague_sim_cost_fct_t        *sim_cost_fct;
 #endif
 #if defined(DAGUE_SCHED_CACHE_AWARE)
-	dague_cache_rank_function_t *cache_rank_function;
-#endif
-<<<<<<< HEAD
-	dague_hook_t                *hook;
-	dague_hook_t                *complete_execution;
-	dague_traverse_function_t   *iterate_successors;
-	dague_release_deps_t        *release_deps;
-	char                        *body;
-};
-
-struct dague_data_pair_t {
-	data_repo_entry_t   *data_repo;
-	dague_arena_chunk_t *data;
-=======
+    dague_cache_rank_function_t *cache_rank_function;
+#endif
     dague_hook_t                *hook;
     dague_hook_t                *complete_execution;
     dague_traverse_function_t   *iterate_successors;
@@ -149,9 +137,8 @@
 struct dague_data_pair_t {
     struct data_repo_entry   *data_repo;
     dague_arena_chunk_t *data;
->>>>>>> 6f1e1738
 #if defined(HAVE_CUDA)
-	struct gpu_elem_t   *gpu_data;
+    struct gpu_elem_t   *gpu_data;
 #endif  /* defined(HAVE_CUDA) */
 };
 
@@ -162,36 +149,25 @@
  * not the data pairs. We need this in order to be able to only copy the minimal
  * amount of information when a new task is constructed.
  */
-<<<<<<< HEAD
-#define DAGUE_MINIMAL_EXECUTION_CONTEXT					\
-	dague_list_item_t        list_item;						\
-	dague_thread_mempool_t  *mempool_owner;				\
-	dague_object_t          *dague_object;					\
-	const  dague_function_t *function;						\
-	int32_t                  priority;						\
-	char *                   flowname;                 \
-	assignment_t             locals[MAX_LOCAL_COUNT];
-    
-=======
 #define DAGUE_MINIMAL_EXECUTION_CONTEXT                  \
     dague_list_item_t        list_item;                  \
     struct dague_thread_mempool  *mempool_owner;         \
     dague_object_t          *dague_object;               \
     const  dague_function_t *function;                   \
     int32_t                  priority;                   \
+    char *                   flowname;                   \
     assignment_t             locals[MAX_LOCAL_COUNT];
 
->>>>>>> 6f1e1738
 struct dague_minimal_execution_context_t {
-	DAGUE_MINIMAL_EXECUTION_CONTEXT
+    DAGUE_MINIMAL_EXECUTION_CONTEXT
 } dague_minimal_execution_context_t;
 
 struct dague_execution_context_t {
-	DAGUE_MINIMAL_EXECUTION_CONTEXT
+    DAGUE_MINIMAL_EXECUTION_CONTEXT
 #if defined(DAGUE_SIM)
-	int                     sim_exec_date;
-#endif
-	dague_data_pair_t       data[MAX_PARAM_COUNT];
+    int                     sim_exec_date;
+#endif
+    dague_data_pair_t       data[MAX_PARAM_COUNT];
 };
 
 #if defined(DAGUE_PROF_TRACE)
@@ -208,42 +184,28 @@
 typedef int (*dague_completion_cb_t)(dague_object_t* dague_object, void*);
 
 struct dague_object {
-<<<<<<< HEAD
-	/** All dague_object_t structures hold these two arrays **/
-	uint32_t                   object_id;
-	uint32_t                   nb_local_tasks;
-	uint32_t                   nb_functions;
-	dague_startup_fn_t         startup_hook;
-	const dague_function_t**   functions_array;
-=======
     /** All dague_object_t structures hold these two arrays **/
     uint32_t                   object_id;
     volatile uint32_t          nb_local_tasks;
     uint32_t                   nb_functions;
     dague_startup_fn_t         startup_hook;
     const dague_function_t**   functions_array;
->>>>>>> 6f1e1738
 #if defined(DAGUE_PROF_TRACE)
-	const int*                 profiling_array;
+    const int*                 profiling_array;
 #endif  /* defined(DAGUE_PROF_TRACE) */
-<<<<<<< HEAD
-	dague_dependencies_t**     dependencies_array;
-	dague_arena_t**            arenas_array;
-=======
     /* Completion callback. Triggered when the all tasks associated with
      * a particular dague object have been completed.
      */
     dague_completion_cb_t      complete_cb;
     void*                      complete_cb_data;
     dague_dependencies_t**     dependencies_array;
->>>>>>> 6f1e1738
 };
 
 #if defined(DAGUE_PROF_TRACE)
-#define DAGUE_PROF_FUNC_KEY_START(dague_object, function_index)	\
-	(dague_object)->profiling_array[2 * (function_index)]
-#define DAGUE_PROF_FUNC_KEY_END(dague_object, function_index)	\
-	(dague_object)->profiling_array[1 + 2 * (function_index)]
+#define DAGUE_PROF_FUNC_KEY_START(dague_object, function_index) \
+    (dague_object)->profiling_array[2 * (function_index)]
+#define DAGUE_PROF_FUNC_KEY_END(dague_object, function_index) \
+    (dague_object)->profiling_array[1 + 2 * (function_index)]
 #endif
 
 void dague_destruct_dependencies(dague_dependencies_t* d);
@@ -272,17 +234,6 @@
                                  dague_completion_cb_t* complete_cb, void** complete_data );
 
 typedef struct {
-<<<<<<< HEAD
-	int nb_released;
-	uint32_t output_usage;
-	data_repo_entry_t *output_entry;
-	int action_mask;
-	dague_remote_deps_t *deps;
-	dague_execution_context_t* ready_list; // PETER so this probably needs tweaking
-#if defined(DISTRIBUTED)
-	int remote_deps_count;
-	dague_remote_deps_t *remote_deps;
-=======
     int nb_released;
     uint32_t output_usage;
     struct data_repo_entry *output_entry;
@@ -292,7 +243,6 @@
 #if defined(DISTRIBUTED)
     int remote_deps_count;
     struct dague_remote_deps_t *remote_deps;
->>>>>>> 6f1e1738
 #endif
 } dague_release_dep_fct_arg_t;
 
@@ -317,27 +267,6 @@
 static inline dague_execution_context_t*
 dague_list_add_single_elem_by_priority( dague_execution_context_t** list, dague_execution_context_t* elem )
 {
-<<<<<<< HEAD
-	if( NULL == *list ) {
-		DAGUE_LIST_ITEM_SINGLETON(elem);
-		*list = elem;
-	} else {
-		dague_execution_context_t* position = *list;
-        
-		while( position->priority > elem->priority ) {
-			position = (dague_execution_context_t*)position->list_item.list_next;
-			if( position == (*list) ) break;
-		}
-		elem->list_item.list_next = (dague_list_item_t*)position;
-		elem->list_item.list_prev = position->list_item.list_prev;
-		elem->list_item.list_next->list_prev = (dague_list_item_t*)elem;
-		elem->list_item.list_prev->list_next = (dague_list_item_t*)elem;
-		if( (position == *list) && (position->priority < elem->priority) ) {
-			*list = elem;
-		}
-	}
-	return *list;
-=======
     if( NULL == *list ) {
         DAGUE_LIST_ITEM_SINGLETON(elem);
         *list = elem;
@@ -354,7 +283,6 @@
         }
     }
     return *list;
->>>>>>> 6f1e1738
 }
 
 
