/*
 * Copyright (c) 2012-2013 The University of Tennessee and The University
 *                         of Tennessee Research Foundation.  All rights
 *                         reserved.
 */

#ifndef DAGUE_INTERNAL_H_HAS_BEEN_INCLUDED
#define DAGUE_INTERNAL_H_HAS_BEEN_INCLUDED

#include "dague_config.h"
#include "list_item.h"
#include "dague_description_structures.h"
#include "dague.h"
#include "profiling.h"

/**
 * A classical way to find the container that contains a particular structure.
 * Read more at http://en.wikipedia.org/wiki/Offsetof.
 */
#define container_of(ptr, type, member) \
    ((type *)((char *)ptr - offsetof(type,member)))

BEGIN_C_DECLS

typedef struct dague_remote_deps_s           dague_remote_deps_t;
typedef struct dague_arena_t                 dague_arena_t;
typedef struct dague_arena_chunk_t           dague_arena_chunk_t;
typedef struct dague_data_pair_t             dague_data_pair_t;
typedef struct _moesi_master                 moesi_master_t;
typedef struct dague_function_s              dague_function_t;
typedef struct dague_dependencies_t          dague_dependencies_t;
/**< The most basic execution flow. Each virtual process includes
 *   multiple execution units (posix threads + local data) */
typedef struct dague_execution_unit          dague_execution_unit_t;
/**< Each distributed process includes multiple virtual processes */
typedef struct dague_vp                      dague_vp_t;
/* The description of the content of each data mouvement/copy */
typedef struct dague_dep_data_description_s  dague_dep_data_description_t;

typedef void (*dague_startup_fn_t)(dague_context_t *context,
                                   dague_object_t *dague_object,
                                   dague_execution_context_t** startup_list);
typedef void (*dague_destruct_object_fn_t)(dague_object_t* dague_object);

struct dague_object {
    /** All dague_object_t structures hold these two arrays **/
    uint32_t                   object_id;
    volatile uint32_t          nb_local_tasks;
    uint32_t                   nb_functions;
    int32_t                    object_priority;
    dague_startup_fn_t         startup_hook;
    const dague_function_t**   functions_array;
#if defined(DAGUE_PROF_TRACE)
    const int*                 profiling_array;
#endif  /* defined(DAGUE_PROF_TRACE) */
    /* Completion callback. Triggered when the all tasks associated with
     * a particular dague object have been completed.
     */
    dague_completion_cb_t      complete_cb;
    void*                      complete_cb_data;
    dague_destruct_object_fn_t object_destructor;
    dague_dependencies_t**     dependencies_array;
};

#ifdef HAVE_PAPI
#define MAX_EVENTS 3
#endif

/* There is another loop after this one. */
#define DAGUE_DEPENDENCIES_FLAG_NEXT       0x01
/* This is the final loop */
#define DAGUE_DEPENDENCIES_FLAG_FINAL      0x02
/* This loops array is allocated */
#define DAGUE_DEPENDENCIES_FLAG_ALLOCATED  0x04

/* The first time the IN dependencies are
 *       checked leave a trace in order to avoid doing it again.
 */
#define DAGUE_DEPENDENCIES_TASK_DONE      ((dague_dependency_t)(1<<31))
#define DAGUE_DEPENDENCIES_IN_DONE        ((dague_dependency_t)(1<<30))
#define DAGUE_DEPENDENCIES_STARTUP_TASK   ((dague_dependency_t)(1<<29))
#define DAGUE_DEPENDENCIES_BITMASK        (~(DAGUE_DEPENDENCIES_TASK_DONE|DAGUE_DEPENDENCIES_IN_DONE|DAGUE_DEPENDENCIES_STARTUP_TASK))

typedef union {
    dague_dependency_t    dependencies[1];
    dague_dependencies_t* next[1];
} dague_dependencies_union_t;

struct dague_dependencies_t {
    int                     flags;
    const symbol_t*         symbol;
    int                     min;
    int                     max;
    dague_dependencies_t* prev;
    /* keep this as the last field in the structure */
    dague_dependencies_union_t u;
};

void dague_destruct_dependencies(dague_dependencies_t* d);

/**
 * Functions for DAG manipulation.
 */
typedef enum  {
    DAGUE_ITERATE_STOP,
    DAGUE_ITERATE_CONTINUE
} dague_ontask_iterate_t;

typedef int (dague_release_deps_t)(struct dague_execution_unit*,
                                   dague_execution_context_t*,
                                   uint32_t,
                                   dague_remote_deps_t *);
#if defined(DAGUE_SIM)
typedef int (dague_sim_cost_fct_t)(const dague_execution_context_t *exec_context);
#endif

/**
 * Return codes for data_lookup functions:
 *  DAGUE_LOOKUP_DONE: all data is ready to be used.
 */
#define DAGUE_LOOKUP_DONE 1

/**
 *
 */
typedef dague_ontask_iterate_t (dague_ontask_function_t)(struct dague_execution_unit *eu,
                                                         const dague_execution_context_t *newcontext,
                                                         const dague_execution_context_t *oldcontext,
                                                         const dep_t* dep,
                                                         dague_dep_data_description_t *data,
                                                         int rank_src, int rank_dst, int vpid_dst,
                                                         void *param);
/**
 *
 */
typedef void (dague_traverse_function_t)(struct dague_execution_unit *,
                                         dague_execution_context_t *,
                                         uint32_t,
                                         dague_ontask_function_t *,
                                         void *);

/**
 *
 */
typedef uint64_t (dague_functionkey_fn_t)(const dague_object_t *dague_object,
                                          const assignment_t *assignments);
/**
 * Create an execution context tailored for representing this specified
 * class of tasks.
 */
typedef int (dague_create_function_t)(struct dague_execution_unit*,
                                      const dague_function_t* task_class,
                                      dague_execution_context_t** task);

/**
 *
 */
typedef float (dague_evaluate_function_t)(const dague_execution_context_t* task);

/**
 *
 */
typedef int (dague_hook_t)(struct dague_execution_unit*, dague_execution_context_t*);

/**
 *
 */
typedef int (dague_task_fct_t)(dague_execution_context_t *exec_context);

#define DAGUE_HAS_IN_IN_DEPENDENCIES     0x0001
#define DAGUE_HAS_OUT_OUT_DEPENDENCIES   0x0002
#define DAGUE_HAS_IN_STRONG_DEPENDENCIES 0x0004
#define DAGUE_HIGH_PRIORITY_TASK         0x0008
#define DAGUE_IMMEDIATE_TASK             0x0010
#define DAGUE_USE_DEPS_MASK              0x0020
#define DAGUE_HAS_CTL_GATHER             0X0040

typedef struct __dague_internal_incarnation {
    dague_evaluate_function_t *evaluate;
    dague_hook_t              *hook;
} __dague_chore_t;

struct dague_function_s {
    const char                  *name;

    uint16_t                     flags;
    uint8_t                      function_id;  /**< index in the dependency and in the function array */
    uint8_t                      nb_incarnations;

    uint8_t                      nb_flows;
    uint8_t                      nb_parameters;
    uint8_t                      nb_locals;

    dague_dependency_t           dependencies_goal;
    const symbol_t              *params[MAX_LOCAL_COUNT];
    const symbol_t              *locals[MAX_LOCAL_COUNT];
    const expr_t                *pred;
    const dague_flow_t          *in[MAX_PARAM_COUNT];
    const dague_flow_t          *out[MAX_PARAM_COUNT];
    const expr_t                *priority;

    dague_create_function_t     *init;
    dague_functionkey_fn_t      *key;
#if defined(DAGUE_SIM)
    dague_sim_cost_fct_t        *sim_cost_fct;
#endif
    dague_hook_t                *prepare_input;
    const __dague_chore_t       *incarnations;
    dague_hook_t                *prepare_output;

    dague_traverse_function_t   *iterate_successors;
    dague_release_deps_t        *release_deps;
    dague_hook_t                *complete_execution;
    dague_hook_t                *fini;
};

struct dague_data_pair_t {
    struct data_repo_entry   *data_repo;
    dague_arena_chunk_t      *data;
    moesi_master_t           *moesi_master;
};

/**
 * Description of the state of the task. It indicates what will be the next
 * next stage in the life-time of a task to be executed.
 */
#define DAGUE_TASK_STATUS_NONE           0x00
#define DAGUE_TASK_STATUS_PREPARE_INPUT  0x01
#define DAGUE_TASK_STATUS_EVAL           0x02
#define DAGUE_TASK_STATUS_HOOK           0x03
#define DAGUE_TASK_STATUS_PREPARE_OUTPUT 0x04
#define DAGUE_TASK_STATUS_COMPLETE       0x05

/**
 * The minimal execution context contains only the smallest amount of information
 * required to be able to flow through the execution graph, by following data-flow
 * from one task to another. As an example, it contains the local variables but
 * not the data pairs. We need this in order to be able to only copy the minimal
 * amount of information when a new task is constructed.
 */
#define DAGUE_MINIMAL_EXECUTION_CONTEXT           \
    dague_list_item_t        list_item;           \
    struct dague_thread_mempool  *mempool_owner;  \
    dague_object_t          *dague_object;        \
    const  dague_function_t *function;            \
    int32_t                  priority;            \
    uint8_t                  status;              \
    uint8_t                  hook_id;             \
    uint8_t                  unused[2];

struct dague_minimal_execution_context_t {
    DAGUE_MINIMAL_EXECUTION_CONTEXT
#if defined(DAGUE_PROF_TRACE)
    dague_profile_ddesc_info_t prof_info;
#endif /* defined(DAGUE_PROF_TRACE) */
    assignment_t            locals[MAX_LOCAL_COUNT];
};

struct dague_execution_context_t {
    DAGUE_MINIMAL_EXECUTION_CONTEXT
#if defined(DAGUE_PROF_TRACE)
    dague_profile_ddesc_info_t prof_info;
#endif /* defined(DAGUE_PROF_TRACE) */
    assignment_t            locals[MAX_LOCAL_COUNT];
#if defined(DAGUE_SIM)
    int                     sim_exec_date;
#endif
    dague_data_pair_t       data[MAX_PARAM_COUNT];
};

/**
 * Profiling data.
 */
#if defined(DAGUE_PROF_TRACE)

extern int schedule_poll_begin, schedule_poll_end;
extern int schedule_push_begin, schedule_push_end;
extern int schedule_sleep_begin, schedule_sleep_end;
extern int queue_add_begin, queue_add_end;
extern int queue_remove_begin, queue_remove_end;
extern int device_delegate_begin, device_delegate_end;

#define DAGUE_PROF_FUNC_KEY_START(dague_object, function_index) \
    (dague_object)->profiling_array[2 * (function_index)]
#define DAGUE_PROF_FUNC_KEY_END(dague_object, function_index) \
    (dague_object)->profiling_array[1 + 2 * (function_index)]

#define DAGUE_TASK_PROF_TRACE(PROFILE, KEY, TASK)                       \
    DAGUE_PROFILING_TRACE((PROFILE),                                    \
                          (KEY),                                        \
                          (TASK)->function->key((TASK)->dague_object, (TASK)->locals), \
                          (TASK)->dague_object->object_id, (void*)&(TASK)->prof_info)

#define DAGUE_TASK_PROF_TRACE_IF(COND, PROFILE, KEY, TASK)   \
    if(!!(COND)) {                                           \
        DAGUE_TASK_PROF_TRACE((PROFILE), (KEY), (TASK));     \
    }
#else
#define DAGUE_TASK_PROF_TRACE(PROFILE, KEY, TASK)
#define DAGUE_TASK_PROF_TRACE_IF(COND, PROFILE, KEY, TASK)
#endif  /* defined(DAGUE_PROF_TRACE) */


/**
 * Dependencies management.
 */
typedef struct {
    uint32_t action_mask;
    uint32_t output_usage;
    struct data_repo_entry *output_entry;
<<<<<<< HEAD
    int action_mask;
    dague_remote_deps_t *deps;
    dague_execution_context_t** ready_lists;
#if defined(DISTRIBUTED)
    int remote_deps_count;
=======
    dague_remote_deps_t *deps;
    dague_execution_context_t** ready_lists;
#if defined(DISTRIBUTED)
>>>>>>> c8fc90d8
    dague_remote_deps_t *remote_deps;
#endif
} dague_release_dep_fct_arg_t;

dague_ontask_iterate_t dague_release_dep_fct(struct dague_execution_unit *eu,
                                             const dague_execution_context_t *newcontext,
                                             const dague_execution_context_t *oldcontext,
                                             const dep_t* dep,
                                             dague_dep_data_description_t* data,
                                             int rank_src, int rank_dst, int vpid_dst,
                                             void *param);

void dague_dependencies_mark_task_as_startup(dague_execution_context_t* exec_context);

int dague_release_local_OUT_dependencies(dague_execution_unit_t* eu_context,
                                         const dague_execution_context_t* origin,
                                         const dague_flow_t* origin_flow,
                                         const dague_execution_context_t* exec_context,
                                         const dague_flow_t* dest_flow,
                                         struct data_repo_entry* dest_repo_entry,
                                         dague_dep_data_description_t* data,
                                         dague_execution_context_t** pready_list);


/**
 * This is a convenience macro for the wrapper file. Do not call this destructor
 * directly from the applications, or face memory leaks as it only release the
 * most internal structues, while leaving the datatypes and the tasks management
 * buffers untouched. Instead, from the application layer call the _Destruct.
 */
#define DAGUE_INTERNAL_OBJECT_DESTRUCT(OBJ)             \
    do {                                                \
    dague_object_t* __obj = (dague_object_t*)(OBJ);     \
    __obj->object_destructor(__obj);                    \
    (OBJ) = NULL;                                       \
} while (0)

#define dague_execution_context_priority_comparator offsetof(dague_execution_context_t, priority)

/**
 * Search the dague_object_t for a function named fname, and return it if such
 * a function exists. Returns NULL otherwise.
 */
const dague_function_t* dague_find(const dague_object_t *dague_object, const char *fname);

#if defined(DAGUE_SIM)
int dague_getsimulationdate( dague_context_t *dague_context );
#endif

END_C_DECLS

#endif  /* DAGUE_INTERNAL_H_HAS_BEEN_INCLUDED */<|MERGE_RESOLUTION|>--- conflicted
+++ resolved
@@ -308,17 +308,9 @@
     uint32_t action_mask;
     uint32_t output_usage;
     struct data_repo_entry *output_entry;
-<<<<<<< HEAD
-    int action_mask;
     dague_remote_deps_t *deps;
     dague_execution_context_t** ready_lists;
 #if defined(DISTRIBUTED)
-    int remote_deps_count;
-=======
-    dague_remote_deps_t *deps;
-    dague_execution_context_t** ready_lists;
-#if defined(DISTRIBUTED)
->>>>>>> c8fc90d8
     dague_remote_deps_t *remote_deps;
 #endif
 } dague_release_dep_fct_arg_t;
