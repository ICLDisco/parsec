/*
 * Copyright (c) 2012-2013 The University of Tennessee and The University
 *                         of Tennessee Research Foundation.  All rights
 *                         reserved.
 */

#ifndef DAGUE_INTERNAL_H_HAS_BEEN_INCLUDED
#define DAGUE_INTERNAL_H_HAS_BEEN_INCLUDED

#include "dague_config.h"
#include "dague/types.h"
#include "list_item.h"
#include "dague_description_structures.h"
#include "dague.h"
#include "profiling.h"

/**
 * A classical way to find the container that contains a particular structure.
 * Read more at http://en.wikipedia.org/wiki/Offsetof.
 */
#define container_of(ptr, type, member) \
    ((type *)((char *)ptr - offsetof(type,member)))

BEGIN_C_DECLS

<<<<<<< HEAD
typedef struct dague_function_s        dague_function_t;
typedef struct dague_remote_deps_s     dague_remote_deps_t;
typedef struct dague_arena_s           dague_arena_t;
typedef struct dague_arena_chunk_s     dague_arena_chunk_t;
typedef struct dague_data_pair_s       dague_data_pair_t;
typedef struct dague_dependencies_s    dague_dependencies_t;

/**< The most basic execution flow. Each virtual process includes
 *   multiple execution units (posix threads + local data) */
typedef struct dague_execution_unit_s  dague_execution_unit_t;
/**< Each MPI process includes multiple virtual processes (and a
 *   single comm. thread) */
typedef struct dague_vp_s              dague_vp_t;
/* The description of the content of each data mouvement/copy */
typedef struct dague_dep_data_description_s  dague_dep_data_description_t;

=======
>>>>>>> 49e28217
typedef void (*dague_startup_fn_t)(dague_context_t *context,
                                   dague_handle_t *dague_handle,
                                   dague_execution_context_t** startup_list);
typedef void (*dague_destruct_fn_t)(dague_handle_t* dague_handle);

struct dague_handle_s {
    /** All dague_handle_t structures hold these two arrays **/
    uint32_t                   handle_id;
    volatile uint32_t          nb_local_tasks;
    uint32_t                   nb_functions;
    int32_t                    priority;
    uint32_t                   devices_mask;
    dague_context_t           *context;
    dague_startup_fn_t         startup_hook;
    const dague_function_t**   functions_array;
#if defined(DAGUE_PROF_TRACE)
    const int*                 profiling_array;
#endif  /* defined(DAGUE_PROF_TRACE) */
    /* Completion callback. Triggered when all the tasks associated with
     * a particular dague object have been completed.
     */
    dague_completion_cb_t      complete_cb;
    void*                      complete_cb_data;
    dague_destruct_fn_t        destructor;
    dague_dependencies_t**     dependencies_array;
};

#define DAGUE_DEVICES_ALL				   UINT32_MAX

/* There is another loop after this one. */
#define DAGUE_DEPENDENCIES_FLAG_NEXT       0x01
/* This is the final loop */
#define DAGUE_DEPENDENCIES_FLAG_FINAL      0x02
/* This loops array is allocated */
#define DAGUE_DEPENDENCIES_FLAG_ALLOCATED  0x04

/* The first time the IN dependencies are
 *       checked leave a trace in order to avoid doing it again.
 */
#define DAGUE_DEPENDENCIES_TASK_DONE      ((dague_dependency_t)(1<<31))
#define DAGUE_DEPENDENCIES_IN_DONE        ((dague_dependency_t)(1<<30))
#define DAGUE_DEPENDENCIES_STARTUP_TASK   ((dague_dependency_t)(1<<29))
#define DAGUE_DEPENDENCIES_BITMASK        (~(DAGUE_DEPENDENCIES_TASK_DONE|DAGUE_DEPENDENCIES_IN_DONE|DAGUE_DEPENDENCIES_STARTUP_TASK))

typedef union {
    dague_dependency_t    dependencies[1];
    dague_dependencies_t* next[1];
} dague_dependencies_union_t;

struct dague_dependencies_s {
    int                     flags;
    const symbol_t*         symbol;
    int                     min;
    int                     max;
    dague_dependencies_t* prev;
    /* keep this as the last field in the structure */
    dague_dependencies_union_t u;
};

void dague_destruct_dependencies(dague_dependencies_t* d);

/**
 * Functions for DAG manipulation.
 */
typedef enum  {
    DAGUE_ITERATE_STOP,
    DAGUE_ITERATE_CONTINUE
} dague_ontask_iterate_t;

typedef int (dague_release_deps_t)(struct dague_execution_unit_s*,
                                   dague_execution_context_t*,
                                   uint32_t,
                                   dague_remote_deps_t*);
#if defined(DAGUE_SIM)
typedef int (dague_sim_cost_fct_t)(const dague_execution_context_t *exec_context);
#endif

/**
 *
 */
typedef dague_ontask_iterate_t (dague_ontask_function_t)(struct dague_execution_unit_s *eu,
                                                         const dague_execution_context_t *newcontext,
                                                         const dague_execution_context_t *oldcontext,
                                                         const dep_t* dep,
                                                         dague_dep_data_description_t *data,
                                                         int rank_src, int rank_dst, int vpid_dst,
                                                         void *param);
/**
 *
 */
<<<<<<< HEAD
typedef void (dague_traverse_function_t)(struct dague_execution_unit_s *,
                                         dague_execution_context_t *,
=======
typedef void (dague_traverse_function_t)(struct dague_execution_unit *,
                                         const dague_execution_context_t *,
>>>>>>> 49e28217
                                         uint32_t,
                                         dague_ontask_function_t *,
                                         void *);

/**
 *
 */
typedef uint64_t (dague_functionkey_fn_t)(const dague_handle_t *dague_handle,
                                          const assignment_t *assignments);
/**
 * Create an execution context tailored for representing this specified
 * class of tasks.
 */
typedef int (dague_create_function_t)(struct dague_execution_unit_s*,
                                      const struct dague_function_s* task_class,
                                      dague_execution_context_t** task);

/**
 *
 */
typedef float (dague_evaluate_function_t)(const dague_execution_context_t* task);

/**
 *
 */
typedef enum dague_hook_return_e {
    DAGUE_HOOK_RETURN_DONE    =  0,  /* This execution succeeded */
    DAGUE_HOOK_RETURN_AGAIN   = -1,  /* Reschedule later */
    DAGUE_HOOK_RETURN_NEXT    = -2,  /* Try next variant [if any] */
    DAGUE_HOOK_RETURN_DISABLE = -3,  /* Disable the device, something went wrong */
    DAGUE_HOOK_RETURN_ASYNC   = -4,  /* The task is outside our reach, the completion will
                                      * be triggered asynchronously. */
    DAGUE_HOOK_RETURN_ERROR   = -5,  /* Some other major error happened */
} dague_hook_return_t;
typedef dague_hook_return_t (dague_hook_t)(struct dague_execution_unit_s*, dague_execution_context_t*);

/**
 *
 */
typedef struct dague_data_ref_s {
    struct dague_ddesc_s *ddesc;
    dague_data_key_t key;
} dague_data_ref_t;

typedef int (dague_data_ref_fn_t)(dague_execution_context_t *exec_context,
                                  dague_data_ref_t *ref);

/**
 *
 */
typedef int (dague_task_fct_t)(dague_execution_context_t *exec_context);

#define DAGUE_HAS_IN_IN_DEPENDENCIES     0x0001
#define DAGUE_HAS_OUT_OUT_DEPENDENCIES   0x0002
#define DAGUE_HAS_IN_STRONG_DEPENDENCIES 0x0004
#define DAGUE_HIGH_PRIORITY_TASK         0x0008
#define DAGUE_IMMEDIATE_TASK             0x0010
#define DAGUE_USE_DEPS_MASK              0x0020
#define DAGUE_HAS_CTL_GATHER             0X0040

typedef struct __dague_internal_incarnation_s {
    int32_t                    type;
    char                      *dyld;
    dague_evaluate_function_t *evaluate;
    dague_hook_t              *hook;
} __dague_chore_t;

struct dague_function_s {
    const char                  *name;

    uint16_t                     flags;
    uint8_t                      function_id;  /**< index in the dependency and in the function array */

    uint8_t                      nb_flows;
    uint8_t                      nb_parameters;
    uint8_t                      nb_locals;

    dague_dependency_t           dependencies_goal;
    const symbol_t              *params[MAX_LOCAL_COUNT];
    const symbol_t              *locals[MAX_LOCAL_COUNT];
    const dague_flow_t          *in[MAX_PARAM_COUNT];
    const dague_flow_t          *out[MAX_PARAM_COUNT];
    const expr_t                *priority;

    dague_data_ref_fn_t         *initial_data;   /**< Populates an array of data references, of maximal size MAX_PARAM_COUNT */
    dague_data_ref_fn_t         *final_data;     /**< Populates an array of data references, of maximal size MAX_PARAM_COUNT */
    dague_data_ref_fn_t         *data_affinity;  /**< Populates an array of data references, of size 1 */
    dague_create_function_t     *init;
    dague_functionkey_fn_t      *key;
#if defined(DAGUE_SIM)
    dague_sim_cost_fct_t        *sim_cost_fct;
#endif
    dague_hook_t                *prepare_input;
    const __dague_chore_t       *incarnations;
    dague_hook_t                *prepare_output;

    dague_traverse_function_t   *iterate_successors;
    dague_release_deps_t        *release_deps;
    dague_hook_t                *complete_execution;
    dague_hook_t                *fini;
};

struct dague_data_pair_s {
    struct data_repo_entry_s    *data_repo;
    struct dague_data_copy_s    *data_in;
    struct dague_data_copy_s    *data_out;
};

/**
 * Description of the state of the task. It indicates what will be the next
 * next stage in the life-time of a task to be executed.
 */
#define DAGUE_TASK_STATUS_NONE           0x00
#define DAGUE_TASK_STATUS_PREPARE_INPUT  0x01
#define DAGUE_TASK_STATUS_EVAL           0x02
#define DAGUE_TASK_STATUS_HOOK           0x03
#define DAGUE_TASK_STATUS_PREPARE_OUTPUT 0x04
#define DAGUE_TASK_STATUS_COMPLETE       0x05

/**
 * The minimal execution context contains only the smallest amount of information
 * required to be able to flow through the execution graph, by following data-flow
 * from one task to another. As an example, it contains the local variables but
 * not the data pairs. We need this in order to be able to only copy the minimal
 * amount of information when a new task is constructed.
 */
#define DAGUE_MINIMAL_EXECUTION_CONTEXT              \
    dague_list_item_t              list_item;        \
    struct dague_thread_mempool_s *mempool_owner;    \
    dague_handle_t                *dague_handle;     \
    const  dague_function_t       *function;         \
    int32_t                        priority;         \
    uint8_t                        status;           \
    uint8_t                        hook_id;          \
    uint8_t                        chore_id;         \
    uint8_t                        unused;

struct dague_minimal_execution_context_s {
    DAGUE_MINIMAL_EXECUTION_CONTEXT
#if defined(DAGUE_PROF_TRACE)
    dague_profile_ddesc_info_t prof_info;
#endif /* defined(DAGUE_PROF_TRACE) */
    assignment_t            locals[MAX_LOCAL_COUNT];
};

struct dague_execution_context_s {
    DAGUE_MINIMAL_EXECUTION_CONTEXT
#if defined(DAGUE_PROF_TRACE)
    dague_profile_ddesc_info_t prof_info;
#endif /* defined(DAGUE_PROF_TRACE) */
#if defined(PINS_ENABLE)
	int creator_core;
	int victim_core;
	int execution_core;
#endif /* defined(PINS_ENABLE) */
    assignment_t            locals[MAX_LOCAL_COUNT];
#if defined(DAGUE_SIM)
    int                     sim_exec_date;
#endif
    dague_data_pair_t       data[MAX_PARAM_COUNT];
};

/**
 * Profiling data.
 */
#if defined(DAGUE_PROF_TRACE)

extern int schedule_poll_begin, schedule_poll_end;
extern int schedule_push_begin, schedule_push_end;
extern int schedule_sleep_begin, schedule_sleep_end;
extern int queue_add_begin, queue_add_end;
extern int queue_remove_begin, queue_remove_end;
extern int device_delegate_begin, device_delegate_end;

#define DAGUE_PROF_FUNC_KEY_START(dague_handle, function_index) \
    (dague_handle)->profiling_array[2 * (function_index)]
#define DAGUE_PROF_FUNC_KEY_END(dague_handle, function_index) \
    (dague_handle)->profiling_array[1 + 2 * (function_index)]

#define DAGUE_TASK_PROF_TRACE(PROFILE, KEY, TASK)                       \
    DAGUE_PROFILING_TRACE((PROFILE),                                    \
                          (KEY),                                        \
                          (TASK)->function->key((TASK)->dague_handle, (TASK)->locals), \
                          (TASK)->dague_handle->handle_id, (void*)&(TASK)->prof_info)

#define DAGUE_TASK_PROF_TRACE_IF(COND, PROFILE, KEY, TASK)   \
    if(!!(COND)) {                                           \
        DAGUE_TASK_PROF_TRACE((PROFILE), (KEY), (TASK));     \
    }
#else
#define DAGUE_TASK_PROF_TRACE(PROFILE, KEY, TASK)
#define DAGUE_TASK_PROF_TRACE_IF(COND, PROFILE, KEY, TASK)
#endif  /* defined(DAGUE_PROF_TRACE) */


/**
 * Dependencies management.
 */
typedef struct {
    uint32_t action_mask;
    uint32_t output_usage;
<<<<<<< HEAD
    struct data_repo_entry_s *output_entry;
    struct dague_remote_deps_s *deps;
=======
    struct data_repo_entry *output_entry;
>>>>>>> 49e28217
    dague_execution_context_t** ready_lists;
#if defined(DISTRIBUTED)
    struct dague_remote_deps_s *remote_deps;
#endif
} dague_release_dep_fct_arg_t;

dague_ontask_iterate_t dague_release_dep_fct(struct dague_execution_unit_s *eu,
                                             const dague_execution_context_t *newcontext,
                                             const dague_execution_context_t *oldcontext,
                                             const dep_t* dep,
                                             dague_dep_data_description_t* data,
                                             int rank_src, int rank_dst, int vpid_dst,
                                             void *param);

void dague_dependencies_mark_task_as_startup(dague_execution_context_t* exec_context);

int dague_release_local_OUT_dependencies(dague_execution_unit_t* eu_context,
                                         const dague_execution_context_t* origin,
                                         const dague_flow_t* origin_flow,
                                         const dague_execution_context_t* exec_context,
                                         const dague_flow_t* dest_flow,
                                         struct data_repo_entry_s* dest_repo_entry,
                                         dague_dep_data_description_t* data,
                                         dague_execution_context_t** pready_list);


/**
 * This is a convenience macro for the wrapper file. Do not call this destructor
 * directly from the applications, or face memory leaks as it only release the
 * most internal structues, while leaving the datatypes and the tasks management
 * buffers untouched. Instead, from the application layer call the _Destruct.
 */
#define DAGUE_INTERNAL_HANDLE_DESTRUCT(OBJ)                            \
    do {                                                               \
        void* __obj = (void*)(OBJ);                                    \
        ((dague_handle_t*)__obj)->destructor((dague_handle_t*)__obj);  \
        (OBJ) = NULL;                                                  \
    } while (0)

#define dague_execution_context_priority_comparator offsetof(dague_execution_context_t, priority)

/**
 * Search the dague_handle_t for a function named fname, and return it if such
 * a function exists. Returns NULL otherwise.
 */
const dague_function_t* dague_find(const dague_handle_t *dague_handle, const char *fname);

#if defined(DAGUE_SIM)
int dague_getsimulationdate( dague_context_t *dague_context );
#endif

END_C_DECLS

#endif  /* DAGUE_INTERNAL_H_HAS_BEEN_INCLUDED */<|MERGE_RESOLUTION|>--- conflicted
+++ resolved
@@ -23,7 +23,6 @@
 
 BEGIN_C_DECLS
 
-<<<<<<< HEAD
 typedef struct dague_function_s        dague_function_t;
 typedef struct dague_remote_deps_s     dague_remote_deps_t;
 typedef struct dague_arena_s           dague_arena_t;
@@ -40,8 +39,6 @@
 /* The description of the content of each data mouvement/copy */
 typedef struct dague_dep_data_description_s  dague_dep_data_description_t;
 
-=======
->>>>>>> 49e28217
 typedef void (*dague_startup_fn_t)(dague_context_t *context,
                                    dague_handle_t *dague_handle,
                                    dague_execution_context_t** startup_list);
@@ -132,13 +129,8 @@
 /**
  *
  */
-<<<<<<< HEAD
 typedef void (dague_traverse_function_t)(struct dague_execution_unit_s *,
-                                         dague_execution_context_t *,
-=======
-typedef void (dague_traverse_function_t)(struct dague_execution_unit *,
                                          const dague_execution_context_t *,
->>>>>>> 49e28217
                                          uint32_t,
                                          dague_ontask_function_t *,
                                          void *);
@@ -340,12 +332,7 @@
 typedef struct {
     uint32_t action_mask;
     uint32_t output_usage;
-<<<<<<< HEAD
     struct data_repo_entry_s *output_entry;
-    struct dague_remote_deps_s *deps;
-=======
-    struct data_repo_entry *output_entry;
->>>>>>> 49e28217
     dague_execution_context_t** ready_lists;
 #if defined(DISTRIBUTED)
     struct dague_remote_deps_s *remote_deps;
