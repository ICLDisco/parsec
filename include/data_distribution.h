--- conflicted
+++ resolved
@@ -27,7 +27,6 @@
 
 struct dague_device_s;
 
-<<<<<<< HEAD
 typedef struct dague_ddesc_s dague_ddesc_t;
 typedef int (*dague_memory_region_management_f)(dague_ddesc_t*, struct dague_device_s*);
 
@@ -61,27 +60,12 @@
     dague_memory_region_management_f unregister_memory;
 
     char      *key_base;
+
 #ifdef DAGUE_PROF_TRACE
     char      *key_dim;  /* TODO: Do we really need this field */
-=======
-typedef struct dague_ddesc {
-    uint32_t myrank;  /**< process rank */
-    uint32_t cores;   /**< number of cores used for computation per node */
-    uint32_t nodes;   /**< number of nodes involved in the computation */
-    uint32_t (*rank_of)(struct dague_ddesc *mat, ...);   /* return the rank of the process owning the data  */
-    void *   (*data_of)(struct dague_ddesc *mat, ...);   /* return the pointer to the data possessed locally */
-    int32_t  (*vpid_of)(struct dague_ddesc *mat, ...);   /* return the virtual process ID of data possessed locally */
-    moesi_map_t* moesi_map; /* the map that tracks accesses to replicates of memory blocks */
-
-#if defined(DAGUE_PROF_TRACE) || defined(HAVE_CUDA)
-    uint32_t (*data_key)(struct dague_ddesc *mat, ...); /* return a unique key (unique only for the specified dague_ddesc) associated t
-o a data */
-#endif /* defined(DAGUE_PROF_TRACE) || defined(DAGUE_GPU_WITH_CUDA) */
-#ifdef DAGUE_PROF_TRACE
     int (*key_to_string)(struct dague_ddesc *mat, uint32_t datakey, char * buffer, uint32_t buffer_size); /* compute a string in 'buffer' meaningful for profiling about data, return the size of the string */
     char      *key_dim;
     char      *key;
->>>>>>> daa50a6d
 #endif /* DAGUE_PROF_TRACE */
 };
 
