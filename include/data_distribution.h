/*
 * Copyright (c) 2010-2012 The University of Tennessee and The University
 *                         of Tennessee Research Foundation.  All rights
 *                         reserved.
 */


#ifndef _DATA_DISTRIBUTION_H_
#define _DATA_DISTRIBUTION_H_

#include "dague_config.h"
#include "dague/types.h"
#include "profiling.h"

#if defined(HAVE_STDARG_H)
#include <stdarg.h>
#endif  /* defined(HAVE_STDARG_H) */
#if defined(HAVE_UNISTD_H)
#include <unistd.h>
#endif  /* defined(HAVE_UNISTD_H) */
#include <stdint.h>
#include <stdlib.h>

#ifdef HAVE_MPI
#include "mpi.h"
#endif /*HAVE_MPI */

<<<<<<< HEAD
struct dague_device_s;

typedef struct dague_ddesc_s dague_ddesc_t;
typedef int (*dague_memory_region_management_f)(dague_ddesc_t*, struct dague_device_s*);

struct dague_ddesc_s {
    uint32_t            myrank;    /**< process rank */
    uint32_t            nodes;     /**< number of nodes involved in the computation */

    /* return a unique key (unique only for the specified dague_ddesc) associated to a data */
    dague_data_key_t (*data_key)(dague_ddesc_t *mat, ...);

    /* return the rank of the process owning the data  */
    uint32_t (*rank_of)(dague_ddesc_t *mat, ...);
    uint32_t (*rank_of_key)(dague_ddesc_t *mat, dague_data_key_t key);

    /* return the pointer to the data possessed locally */
    dague_data_t* (*data_of)(dague_ddesc_t *mat, ...);
    dague_data_t* (*data_of_key)(dague_ddesc_t *mat, dague_data_key_t key);

    /* return the virtual process ID of data possessed locally */
    int32_t  (*vpid_of)(dague_ddesc_t *mat, ...);
    int32_t  (*vpid_of_key)(dague_ddesc_t *mat, dague_data_key_t key);

    /* Memory management function. They are used to register/unregister the data description
     * with the active devices.
     */
    dague_memory_region_management_f register_memory;
    dague_memory_region_management_f unregister_memory;

    char      *key_base;

=======
#include "moesi.h"

BEGIN_C_DECLS

typedef struct dague_ddesc {
    uint32_t myrank;  /**< process rank */
    uint32_t cores;   /**< number of cores used for computation per node */
    uint32_t nodes;   /**< number of nodes involved in the computation */
    uint32_t (*rank_of)(struct dague_ddesc *mat, ...);   /* return the rank of the process owning the data  */
    void *   (*data_of)(struct dague_ddesc *mat, ...);   /* return the pointer to the data possessed locally */
    int32_t  (*vpid_of)(struct dague_ddesc *mat, ...);   /* return the virtual process ID of data possessed locally */
    moesi_map_t* moesi_map; /* the map that tracks accesses to replicates of memory blocks */

#if defined(DAGUE_PROF_TRACE) || defined(HAVE_CUDA)
    uint32_t (*data_key)(struct dague_ddesc *mat, ...); /* return a unique key (unique only for the specified dague_ddesc) associated t
o a data */
#endif /* defined(DAGUE_PROF_TRACE) || defined(DAGUE_GPU_WITH_CUDA) */
>>>>>>> 8b4e4bfe
#ifdef DAGUE_PROF_TRACE
    /* compute a string in 'buffer' meaningful for profiling about data, return the size of the string */
    int (*key_to_string)(dague_ddesc_t *mat, dague_data_key_t key, char * buffer, uint32_t buffer_size);
    char      *key_dim;
    char      *key;
#endif /* DAGUE_PROF_TRACE */
};

/**
 * Define a static data representation where all data are local
 * on the current dague_context_t.
 */
extern const dague_ddesc_t dague_static_local_data_ddesc;

static inline void dague_ddesc_destroy(dague_ddesc_t *d)
{
#if defined(DAGUE_PROF_TRACE)
    if( NULL != d->key_dim ) free(d->key_dim);
    d->key_dim = NULL;
#endif
    if( NULL != d->key_base ) free(d->key_base);
    d->key_base = NULL;
}

#if defined(DAGUE_PROF_TRACE)
/* TODO: Fix me pleaseeeeeee */
#define dague_ddesc_set_key(d, k) do {                                  \
        char dim[strlen(k) + strlen( (d)->key_dim ) + 4];               \
        (d)->key_base = strdup(k);                                      \
        sprintf(dim, "%s%s", k, (d)->key_dim);                          \
        dague_profiling_add_information( "DIMENSION", dim );            \
    } while(0)
#else
#define dague_ddesc_set_key(d, k) do {} while(0)
#endif

END_C_DECLS

#endif /* _DATA_DISTRIBUTION_H_ */
<|MERGE_RESOLUTION|>--- conflicted
+++ resolved
@@ -25,11 +25,11 @@
 #include "mpi.h"
 #endif /*HAVE_MPI */
 
-<<<<<<< HEAD
 struct dague_device_s;
-
 typedef struct dague_ddesc_s dague_ddesc_t;
 typedef int (*dague_memory_region_management_f)(dague_ddesc_t*, struct dague_device_s*);
+
+BEGIN_C_DECLS
 
 struct dague_ddesc_s {
     uint32_t            myrank;    /**< process rank */
@@ -58,25 +58,6 @@
 
     char      *key_base;
 
-=======
-#include "moesi.h"
-
-BEGIN_C_DECLS
-
-typedef struct dague_ddesc {
-    uint32_t myrank;  /**< process rank */
-    uint32_t cores;   /**< number of cores used for computation per node */
-    uint32_t nodes;   /**< number of nodes involved in the computation */
-    uint32_t (*rank_of)(struct dague_ddesc *mat, ...);   /* return the rank of the process owning the data  */
-    void *   (*data_of)(struct dague_ddesc *mat, ...);   /* return the pointer to the data possessed locally */
-    int32_t  (*vpid_of)(struct dague_ddesc *mat, ...);   /* return the virtual process ID of data possessed locally */
-    moesi_map_t* moesi_map; /* the map that tracks accesses to replicates of memory blocks */
-
-#if defined(DAGUE_PROF_TRACE) || defined(HAVE_CUDA)
-    uint32_t (*data_key)(struct dague_ddesc *mat, ...); /* return a unique key (unique only for the specified dague_ddesc) associated t
-o a data */
-#endif /* defined(DAGUE_PROF_TRACE) || defined(DAGUE_GPU_WITH_CUDA) */
->>>>>>> 8b4e4bfe
 #ifdef DAGUE_PROF_TRACE
     /* compute a string in 'buffer' meaningful for profiling about data, return the size of the string */
     int (*key_to_string)(dague_ddesc_t *mat, dague_data_key_t key, char * buffer, uint32_t buffer_size);
