/*
 * Copyright (c) 2010      The University of Tennessee and The University
 *                         of Tennessee Research Foundation.  All rights
 *                         reserved.
 */


#ifndef _DATA_DISTRIBUTION_H_ 
#define _DATA_DISTRIBUTION_H_ 

#include "dague_config.h"

#include <stdarg.h>
#include <unistd.h>
#include <stdint.h>
#include <stdlib.h>

#ifdef HAVE_MPI
#include "mpi.h"
#endif /*HAVE_MPI */

typedef struct dague_ddesc {
    uint32_t myrank;  /**< process rank */
    uint32_t cores;   /**< number of cores used for computation per node */
    uint32_t nodes;   /**< number of nodes involved in the computation */
    uint32_t (*rank_of)(struct dague_ddesc *mat, ...); /* return the rank of the process owning the data  */
    void *   (*data_of)(struct dague_ddesc *mat, ...); /* return the pointer to the data pocessed locally */
#ifdef DAGUE_PROFILING
    uint32_t (*data_key)(struct dague_ddesc *mat, ...); /* return a unique key (unique only for the specified dague_ddesc) associated to a data */
    int (*key_to_string)(struct dague_ddesc *mat, uint32_t datakey, char * buffer, uint32_t buffer_size); /* compute a string in 'buffer' meaningful for profiling about data, return the size of the string */
    char      *key_dim;
    char      *key;
#endif /* DAGUE_PROFILING */
<<<<<<< HEAD
#ifdef HAVE_MPI
    MPI_Comm comm;
#endif /* HAVE_MPI */
=======

>>>>>>> f2c30e1d
} dague_ddesc_t;

static inline void dague_ddesc_destroy(dague_ddesc_t *d)
{
#if defined(DAGUE_PROFILING)
    if( NULL != d->key_dim )
        free(d->key_dim);
    d->key_dim = NULL;

    if( NULL != d->key )
        free(d->key);
    d->key = NULL;
#else
    (void)d;
#endif
}

#if defined(DAGUE_PROFILING)
#define dague_ddesc_set_key(d, k) (d)->key = strdup(k)
#else
#define dague_ddesc_set_key(d, k) do {} while(0)
#endif

#endif /* _DATA_DISTRIBUTION_H_ */
<|MERGE_RESOLUTION|>--- conflicted
+++ resolved
@@ -31,13 +31,6 @@
     char      *key_dim;
     char      *key;
 #endif /* DAGUE_PROFILING */
-<<<<<<< HEAD
-#ifdef HAVE_MPI
-    MPI_Comm comm;
-#endif /* HAVE_MPI */
-=======
-
->>>>>>> f2c30e1d
 } dague_ddesc_t;
 
 static inline void dague_ddesc_destroy(dague_ddesc_t *d)
