/*
 * Copyright (c) 2010-2012 The University of Tennessee and The University
 *                         of Tennessee Research Foundation.  All rights
 *                         reserved.
 */


#ifndef _DATA_DISTRIBUTION_H_
#define _DATA_DISTRIBUTION_H_

#include "dague_config.h"
<<<<<<< HEAD
#include "dague/types.h"
=======

>>>>>>> 49e28217
#include "profiling.h"

#if defined(HAVE_STDARG_H)
#include <stdarg.h>
#endif  /* defined(HAVE_STDARG_H) */
#if defined(HAVE_UNISTD_H)
#include <unistd.h>
#endif  /* defined(HAVE_UNISTD_H) */
#include <stdint.h>
#include <stdlib.h>

#ifdef HAVE_MPI
#include "mpi.h"
#endif /*HAVE_MPI */

<<<<<<< HEAD
struct dague_device_s;
typedef struct dague_ddesc_s dague_ddesc_t;
typedef int (*dague_memory_region_management_f)(dague_ddesc_t*, struct dague_device_s*);

typedef uint8_t memory_registration_status_t;
#define    MEMORY_STATUS_UNREGISTERED      ((memory_registration_status_t)0x0)
#define    MEMORY_STATUS_REGISTERED        ((memory_registration_status_t)0x1)

=======
>>>>>>> 49e28217
BEGIN_C_DECLS

struct dague_ddesc_s {
    uint32_t            myrank;    /**< process rank */
    uint32_t            nodes;     /**< number of nodes involved in the computation */

    /* return a unique key (unique only for the specified dague_ddesc) associated to a data */
    dague_data_key_t (*data_key)(dague_ddesc_t *mat, ...);

    /* return the rank of the process owning the data  */
    uint32_t (*rank_of)(dague_ddesc_t *mat, ...);
    uint32_t (*rank_of_key)(dague_ddesc_t *mat, dague_data_key_t key);

    /* return the pointer to the data possessed locally */
    dague_data_t* (*data_of)(dague_ddesc_t *mat, ...);
    dague_data_t* (*data_of_key)(dague_ddesc_t *mat, dague_data_key_t key);

    /* return the virtual process ID of data possessed locally */
    int32_t  (*vpid_of)(dague_ddesc_t *mat, ...);
    int32_t  (*vpid_of_key)(dague_ddesc_t *mat, dague_data_key_t key);

    /* Memory management function. They are used to register/unregister the data description
     * with the active devices.
     */
    dague_memory_region_management_f register_memory;
    dague_memory_region_management_f unregister_memory;
    memory_registration_status_t memory_registration_status;

    char      *key_base;

#ifdef DAGUE_PROF_TRACE
    /* compute a string in 'buffer' meaningful for profiling about data, return the size of the string */
    int (*key_to_string)(dague_ddesc_t *mat, dague_data_key_t key, char * buffer, uint32_t buffer_size);
    char      *key_dim;
    char      *key;
#endif /* DAGUE_PROF_TRACE */
};

/**
 * Define a static data representation where all data are local
 * on the current dague_context_t.
 */
extern const dague_ddesc_t dague_static_local_data_ddesc;

static inline void dague_ddesc_destroy(dague_ddesc_t *d)
{
#if defined(DAGUE_PROF_TRACE)
    if( NULL != d->key_dim ) free(d->key_dim);
    d->key_dim = NULL;
#endif
    if( NULL != d->key_base ) free(d->key_base);
    d->key_base = NULL;
}

#if defined(DAGUE_PROF_TRACE)
/* TODO: Fix me pleaseeeeeee */
#define dague_ddesc_set_key(d, k) do {                                  \
        char dim[strlen(k) + strlen( (d)->key_dim ) + 4];               \
        (d)->key_base = strdup(k);                                      \
        sprintf(dim, "%s%s", k, (d)->key_dim);                          \
        dague_profiling_add_information( "DIMENSION", dim );            \
    } while(0)
#else
#define dague_ddesc_set_key(d, k) do {} while(0)
#endif

END_C_DECLS

#endif /* _DATA_DISTRIBUTION_H_ */
<|MERGE_RESOLUTION|>--- conflicted
+++ resolved
@@ -9,11 +9,8 @@
 #define _DATA_DISTRIBUTION_H_
 
 #include "dague_config.h"
-<<<<<<< HEAD
 #include "dague/types.h"
-=======
 
->>>>>>> 49e28217
 #include "profiling.h"
 
 #if defined(HAVE_STDARG_H)
@@ -29,7 +26,6 @@
 #include "mpi.h"
 #endif /*HAVE_MPI */
 
-<<<<<<< HEAD
 struct dague_device_s;
 typedef struct dague_ddesc_s dague_ddesc_t;
 typedef int (*dague_memory_region_management_f)(dague_ddesc_t*, struct dague_device_s*);
@@ -38,8 +34,6 @@
 #define    MEMORY_STATUS_UNREGISTERED      ((memory_registration_status_t)0x0)
 #define    MEMORY_STATUS_REGISTERED        ((memory_registration_status_t)0x1)
 
-=======
->>>>>>> 49e28217
 BEGIN_C_DECLS
 
 struct dague_ddesc_s {
