/*
 * Copyright (c) 2009-2010 The University of Tennessee and The University
 *                         of Tennessee Research Foundation.  All rights
 *                         reserved.
 */

#ifndef _datarepo_h_
#define _datarepo_h_

#include <stdlib.h>

#include "atomic.h"
#include "stats.h"
#include "debug.h"
#include "arena.h"

#define DEBUG_HEAVY(p)

#define MAX_DATAREPO_HASH 4096

<<<<<<< HEAD
=======
static inline void data_repo_atomic_lock( volatile uint32_t* atomic_lock )
{
    while( !dague_atomic_cas( atomic_lock, 0, 1) )
        /* nothing */;
}

static inline void data_repo_atomic_unlock( volatile uint32_t* atomic_lock )
{
    dague_mfence();
    *atomic_lock = 0;
}

#if 0
>>>>>>> 01f70b5a
typedef struct gc_data {
    volatile uint32_t refcount;
    uint32_t cache_friendliness;
    void    *data;
} gc_data_t;

#define GC_POINTER(d) ((gc_data_t*)( (uintptr_t)(d) & ~( (uintptr_t)1) ))
#define GC_ENABLED(d) ( ((uintptr_t)(d) & 1) == 1 )
#define GC_DATA(d) (void*)( GC_ENABLED(d)?(GC_POINTER(d)->data):(d) )


#ifdef DAGUE_DEBUG_HEAVY
#define gc_data_new(d, e) __gc_data_new(d, e, __FILE__, __LINE__)
static inline gc_data_t *__gc_data_new(void *data, uint32_t gc_enabled, const char *file, int line)
#else
#define gc_data_new(d, e) __gc_data_new(d, e)
static inline gc_data_t *__gc_data_new(void *data, uint32_t gc_enabled)
#endif
{
    gc_data_t *d;

    if( gc_enabled != 0 ) {
        d = (gc_data_t*)malloc(sizeof(gc_data_t));
        d->refcount = 0;
        d->data = data;
        assert( ((uintptr_t)d & (uintptr_t)1) == 0 /* Pointers cannot be odd */ );
#if defined(DAGUE_STATS)
        d->cache_friendliness = gc_enabled;
        DAGUE_STAT_INCREASE(mem_communications, gc_enabled + sizeof(gc_data_t) + 2 * STAT_MALLOC_OVERHEAD);
#endif
        d = (gc_data_t*)( (uintptr_t)d | (uintptr_t)1 );

        DEBUG_HEAVY(("Allocating the garbage collectable data %p pointing on data %p, at %s:%d\n",
                     d, GC_DATA(d), file, line));
        return d;
    } else {
        return (gc_data_t*)data;
    }
}

#ifdef DAGUE_DEBUG_HEAVY
#define gc_data_ref(d) __gc_data_ref(d, __FILE__, __LINE__)
#else
#define gc_data_ref(d) __gc_data_ref(d)
#endif

#ifdef DAGUE_DEBUG_HEAVY
static inline void __gc_data_ref(gc_data_t *d, const char *file, int line)
#else
static inline void __gc_data_ref(gc_data_t *d)
#endif
{
    if( GC_ENABLED(d) ) {
        DEBUG_HEAVY(("%p is referenced by %s:%d\n", d, file, line));
        dague_atomic_inc_32b( &GC_POINTER(d)->refcount);
    }
}

#ifdef DAGUE_DEBUG_HEAVY
#define gc_data_unref(d) __gc_data_unref(d, __FILE__, __LINE__)
#else
#define gc_data_unref(d) __gc_data_unref(d)
#endif

#if defined(USE_MPI)
extern dague_atomic_lifo_t* internal_alloc_lifo;
extern volatile int32_t internal_alloc_lifo_num_used;
#endif  /* defined(USE_MPI) */

#ifdef DAGUE_DEBUG_HEAVY
static inline gc_data_t* __gc_data_unref(gc_data_t *d, const char *file, int line)
#else
static inline gc_data_t* __gc_data_unref(gc_data_t *d)
#endif
{
    int nref;
    if( GC_ENABLED(d) ) {
        nref = dague_atomic_dec_32b( &GC_POINTER(d)->refcount );
        DEBUG_HEAVY(("%p is unreferenced by %s:%d\n", d, file, line));
        if( 0 == nref ) {
            DEBUG_HEAVY(("Liberating the garbage collectable data %p pointing on data %p,\n",
                         d, GC_DATA(d)));
            /*printf( "%s:%d Releasing TILE at %p\n", __FILE__, __LINE__, GC_DATA(d));*/
#if defined(USE_MPI)
            {
                dague_list_item_t* item = GC_DATA(d);
                DAGUE_LIST_ITEM_SINGLETON(item);
                dague_atomic_lifo_push(internal_alloc_lifo, item);
#if defined(FLOW_CONTROL)
                dague_atomic_dec_32b(&internal_alloc_lifo_num_used);
#endif
            }
#else
            free(GC_DATA(d));
#endif  /* defined(USE_MPI) */
#if defined(DAGUE_DEBUG_HEAVY)
            GC_POINTER(d)->data = NULL;
            GC_POINTER(d)->refcount = 0;
#endif
            DAGUE_STAT_DECREASE(mem_communications, sizeof(gc_data_t) + 2*STAT_MALLOC_OVERHEAD + d->cache_friendliness);
            free(GC_POINTER(d));
            return NULL;
        }
    }
    return d;
}
#endif

/**
 * Hash table:
 *  Because threads are allowed to use elements deposited in the hash table
 *  while we are still discovering how many times these elements will be used,
 *  it is necessary to
 *     - use a positive reference counting method only.
 *       Think for example if 10 threads decrement the reference counter, while
 *       the thread that pushes the element is still counting. The reference counter
 *       goes negative. Bad.
 *     - use a retaining facility.
 *       Think for example that the thread that pushes the element computed for now that
 *       the limit is going to be 3. While it's still exploring the dependencies, other
 *       threads use this element 3 times. The element is going to be removed while the
 *       pushing thread is still exploring, and SEGFAULT will occur.
 *
 *  An alternative solution consisted in having a function that will compute how many
 *  times the element will be used at creation time, and keep this for the whole life 
 *  of the entry without changing it. But this requires to write a specialized function
 *  dumped by the precompiler, that will do a loop on the predicates. This was ruled out.
 *
 *  The element can still be inserted in the table, counted for some data (not all),
 *  used by some tasks (not all), removed from the table, then re-inserted when a
 *  new data arrives that the previous tasks did not depend upon. 
 *
 *  Here is how it is used:
 *    the table is created with data_repo_create_nothreadsafe
 *    entries can be looked up with data_repo_lookup_entry (no side effect on the counters)
 *    entries are created using data_repo_lookup_entry_and_create. This turns the retained flag on.
 *    The same thread that called data_repo_lookup_entry_and_create must eventually call
 *    data_repo_entry_addto_usage_limit to set the usage limit and remove the retained flag.
 *    Between the two calls, any thread can call data_repo_lookup_entry and 
 *    data_repo_entry_used_once if the entry has been "used". When data_repo_entry_addto_usage_limit
 *    has been called the same number of times as data_repo_lookup_entry_and_create and data_repo_entry_used_once 
 *    has been called N times where N is the sum of the usagelmt parameters of data_repo_lookup_entry_and_create,
 *    the entry is garbage collected from the hash table. Notice that the values pointed by the entry
 *    are not collected.
 */

typedef struct data_repo_entry {
    volatile uint32_t usagecnt;
    volatile uint32_t usagelmt;
    volatile uint32_t retained;
    long int key;
    struct data_repo_entry *next_entry;
    dague_arena_chunk_t *data[1];
} data_repo_entry_t;

typedef struct data_repo_head {
    volatile uint32_t  lock;
    uint32_t           size;
    data_repo_entry_t *first_entry;
} data_repo_head_t;

typedef struct data_repo {
    unsigned int      nbentries;
    unsigned int      nbdata;
    data_repo_head_t  heads[1];
} data_repo_t;

static inline data_repo_t *data_repo_create_nothreadsafe(unsigned int hashsize, unsigned int nbdata)
{
    data_repo_t *res = (data_repo_t*)calloc(1, sizeof(data_repo_t) + sizeof(data_repo_head_t) * hashsize);
    res->nbentries = hashsize;
    res->nbdata = nbdata;
    DAGUE_STAT_INCREASE(mem_hashtable, sizeof(data_repo_t) + sizeof(data_repo_head_t) * (hashsize-1) + STAT_MALLOC_OVERHEAD);
    return res;
}

static inline data_repo_entry_t *data_repo_lookup_entry(data_repo_t *repo, long int key)
{
    data_repo_entry_t *e;
    int h = key % repo->nbentries;
    
    dague_atomic_lock(&repo->heads[h].lock);
    for(e = repo->heads[h].first_entry;
        e != NULL;
        e = e->next_entry)
        if( e->key == key ) break;
    dague_atomic_unlock(&repo->heads[h].lock);

    return e;
}

/* If using lookup_and_create, don't forget to call add_to_usage_limit on the same entry when
 * you're done counting the number of references, otherwise the entry is non erasable.
 * See comment near the structure definition.
 */
static inline data_repo_entry_t *data_repo_lookup_entry_and_create(data_repo_t *repo, long int key)
{
    data_repo_entry_t *e;
    int h = key % repo->nbentries;
    
    dague_atomic_lock(&repo->heads[h].lock);
    for(e = repo->heads[h].first_entry;
        e != NULL;
        e = e->next_entry)
        if( e->key == key ) {
            e->retained++; /* Until we update the usage limit */
            dague_atomic_unlock(&repo->heads[h].lock);
            return e;
        }

    e = (data_repo_entry_t*)calloc(1, sizeof(data_repo_entry_t)+(repo->nbdata-1)*sizeof(dague_arena_chunk_t*));
    e->next_entry = repo->heads[h].first_entry;
    repo->heads[h].first_entry = e;
    e->key = key;
    e->usagelmt = 0;
    e->usagecnt = 0;
    e->retained = 1; /* Until we update the usage limit */
    repo->heads[h].size++;
    DAGUE_STAT_INCREASE(mem_hashtable, sizeof(data_repo_entry_t)+(repo->nbdata-1)*sizeof(dague_arena_chunk_t*) + STAT_MALLOC_OVERHEAD);
    DAGUE_STATMAX_UPDATE(counter_hashtable_collisions_size, repo->heads[h].size);
    dague_atomic_unlock(&repo->heads[h].lock);
    return e;
}

#if defined(DAGUE_DEBUG_HEAVY)
# define data_repo_entry_used_once(repo, key) __data_repo_entry_used_once(repo, key, #repo, __FILE__, __LINE__)
static inline void __data_repo_entry_used_once(data_repo_t *repo, long int key, const char *tablename, const char *file, int line)
#else
# define data_repo_entry_used_once(repo, key) __data_repo_entry_used_once(repo, key)
static inline void __data_repo_entry_used_once(data_repo_t *repo, long int key)
#endif
{
    data_repo_entry_t *e, *p;
    int h = key % repo->nbentries;
    uint32_t r = 0xffffffff;

    dague_atomic_lock(&repo->heads[h].lock);
    p = NULL;
    for(e = repo->heads[h].first_entry;
        e != NULL;
        p = e, e = e->next_entry)
        if( e->key == key ) {
            r = dague_atomic_inc_32b(&e->usagecnt);
            break;
        }

#ifdef DAGUE_DEBUG_HEAVY
    if( NULL == e ) {
        DEBUG_HEAVY(("entry %ld of hash table %s could not be found at %s:%d\n", key, tablename, file, line));
    }
#endif
    assert( NULL != e );

    if( (e->usagelmt == r) && (0 == e->retained) ) {
        DEBUG_HEAVY(("entry %p/%ld of hash table %s has a usage count of %u/%u and is not retained: freeing it at %s:%d\n",
                     e, e->key, tablename, r, r, file, line));
        if( NULL != p ) {
            p->next_entry = e->next_entry;
        } else {
            repo->heads[h].first_entry = e->next_entry;
        }
        repo->heads[h].size--;
        dague_atomic_unlock(&repo->heads[h].lock);
        free(e);
        DAGUE_STAT_DECREASE(mem_hashtable, sizeof(data_repo_entry_t)+(repo->nbdata-1)*sizeof(dague_arena_chunk_t*) + STAT_MALLOC_OVERHEAD);
    } else {
        DEBUG_HEAVY(("entry %p/%ld of hash table %s has %u/%u usage count and %s retained: not freeing it, even if it's used at %s:%d\n",
                     e, e->key, tablename, r, e->usagelmt, e->retained ? "is" : "is not", file, line));
        dague_atomic_unlock(&repo->heads[h].lock);
    }
}

#if defined(DAGUE_DEBUG_HEAVY)
# define data_repo_entry_addto_usage_limit(repo, key, usagelmt) __data_repo_entry_addto_usage_limit(repo, key, usagelmt, #repo, __FILE__, __LINE__)
static inline void __data_repo_entry_addto_usage_limit(data_repo_t *repo, long int key, uint32_t usagelmt, const char *tablename, const char *file, int line)
#else
# define data_repo_entry_addto_usage_limit(repo, key, usagelmt) __data_repo_entry_addto_usage_limit(repo, key, usagelmt)
static inline void __data_repo_entry_addto_usage_limit(data_repo_t *repo, long int key, uint32_t usagelmt)
#endif
{
    data_repo_entry_t *e, *p;
    uint32_t ov, nv;
    int h = key % repo->nbentries;

    dague_atomic_lock(&repo->heads[h].lock);
    p = NULL;
    for(e = repo->heads[h].first_entry;
        e != NULL;
        p = e, e = e->next_entry)
        if( e->key == key ) {
            assert(e->retained > 0);
            do {
                ov = e->usagelmt;
                nv = ov + usagelmt;
            } while( !dague_atomic_cas_32b( &e->usagelmt, ov, nv) );
            e->retained--;
            break;
        }

    assert( NULL != e );

    if( (e->usagelmt == e->usagecnt) && (0 == e->retained) ) {
        DEBUG_HEAVY(("entry %p/%ld of hash table %s has a usage count of %u/%u and is not retained: freeing it at %s:%d\n",
                     e, e->key, tablename, e->usagecnt, e->usagelmt, file, line));
        if( NULL != p ) {
            p->next_entry = e->next_entry;
        } else {
            repo->heads[h].first_entry = e->next_entry;
        }
        repo->heads[h].size--;
        dague_atomic_unlock(&repo->heads[h].lock);
        free(e);
        DAGUE_STAT_DECREASE(mem_hashtable, sizeof(data_repo_entry_t)+(repo->nbdata-1)*sizeof(dague_arena_chunk_t*) + STAT_MALLOC_OVERHEAD);
    } else {
        DEBUG_HEAVY(("entry %p/%ld of hash table %s has a usage count of %u/%u and is %s retained at %s:%d\n",
                     e, e->key, tablename, e->usagecnt, e->usagelmt, e->retained ? "still" : "no more", file, line));
        dague_atomic_unlock(&repo->heads[h].lock);
    }
}

static inline void data_repo_destroy_nothreadsafe(data_repo_t *repo)
{
    data_repo_entry_t *e, *n;
    unsigned int i;
    for(i = 0; i < repo->nbentries; i++) {
        for(e = repo->heads[i].first_entry;
            e != NULL;
            e = n) {
            n = e->next_entry;
            free(e);
            DAGUE_STAT_DECREASE(mem_hashtable, sizeof(data_repo_entry_t)+(repo->nbdata-1)*sizeof(dague_arena_chunk_t*) + STAT_MALLOC_OVERHEAD);
        }
    }
    DAGUE_STAT_DECREASE(mem_hashtable,  sizeof(data_repo_t) + sizeof(data_repo_head_t) * (repo->nbentries-1) + STAT_MALLOC_OVERHEAD);
    free(repo);
}

#endif /* _datarepo_h_ */<|MERGE_RESOLUTION|>--- conflicted
+++ resolved
@@ -12,135 +12,14 @@
 #include "atomic.h"
 #include "stats.h"
 #include "debug.h"
+
+typedef struct data_repo_entry data_repo_entry_t;
+
 #include "arena.h"
 
 #define DEBUG_HEAVY(p)
 
 #define MAX_DATAREPO_HASH 4096
-
-<<<<<<< HEAD
-=======
-static inline void data_repo_atomic_lock( volatile uint32_t* atomic_lock )
-{
-    while( !dague_atomic_cas( atomic_lock, 0, 1) )
-        /* nothing */;
-}
-
-static inline void data_repo_atomic_unlock( volatile uint32_t* atomic_lock )
-{
-    dague_mfence();
-    *atomic_lock = 0;
-}
-
-#if 0
->>>>>>> 01f70b5a
-typedef struct gc_data {
-    volatile uint32_t refcount;
-    uint32_t cache_friendliness;
-    void    *data;
-} gc_data_t;
-
-#define GC_POINTER(d) ((gc_data_t*)( (uintptr_t)(d) & ~( (uintptr_t)1) ))
-#define GC_ENABLED(d) ( ((uintptr_t)(d) & 1) == 1 )
-#define GC_DATA(d) (void*)( GC_ENABLED(d)?(GC_POINTER(d)->data):(d) )
-
-
-#ifdef DAGUE_DEBUG_HEAVY
-#define gc_data_new(d, e) __gc_data_new(d, e, __FILE__, __LINE__)
-static inline gc_data_t *__gc_data_new(void *data, uint32_t gc_enabled, const char *file, int line)
-#else
-#define gc_data_new(d, e) __gc_data_new(d, e)
-static inline gc_data_t *__gc_data_new(void *data, uint32_t gc_enabled)
-#endif
-{
-    gc_data_t *d;
-
-    if( gc_enabled != 0 ) {
-        d = (gc_data_t*)malloc(sizeof(gc_data_t));
-        d->refcount = 0;
-        d->data = data;
-        assert( ((uintptr_t)d & (uintptr_t)1) == 0 /* Pointers cannot be odd */ );
-#if defined(DAGUE_STATS)
-        d->cache_friendliness = gc_enabled;
-        DAGUE_STAT_INCREASE(mem_communications, gc_enabled + sizeof(gc_data_t) + 2 * STAT_MALLOC_OVERHEAD);
-#endif
-        d = (gc_data_t*)( (uintptr_t)d | (uintptr_t)1 );
-
-        DEBUG_HEAVY(("Allocating the garbage collectable data %p pointing on data %p, at %s:%d\n",
-                     d, GC_DATA(d), file, line));
-        return d;
-    } else {
-        return (gc_data_t*)data;
-    }
-}
-
-#ifdef DAGUE_DEBUG_HEAVY
-#define gc_data_ref(d) __gc_data_ref(d, __FILE__, __LINE__)
-#else
-#define gc_data_ref(d) __gc_data_ref(d)
-#endif
-
-#ifdef DAGUE_DEBUG_HEAVY
-static inline void __gc_data_ref(gc_data_t *d, const char *file, int line)
-#else
-static inline void __gc_data_ref(gc_data_t *d)
-#endif
-{
-    if( GC_ENABLED(d) ) {
-        DEBUG_HEAVY(("%p is referenced by %s:%d\n", d, file, line));
-        dague_atomic_inc_32b( &GC_POINTER(d)->refcount);
-    }
-}
-
-#ifdef DAGUE_DEBUG_HEAVY
-#define gc_data_unref(d) __gc_data_unref(d, __FILE__, __LINE__)
-#else
-#define gc_data_unref(d) __gc_data_unref(d)
-#endif
-
-#if defined(USE_MPI)
-extern dague_atomic_lifo_t* internal_alloc_lifo;
-extern volatile int32_t internal_alloc_lifo_num_used;
-#endif  /* defined(USE_MPI) */
-
-#ifdef DAGUE_DEBUG_HEAVY
-static inline gc_data_t* __gc_data_unref(gc_data_t *d, const char *file, int line)
-#else
-static inline gc_data_t* __gc_data_unref(gc_data_t *d)
-#endif
-{
-    int nref;
-    if( GC_ENABLED(d) ) {
-        nref = dague_atomic_dec_32b( &GC_POINTER(d)->refcount );
-        DEBUG_HEAVY(("%p is unreferenced by %s:%d\n", d, file, line));
-        if( 0 == nref ) {
-            DEBUG_HEAVY(("Liberating the garbage collectable data %p pointing on data %p,\n",
-                         d, GC_DATA(d)));
-            /*printf( "%s:%d Releasing TILE at %p\n", __FILE__, __LINE__, GC_DATA(d));*/
-#if defined(USE_MPI)
-            {
-                dague_list_item_t* item = GC_DATA(d);
-                DAGUE_LIST_ITEM_SINGLETON(item);
-                dague_atomic_lifo_push(internal_alloc_lifo, item);
-#if defined(FLOW_CONTROL)
-                dague_atomic_dec_32b(&internal_alloc_lifo_num_used);
-#endif
-            }
-#else
-            free(GC_DATA(d));
-#endif  /* defined(USE_MPI) */
-#if defined(DAGUE_DEBUG_HEAVY)
-            GC_POINTER(d)->data = NULL;
-            GC_POINTER(d)->refcount = 0;
-#endif
-            DAGUE_STAT_DECREASE(mem_communications, sizeof(gc_data_t) + 2*STAT_MALLOC_OVERHEAD + d->cache_friendliness);
-            free(GC_POINTER(d));
-            return NULL;
-        }
-    }
-    return d;
-}
-#endif
 
 /**
  * Hash table:
@@ -180,14 +59,14 @@
  *    are not collected.
  */
 
-typedef struct data_repo_entry {
+struct data_repo_entry {
     volatile uint32_t usagecnt;
     volatile uint32_t usagelmt;
     volatile uint32_t retained;
     long int key;
     struct data_repo_entry *next_entry;
     dague_arena_chunk_t *data[1];
-} data_repo_entry_t;
+};
 
 typedef struct data_repo_head {
     volatile uint32_t  lock;
