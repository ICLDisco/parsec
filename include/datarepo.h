/*
 * Copyright (c) 2009-2010 The University of Tennessee and The University
 *                         of Tennessee Research Foundation.  All rights
 *                         reserved.
 */

#ifndef _datarepo_h_
#define _datarepo_h_

#include "dague_config.h"

typedef struct data_repo_entry_s data_repo_entry_t;
typedef struct data_repo_head_s  data_repo_head_t;
typedef struct data_repo_s       data_repo_t;

#include <stdlib.h>
#include <dague/sys/atomic.h>
#include "stats.h"
#include "debug.h"
#include "execution_unit.h"
#include "arena.h"

#define MAX_DATAREPO_HASH 4096

/**
 * Hash table:
 *  Because threads are allowed to use elements deposited in the hash table
 *  while we are still discovering how many times these elements will be used,
 *  it is necessary to
 *     - use a positive reference counting method only.
 *       Think for example if 10 threads decrement the reference counter, while
 *       the thread that pushes the element is still counting. The reference counter
 *       goes negative. Bad.
 *     - use a retaining facility.
 *       Think for example that the thread that pushes the element computed for now that
 *       the limit is going to be 3. While it's still exploring the dependencies, other
 *       threads use this element 3 times. The element is going to be removed while the
 *       pushing thread is still exploring, and SEGFAULT will occur.
 *
 *  An alternative solution consisted in having a function that will compute how many
 *  times the element will be used at creation time, and keep this for the whole life
 *  of the entry without changing it. But this requires to write a specialized function
 *  dumped by the precompiler, that will do a loop on the predicates. This was ruled out.
 *
 *  The element can still be inserted in the table, counted for some data (not all),
 *  used by some tasks (not all), removed from the table, then re-inserted when a
 *  new data arrives that the previous tasks did not depend upon.
 *
 *  Here is how it is used:
 *    the table is created with data_repo_create_nothreadsafe
 *    entries can be looked up with data_repo_lookup_entry (no side effect on the counters)
 *    entries are created using data_repo_lookup_entry_and_create. This turns the retained flag on.
 *    The same thread that called data_repo_lookup_entry_and_create must eventually call
 *    data_repo_entry_addto_usage_limit to set the usage limit and remove the retained flag.
 *    Between the two calls, any thread can call data_repo_lookup_entry and
 *    data_repo_entry_used_once if the entry has been "used". When data_repo_entry_addto_usage_limit
 *    has been called the same number of times as data_repo_lookup_entry_and_create and data_repo_entry_used_once
 *    has been called N times where N is the sum of the usagelmt parameters of data_repo_lookup_entry_and_create,
 *    the entry is garbage collected from the hash table. Notice that the values pointed by the entry
 *    are not collected.
 */

/**
 * data_repo_entries as mempool manageable elements:
 *  a mempool manageable element must be a dague_list_item_t,
 *  and it must have a pointer to it's own mempool_thread_t.
 * Thus, we use the dague_list_item_t to point to the next fields,
 * althgough this is not done atomically at the datarepo level (not
 * needed)
 *
 * The following #define are here to help port the code.
 */

#define data_repo_next_entry     data_repo_next_item.list_next

<<<<<<< HEAD
struct data_repo_entry_s {
    dague_list_item_t         data_repo_next_item;
    dague_thread_mempool_t   *data_repo_mempool_owner;
    volatile uint32_t         usagecnt;
    volatile uint32_t         usagelmt;
    volatile uint32_t         retained;
    long int                  key;
=======
struct data_repo_entry {
    dague_list_item_t       data_repo_next_item;
    dague_thread_mempool_t* data_repo_mempool_owner;
    void*                   generator;
    uint64_t                key;
    volatile uint32_t       usagecnt;
    volatile uint32_t       usagelmt;
    volatile uint32_t       retained;
>>>>>>> f7251cf9
#if defined(DAGUE_SIM)
    int                       sim_exec_date;
#endif
    struct dague_data_copy_s *data[1];
};

struct data_repo_head_s {
    volatile uint32_t  lock;
    uint32_t           size;
    data_repo_entry_t *first_entry;
};

struct data_repo_s {
    unsigned int      nbentries;
    unsigned int      nbdata;
    data_repo_head_t  heads[1];
};

static inline data_repo_t *data_repo_create_nothreadsafe(unsigned int hashsize, unsigned int nbdata)
{
    data_repo_t *res = (data_repo_t*)calloc(1, sizeof(data_repo_t) + sizeof(data_repo_head_t) * hashsize);
    res->nbentries = hashsize;
    res->nbdata = nbdata;
    DAGUE_STAT_INCREASE(mem_hashtable, sizeof(data_repo_t) + sizeof(data_repo_head_t) * (hashsize-1) + STAT_MALLOC_OVERHEAD);
    return res;
}

static inline data_repo_entry_t *data_repo_lookup_entry(data_repo_t *repo, uint64_t key)
{
    data_repo_entry_t *e;
    int h = key % repo->nbentries;

    dague_atomic_lock(&repo->heads[h].lock);
    for(e = repo->heads[h].first_entry;
        e != NULL;
        e = (data_repo_entry_t *)e->data_repo_next_entry)
        if( e->key == key ) break;
    dague_atomic_unlock(&repo->heads[h].lock);

    return e;
}

/* If using lookup_and_create, don't forget to call add_to_usage_limit on the same entry when
 * you're done counting the number of references, otherwise the entry is non erasable.
 * See comment near the structure definition.
 */
static inline data_repo_entry_t*
data_repo_lookup_entry_and_create(dague_execution_unit_t *eu, data_repo_t *repo, uint64_t key)
{
    data_repo_entry_t *e, *n;
    int h = key % repo->nbentries;

    dague_atomic_lock(&repo->heads[h].lock);
    for(e = repo->heads[h].first_entry;
        e != NULL;
        e = (data_repo_entry_t *)e->data_repo_next_entry)
        if( e->key == key ) {
            e->retained++; /* Until we update the usage limit */
            dague_atomic_unlock(&repo->heads[h].lock);
            return e;
        }
    dague_atomic_unlock(&repo->heads[h].lock);

    n = (data_repo_entry_t*)dague_thread_mempool_allocate( eu->datarepo_mempools[repo->nbdata] );
    n->data_repo_mempool_owner = eu->datarepo_mempools[repo->nbdata];
    n->key = key;
#if defined(DAGUE_SIM)
    n->sim_exec_date = 0;
#endif
    n->usagelmt = 0;
    n->usagecnt = 0;
    n->retained = 1; /* Until we update the usage limit */

    dague_atomic_lock(&repo->heads[h].lock);
    n->data_repo_next_entry = (volatile dague_list_item_t *)repo->heads[h].first_entry;
    repo->heads[h].first_entry = n;
    repo->heads[h].size++;
    DAGUE_STAT_INCREASE(mem_hashtable, sizeof(data_repo_entry_t)+(repo->nbdata-1)*sizeof(dague_arena_chunk_t*) + STAT_MALLOC_OVERHEAD);
    DAGUE_STATMAX_UPDATE(counter_hashtable_collisions_size, repo->heads[h].size);
    dague_atomic_unlock(&repo->heads[h].lock);

    return n;
}

#if defined(DAGUE_DEBUG_VERBOSE3)
# define data_repo_entry_used_once(eu, repo, key) __data_repo_entry_used_once(eu, repo, key, #repo, __FILE__, __LINE__)
static inline void __data_repo_entry_used_once(dague_execution_unit_t *eu, data_repo_t *repo, uint64_t key, const char *tablename, const char *file, int line)
#else
# define data_repo_entry_used_once(eu, repo, key) __data_repo_entry_used_once(eu, repo, key)
static inline void __data_repo_entry_used_once(dague_execution_unit_t *eu, data_repo_t *repo, uint64_t key)
#endif
{
    data_repo_entry_t *e, *p;
    int h = key % repo->nbentries;
    uint32_t r = 0xffffffff;

    dague_atomic_lock(&repo->heads[h].lock);
    p = NULL;
    for(e = repo->heads[h].first_entry;
        e != NULL;
        p = e, e = (data_repo_entry_t*)e->data_repo_next_entry)
        if( e->key == key ) {
            r = dague_atomic_inc_32b(&e->usagecnt);
            break;
        }

#ifdef DAGUE_DEBUG_VERBOSE3
    if( NULL == e ) {
        DEBUG3(("entry %ld of hash table %s could not be found at %s:%d\n", key, tablename, file, line));
    }
#endif
    assert( NULL != e );

    if( (e->usagelmt == r) && (0 == e->retained) ) {
        DEBUG3(("entry %p/%ld of hash table %s has a usage count of %u/%u and is not retained: freeing it at %s:%d\n",
                e, e->key, tablename, r, r, file, line));
        if( NULL != p ) {
            p->data_repo_next_entry = e->data_repo_next_entry;
        } else {
            repo->heads[h].first_entry = (data_repo_entry_t*)e->data_repo_next_entry;
        }
        repo->heads[h].size--;
        dague_atomic_unlock(&repo->heads[h].lock);

        dague_thread_mempool_free(e->data_repo_mempool_owner, e );
        DAGUE_STAT_DECREASE(mem_hashtable, sizeof(data_repo_entry_t)+(repo->nbdata-1)*sizeof(dague_arena_chunk_t*) + STAT_MALLOC_OVERHEAD);
    } else {
        DEBUG3(("entry %p/%ld of hash table %s has %u/%u usage count and %s retained: not freeing it, even if it's used at %s:%d\n",
                     e, e->key, tablename, r, e->usagelmt, e->retained ? "is" : "is not", file, line));
        dague_atomic_unlock(&repo->heads[h].lock);
    }
    (void)eu;
}

#if defined(DAGUE_DEBUG_VERBOSE3)
# define data_repo_entry_addto_usage_limit(repo, key, usagelmt) __data_repo_entry_addto_usage_limit(repo, key, usagelmt, #repo, __FILE__, __LINE__)
static inline void __data_repo_entry_addto_usage_limit(data_repo_t *repo, uint64_t key, uint32_t usagelmt, const char *tablename, const char *file, int line)
#else
# define data_repo_entry_addto_usage_limit(repo, key, usagelmt) __data_repo_entry_addto_usage_limit(repo, key, usagelmt)
static inline void __data_repo_entry_addto_usage_limit(data_repo_t *repo, uint64_t key, uint32_t usagelmt)
#endif
{
    data_repo_entry_t *e, *p;
    uint32_t ov, nv;
    int h = key % repo->nbentries;

    dague_atomic_lock(&repo->heads[h].lock);
    p = NULL;
    for(e = repo->heads[h].first_entry;
        e != NULL;
        p = e, e = (data_repo_entry_t*)e->data_repo_next_entry)
        if( e->key == key ) {
            assert(e->retained > 0);
            do {
                ov = e->usagelmt;
                nv = ov + usagelmt;
            } while( !dague_atomic_cas_32b( &e->usagelmt, ov, nv) );
            e->retained--;
            break;
        }

    assert( NULL != e );

    if( (e->usagelmt == e->usagecnt) && (0 == e->retained) ) {
        DEBUG3(("entry %p/%ld of hash table %s has a usage count of %u/%u and is not retained: freeing it at %s:%d\n",
                     e, e->key, tablename, e->usagecnt, e->usagelmt, file, line));
        if( NULL != p ) {
            p->data_repo_next_entry = e->data_repo_next_entry;
        } else {
            repo->heads[h].first_entry = (data_repo_entry_t*)e->data_repo_next_entry;
        }
        repo->heads[h].size--;
        dague_atomic_unlock(&repo->heads[h].lock);
        dague_thread_mempool_free(e->data_repo_mempool_owner, e );
        DAGUE_STAT_DECREASE(mem_hashtable, sizeof(data_repo_entry_t)+(repo->nbdata-1)*sizeof(dague_arena_chunk_t*) + STAT_MALLOC_OVERHEAD);
    } else {
        DEBUG3(("entry %p/%ld of hash table %s has a usage count of %u/%u and is %s retained at %s:%d\n",
                     e, e->key, tablename, e->usagecnt, e->usagelmt, e->retained ? "still" : "no more", file, line));
        dague_atomic_unlock(&repo->heads[h].lock);
    }
}

static inline void data_repo_destroy_nothreadsafe(data_repo_t *repo)
{
    DAGUE_STAT_DECREASE(mem_hashtable,  sizeof(data_repo_t) + sizeof(data_repo_head_t) * (repo->nbentries-1) + STAT_MALLOC_OVERHEAD);
    free(repo);
}

#endif /* _datarepo_h_ */<|MERGE_RESOLUTION|>--- conflicted
+++ resolved
@@ -73,24 +73,14 @@
 
 #define data_repo_next_entry     data_repo_next_item.list_next
 
-<<<<<<< HEAD
 struct data_repo_entry_s {
     dague_list_item_t         data_repo_next_item;
     dague_thread_mempool_t   *data_repo_mempool_owner;
+    void*                     generator;
+    uint64_t                  key;
     volatile uint32_t         usagecnt;
     volatile uint32_t         usagelmt;
     volatile uint32_t         retained;
-    long int                  key;
-=======
-struct data_repo_entry {
-    dague_list_item_t       data_repo_next_item;
-    dague_thread_mempool_t* data_repo_mempool_owner;
-    void*                   generator;
-    uint64_t                key;
-    volatile uint32_t       usagecnt;
-    volatile uint32_t       usagelmt;
-    volatile uint32_t       retained;
->>>>>>> f7251cf9
 #if defined(DAGUE_SIM)
     int                       sim_exec_date;
 #endif
