/*
<<<<<<< HEAD
 * Copyright (c) 2010-2012 The University of Tennessee and The University
=======
 * Copyright (c) 2010-2013 The University of Tennessee and The University
>>>>>>> 8b4e4bfe
 *                         of Tennessee Research Foundation.  All rights
 *                         reserved.
 */

/* This file contains functions to access doubly linked lists.
 * dague_ulist/dague_list_nolock functions are not thread safe, and
 *   can be used only when the list is locked (by list_lock) or when
 *   thread safety is ensured by another mean.
 * When locking performance is critical, one could prefer atomic lifo (see lifo.h)
 */

#ifndef DAGUE_LIST_H_HAS_BEEN_INCLUDED
#define DAGUE_LIST_H_HAS_BEEN_INCLUDED

#include <dague/sys/atomic.h>
#include "list_item.h"

typedef struct dague_list_t {
    dague_object_t     super;
    dague_list_item_t  ghost_element;
    volatile uint32_t  atomic_lock;
} dague_list_t;

DAGUE_DECLSPEC OBJ_CLASS_DECLARATION(dague_list_t);

/** lock the @list mutex, that same mutex is used by all
 *    mutex protected list operations */
static inline void
dague_list_lock( dague_list_t* list );
/** unlock the @list mutex, that same mutex is used by all
 *    mutex protected list operations */
static inline void
dague_list_unlock( dague_list_t* list );

/** check if @list is empty (mutex protected) */
static inline int dague_list_is_empty( dague_list_t* list );
/** check if list is empty (not thread safe) */
static inline int dague_list_nolock_is_empty( dague_list_t* list );
#define dague_ulist_is_empty(list) dague_list_nolock_is_empty(list)

/** Paste code to iterate on all items in the @LIST (front to back) (mutex protected)
 *    the @CODE_BLOCK code is applied to each item, which can be refered
 *    to as @ITEM_NAME in @CODE_BLOCK
 *    the entire loop iteration takes the list mutex, hence
 *      @CODE_BLOCK must not jump outside the block; although, break
 *      and continue are legitimate in @CODE_BLOCK
 *  @return the last considered item */
#define DAGUE_LIST_ITERATOR(LIST, ITEM_NAME, CODE_BLOCK) _OPAQUE_LIST_ITERATOR_DEFINITION(LIST,ITEM_NAME,CODE_BLOCK)
/** Paste code to iterate on all items in the @LIST (front to back) (not thread safe)
 *    the @CODE_BLOCK code is applied to each item, which can be refered
 *    to as @ITEM_NAME in @CODE_BLOCK
 *  @return the last considered item */
#define DAGUE_LIST_NOLOCK_ITERATOR(LIST, ITEM_NAME, CODE_BLOCK) _OPAQUE_ULIST_ITERATOR_DEFINITION(LIST,ITEM_NAME,CODE_BLOCK)
#define DAGUE_ULIST_ITERATOR(LIST, ITEM_NAME, CODE_BLOCK) _OPAQUE_ULIST_ITERATOR_DEFINITION(LIST,ITEM_NAME,CODE_BLOCK)

/** Alternatively: start from FIRST, until END, using NEXT to
 *  get the next element.
 *  Does not lock the list; does not work on ulist.
 */
#define DAGUE_LIST_ITERATOR_FIRST(LIST)    _OPAQUE_LIST_ITERATOR_FIRST_DEFINITION(LIST)
#define DAGUE_LIST_ITERATOR_END(LIST)      _OPAQUE_LIST_ITERATOR_END_DEFINITION(LIST)
#define DAGUE_LIST_ITERATOR_NEXT(ITEM)     _OPAQUE_LIST_ITERATOR_NEXT_DEFINITION(ITEM)

#define DAGUE_LIST_ITERATOR_LAST(LIST)     _OPAQUE_LIST_ITERATOR_LAST_DEFINITION(LIST)
#define DAGUE_LIST_ITERATOR_BEGIN(LIST)    _OPAQUE_LIST_ITERATOR_BEGIN_DEFINITION(LIST)
#define DAGUE_LIST_ITERATOR_PREV(ITEM)     _OPAQUE_LIST_ITERATOR_PREV_DEFINITION(ITEM)

/** add the @newel item before the @position item in @list (not thread safe)
 *    @position item must be in @list
 *    if @position is the Ghost, @item is added back */
static inline void
dague_list_nolock_add_before( dague_list_t* list,
                       dague_list_item_t* position,
                       dague_list_item_t* newel );
#define dague_ulist_add_before(list, pos, newel) dague_list_nolock_add_before(list, pos, newel)
/** convenience function, synonym to dague_list_nolock_add_before() */
#define dague_list_nolock_add(list, pos, newel) dague_list_nolock_add_before(list, pos, newel)
#define dague_ulist_add(list, pos, newel) dague_list_nolock_add_before(list, pos, newel)
/** add the @newel item after the @position item in @list (not thread safe)
 *    @position item must be in @list
 *    if @position is the Ghost, @item is added front */
static inline void
dague_list_nolock_add_after( dague_list_t* list,
                      dague_list_item_t* position,
                      dague_list_item_t* item );
#define dague_ulist_add_after(list, pos, newel) dague_list_nolock_add_after(list, pos, newel)
/** remove a specific @item from the @list (not thread safe)
 *    @item must be in the @list
 *    @return predecessor of @item in @list */
static inline dague_list_item_t*
dague_list_nolock_remove( dague_list_t* list,
                          dague_list_item_t* item);
#define dague_ulist_remove(list, item) dague_list_nolock_remove(list, item)


/* SORTED LIST FUNCTIONS */

/** add the @item before the first element of @list that is strictly smaller (mutex protected),
 *  according to the integer value at @offset in items. That is, if the input @list is
 *  sorted (descending order), the resulting list is still sorted. */
static inline void
dague_list_push_sorted( dague_list_t* list,
                        dague_list_item_t* item,
                        size_t offset );
/** add the @item before the first element of @list that is striclty smaller (not thread safe),
 *  according to the integer value at @offset in items. That is, if the input @list is
 *  sorted (descending order), the resulting list is still sorted. */
static inline void
dague_list_nolock_push_sorted( dague_list_t* list,
                               dague_list_item_t* item,
                               size_t offset );
#define dague_ulist_push_sorted(list, item, comparator) dague_list_nolock_push_sorted(list,item,comparator)


/** chain the unsorted @items (mutex protected), as if they had been
 *  inserted in a loop of dague_list_push_sorted(). That is, if the input
 * @list is sorted (descending order), the resulting list is still sorted. */
static inline void
dague_list_chain_sorted( dague_list_t* list,
                         dague_list_item_t* items,
                         size_t offset );
/** chain the unsorted @items (not thread safe), as if they had been
 *  inserted in a loop by dague_list_push_sorted(). That is, if the input
 * @list is sorted (descending order), the resulting list is still sorted. */
static inline void
dague_list_nolock_chain_sorted( dague_list_t* list,
                                dague_list_item_t* items,
                                size_t offset );
#define dague_ulist_chain_sorted(list, items, comp) dague_list_nolock_chain_sorted(list, items, comp)


/** sort @list according to the (descending) order defined by the integer
 * value at @offset in evey item (mutex protected) */
static inline void
dague_list_sort( dague_list_t* list,
                 size_t offset );
/** sort @list according to the (descending) order defined by the integer
 * value at @offset in evey item (not thread safe) */
static inline void
dague_list_nolock_sort( dague_list_t* list,
                        size_t offset );
#define dague_ulist_sort(list, comp) dague_list_nolock_sort(list,comp)

/* DEQUEUE EMULATION FUNCTIONS */

/** pop the first item of the list (mutex protected)
 *    if the list is empty, NULL is returned */
static inline dague_list_item_t*
dague_list_pop_front( dague_list_t* list );
/** pop the last item of the list (mutex protected)
 *    if the list is empty, NULL is returned */
static inline dague_list_item_t*
dague_list_pop_back( dague_list_t* list );
/** try to pop the first item of the list (mutex protected)
 *    if the list is empty or currently locked, NULL is returned */
static inline dague_list_item_t*
dague_list_try_pop_front( dague_list_t* list );
/** try to pop the last item of the list (mutex protected)
 *    if the list is empty or currently locked, NULL is returned */
static inline dague_list_item_t*
dague_list_try_pop_back( dague_list_t* list );

/** push item first in the list (mutex protected) */
static inline void
dague_list_push_front( dague_list_t* list,
                       dague_list_item_t* item );
#define dague_list_prepend dague_list_push_front

/** push item last in the list (mutex protected) */
static inline void
dague_list_push_back( dague_list_t* list,
                      dague_list_item_t* item );
#define dague_list_append dague_list_push_back

/** chains the collection of items first in the list (mutex protected)
 *    items->prev must point to the tail of the items collection */
static inline void
dague_list_chain_front( dague_list_t* list,
                        dague_list_item_t* items );
/** chains the collection of items last in the list (mutex protected)
 *    items->prev must point to the tail of the items collection */
static inline void
dague_list_chain_back( dague_list_t* list,
                       dague_list_item_t* items );

/** unchain the entire collection of items from the list (mutex protected)
 *    the return is a list_item ring */
static inline dague_list_item_t*
dague_list_unchain( dague_list_t* list );

/** pop the first item of the list (not thread safe)
 *    if the list is empty, NULL is returned */
static inline dague_list_item_t*
dague_list_nolock_pop_front( dague_list_t* list );
#define dague_ulist_pop_front(list) dague_list_nolock_pop_front(list)
/** pop the last item of the list (not thread safe)
 *    if the list is empty, NULL is returned */
static inline dague_list_item_t*
dague_list_nolock_pop_back( dague_list_t* list );
#define dague_ulist_pop_back(list) dague_list_nolock_pop_back(list)

/** push item first in the list (not thread safe) */
static inline void
dague_list_nolock_push_front( dague_list_t* list,
                              dague_list_item_t* item );
#define dague_ulist_push_front(list, item) dague_list_nolock_push_front(list, item)
/** push item last in the list (not thread safe) */
static inline void
dague_list_nolock_push_back( dague_list_t* list,
                             dague_list_item_t* item );
#define dague_ulist_push_back(list, item) dague_list_nolock_push_back(list, item)

/** chains the ring of @items first in the @list (not thread safe)
 *    items->prev must point to the tail of the items collection */
static inline void
dague_list_nolock_chain_front( dague_list_t* list,
                               dague_list_item_t* items );
#define dague_ulist_chain_front(list, items) dague_list_nolock_chain_front(list, items)
/** chains the ring of @items last in the @list (not thread safe)
 *    items->prev must point to the tail of the items collection */
static inline void
dague_list_nolock_chain_back( dague_list_t* list,
                              dague_list_item_t* items );
#define dague_ulist_chain_back(list, items) dague_list_nolock_chain_back(list, items)

/** unchain the entire collection of items from the list (not thread safe)
 *    the return is a list_item ring */
static inline dague_list_item_t*
dague_list_nolock_unchain( dague_list_t* list );
#define dague_ulist_unchain(list) dague_list_nolock_unchain(list)

/* FIFO EMULATION FUNCTIONS */

/** Convenience function, same as dague_list_pop_front() */
static inline dague_list_item_t*
dague_list_fifo_pop( dague_list_t* list ) {
    return dague_list_pop_front(list); }
/** Convenience function, same as dague_list_push_back() */
static inline void
dague_list_fifo_push( dague_list_t* list, dague_list_item_t* item ) {
    dague_list_push_back(list, item); }
/** Convenience function, same as dague_list_chain_back() */
static inline void
dague_list_fifo_chain( dague_list_t* list, dague_list_item_t* items ) {
    dague_list_chain_back(list, items); }

/** Convenience function, same as dague_list_nolock_pop_front() */
static inline dague_list_item_t*
dague_list_nolock_fifo_pop( dague_list_t* list ) {
    return dague_list_nolock_pop_front(list); }
#define dague_ulist_fifo_pop(list) dague_list_nolock_fifo_pop(list)
/** Convenience function, same as dague_list_nolock_push_back() */
static inline void
dague_list_nolock_fifo_push( dague_list_t* list, dague_list_item_t* item ) {
    dague_list_nolock_push_back(list, item); }
#define dague_ulist_fifo_push(list, item) dague_list_nolock_fifo_push(list, item)
/** Convenience function, same as dague_list_nolock_chain_back() */
static inline void
dague_list_nolock_fifo_chain( dague_list_t* list, dague_list_item_t* items ) {
    dague_list_nolock_chain_back(list, items); }
#define dague_ulist_fifo_chain(list, items) dague_list_nolock_fifo_chain(list, items)


/* LIFO EMULATION FUNCTIONS */

/** Convenience function, same as dague_list_pop_front() */
static inline dague_list_item_t*
dague_list_lifo_pop( dague_list_t* list ) {
    return dague_list_pop_front(list); }
/** Convenience function, same as dague_list_push_front() */
static inline void
dague_list_lifo_push( dague_list_t* list, dague_list_item_t* item ) {
    dague_list_push_front(list, item); }
/** Convenience function, same as dague_list_chain_front() */
static inline void
dague_list_lifo_chain( dague_list_t* list, dague_list_item_t* items ) {
    dague_list_chain_front(list, items); }

/** Convenience function, same as dague_list_nolock_pop_front() */
static inline dague_list_item_t*
dague_list_nolock_lifo_pop( dague_list_t* list ) {
    return dague_list_nolock_pop_front(list); }
#define dague_ulist_lifo_pop(list) dague_list_nolock_lifo_pop(list)
/** Convenience function, same as dague_list_nolock_push_front() */
static inline void
dague_list_nolock_lifo_push( dague_list_t* list, dague_list_item_t* item ) {
    dague_list_nolock_push_front(list, item); }
#define dague_ulist_lifo_push(list, item) dague_list_nolock_lifo_push(list, item)
/** Convenience function, same as dague_list_nolock_chain_front() */
static inline void
dague_list_nolock_lifo_chain( dague_list_t* list, dague_list_item_t* items ) {
    dague_list_nolock_chain_front(list, items); }
#define dague_ulist_lifo_chain(list, items) dague_list_nolock_lifo_chain(list, items)


/***********************************************************************/
/* Interface ends here, everything else is private                     */

#define _HEAD(LIST) ((LIST)->ghost_element.list_next)
#define _TAIL(LIST) ((LIST)->ghost_element.list_prev)
#define _GHOST(LIST) (&((list)->ghost_element))

static inline int
dague_list_nolock_is_empty( dague_list_t* list )
{
    assert( ((_HEAD(list) != _GHOST(list)) && (_TAIL(list) != _GHOST(list))) ||
            ((_HEAD(list) == _GHOST(list)) && (_TAIL(list) == _GHOST(list))) );
    return _HEAD(list) == _GHOST(list);
}

static inline int
dague_list_is_empty( dague_list_t* list )
{
    int rc;
    dague_atomic_lock(&list->atomic_lock);
    rc = dague_list_nolock_is_empty(list);
    dague_atomic_unlock(&list->atomic_lock);
    return rc;
}

static inline void
dague_list_lock( dague_list_t* list )
{
    dague_atomic_lock(&list->atomic_lock);
}

static inline void
dague_list_unlock( dague_list_t* list )
{
    dague_atomic_unlock(&list->atomic_lock);
}

#define _OPAQUE_LIST_ITERATOR_FIRST_DEFINITION(list) ((dague_list_item_t*)(list)->ghost_element.list_next)
#define _OPAQUE_LIST_ITERATOR_END_DEFINITION(list)   (&((list)->ghost_element))
#define _OPAQUE_LIST_ITERATOR_NEXT_DEFINITION(ITEM)  ((dague_list_item_t*)ITEM->list_next)

#define _OPAQUE_LIST_ITERATOR_LAST_DEFINITION(list)  ((dague_list_item_t*)(list)->ghost_element.list_prev)
#define _OPAQUE_LIST_ITERATOR_BEGIN_DEFINITION(list) (&((list)->ghost_element))
#define _OPAQUE_LIST_ITERATOR_PREV_DEFINITION(ITEM)  ((dague_list_item_t*)ITEM->list_prev)

#define _OPAQUE_LIST_ITERATOR_DEFINITION(list,ITEM,CODE)                \
do {                                                                    \
    dague_list_item_t* ITEM;                                            \
    dague_list_lock(list);                                              \
    for(ITEM = (dague_list_item_t*)(list)->ghost_element.list_next;     \
        ITEM != &((list)->ghost_element);                               \
        ITEM = (dague_list_item_t*)ITEM->list_next)                     \
    { CODE; }                                                           \
    dague_list_unlock(list);                                            \
} while(0)

#define _OPAQUE_ULIST_ITERATOR_DEFINITION(list,ITEM,CODE)               \
do {                                                                    \
    dague_list_item_t* ITEM;                                            \
    for(ITEM = (dague_list_item_t*)(list)->ghost_element.list_next;     \
        ITEM != &((list)->ghost_element);                               \
        ITEM = (dague_list_item_t*)ITEM->list_next)                     \
    { CODE; }                                                           \
} while(0)

static inline void
dague_list_nolock_add_before( dague_list_t* list,
                              dague_list_item_t* position,
                              dague_list_item_t* newel )
{
#if defined(DAGUE_DEBUG_ENABLE)
    assert( position->belong_to == list );
#endif
    DAGUE_ITEM_ATTACH(list, newel);
    newel->list_prev = position->list_prev;
    newel->list_next = position;
    position->list_prev->list_next = newel;
    position->list_prev = newel;
}

static inline void
dague_list_nolock_add_after( dague_list_t* list,
                             dague_list_item_t* position,
                             dague_list_item_t* newel )
{
#if defined(DAGUE_DEBUG_ENABLE)
    assert( position->belong_to == list );
#endif
    DAGUE_ITEM_ATTACH(list, newel);
    newel->list_prev = position;
    newel->list_next = position->list_next;
    position->list_next->list_prev = newel;
    position->list_next = newel;
}


static inline dague_list_item_t*
dague_list_nolock_remove( dague_list_t* list,
                          dague_list_item_t* item)
{
    assert( &list->ghost_element != item );
#if defined(DAGUE_DEBUG_ENABLE)
    assert( list == item->belong_to );
#endif
    (void)list;
    dague_list_item_t* prev = (dague_list_item_t*)item->list_prev;
    item->list_prev->list_next = item->list_next;
    item->list_next->list_prev = item->list_prev;
    DAGUE_ITEM_DETACH(item);
    return prev;
}

static inline void
dague_list_push_sorted( dague_list_t* list,
                        dague_list_item_t* item,
                        size_t off )
{
    dague_list_lock(list);
    dague_list_nolock_push_sorted(list, item, off);
    dague_list_unlock(list);
}

static inline void
dague_list_nolock_push_sorted( dague_list_t* list,
                               dague_list_item_t* newel,
                               size_t off )
{
<<<<<<< HEAD
    dague_list_item_t* position = (dague_list_item_t*)list->ghost_element.list_next;
    DAGUE_ULIST_ITERATOR(list, pos, {
        position = pos;
        if( A_LOWER_PRIORITY_THAN_B(new, pos, off) ) {
=======
    dague_list_item_t* position = DAGUE_ULIST_ITERATOR(list, pos,
    {
        if( A_HIGHER_PRIORITY_THAN_B(newel, pos, off) )
>>>>>>> 8b4e4bfe
            break;
        }
    });
<<<<<<< HEAD
    assert(NULL != position);
    dague_ulist_add_before(list, position, new);
=======
    dague_ulist_add_before(list, position, newel);
>>>>>>> 8b4e4bfe
}

static inline void
dague_list_chain_sorted( dague_list_t* list,
                         dague_list_item_t* items,
                         size_t off )
{
    dague_list_lock(list);
    dague_list_nolock_chain_sorted(list, items, off);
    dague_list_unlock(list);
}

/* Insertion sort, but do in-place merge if sequential items are monotonic
 * random complexity is O(ln*in), but is reduced to O(ln+in)) if items
 * are already sorted; average case should be O(k*(ln+in)) for
 * scheduling k ranges of dependencies by priority*/
static inline void
dague_list_nolock_chain_sorted( dague_list_t* list,
                                dague_list_item_t* items,
                                size_t off )
{
    dague_list_item_t* newel;
    dague_list_item_t* pos;
    if( NULL == items ) return;
    if( dague_list_nolock_is_empty(list) )
    {   /* the list must contain the pos element in next loop */
        newel = items;
        items = dague_list_item_ring_chop(items);
        dague_list_nolock_add(list, _GHOST(list), newel);
    }
    pos = (dague_list_item_t*)_TAIL(list);

    for(newel = items;
        NULL != newel;
        newel = items)
    {
        items = dague_list_item_ring_chop(items);
        if( A_HIGHER_PRIORITY_THAN_B(newel, pos, off) )
        {   /* this newel item is larger than the last insert,
             * reboot and insert from the beginning */
             pos = (dague_list_item_t*)_HEAD(list);
        }
        /* search the first strictly (for stability) smaller element,
         * from the current start position, then insert before it */
        for(; pos != _GHOST(list); pos = (dague_list_item_t*)pos->list_next)
        {
            if( A_HIGHER_PRIORITY_THAN_B(newel, pos, off) )
                break;
        }
        dague_list_nolock_add_before(list, pos, newel);
        pos = newel;
    }
}

/*
 * http://www.chiark.greenend.org.uk/~sgtatham/algorithms/listsort.html
 *   by Simon Tatham
 *
 * A simple mergesort implementation on lists. Complexity O(N*log(N)).
 */
static inline void
dague_list_nolock_chain_sort_mergesort(dague_list_t *list,
                                       size_t off)
{
    dague_list_item_t *items, *p, *q, *e, *tail, *oldhead;
    int insize, nmerges, psize, qsize, i;

    /* Remove the items from the list, and clean the list */
    items = dague_list_item_ring((dague_list_item_t*)_HEAD(list),
                                 (dague_list_item_t*)_TAIL(list));
    _HEAD(list) = _GHOST(list);
    _TAIL(list) = _GHOST(list);

    insize = 1;

    while (1) {
        p = items;
        oldhead = items;            /* only used for circular linkage */
        items = NULL;
        tail = NULL;

        nmerges = 0;  /* count number of merges we do in this pass */

        while (p) {
            nmerges++;  /* there exists a merge to be done */
            /* step `insize' places along from p */
            q = p;
            psize = 0;
            for (i = 0; i < insize; i++) {
                psize++;
                q = (dague_list_item_t*)(q->list_next == oldhead ? NULL : q->list_next);
                if (!q) break;
            }

            /* if q hasn't fallen off end, we have two lists to merge */
            qsize = insize;

            /* now we have two lists; merge them */
            while (psize > 0 || (qsize > 0 && q)) {

                /* decide whether next element of merge comes from p or q */
                if (psize == 0) {
                    /* p is empty; e must come from q. */
                    e = q; q = (dague_list_item_t*)q->list_next; qsize--;
                    if (q == oldhead) q = NULL;
                } else if (qsize == 0 || !q) {
                    /* q is empty; e must come from p. */
                    e = p; p = (dague_list_item_t*)p->list_next; psize--;
                    if (p == oldhead) p = NULL;
                } else if (A_LOWER_PRIORITY_THAN_B(p, q, off)) {
                    /* First element of p is lower (or same);
                     * e must come from p. */
                    e = p; p = (dague_list_item_t*)p->list_next; psize--;
                    if (p == oldhead) p = NULL;
                } else {
                    /* First element of q is lower; e must come from q. */
                    e = q; q = (dague_list_item_t*)q->list_next; qsize--;
                    if (q == oldhead) q = NULL;
                }

                /* add the next element to the merged list */
                if (tail) {
                    tail->list_next = e;
                } else {
                    items = e;
                }
                /* Maintain reverse pointers in a doubly linked list. */
                e->list_prev = tail;
                tail = e;
            }

            /* now p has stepped `insize' places along, and q has too */
            p = q;
        }
        tail->list_next = items;
        items->list_prev = tail;

        /* If we have done only one merge, we're finished. */
        if (nmerges <= 1)   /* allow for nmerges==0, the empty list case */
            break;

        /* Otherwise repeat, merging lists twice the size */
        insize *= 2;
    }
    dague_list_nolock_chain_front(list, items);
}

static inline void
dague_list_sort( dague_list_t* list,
                 size_t off )
{
    dague_list_lock(list);
    dague_list_nolock_sort(list, off);
    dague_list_unlock(list);
}

static inline void
dague_list_nolock_sort( dague_list_t* list,
                        size_t off )
{
    if(dague_list_nolock_is_empty(list)) return;

#if 0
    /* remove the items from the list, then chain_sort the items */
    dague_list_item_t* items;
    items = dague_list_item_ring((dague_list_item_t*)_HEAD(list),
                                 (dague_list_item_t*)_TAIL(list));
    _HEAD(list) = _GHOST(list);
    _TAIL(list) = _GHOST(list);
    dague_list_nolock_chain_sorted(list, items, off);
#else
    dague_list_nolock_chain_sort_mergesort(list, off);
#endif
}

static inline void
dague_list_nolock_push_front( dague_list_t* list,
                              dague_list_item_t* item )
{
    DAGUE_ITEM_ATTACH(list, item);
    item->list_prev = _GHOST(list);
    item->list_next = _HEAD(list);
    _HEAD(list)->list_prev = item;
    _HEAD(list) = item;
}

static inline void
dague_list_push_front( dague_list_t* list,
                       dague_list_item_t *item )
{
    DAGUE_ITEM_ATTACH(list, item);
    item->list_prev = _GHOST(list);
    dague_atomic_lock(&list->atomic_lock);
    item->list_next = _HEAD(list);
    _HEAD(list)->list_prev = item;
    _HEAD(list) = item;
    dague_atomic_unlock(&list->atomic_lock);
}

static inline void
dague_list_nolock_chain_front( dague_list_t* list,
                               dague_list_item_t* items )
{
    DAGUE_ITEMS_ATTACH(list, items);
    dague_list_item_t* tail = (dague_list_item_t*)items->list_prev;
    items->list_prev = _GHOST(list);
    tail->list_next = _HEAD(list);
    _HEAD(list)->list_prev = tail;
    _HEAD(list) = items;
}

static inline void
dague_list_chain_front( dague_list_t* list,
                        dague_list_item_t* items )
{
    DAGUE_ITEMS_ATTACH(list, items);
    dague_list_item_t* tail = (dague_list_item_t*)items->list_prev;
    items->list_prev = _GHOST(list);
    dague_atomic_lock(&list->atomic_lock);
    tail->list_next = _HEAD(list);
    _HEAD(list)->list_prev = tail;
    _HEAD(list) = items;
    dague_atomic_unlock(&list->atomic_lock);
}


static inline void
dague_list_nolock_push_back( dague_list_t* list,
                             dague_list_item_t *item )
{
    DAGUE_ITEM_ATTACH(list, item);
    item->list_next = _GHOST(list);
    item->list_prev = _TAIL(list);
    _TAIL(list)->list_next = item;
    _TAIL(list) = item;
}

static inline void
dague_list_push_back( dague_list_t* list,
                      dague_list_item_t *item )
{
    DAGUE_ITEM_ATTACH(list, item);
    item->list_next = _GHOST(list);
    dague_atomic_lock(&list->atomic_lock);
    item->list_prev = _TAIL(list);
    _TAIL(list)->list_next = item;
    _TAIL(list) = item;
    dague_atomic_unlock(&list->atomic_lock);
}

static inline void
dague_list_nolock_chain_back( dague_list_t* list,
                              dague_list_item_t* items )
{
    DAGUE_ITEMS_ATTACH(list, items);
    dague_list_item_t* tail = (dague_list_item_t*)items->list_prev;
    tail->list_next = _GHOST(list);
    items->list_prev = _TAIL(list);
    _TAIL(list)->list_next = items;
    _TAIL(list) = tail;
}

static inline void
dague_list_chain_back( dague_list_t* list,
                       dague_list_item_t* items )
{
    DAGUE_ITEMS_ATTACH(list, items);
    dague_list_item_t* tail = (dague_list_item_t*)items->list_prev;
    tail->list_next = _GHOST(list);
    dague_atomic_lock(&list->atomic_lock);
    items->list_prev = _TAIL(list);
    _TAIL(list)->list_next = items;
    _TAIL(list) = tail;
    dague_atomic_unlock(&list->atomic_lock);
}

static inline dague_list_item_t*
dague_list_nolock_unchain( dague_list_t* list )
{
    dague_list_item_t* head;
    dague_list_item_t* tail;
    if( dague_list_nolock_is_empty(list) )
        return NULL;
    head = (dague_list_item_t*)_HEAD(list);
    tail = (dague_list_item_t*)_TAIL(list);
    _HEAD(list) = _GHOST(list);
    _TAIL(list) = _GHOST(list);
    dague_list_item_ring(head, tail);
    return head;
}

static inline dague_list_item_t*
dague_list_unchain( dague_list_t* list )
{
    dague_list_item_t* head;
    dague_list_item_t* tail;
    dague_atomic_lock(&list->atomic_lock);
    if( dague_list_nolock_is_empty(list) )
        return NULL;
    head = (dague_list_item_t*)_HEAD(list);
    tail = (dague_list_item_t*)_TAIL(list);
    _HEAD(list) = _GHOST(list);
    _TAIL(list) = _GHOST(list);
    dague_atomic_unlock(&list->atomic_lock);
    dague_list_item_ring(head, tail);
    return head;
}


#define _RET_NULL_GHOST(LIST, ITEM) do {                                \
    if( _GHOST(LIST) != (ITEM) ) {                                      \
        DAGUE_ITEM_DETACH(ITEM);                                        \
        return (ITEM);                                                  \
    }                                                                   \
    return NULL;                                                        \
} while(0)

static inline dague_list_item_t*
dague_list_nolock_pop_front( dague_list_t* list )
{
    dague_list_item_t* item = (dague_list_item_t*)_HEAD(list);
    _HEAD(list) = item->list_next;
    _HEAD(list)->list_prev = &list->ghost_element;
    _RET_NULL_GHOST(list, item);
}

static inline dague_list_item_t*
dague_list_pop_front( dague_list_t* list )
{
    dague_atomic_lock(&list->atomic_lock);
    dague_list_item_t* item = (dague_list_item_t*)_HEAD(list);
    _HEAD(list) = item->list_next;
    _HEAD(list)->list_prev = _GHOST(list);
    dague_atomic_unlock(&list->atomic_lock);
    _RET_NULL_GHOST(list, item);
}

static inline dague_list_item_t*
dague_list_try_pop_front( dague_list_t* list)
{
    if( !dague_atomic_trylock(&list->atomic_lock) ) {
        return NULL;
    }
    dague_list_item_t* item = (dague_list_item_t*)_HEAD(list);
    _HEAD(list) = item->list_next;
    _HEAD(list)->list_prev = _GHOST(list);
    dague_atomic_unlock(&list->atomic_lock);
    _RET_NULL_GHOST(list, item);
}


static inline dague_list_item_t*
dague_list_nolock_pop_back( dague_list_t* list )
{
    dague_list_item_t* item = (dague_list_item_t*)_TAIL(list);
    _TAIL(list) = item->list_prev;
    _TAIL(list)->list_next = _GHOST(list);
    _RET_NULL_GHOST(list, item);
}

static inline dague_list_item_t*
dague_list_pop_back( dague_list_t* list )
{
    dague_atomic_lock(&list->atomic_lock);
    dague_list_item_t* item = (dague_list_item_t*)_TAIL(list);
    _TAIL(list) = item->list_prev;
    _TAIL(list)->list_next = _GHOST(list);
    dague_atomic_unlock(&list->atomic_lock);
    _RET_NULL_GHOST(list, item);
}

static inline dague_list_item_t*
dague_list_try_pop_back( dague_list_t* list)
{
    if( !dague_atomic_trylock(&list->atomic_lock) ) {
        return NULL;
    }
    dague_list_item_t* item = (dague_list_item_t*)_TAIL(list);
    _TAIL(list) = item->list_prev;
    _TAIL(list)->list_next = _GHOST(list);
    dague_atomic_unlock(&list->atomic_lock);
    _RET_NULL_GHOST(list, item);
}

#undef _RET_NULL_GHOST

#undef _GHOST
#undef _HEAD
#undef _TAIL

#endif  /* DAGUE_LIST_H_HAS_BEEN_INCLUDED */<|MERGE_RESOLUTION|>--- conflicted
+++ resolved
@@ -1,9 +1,5 @@
 /*
-<<<<<<< HEAD
- * Copyright (c) 2010-2012 The University of Tennessee and The University
-=======
  * Copyright (c) 2010-2013 The University of Tennessee and The University
->>>>>>> 8b4e4bfe
  *                         of Tennessee Research Foundation.  All rights
  *                         reserved.
  */
@@ -426,25 +422,13 @@
                                dague_list_item_t* newel,
                                size_t off )
 {
-<<<<<<< HEAD
-    dague_list_item_t* position = (dague_list_item_t*)list->ghost_element.list_next;
-    DAGUE_ULIST_ITERATOR(list, pos, {
-        position = pos;
-        if( A_LOWER_PRIORITY_THAN_B(new, pos, off) ) {
-=======
     dague_list_item_t* position = DAGUE_ULIST_ITERATOR(list, pos,
     {
         if( A_HIGHER_PRIORITY_THAN_B(newel, pos, off) )
->>>>>>> 8b4e4bfe
             break;
         }
     });
-<<<<<<< HEAD
-    assert(NULL != position);
-    dague_ulist_add_before(list, position, new);
-=======
     dague_ulist_add_before(list, position, newel);
->>>>>>> 8b4e4bfe
 }
 
 static inline void
