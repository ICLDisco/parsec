cmake_minimum_required (VERSION 2.8)
project (DAGUE C Fortran)

# should we use our own math functions
option(DAGUE_COLLECTIVE
  "Use optimized asynchronous operations where collective communication pattern is detected" OFF)
option(DAGUE_MPI
  "Build DAGuE for distributed memory with MPI backend" ON)
option(DAGUE_CACHE_AWARE "Activate the cache awareness support (only if hardware
  locality is enabled and discovered" OFF)
option(DAGUE_USE_COUNTER_FOR_DEPENDENCIES "Use counters to track the
  dependencies, instead of bitmasks -- reduces the debugging features,
  but might be necessary if using more than 30 input dependencies" OFF)
option(DAGUE_PROFILING
  "Enable the generation of the profiling information during
  execution" OFF)
option(DAGUE_PAPI
  "Enable PAPI performance hardware counters" OFF)
option(DAGUE_STATS
  "Enable the generation of statistics informations during execution
  (microbenchmarking)" OFF)
option(DAGUE_DEBUG_HISTORY
  "Keep a sumarized history of critical events in memory that can be dumped in gdb when deadlock occur" OFF)
option(DAGUE_GRAPHER
  "Enable the generation of the dot output during execution" OFF)
option(DAGUE_CALL_TRACE
  "Enable the output of the BLAS kernels call trace during execution" OFF)
option(DAGUE_DRY_RUN
  "Disable call to actual BLAS kernels; unfold the dependencies only" OFF)
option(BUILD_SHARED_LIBS
  "Build shared libraries" OFF)
option(BUILD_64bits
  "Build 64 bits mode" ON)
option(DAGUE_CUDA
  "Enable dupport for CUDA" ON)
option(DAGUE_DEBUG
  "Enable the internal debugging of the DAGUE library" OFF)
option(DAGUE_DO_UNIT_TESTS
  "Enable compilation of units tests in tests/units, tests/syn and tests/debug directories" OFF)
# The current version number
set (DAGUE_VERSION_MAJOR 0)
set (DAGUE_VERSION_MINOR 1)

set( PROJECT_INCLUDE_DIR include)

set(CMAKE_MODULE_PATH "${CMAKE_SOURCE_DIR}/cmake_modules/")

#
# check for the CPU we build for
#
MESSAGE(STATUS "Building for target ${CMAKE_SYSTEM_PROCESSOR}")

STRING(REGEX MATCH "(i.86-*)|(athlon-*)|(pentium-*)" _mach_x86 ${CMAKE_SYSTEM_PROCESSOR})
IF (_mach_x86)
    MESSAGE(STATUS "Found target for X86")
    SET(ARCH_X86 1)
ENDIF (_mach_x86)

STRING(REGEX MATCH "(x86_64-*)|(X86_64-*)|(AMD64-*)|(amd64-*)" _mach_x86_64 ${CMAKE_SYSTEM_PROCESSOR})
IF (_mach_x86_64)
    MESSAGE(STATUS "Found target X86_64")
    SET(ARCH_X86_64 1)
ENDIF (_mach_x86_64)

STRING(REGEX MATCH "(ppc-*)|(powerpc-*)" _mach_ppc ${CMAKE_SYSTEM_PROCESSOR})
IF (_mach_ppc)
    MESSAGE(STATUS "Found target for PPC")
    SET(ARCH_PPC 1)
ENDIF (_mach_ppc)

ADD_DEFINITIONS(-DHAVE_CONFIG_H)

#
# Fix the building system for 32 or 64 bits.
#
# On MAC OS X there is a easy solution, by setting the 
# CMAKE_OSX_ARCHITECTURES to a subset of the following values:
# ppc;ppc64;i386;x86_64.
# On Linux this is a little bit tricky. We have to check that the
# compiler supports the -m32/-m64 flags as well as the linker.
# Once this issue resolved the CMAKE_C_FLAGS and CMAKE_C_LDFLAGS
# have to be updated accordingly.
#
# TODO: Same trick for the Fortran compiler...
#       no idea how to correctly detect if the required/optional
#          libraries are in the correct format.
#
set(LOCAL_FORTRAN_LINK_FLAGS "")

include(${CMAKE_ROOT}/Modules/CheckCCompilerFlag.cmake)
set(SAVE_CMAKE_REQUIRED_FLAGS "${CMAKE_REQUIRED_FLAGS}")
if (BUILD_64bits)
  set( ARCH_BUILD "-m64" )
else (BUILD_64bits)
  set( ARCH_BUILD "-m32" )
endif (BUILD_64bits)

set(CMAKE_REQUIRED_FLAGS "${CMAKE_REQUIRED_FLAGS} ${ARCH_BUILD}")
check_c_compiler_flag(${ARCH_BUILD} C_M32or64)

if (C_M32or64)
  set(CMAKE_C_FLAGS "${CMAKE_C_FLAGS} ${ARCH_BUILD}")
  set(CMAKE_C_LDFLAGS "${CMAKE_C_LDFLAGS} ${ARCH_BUILD}")
  set(LOCAL_FORTRAN_LINK_FLAGS "${LOCAL_FORTRAN_LINK_FLAGS} ${ARCH_BUILD}")
else (C_M32or64)
  set(CMAKE_REQUIRED_FLAGS "${SAVE_CMAKE_REQUIRED_FLAGS}")
endif (C_M32or64)
unset( SAVE_CMAKE_REQUIRED_FLAGS )

if(NOT CMAKE_BUILD_TYPE)
  set(CMAKE_BUILD_TYPE RelWithDebInfo CACHE STRING "Choose the type of build, options are None, Debug, Release, RelWithDebInfo and MinSizeRel." FORCE)
endif(NOT CMAKE_BUILD_TYPE)

#
# Set warnings for debug builds 
#
CHECK_C_COMPILER_FLAG( "-Wall" HAVE_WALL )
IF( HAVE_WALL )
    SET( C_WFLAGS "${C_WFLAGS} -Wall" )
ENDIF( HAVE_WALL )
CHECK_C_COMPILER_FLAG( "-Wextra" HAVE_WEXTRA )
IF( HAVE_WEXTRA )
    SET( C_WFLAGS "${C_WFLAGS} -Wextra" )
ENDIF( HAVE_WEXTRA )
# flags for the overly verbose icc
CHECK_C_COMPILER_FLAG( "-wd424" HAVE_WD )
IF( HAVE_WD )
    # 424: checks for duplicate ";"
    # 981: every volatile triggers a "unspecified evaluation order", obnoxious
    #      but might be useful for some debugging sessions. 
    # 1419: warning about extern functions being declared in .c
    #       files
    SET( C_WFLAGS "${C_WFLAGS} -wd424 -wd981 -wd1419" )
ENDIF( HAVE_WD )
SET( CMAKE_C_FLAGS_DEBUG "${CMAKE_C_FLAGS_DEBUG} ${C_WFLAGS}" )
SET( CMAKE_C_FLAGS_RELWITHDEBINFO "${CMAKE_C_FLAGS_RELWITHDEBINFO} ${C_WFLAGS}" )

# Check for available functions
include (${CMAKE_ROOT}/Modules/CheckFunctionExists.cmake)
include (${CMAKE_ROOT}/Modules/CheckSymbolExists.cmake)
include (${CMAKE_ROOT}/Modules/FindFLEX.cmake)
include (${CMAKE_ROOT}/Modules/FindBISON.cmake)
include (${CMAKE_ROOT}/Modules/CheckCCompilerFlag.cmake)
include (${CMAKE_ROOT}/Modules/CMakeDetermineSystem.cmake)
include (${CMAKE_ROOT}/Modules/CheckIncludeFiles.cmake)

find_package(BISON)
find_package(FLEX)

CHECK_C_COMPILER_FLAG( "-std=c99" HAVE_STD_C99)
IF( HAVE_STD_C99 )
  SET( CMAKE_C_FLAGS "${CMAKE_C_FLAGS} -std=c99" )
ENDIF( HAVE_STD_C99 )

include_directories("${CMAKE_CURRENT_BINARY_DIR}")
include_directories("${PROJECT_INCLUDE_DIR}")
include_directories("${PROJECT_INCLUDE_DIR}/Buf2Cache")

include(cmake_modules/CheckAtomicIntrinsic.cmake)
if(CMAKE_SYSTEM_NAME MATCHES "Darwin")
  set( MAC_OS_X 1 CACHE INTERNAL "Compile on MAC OS X")
endif(CMAKE_SYSTEM_NAME MATCHES "Darwin")

find_package(Threads)
if(Threads_FOUND)
  set(CMAKE_REQUIRED_LIBRARIES "${CMAKE_REQUIRED_LIBRARIES};${CMAKE_THREAD_LIBS_INIT}")
  check_function_exists(pthread_create HAVE_PTHREAD)
  if(HAVE_PTHREAD)
    set(EXTRA_LIBS "${EXTRA_LIBS};${CMAKE_THREAD_LIBS_INIT}")
  endif(HAVE_PTHREAD)
endif(Threads_FOUND)

set(CMAKE_REQUIRED_LIBRARIES "${CMAKE_REQUIRED_LIBRARIES};rt")
check_function_exists(sched_setaffinity HAVE_SCHED_SETAFFINITY)

include(CheckStructHasMember)
check_struct_has_member("struct timespec" tv_nsec time.h HAVE_TIMESPEC_TV_NSEC)
if( NOT HAVE_TIMESPEC_TV_NSEC )
  add_definitions(-D_GNU_SOURCE)
  #  set(CMAKE_REQUIRED_DEFINITIONS "${CMAKE_REQUIRED_DEFINITIONS} -D_GNU_SOURCE")
  check_struct_has_member("struct timespec" tv_nsec time.h HAVE_TIMESPEC_TV_NSEC)
endif( NOT HAVE_TIMESPEC_TV_NSEC )
check_library_exists(rt clock_gettime "" HAVE_CLOCK_GETTIME)
if( HAVE_CLOCK_GETTIME )
  set(EXTRA_LIBS "${EXTRA_LIBS};rt")
endif( HAVE_CLOCK_GETTIME )

STRING(REGEX MATCH ".*ifort$" _match_ifort ${CMAKE_Fortran_COMPILER})
IF (_match_ifort)
    MESSAGE(STATUS "Add -nofor_main to the Fortran linker.")
    SET(LOCAL_FORTRAN_LINK_FLAGS "${LOCAL_FORTRAN_LINK_FLAGS} -nofor_main")
ENDIF (_match_ifort)

STRING(REGEX MATCH ".*ftn$" _match_ftn ${CMAKE_Fortran_COMPILER})
IF (_match_ftn)
    MESSAGE(STATUS "Add -Mnomain to the Fortran linker.")
    SET(LOCAL_FORTRAN_LINK_FLAGS "${LOCAL_FORTRAN_LINK_FLAGS} -Mnomain -Bstatic")
ENDIF (_match_ftn)

find_package(PLASMA REQUIRED)
<<<<<<< HEAD
if( PLASMA_SRC )
    list(APPEND PLASMA_INCLUDE_DIR ${PLASMA_SRC})
endif( PLASMA_SRC )
list(APPEND CMAKE_REQUIRED_INCLUDES ${PLASMA_INCLUDE_DIR})
message(STATUS "Looking for control/common.h;context.h;allocate.h in ${PLASMA_INCLUDE_DIR}")
check_include_files("control/common.h;control/context.h;control/allocate.h"   FOUND_PLASMA_CONTROL)
if( !FOUND_PLASMA_CONTROL )
  message(FATAL_ERROR "Cannot find control/common.h;context.h;allocate.h in the PLASMA source directory")
endif( !FOUND_PLASMA_CONTROL )

=======
if( !PLASMA_SRC )
  message(ERROR "PLASMA sources cannot be found")
endif( !PLASMA_SRC )
list(APPEND CMAKE_REQUIRED_INCLUDES ${PLASMA_SRC})
message(STATUS "Looking for src/common.h in ${PLASMA_SRC}")
check_include_file(control/common.h   FOUND_PLASMA_COMMON)
if( !FOUND_PLASMA_COMMON )
  message(FATAL_ERROR "Cannot find src/common.h in the PLASMA source directory")
endif( !FOUND_PLASMA_COMMON )
check_include_file(control/context.h  FOUND_PLASMA_CONTEXT)
if( !FOUND_PLASMA_CONTEXT )
  message(FATAL_ERROR "Cannot find src/context.h in the PLASMA source directory")
endif( !FOUND_PLASMA_CONTEXT )
check_include_file(control/allocate.h FOUND_PLASMA_ALLOCATE)
if( !FOUND_PLASMA_ALLOCATE )
  message(FATAL_ERROR "Cannot find src/allocate.h in the PLASMA source directory")
endif( !FOUND_PLASMA_ALLOCATE )
set( PLASMA_SRC_DIR "${PLASMA_SRC}" )
>>>>>>> 9fcfdd28
#
# Find optional packages
#

find_package(HWLOC)
if( HAVE_HWLOC )
  list(APPEND EXTRA_SOURCES src/dague_hwloc.c)
  list(APPEND EXTRA_LIBS ${HWLOC_LIB})
  include_directories( ${HWLOC_INCLUDE_DIR} )
else( HAVE_HWLOC )
  if( !HAVE_HWLOC )
    message( error "Cache awarness requires hwloc" )
  endif( !HAVE_HWLOC )
endif( HAVE_HWLOC )

if (DAGUE_MPI)
  find_package(MPI)
  if (MPI_FOUND)
    include_directories( ${MPI_INCLUDE_PATH} ) 
  else (MPI_FOUND)
    message(error "MPI support is required in order to build the distributed version of DAGuE."
      "Unfortunately, MPI does not seem to be properly installed on this system, at least"
      "not on the default path.")
  endif (MPI_FOUND)
endif (DAGUE_MPI)

if (DAGUE_PAPI)
  find_package(PAPI REQUIRED)
  if (PAPI_FOUND)
    list(APPEND EXTRA_SOURCES src/papime.c)
    list(APPEND EXTRA_LIBS ${PAPI_LIBRARY})
    include_directories( ${PAPI_INCLUDE_DIR} )
  endif (PAPI_FOUND)
endif (DAGUE_PAPI)

if( DAGUE_CUDA )
  include (cmake_modules/FindCUDA.cmake)
  set(CUDA_HOST_COMPILATION_CPP OFF)
  find_package(CUDA)
  if (CUDA_FOUND)
    include_directories(${CUDA_INCLUDE_DIRS})
    set( DAGUE_CUDA_SUPPORT 1)
  else (CUDA_FOUND)
    set( DAGUE_CUDA_SUPPORT 0)
  endif (CUDA_FOUND)
endif( DAGUE_CUDA )

check_include_files(stdarg.h HAVE_STDARG_H)
check_function_exists(va_copy HAVE_VA_COPY)
if (NOT HAVE_VA_COPY)
  check_function_exists(__va_copy HAVE_UNDERSCORE_VA_COPY)
endif (NOT HAVE_VA_COPY)
check_function_exists(asprintf HAVE_ASPRINTF)
check_function_exists(vasprintf HAVE_VASPRINTF)
check_include_files(getopt.h HAVE_GETOPT_H)
check_function_exists(getopt_long HAVE_GETOPT_LONG)
check_include_files(errno.h HAVE_ERRNO_H)
<<<<<<< HEAD
check_include_files(stddef.h HAVE_STDDEF_H)
# This should be killed when matrix is a separate lib
include_directories(${PLASMA_INCLUDE_DIR})
=======


include_directories(data_dist data_dist/matrix
  data_dist/matrix/two_dim_rectangle_cyclic
  data_dist/matrix/sym_two_dim_rectangle_cyclic)
>>>>>>> 9fcfdd28

#
# Setup targets
#
add_library(dague STATIC src/dague.c src/symbol.c src/expr.c src/params.c src/dep.c src/arena.c
  src/scheduling.c src/profiling.c src/stats.c src/remote_dep.c src/barrier.c Buf2Cache/buf2cache.c
  src/freelist.c src/debug.c src/bindthread.c ${EXTRA_SOURCES} data_dist/matrix/matrix.c 
  data_dist/matrix/two_dim_rectangle_cyclic/two_dim_rectangle_cyclic.c 
  data_dist/matrix/tabular_distribution/tabular_distribution.c 
  data_dist/matrix/sym_two_dim_rectangle_cyclic/sym_two_dim_rectangle_cyclic.c )
set_target_properties(dague PROPERTIES COMPILE_FLAGS "-DYYERROR_VERBOSE")
#target_link_libraries(dague ${CUDA_CUBLAS_LIBRARIES} ${CUDA_CUDA_LIBRARY})

if (DAGUE_MPI AND MPI_FOUND)
  add_library(dague-mpi STATIC src/dague.c src/symbol.c src/expr.c src/params.c src/dep.c src/arena.c
    src/scheduling.c src/profiling.c src/stats.c src/remote_dep.c src/barrier.c Buf2Cache/buf2cache.c
    src/freelist.c src/debug.c src/bindthread.c ${EXTRA_SOURCES} data_dist/matrix/matrix.c 
  data_dist/matrix/two_dim_rectangle_cyclic/two_dim_rectangle_cyclic.c
  data_dist/matrix/tabular_distribution/tabular_distribution.c
  data_dist/matrix/sym_two_dim_rectangle_cyclic/sym_two_dim_rectangle_cyclic.c)
  set_target_properties(dague-mpi PROPERTIES COMPILE_FLAGS "${MPI_COMPILE_FLAGS} -DUSE_MPI")
#  target_link_libraries(dague-mpi ${CUDA_CUBLAS_LIBRARIES} ${CUDA_CUDA_LIBRARY})
endif (DAGUE_MPI AND MPI_FOUND)

#
# Now continue with compiling the tests.
#
#add_subdirectory(data_dist)
add_subdirectory(tests)
add_subdirectory(tools)

# Configuration header
configure_file (
  "${PROJECT_INCLUDE_DIR}/dague_config.h.in"
  "${PROJECT_INCLUDE_DIR}/dague_config.h")<|MERGE_RESOLUTION|>--- conflicted
+++ resolved
@@ -198,7 +198,6 @@
 ENDIF (_match_ftn)
 
 find_package(PLASMA REQUIRED)
-<<<<<<< HEAD
 if( PLASMA_SRC )
     list(APPEND PLASMA_INCLUDE_DIR ${PLASMA_SRC})
 endif( PLASMA_SRC )
@@ -208,27 +207,8 @@
 if( !FOUND_PLASMA_CONTROL )
   message(FATAL_ERROR "Cannot find control/common.h;context.h;allocate.h in the PLASMA source directory")
 endif( !FOUND_PLASMA_CONTROL )
-
-=======
-if( !PLASMA_SRC )
-  message(ERROR "PLASMA sources cannot be found")
-endif( !PLASMA_SRC )
-list(APPEND CMAKE_REQUIRED_INCLUDES ${PLASMA_SRC})
-message(STATUS "Looking for src/common.h in ${PLASMA_SRC}")
-check_include_file(control/common.h   FOUND_PLASMA_COMMON)
-if( !FOUND_PLASMA_COMMON )
-  message(FATAL_ERROR "Cannot find src/common.h in the PLASMA source directory")
-endif( !FOUND_PLASMA_COMMON )
-check_include_file(control/context.h  FOUND_PLASMA_CONTEXT)
-if( !FOUND_PLASMA_CONTEXT )
-  message(FATAL_ERROR "Cannot find src/context.h in the PLASMA source directory")
-endif( !FOUND_PLASMA_CONTEXT )
-check_include_file(control/allocate.h FOUND_PLASMA_ALLOCATE)
-if( !FOUND_PLASMA_ALLOCATE )
-  message(FATAL_ERROR "Cannot find src/allocate.h in the PLASMA source directory")
-endif( !FOUND_PLASMA_ALLOCATE )
 set( PLASMA_SRC_DIR "${PLASMA_SRC}" )
->>>>>>> 9fcfdd28
+
 #
 # Find optional packages
 #
@@ -286,17 +266,13 @@
 check_include_files(getopt.h HAVE_GETOPT_H)
 check_function_exists(getopt_long HAVE_GETOPT_LONG)
 check_include_files(errno.h HAVE_ERRNO_H)
-<<<<<<< HEAD
 check_include_files(stddef.h HAVE_STDDEF_H)
+
 # This should be killed when matrix is a separate lib
 include_directories(${PLASMA_INCLUDE_DIR})
-=======
-
-
 include_directories(data_dist data_dist/matrix
   data_dist/matrix/two_dim_rectangle_cyclic
   data_dist/matrix/sym_two_dim_rectangle_cyclic)
->>>>>>> 9fcfdd28
 
 #
 # Setup targets
