cmake_minimum_required (VERSION 2.8)
project (DPLASMA C Fortran)

#
# Do NOT remove this. Make sure it is set to OFF to
# avoid the spurious output from make, but please don't
# remove it.
#

# should we use our own math functions
option(DPLASMA_COLLECTIVE
  "Use optimized asynchronous operations where collective communication pattern is detected" OFF)
option(DPLASMA_MPI
  "Build DPLASMA for distributed memory with MPI backend" ON)
option(DPLASMA_CACHE_AWARE "Activate the cache awareness support (only if hardware
  locality is enabled and discovered" OFF)
option(DPLASMA_PROFILING
  "Keep a sumarized history of critical events in memory that can be dumped in gdb when deadlock occur" OFF)
option(DPLASMA_PAPI
  "Enable PAPI performance hardware counters" OFF)
option(DPLASMA_STATS
  "Enable the generation of statistics informations during execution
  (microbenchmarking)" OFF)
option(DPLASMA_DEBUG_HISTORY
  "Enable the generation of the profiling information during
  execution" OFF)
option(DPLASMA_GRAPHER
  "Enable the generation of the dot output during execution" OFF)
option(DPLASMA_CALL_TRACE
  "Enable the output of the BLAS kernels call trace during execution" OFF)
option(DPLASMA_DRY_RUN
  "Disable call to actual BLAS kernels; unfold the dependencies only" OFF)
option(BUILD_SHARED_LIBS
  "Build shared libraries" OFF)
option(BUILD_64bits
  "Build 64 bits mode" ON)
option(DPLASMA_CUDA
  "Enable dupport for CUDA" ON)
option(DPLASMA_DEBUG
  "Enable the internal debugging of the DPLASMA library" OFF)
# The current version number
set (DPLASMA_VERSION_MAJOR 0)
set (DPLASMA_VERSION_MINOR 1)

set( PROJECT_INCLUDE_DIR ./)

set(CMAKE_MODULE_PATH "${CMAKE_SOURCE_DIR}/cmake_modules/")

#
# check for the CPU we build for
#
MESSAGE(STATUS "Building for target ${CMAKE_SYSTEM_PROCESSOR}")

STRING(REGEX MATCH "(i.86-*)|(athlon-*)|(pentium-*)" _mach_x86 ${CMAKE_SYSTEM_PROCESSOR})
IF (_mach_x86)
    MESSAGE(STATUS "Found target for X86")
    SET(ARCH_X86 1)
ENDIF (_mach_x86)

STRING(REGEX MATCH "(x86_64-*)|(X86_64-*)|(AMD64-*)|(amd64-*)" _mach_x86_64 ${CMAKE_SYSTEM_PROCESSOR})
IF (_mach_x86_64)
    MESSAGE(STATUS "Found target X86_64")
    SET(ARCH_X86_64 1)
ENDIF (_mach_x86_64)

STRING(REGEX MATCH "(ppc-*)|(powerpc-*)" _mach_ppc ${CMAKE_SYSTEM_PROCESSOR})
IF (_mach_ppc)
    MESSAGE(STATUS "Found target for PPC")
    SET(ARCH_PPC 1)
ENDIF (_mach_ppc)

ADD_DEFINITIONS(-DHAVE_CONFIG_H)

#
# Fix the building system for 32 or 64 bits.
#
# On MAC OS X there is a easy solution, by setting the 
# CMAKE_OSX_ARCHITECTURES to a subset of the following values:
# ppc;ppc64;i386;x86_64.
# On Linux this is a little bit tricky. We have to check that the
# compiler supports the -m32/-m64 flags as well as the linker.
# Once this issue resolved the CMAKE_C_FLAGS and CMAKE_C_LDFLAGS
# have to be updated accordingly.
#
# TODO: Same trick for the Fortran compiler...
#       no idea how to correctly detect if the required/optional
#          libraries are in the correct format.
#
set(LOCAL_FORTRAN_LINK_FLAGS "")

include(${CMAKE_ROOT}/Modules/CheckCCompilerFlag.cmake)
set(SAVE_CMAKE_REQUIRED_FLAGS "${CMAKE_REQUIRED_FLAGS}")
if (BUILD_64bits)
  set( ARCH_BUILD "-m64" )
else (BUILD_64bits)
  set( ARCH_BUILD "-m32" )
endif (BUILD_64bits)

set(CMAKE_REQUIRED_FLAGS "${CMAKE_REQUIRED_FLAGS} ${ARCH_BUILD}")
check_c_compiler_flag(${ARCH_BUILD} C_M32or64)

if (C_M32or64)
  set(CMAKE_C_FLAGS "${CMAKE_C_FLAGS} ${ARCH_BUILD}")
  set(CMAKE_C_LDFLAGS "${CMAKE_C_LDFLAGS} ${ARCH_BUILD}")
  set(LOCAL_FORTRAN_LINK_FLAGS "${LOCAL_FORTRAN_LINK_FLAGS} ${ARCH_BUILD}")
else (C_M32or64)
  set(CMAKE_REQUIRED_FLAGS "${SAVE_CMAKE_REQUIRED_FLAGS}")
endif (C_M32or64)
unset( SAVE_CMAKE_REQUIRED_FLAGS )

if(NOT CMAKE_BUILD_TYPE)
  set(CMAKE_BUILD_TYPE RelWithDebInfo CACHE STRING "Choose the type of build, options are None, Debug, Release, RelWithDebInfo and MinSizeRel." FORCE)
endif(NOT CMAKE_BUILD_TYPE)
string( TOLOWER ${CMAKE_BUILD_TYPE} CMAKE_BUILD_TYPE)
if( ${CMAKE_BUILD_TYPE} STREQUAL "debug" )
<<<<<<< HEAD
  set(CMAKE_C_FLAGS "${CMAKE_C_FLAGS} -Wall -Wextra")
=======
  set(CMAKE_C_FLAGS "${CMAKE_C_FLAGS}")
>>>>>>> 7fc0b5d4
endif( ${CMAKE_BUILD_TYPE} STREQUAL "debug" )

# Check for available functions
include (${CMAKE_ROOT}/Modules/CheckFunctionExists.cmake)
include (${CMAKE_ROOT}/Modules/CheckSymbolExists.cmake)
include (${CMAKE_ROOT}/Modules/FindFLEX.cmake)
include (${CMAKE_ROOT}/Modules/FindBISON.cmake)
include (${CMAKE_ROOT}/Modules/CheckCCompilerFlag.cmake)
include (${CMAKE_ROOT}/Modules/CMakeDetermineSystem.cmake)
include (${CMAKE_ROOT}/Modules/CheckIncludeFiles.cmake)

find_package(BISON)
find_package(FLEX)

CHECK_C_COMPILER_FLAG( "-std=c99" HAVE_STD_C99)
IF( HAVE_STD_C99 )
  SET( CMAKE_C_FLAGS "${CMAKE_C_FLAGS} -std=c99" )
ENDIF( HAVE_STD_C99 )

BISON_TARGET(dplasma_yacc dplasma.y ${CMAKE_CURRENT_BINARY_DIR}/dplasma.tab.c)
FLEX_TARGET(dplasma_flex dplasma.l  ${CMAKE_CURRENT_BINARY_DIR}/lex.yy.c)
ADD_FLEX_BISON_DEPENDENCY(dplasma_flex dplasma_yacc)
include_directories("${CMAKE_CURRENT_BINARY_DIR}")
include_directories("${PROJECT_INCLUDE_DIR}/Buf2Cache")

include(cmake_modules/CheckAtomicIntrinsic.cmake)
if(CMAKE_SYSTEM_NAME MATCHES "Darwin")
  set( MAC_OS_X 1 CACHE INTERNAL "Compile on MAC OS X")
endif(CMAKE_SYSTEM_NAME MATCHES "Darwin")

find_package(Threads)
if(Threads_FOUND)
  set(CMAKE_REQUIRED_LIBRARIES "${CMAKE_REQUIRED_LIBRARIES};${CMAKE_THREAD_LIBS_INIT}")
  check_function_exists(pthread_create HAVE_PTHREAD)
  if(HAVE_PTHREAD)
    set(EXTRA_LIBS "${EXTRA_LIBS};${CMAKE_THREAD_LIBS_INIT}")
  endif(HAVE_PTHREAD)
endif(Threads_FOUND)

set(CMAKE_REQUIRED_LIBRARIES "${CMAKE_REQUIRED_LIBRARIES};rt")
check_function_exists(sched_setaffinity HAVE_SCHED_SETAFFINITY)

include(CheckStructHasMember)
check_struct_has_member("struct timespec" tv_nsec time.h HAVE_TIMESPEC_TV_NSEC)
if( NOT HAVE_TIMESPEC_TV_NSEC )
  add_definitions(-D_GNU_SOURCE)
  #  set(CMAKE_REQUIRED_DEFINITIONS "${CMAKE_REQUIRED_DEFINITIONS} -D_GNU_SOURCE")
  check_struct_has_member("struct timespec" tv_nsec time.h HAVE_TIMESPEC_TV_NSEC)
endif( NOT HAVE_TIMESPEC_TV_NSEC )
check_library_exists(rt clock_gettime "" HAVE_CLOCK_GETTIME)
if( HAVE_CLOCK_GETTIME )
  set(EXTRA_LIBS "${EXTRA_LIBS};rt")
endif( HAVE_CLOCK_GETTIME )

STRING(REGEX MATCH ".*ifort$" _match_ifort ${CMAKE_Fortran_COMPILER})
IF (_match_ifort)
    MESSAGE(STATUS "Add -nofor_main to the Fortran linker.")
    SET(LOCAL_FORTRAN_LINK_FLAGS "${LOCAL_FORTRAN_LINK_FLAGS} -nofor_main")
ENDIF (_match_ifort)

STRING(REGEX MATCH ".*ftn$" _match_ftn ${CMAKE_Fortran_COMPILER})
IF (_match_ftn)
    MESSAGE(STATUS "Add -Mnomain to the Fortran linker.")
    SET(LOCAL_FORTRAN_LINK_FLAGS "${LOCAL_FORTRAN_LINK_FLAGS} -Mnomain -Bstatic")
ENDIF (_match_ftn)

find_package(PLASMA REQUIRED)
if( !PLASMA_SRC )
  message(ERROR "PLASMA sources cannot be found")
endif( !PLASMA_SRC )
list(APPEND CMAKE_REQUIRED_INCLUDES ${PLASMA_SRC})
message(STATUS "Looking for src/common.h in ${PLASMA_SRC}")
check_include_file(control/common.h   FOUND_PLASMA_COMMON)
if( !FOUND_PLASMA_COMMON )
  message(FATAL_ERROR "Cannot find src/common.h in the PLASMA source directory")
endif( !FOUND_PLASMA_COMMON )
check_include_file(control/context.h  FOUND_PLASMA_CONTEXT)
if( !FOUND_PLASMA_CONTEXT )
  message(FATAL_ERROR "Cannot find src/context.h in the PLASMA source directory")
endif( !FOUND_PLASMA_CONTEXT )
check_include_file(control/allocate.h FOUND_PLASMA_ALLOCATE)
if( !FOUND_PLASMA_ALLOCATE )
  message(FATAL_ERROR "Cannot find src/allocate.h in the PLASMA source directory")
endif( !FOUND_PLASMA_ALLOCATE )
set( PLASMA_SRC_DIR "${PLASMA_SRC}" )
#
# Find optional packages
#

find_package(HWLOC)
if( HAVE_HWLOC )
  list(APPEND EXTRA_SOURCES dplasma_hwloc.c)
  list(APPEND EXTRA_LIBS ${HWLOC_LIB})
  check_struct_has_member( "struct hwloc_obj" parent hwloc.h HAVE_HWLOC_PARENT_MEMBER )
  check_struct_has_member( "struct hwloc_cache_attr_s" size hwloc.h HAVE_HWLOC_CACHE_ATTR )
  check_c_source_compiles( "#include <hwloc.h>
 int main(void) { hwloc_obj_t o; o->type = HWLOC_OBJ_PU; return 0;}" HAVE_HWLOC_OBJ_PU)
endif( HAVE_HWLOC )
if(DPLASMA_CACHE_AWARE)
  if( !HAVE_HWLOC )
    message( error "Cache awarness requires hwloc" )
  endif( !HAVE_HWLOC )
endif(DPLASMA_CACHE_AWARE)

if (DPLASMA_MPI)
  find_package(MPI)
  if (MPI_FOUND)
    include_directories( ${MPI_INCLUDE_PATH} ) 
  else (MPI_FOUND)
    message("MPI support is required in order to build the distributed version of DPLASMA."
      "Unfortunately, MPI does not seem to be properly installed on this system, at least"
      "not on the default path.")
  endif (MPI_FOUND)
endif (DPLASMA_MPI)

if (DPLASMA_PAPI)
  find_package(PAPI REQUIRED)
  if (PAPI_FOUND)
    list(APPEND EXTRA_LIBS ${PAPI_LIBRARY})
    include_directories( ${PAPI_INCLUDE_DIR} )
  endif (PAPI_FOUND)
endif (DPLASMA_PAPI)

if( DPLASMA_CUDA )
  include (cmake_modules/FindCUDA.cmake)
  set(CUDA_HOST_COMPILATION_CPP OFF)
  find_package(CUDA)
  if (CUDA_FOUND)
    include_directories(${CUDA_INCLUDE_DIRS})
    set( DPLASMA_CUDA_SUPPORT 1)
  else (CUDA_FOUND)
    set( DPLASMA_CUDA_SUPPORT 0)
  endif (CUDA_FOUND)
endif( DPLASMA_CUDA )

check_include_files(stdarg.h HAVE_STDARG_H)
check_function_exists(va_copy HAVE_VA_COPY)
if (NOT HAVE_VA_COPY)
  check_function_exists(__va_copy HAVE_UNDERSCORE_VA_COPY)
endif (NOT HAVE_VA_COPY)
check_function_exists(asprintf HAVE_ASPRINTF)
check_function_exists(vasprintf HAVE_VASPRINTF)
check_include_files(getopt.h HAVE_GETOPT_H)
check_function_exists(getopt_long HAVE_GETOPT_LONG)
check_function_exists(getrusage HAVE_GETRUSAGE)
check_include_files(errno.h HAVE_ERRNO_H)


include_directories(data_dist data_dist/matrix
  data_dist/matrix/two_dim_rectangle_cyclic
  data_dist/matrix/sym_two_dim_rectangle_cyclic)

#
# Setup targets
#
add_library(dplasma STATIC dplasma.c symbol.c assignment.c expr.c params.c dep.c
  scheduling.c profiling.c stats.c remote_dep.c barrier.c precompile.c Buf2Cache/buf2cache.c
  freelist.c debug.c bindthread.c ${EXTRA_SOURCES}
  ${BISON_dplasma_yacc_OUTPUTS} ${FLEX_dplasma_flex_OUTPUTS} data_dist/matrix/matrix.c 
  data_dist/matrix/two_dim_rectangle_cyclic/two_dim_rectangle_cyclic.c
  data_dist/matrix/sym_two_dim_rectangle_cyclic/sym_two_dim_rectangle_cyclic.c)
set_target_properties(dplasma PROPERTIES COMPILE_FLAGS "-DYYERROR_VERBOSE")
#target_link_libraries(dplasma ${CUDA_CUBLAS_LIBRARIES} ${CUDA_CUDA_LIBRARY})

if (DPLASMA_MPI AND MPI_FOUND)
  add_library(dplasma-mpi STATIC dplasma.c symbol.c assignment.c expr.c params.c dep.c
    scheduling.c profiling.c stats.c remote_dep.c barrier.c precompile.c Buf2Cache/buf2cache.c
    freelist.c debug.c bindthread.c ${EXTRA_SOURCES}
    ${BISON_dplasma_yacc_OUTPUTS} ${FLEX_dplasma_flex_OUTPUTS} data_dist/matrix/matrix.c 
  data_dist/matrix/two_dim_rectangle_cyclic/two_dim_rectangle_cyclic.c
  data_dist/matrix/sym_two_dim_rectangle_cyclic/sym_two_dim_rectangle_cyclic.c)
  set_target_properties(dplasma-mpi PROPERTIES COMPILE_FLAGS "${MPI_COMPILE_FLAGS} -DUSE_MPI")
#  target_link_libraries(dplasma-mpi ${CUDA_CUBLAS_LIBRARIES} ${CUDA_CUDA_LIBRARY})
endif (DPLASMA_MPI AND MPI_FOUND)

#
# Now continue with compiling the tests.
#
#add_subdirectory(data_dist)
add_subdirectory(tests)
add_subdirectory(tools)

# Configuration header
configure_file (
  "${PROJECT_INCLUDE_DIR}/dplasma_config.h.in"
  "${PROJECT_INCLUDE_DIR}/dplasma_config.h")
<|MERGE_RESOLUTION|>--- conflicted
+++ resolved
@@ -113,11 +113,7 @@
 endif(NOT CMAKE_BUILD_TYPE)
 string( TOLOWER ${CMAKE_BUILD_TYPE} CMAKE_BUILD_TYPE)
 if( ${CMAKE_BUILD_TYPE} STREQUAL "debug" )
-<<<<<<< HEAD
-  set(CMAKE_C_FLAGS "${CMAKE_C_FLAGS} -Wall -Wextra")
-=======
   set(CMAKE_C_FLAGS "${CMAKE_C_FLAGS}")
->>>>>>> 7fc0b5d4
 endif( ${CMAKE_BUILD_TYPE} STREQUAL "debug" )
 
 # Check for available functions
