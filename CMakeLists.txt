--- conflicted
+++ resolved
@@ -291,15 +291,12 @@
 ELSE()
     set( CMAKE_C_FLAGS_DEBUG "${CMAKE_C_FLAGS_DEBUG} -O0" )
 ENDIF( HAVE_G3)
-<<<<<<< HEAD
 # verbose compilation in debug
 set( CMAKE_C_FLAGS_DEBUG "${CMAKE_C_FLAGS_DEBUG} ${C_WFLAGS}" )
 # remove asserts in release
 set( CMAKE_C_FLAGS_RELEASE "${CMAKE_C_FLAGS_RELEASE} -DNDEBUG" )
-=======
 SET( CMAKE_C_FLAGS_RELWITHDEBINFO "${CMAKE_C_FLAGS_RELWITHDEBINFO} ${C_WFLAGS}" )
 SET( CMAKE_C_FLAGS_RELEASE "${CMAKE_C_FLAGS_RELEASE} -DNDEBUG" )
->>>>>>> 133bf189
 
 # threads and atomics
 include (cmake_modules/CheckAtomicIntrinsic.cmake)
@@ -308,11 +305,7 @@
 endif(CMAKE_SYSTEM_NAME MATCHES "Darwin")
 
 #
-<<<<<<< HEAD
-# Remove all duplicated from the CFLAGS.
-=======
 # Remove all duplicates from the CFLAGS.
->>>>>>> 133bf189
 #
 set(TMP_LIST ${CMAKE_C_FLAGS})
 separate_arguments(TMP_LIST)
