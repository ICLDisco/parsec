cmake_minimum_required (VERSION 2.8)
project (DAGUE C)
enable_language(Fortran OPTIONAL)
enable_language(CXX OPTIONAL)

include(CMakeDependentOption)

# The current version number
set (DAGUE_VERSION_MAJOR 1)
set (DAGUE_VERSION_MINOR 0)

# CTest system
SET(DART_TESTING_TIMEOUT 120)
enable_testing()
include(CTest)
enable_testing()
set(MPI_TEST_CMD
      "mpirun" CACHE STRING
      "A command to run distributed memory testings")
if( "${MPI_TEST_CMD}" STREQUAL "" )
    MESSAGE(WARNING "MPI tests will most likely not work, MPI_TEST_CMD is not set")
endif()
string(REPLACE " " ";" MPI_TEST_CMD_LIST "${MPI_TEST_CMD}")
set(SHM_TEST_CMD
      "" CACHE STRING
      "A command to run shared memory testings")
string(REPLACE " " ";" SHM_TEST_CMD_LIST "${SHM_TEST_CMD}")

#####
# ccmake tunable parameters
#####

## Selectively compile only parts of the framework
option(BUILD_TOOLS
       "Build the helper tools such as the pre-compilers, profiling manipulation and so on" ON)
mark_as_advanced(BUILD_TOOLS)
option(BUILD_DAGUE
       "Compile the DAGuE framework" ON)
mark_as_advanced(BUILD_DAGUE)
if( BUILD_DAGUE )
  if( NOT BUILD_TOOLS AND NOT CMAKE_CROSSCOMPILING )
    message(FATAL_ERROR "Building the DAGuE layer requires the DAGuE tools")
  endif( NOT BUILD_TOOLS AND NOT CMAKE_CROSSCOMPILING )
endif( BUILD_DAGUE )
option(BUILD_DPLASMA
       "Compile the DPLASMA layer" ON)
mark_as_advanced(BUILD_DPLASMA)
if( BUILD_DPLASMA AND NOT BUILD_DAGUE )
  message(FATAL_ERROR "Building the DPLASMA layer requires the DAGuE framework")
endif( BUILD_DPLASMA AND NOT BUILD_DAGUE )

### Misc options
option(BUILD_SHARED_LIBS
  "Build shared libraries" OFF)
option(BUILD_64bits
  "Build 64 bits mode" ON)
if(NOT CMAKE_BUILD_TYPE)
  set(CMAKE_BUILD_TYPE RelWithDebInfo CACHE STRING "Choose the type of build, options are None, Debug, Release, RelWithDebInfo and MinSizeRel." FORCE)
endif(NOT CMAKE_BUILD_TYPE)
option(DAGUE_WANT_HOME_CONFIG_FILES
       "Should the runtime check for the parameter configuration file in the user home (\$HOME/.dague/mca-params.conf)" ON)

### Dague PP options
set(DAGUEPP_CFLAGS "--noline" CACHE STRING "Additional daguepp precompiling flags" )
mark_as_advanced(DAGUEPP_CFLAGS)

## Multicore scheduler parameters
mark_as_advanced(DAGUE_SCHED_REPORT_STATISTICS)
option(DAGUE_SCHED_REPORT_STATISTICS
  "Display statistics on the scheduling at the end of the run")

mark_as_advanced(DAGUE_SCHED_DEPS_MASK)
option(DAGUE_SCHED_DEPS_MASK
  "Use a complete bitmask to track the dependencies, instead of a counter -- increase the debugging features, but limits to a maximum of 30 input dependencies" ON)

### Distributed engine parameters
mark_as_advanced(DAGUE_DIST_THREAD DAGUE_DIST_PRIORITIES)
option(DAGUE_DIST_WITH_MPI
  "Build DAGuE for distributed memory with MPI backend (conflicts all other backends)" ON)
if(DAGUE_DIST_WITH_MPI AND 0)
  message(FATAL_ERROR "DAGUE_DIST_WITH_MPI and DAGUE_DIST_WITH_OTHER are mutually exclusive, please select only one")
endif()
option(DAGUE_DIST_THREAD
  "Use an extra thread to progress the data movements" ON)
option(DAGUE_DIST_PRIORITIES
  "Favor the communications that unlock the most prioritary tasks" ON)
option(DAGUE_DIST_COLLECTIVES
  "Use optimized asynchronous operations where collective communication pattern is detected" ON)
set   (DAGUE_DIST_EAGER_LIMIT 0 CACHE STRING
  "Use the eager protocol (no flow control) for messages smaller than the limit in KB")
set   (DAGUE_DIST_SHORT_LIMIT 0 CACHE STRING
  "Use the short protocol (no flow control) for messages smaller than the limit in KB")

### GPU engine parameters
option(DAGUE_GPU_WITH_CUDA
  "Enable GPU support using CUDA kernels" ON)
option(DAGUE_GPU_CUDA_ALLOC_PER_TILE
  "Tile based allocation engine for GPU memory (instead of internal management
  of a complete allocation)" ON)
mark_as_advanced(DAGUE_GPU_CUDA_ALLOC_PER_TILE)
option(DAGUE_GPU_WITH_OPENCL
  "Enable GPU support using OpenCL kernels" OFF)
mark_as_advanced(DAGUE_GPU_WITH_OPENCL) # Hide this as it is not supported yet
if(DAGUE_GPU_WITH_OPENCL)
  message(WARNING "Open CL is not supported yet, ignored.")
endif()

### Debug options
option(DAGUE_DEBUG_ENABLE
    "Enable extra paranoid checks" OFF)
set   (DAGUE_DEBUG_VERBOSE 0 CACHE STRING
    "Controls the amount of verbose debug output spit on stderr (0,1,2,3)")
option(DAGUE_DEBUG_HISTORY
  "Keep a summarized history of critical events in memory that can be dumped in gdb when deadlock occur" OFF)
option(DAGUE_CALL_TRACE
  "Enable the output of the kernels call trace during execution" OFF)
option(DAGUE_DEBUG_BUILD_UNIT_TESTS
  "Enable compilation of units tests in tests/units, tests/syn and tests/debug directories" OFF)
mark_as_advanced(DAGUE_DEBUG_LIFO_USE_ATOMICS)
option(DAGUE_DEBUG_LIFO_USE_ATOMICS
  "Use the atomic compare and swap base implementation of LIFOs (instead of the spinlock implementation)" ON)

### Simulating Options
option(DAGUE_SIM
  "Enable the computation of the critical path, through simulation" OFF)
if( DAGUE_SIM AND DAGUE_DIST_WITH_MPI )
  message(FATAL_ERROR "DAGUE_SIM cannot be enabled with DAGUE_DIST_WITH_MPI, please select only one")
endif()

### Profiling options
option(DAGUE_PROF_TRACE
  "Enable the generation of the profiling information during execution" OFF)
option(DAGUE_PROF_PAPI
  "Enable PAPI performance hardware counters" OFF)
option(DAGUE_PROF_STATS
  "Enable the generation of short statistics information during execution (microbenchmarking)" OFF)
option(DAGUE_PROF_RUSAGE_EU
  "Print the rusage per execution unit for each progress" OFF)
option(DAGUE_PROF_TRACE_SCHEDULING_EVENTS
  "Enable the tracing of fine-grained scheduling details during execution" OFF)
mark_as_advanced(DAGUE_PROF_TRACE_SCHEDULING_EVENTS)
option(DAGUE_PROF_GRAPHER
  "Enable the generation of the dot graph representation during execution" OFF)
option(DAGUE_PROF_DRY_RUN
  "Disable calls to the actual bodies and do not move the data between nodes; unfold the dependencies only" OFF)
option(DAGUE_PROF_DRY_BODY
  "Disable calls to the actual bodies; no computation is performed" OFF)
option(DAGUE_PROF_DRY_DEP
  "Disable calls to the actual data transport; remote dependencies are notified, but no data movement takes place" OFF)

### Instrumentation Options
option(PINS_ENABLE
  "Enable the use of the PaRSEC callback instrumentation system (requires DAGUE_PROF_TRACE)" ON)
# if( PINS_ENABLE AND NOT DAGUE_PROF_TRACE )
#  message(WARNING "PINS Instrumentation System requires to enable DAGUE_PROF_TRACE. Forcing profiling system on.")
#  SET(DAGUE_PROF_TRACE ON CACHE BOOL "Enable the generation of the profiling information during execution" FORCE)
# endif( PINS_ENABLE AND NOT DAGUE_PROF_TRACE )
SET(CORES_PER_SOCKET 6 CACHE STRING
  "This is a temporary configuration parameter until dague-hwloc enables dynamic determination of this number.") # default for ig.icl
mark_as_advanced(CORES_PER_SOCKET)

# cmake modules setup
set(CMAKE_MODULE_PATH "${CMAKE_SOURCE_DIR}/cmake_modules/")
include (CMakeDetermineSystem)
include (CheckCCompilerFlag)
include (CheckFunctionExists)
include (CheckSymbolExists)
include (CheckIncludeFiles)

#
# check the capabilities of the system we are building for
#

IF( BUILD_TOOLS )
  # Check for compiler tools
  find_package(BISON)
  find_package(FLEX)
  set(HAVE_RECENT_LEX 0)
ENDIF( BUILD_TOOLS )

# check for the CPU we build for
MESSAGE(STATUS "Building for target ${CMAKE_SYSTEM_PROCESSOR}")
STRING(REGEX MATCH "(i.86-*)|(athlon-*)|(pentium-*)" _mach_x86 ${CMAKE_SYSTEM_PROCESSOR})
IF (_mach_x86)
    MESSAGE(STATUS "Found target for X86")
    SET(ARCH_X86 1)
ENDIF (_mach_x86)

STRING(REGEX MATCH "(x86_64-*)|(X86_64-*)|(AMD64-*)|(amd64-*)" _mach_x86_64 ${CMAKE_SYSTEM_PROCESSOR})
IF (_mach_x86_64)
    MESSAGE(STATUS "Found target X86_64")
    SET(ARCH_X86_64 1)
ENDIF (_mach_x86_64)

STRING(REGEX MATCH "(ppc-*)|(powerpc-*)" _mach_ppc ${CMAKE_SYSTEM_PROCESSOR})
IF (_mach_ppc)
    MESSAGE(STATUS "Found target for PPC")
    SET(ARCH_PPC 1)
ENDIF (_mach_ppc)

#
# Fix the building system for 32 or 64 bits.
#
# On MAC OS X there is a easy solution, by setting the 
# CMAKE_OSX_ARCHITECTURES to a subset of the following values:
# ppc;ppc64;i386;x86_64.
# On Linux this is a little bit tricky. We have to check that the
# compiler supports the -m32/-m64 flags as well as the linker.
# Once this issue resolved the CMAKE_C_FLAGS and CMAKE_C_LDFLAGS
# have to be updated accordingly.
#
# TODO: Same trick for the Fortran compiler...
#       no idea how to correctly detect if the required/optional
#          libraries are in the correct format.
#
set(SAVE_CMAKE_REQUIRED_FLAGS "${CMAKE_REQUIRED_FLAGS}")
if (BUILD_64bits)
  if( _match_xlc)
    set( ARCH_BUILD "-q64" )
  else (_match_xlc)
    set( ARCH_BUILD "-m64" )
  endif(_match_xlc)
else (BUILD_64bits)
  if( _match_xlc)
    set( ARCH_BUILD "-q32" )
  else (_match_xlc)
    set( ARCH_BUILD "-m32" )
  endif(_match_xlc)
endif (BUILD_64bits)

set(CMAKE_REQUIRED_FLAGS "${CMAKE_REQUIRED_FLAGS} ${ARCH_BUILD}")
check_c_compiler_flag(${ARCH_BUILD} C_M32or64)

if (C_M32or64)
  set(CMAKE_C_FLAGS "${CMAKE_C_FLAGS} ${ARCH_BUILD}")
  set(CMAKE_C_LDFLAGS "${CMAKE_C_LDFLAGS} ${ARCH_BUILD}")
  set(LOCAL_FORTRAN_LINK_FLAGS "${LOCAL_FORTRAN_LINK_FLAGS} ${ARCH_BUILD}")
else (C_M32or64)
  set(CMAKE_REQUIRED_FLAGS "${SAVE_CMAKE_REQUIRED_FLAGS}")
endif (C_M32or64)
unset( SAVE_CMAKE_REQUIRED_FLAGS )

#
# Check compiler flags and capabilities
#
IF( NOT _match_xlc )
  CHECK_C_COMPILER_FLAG( "-std=c99" HAVE_STD_C99)
  IF( HAVE_STD_C99 )
    SET( CMAKE_C_FLAGS "${CMAKE_C_FLAGS} -std=c99" )
  ENDIF( HAVE_STD_C99 )
ELSE( NOT _match_xlc )
  CHECK_C_COMPILER_FLAG( "-qlanglvl=extc99" HAVE_STD_C99)
  IF( HAVE_STD_C99 )
    SET( CMAKE_C_FLAGS "${CMAKE_C_FLAGS} -qlanglvl=extc99" )
  ENDIF( HAVE_STD_C99 )
ENDIF( NOT _match_xlc )

# Set warnings for debug builds 
CHECK_C_COMPILER_FLAG( "-Wall" HAVE_WALL )
IF( HAVE_WALL )
    SET( C_WFLAGS "${C_WFLAGS} -Wall" )
ENDIF( HAVE_WALL )
CHECK_C_COMPILER_FLAG( "-Wextra" HAVE_WEXTRA )
IF( HAVE_WEXTRA )
    SET( C_WFLAGS "${C_WFLAGS} -Wextra" )
ENDIF( HAVE_WEXTRA )
#
# flags for the overly verbose icc
#
STRING(REGEX MATCH ".*icc$" _match_icc ${CMAKE_C_COMPILER})
if(_match_icc)
  CHECK_C_COMPILER_FLAG( "-wd424" HAVE_WD )
  IF( HAVE_WD )
    # 424: checks for duplicate ";"
    # 981: every volatile triggers a "unspecified evaluation order", obnoxious
    #      but might be useful for some debugging sessions. 
    # 1419: warning about extern functions being declared in .c
    #       files
    # 1572: cuda compares floats with 0.0f. 
    SET( C_WFLAGS "${C_WFLAGS} -wd424 -wd981 -wd1419 -wd1572" )
  ENDIF( HAVE_WD )
endif(_match_icc)
CHECK_C_COMPILER_FLAG( "-g3" HAVE_G3 )
IF( HAVE_G3 )
    SET( CMAKE_C_FLAGS_DEBUG "${CMAKE_C_FLAGS_DEBUG} -O0 -g3 ${C_WFLAGS}" )
ELSE()
    SET( CMAKE_C_FLAGS_DEBUG "${CMAKE_C_FLAGS_DEBUG} -O0 -g ${C_WFLAGS}" )
ENDIF( HAVE_G3)
SET( CMAKE_C_FLAGS_RELWITHDEBINFO "${CMAKE_C_FLAGS_RELWITHDEBINFO} ${C_WFLAGS}" )
SET( CMAKE_C_FLAGS_RELEASE "${CMAKE_C_FLAGS_RELEASE} -DNDEBUG" )

# Check if the linker has group. MacOS doesn't support it
include(CheckCSourceRuns)
set(CMAKE_REQUIRED_FLAGS_save "${CMAKE_REQUIRED_FLAGS}")
set(CMAKE_REQUIRED_FLAGS "${CMAKE_REQUIRED_FLAGS} -Wl,--start-group -Wl,--end-group")
check_c_source_runs( "int main() { return 0; }" HAVE_LINKER_GROUP )
set(CMAKE_REQUIRED_FLAGS "${CMAKE_REQUIRED_FLAGS_save}")

# threads and atomics
include (cmake_modules/CheckAtomicIntrinsic.cmake)
if(CMAKE_SYSTEM_NAME MATCHES "Darwin")
  set( MAC_OS_X 1 CACHE INTERNAL "Compile on MAC OS X")
endif(CMAKE_SYSTEM_NAME MATCHES "Darwin")

find_package(Threads)
if(Threads_FOUND)
  set(CMAKE_REQUIRED_LIBRARIES "${CMAKE_REQUIRED_LIBRARIES};${CMAKE_THREAD_LIBS_INIT}")
  check_function_exists(pthread_create HAVE_PTHREAD)
  if(HAVE_PTHREAD)
    list(APPEND EXTRA_LIBS ${CMAKE_THREAD_LIBS_INIT})
  endif(HAVE_PTHREAD)
endif(Threads_FOUND)

check_function_exists(sched_setaffinity HAVE_SCHED_SETAFFINITY)
if( NOT HAVE_SCHED_SETAFFINITY )
  check_library_exists(rt sched_setaffinity "" HAVE_SCHED_SETAFFINITY)
endif( NOT HAVE_SCHED_SETAFFINITY )

# timeval, timespec, realtime clocks, etc
include(CheckStructHasMember)
check_struct_has_member("struct timespec" tv_nsec time.h HAVE_TIMESPEC_TV_NSEC)
if( NOT HAVE_TIMESPEC_TV_NSEC )
  add_definitions(-D_GNU_SOURCE)
  check_struct_has_member("struct timespec" tv_nsec time.h HAVE_TIMESPEC_TV_NSEC)
endif( NOT HAVE_TIMESPEC_TV_NSEC )
check_library_exists(rt clock_gettime "" HAVE_CLOCK_GETTIME)
if( HAVE_CLOCK_GETTIME )
  list(APPEND EXTRA_LIBS rt)
endif( HAVE_CLOCK_GETTIME )

# stdlib, stdio, string, getopt, etc
check_include_files(stdarg.h HAVE_STDARG_H)
# va_copy is special as it is not required to be a function.
if (HAVE_STDARG_H)
  check_c_source_compiles("
      #include <stdarg.h>
      int main(void) {
          va_list a, b;
          va_copy(a, b);
          return 0;
      }"
      HAVE_VA_COPY
      )
 
  if (NOT HAVE_VA_COPY)
    check_c_source_compiles("
        #include <stdarg.h>
        int main(void) {
            va_list a, b;
            __va_copy(a, b);
            return 0;
        }"
        HAVE_UNDERSCORE_VA_COPY
        )
  endif (NOT HAVE_VA_COPY)
endif (HAVE_STDARG_H)
check_function_exists(asprintf HAVE_ASPRINTF)
check_function_exists(vasprintf HAVE_VASPRINTF)
check_include_files(getopt.h HAVE_GETOPT_H)
check_include_files(unistd.h HAVE_UNISTD_H)
check_function_exists(getopt_long HAVE_GETOPT_LONG)
check_include_files(errno.h HAVE_ERRNO_H)
check_include_files(stddef.h HAVE_STDDEF_H)
check_include_files(stdbool.h HAVE_STDBOOL_H)
check_function_exists(getrusage HAVE_GETRUSAGE)
check_include_files(limits.h HAVE_LIMITS_H)
check_include_files(string.h HAVE_STRING_H)
check_include_files(complex.h HAVE_COMPLEX_H)
check_include_files(sys/param.h HAVE_SYS_PARAM_H)
check_include_files(sys/types.h HAVE_SYS_TYPES_H)
check_include_files(syslog.h HAVE_SYSLOG_H)

#
# Find optional packages
#
IF( BUILD_DAGUE )
  find_package(HWLOC)
  set(HAVE_HWLOC ${HWLOC_FOUND})
  if( HWLOC_FOUND )
    list(APPEND EXTRA_LIBS ${HWLOC_LIBRARIES})
    include_directories( ${HWLOC_INCLUDE_DIRS} )
  endif (HWLOC_FOUND)

  if (DAGUE_DIST_WITH_MPI)
    # Force the detection of the C library
    set(MPI_C_COMPILER mpicc)
    find_package(MPI REQUIRED)
    set(HAVE_MPI ${MPI_C_FOUND})
    if (MPI_C_FOUND)
      list(APPEND EXTRA_LIBS ${MPI_C_LIBRARIES} )
      include_directories( ${MPI_C_INCLUDE_PATH} )
    endif (MPI_C_FOUND)
  endif (DAGUE_DIST_WITH_MPI)
  #
  # Check to see if support for MPI 2.0 is available
  #
  if (MPI_C_FOUND)
    set(saved_include "${CMAKE_REQUIRED_INCLUDES}")
    set(saved_libs "${CMAKE_REQUIRED_LIBRARIES}")
    set(CMAKE_REQUIRED_INCLUDES  "${CMAKE_REQUIRED_INCLUDES};${MPI_C_INCLUDE_PATH}")
    set(CMAKE_REQUIRED_LIBRARIES "${CMAKE_REQUIRED_LIBRARIES};${MPI_C_LIBRARIES}")
    check_function_exists(MPI_Type_create_resized HAVE_MPI_20)
    set(CMAKE_REQUIRED_INCLUDES  "${saved_include}")
    set(CMAKE_REQUIRED_LIBRARIES "${saved_libs}")
  endif (MPI_C_FOUND)

  if( DAGUE_GPU_WITH_CUDA )
    find_package(CUDA QUIET)
    set(HAVE_CUDA ${CUDA_FOUND})
    if (CUDA_FOUND)
      if(CUDA_VERSION VERSION_LESS "3.0")
        set(CUDA_HOST_COMPILATION_CPP OFF)
      endif(CUDA_VERSION VERSION_LESS "3.0")
      set(CUDA_BUILD_EMULATION OFF)
      include_directories(${CUDA_INCLUDE_DIRS})
<<<<<<< HEAD
      list(APPEND EXTRA_LIBS ${CUDA_LIBRARIES} )
=======
      list(APPEND EXTRA_LIBS ${CUDA_LIBRARIES}) # need CUDA libs to link.
      list(APPEND EXTRA_SOURCES src/gpu_data.c)
>>>>>>> 8b4e4bfe
      set(saved_include "${CMAKE_REQUIRED_INCLUDES}")
      set(saved_libs "${CMAKE_REQUIRED_LIBRARIES}")
      set(CMAKE_REQUIRED_INCLUDES  "${CMAKE_REQUIRED_INCLUDES};${CUDA_INCLUDE_DIRS}")
      set(CMAKE_REQUIRED_LIBRARIES "${CMAKE_REQUIRED_LIBRARIES};${CUDA_LIBRARIES}")
      if(CUDA_VERSION VERSION_LESS "4.0")
          set(DAGUE_HAVE_PEER_DEVICE_MEMORY_ACCESS 0)
      else()
          check_function_exists(cuDeviceCanAccessPeer DAGUE_HAVE_PEER_DEVICE_MEMORY_ACCESS)
      endif()
      set(CMAKE_REQUIRED_INCLUDES  "${saved_include}")
      set(CMAKE_REQUIRED_LIBRARIES "${saved_libs}")
    endif (CUDA_FOUND)
  endif( DAGUE_GPU_WITH_CUDA )

<<<<<<< HEAD
=======
  if (DAGUE_PROF_PAPI)
    find_package(PAPI REQUIRED)
    set(HAVE_PAPI ${PAPI_FOUND})
    if (PAPI_FOUND)
      list(APPEND EXTRA_SOURCES src/papime.c)
      list(APPEND EXTRA_LIBS ${PAPI_LIBRARY})
      include_directories( ${PAPI_INCLUDE_DIR} )
    endif (PAPI_FOUND)
  endif (DAGUE_PROF_PAPI)

  if( DAGUE_PROF_STATS )
    list(APPEND EXTRA_SOURCES src/stats.c)
  endif( DAGUE_PROF_STATS )

  if( DAGUE_PROF_GRAPHER )
    list(APPEND EXTRA_SOURCES src/dague_prof_grapher.c)
  endif( DAGUE_PROF_GRAPHER )

>>>>>>> 8b4e4bfe
  find_package(AYUDAME QUIET)
  set(HAVE_AYUDAME ${AYUDAME_FOUND})
#
# If AYUDAME support is enabled it means we need to deal with weak symbols. On
# MAC OS X we need to add a special linker flag or the applications will not
# compile correctly.
#
  if(AYUDAME_FOUND)
    include_directories( ${AYUDAME_INCLUDE_DIR} )
    if(CMAKE_SYSTEM_NAME MATCHES "Darwin")
      message(STATUS "Add '-undefined dynamic_lookup' to the linking flags")
      SET(CMAKE_EXE_LINKER_FLAGS "${CMAKE_EXE_LINKER_FLAGS} -undefined dynamic_lookup")
      SET(LOCAL_FORTRAN_LINK_FLAGS "${LOCAL_FORTRAN_LINK_FLAGS} -undefined dynamic_lookup")
    endif(CMAKE_SYSTEM_NAME MATCHES "Darwin")
  endif(AYUDAME_FOUND)
ENDIF( BUILD_DAGUE )

#
# Fortran tricks
#
IF (CMAKE_Fortran_COMPILER_WORKS)
  STRING(REGEX MATCH "Intel" _match_intel ${CMAKE_Fortran_COMPILER_ID})
  IF (_match_intel)
    MESSAGE(STATUS "Add -nofor_main to the Fortran linker.")
    SET(LOCAL_FORTRAN_LINK_FLAGS "${LOCAL_FORTRAN_LINK_FLAGS} -nofor_main")
  ENDIF (_match_intel)

  STRING(REGEX MATCH "PGI$" _match_pgi ${CMAKE_Fortran_COMPILER_ID})
  IF (_match_pgi)
    MESSAGE(STATUS "Add -Mnomain to the Fortran linker.")
    SET(LOCAL_FORTRAN_LINK_FLAGS "${LOCAL_FORTRAN_LINK_FLAGS} -Mnomain -Bstatic")
  ENDIF (_match_pgi)

  STRING(REGEX MATCH ".*xlc$" _match_xlc ${CMAKE_C_COMPILER})
  IF (_match_xlc)
    MESSAGE(ERROR "Please use the thread-safe version of the xlc compiler (xlc_r)")
  ENDIF (_match_xlc)
  STRING(REGEX MATCH "XL" _match_xlc ${CMAKE_C_COMPILER_ID})
  IF (_match_xlc AND BUILD_64bits)
    MESSAGE(STATUS "Add -q64 to the C compiler/linker.")
    SET(CMAKE_C_FLAGS "${CMAKE_C_FLAGS} -q64")
  ENDIF (_match_xlc AND BUILD_64bits)

  STRING(REGEX MATCH ".*xlf$" _match_xlf ${CMAKE_Fortran_COMPILER})
  IF (_match_xlf)
    MESSAGE(ERROR "Please use the thread-safe version of the xlf compiler (xlf_r)")
  ENDIF (_match_xlf)
  STRING(REGEX MATCH "XL$" _match_xlf ${CMAKE_Fortran_COMPILER_ID})
  IF (_match_xlf)
    SET(arch_flags "-q32")
    IF(BUILD_64bits)
      SET(arch_flags "-q64")
    ENDIF(BUILD_64bits)
    MESSAGE(STATUS "Add ${arch_flags} and -nofor_main to the Fortran linker.")
    SET(LOCAL_FORTRAN_LINK_FLAGS "${LOCAL_FORTRAN_LINK_FLAGS} ${arch_flags} -nofor_main")
  ENDIF (_match_xlf)

#
# Even more Fortran tricks.
#
# FFLAGS depend on the compiler

  if(${CMAKE_Fortran_COMPILER_ID} STREQUAL "GNU")
    # gfortran
    set (CMAKE_Fortran_FLAGS_RELEASE "-funroll-all-loops -fno-f2c -O3")
    set (CMAKE_Fortran_FLAGS_DEBUG   "-fno-f2c -O0 -g")
  elseif(${CMAKE_Fortran_COMPILER_ID} STREQUAL "Intel")
    # ifort
    set (CMAKE_Fortran_FLAGS_RELEASE "-f77rtl -O3")
    set (CMAKE_Fortran_FLAGS_DEBUG   "-f77rtl -O0 -g")
  else (${CMAKE_Fortran_COMPILER_ID} STREQUAL "GNU")
    get_filename_component (Fortran_COMPILER_NAME ${CMAKE_Fortran_COMPILER} NAME)
    message ("CMAKE_Fortran_COMPILER full path: " ${CMAKE_Fortran_COMPILER})
    message ("Fortran compiler: " ${Fortran_COMPILER_NAME})
    message ("No optimized Fortran compiler flags are known, we just try -O2...")
    set (CMAKE_Fortran_FLAGS_RELEASE "-O2")
    set (CMAKE_Fortran_FLAGS_DEBUG   "-O0 -g")
  endif (${CMAKE_Fortran_COMPILER_ID} STREQUAL "GNU")
ENDIF (CMAKE_Fortran_COMPILER_WORKS)

#
##
###
# Finished detecting the system, lets do our own things now
###
##
#
set(PROJECT_INCLUDE_DIR "${CMAKE_CURRENT_BINARY_DIR}/include")
include_directories(BEFORE "${CMAKE_CURRENT_BINARY_DIR}")
include_directories(BEFORE "${PROJECT_INCLUDE_DIR}")
STRING(COMPARE EQUAL ${CMAKE_CURRENT_BINARY_DIR} ${CMAKE_CURRENT_SOURCE_DIR} DAGUE_COMPILE_INPLACE)
if(NOT DAGUE_COMPILE_INPLACE)
  include_directories(BEFORE "${CMAKE_CURRENT_SOURCE_DIR}")
  include_directories(BEFORE "${CMAKE_CURRENT_SOURCE_DIR}/include")
endif(NOT DAGUE_COMPILE_INPLACE)
add_definitions(-DHAVE_CONFIG_H)

#
# Check if indent is available on the system.
#
set(HAVE_INDENT 0)
FIND_PROGRAM(INDENT_EXECUTABLE indent DOC "path to the indent executable")
MARK_AS_ADVANCED(INDENT_EXECUTABLE)
# K&R (not supported on Mac), so we settle for less
# -nbad -bap -bbo -nbc -br -brs -c33 -cd33 -ncdb -ce -ci4 -cli0
# -cp33 -cs -d0 -di1 -nfc1 -nfca -hnl -i4 -ip0 -l75 -lp -npcs
# -nprs -npsl -saf -sai -saw -nsc -nsob -nss
SET(INDENT_OPTIONS "-nbad -bap -nbc -br -brs -ncdb -ce -cli0 -d0 -di1 -nfc1 -i4 -ip0 -lp -npcs -npsl -nsc -nsob -l120")
MARK_AS_ADVANCED(INDENT_OPTIONS)
if(INDENT_EXECUTABLE)
  set(HAVE_INDENT 1)
endif(INDENT_EXECUTABLE)

#
# Check if awk is available on the system.
#
set(HAVE_AWK 0)
FIND_PROGRAM(AWK_EXECUTABLE awk DOC "path to the awk executable")
MARK_AS_ADVANCED(AWK_EXECUTABLE)
if(AWK_EXECUTABLE)
  set(HAVE_AWK 1)
endif(AWK_EXECUTABLE)

#
# First go for the tools.
#
set(daguepp_EXE "NOT-DEFINED")
add_subdirectory(tools)
IF(CMAKE_CROSSCOMPILING)
  SET(IMPORT_EXECUTABLES "IMPORTFILE-NOTFOUND" CACHE FILEPATH "Point it to the export file from a native build")
  MESSAGE(STATUS "Prepare cross-compiling using ${IMPORT_EXECUTABLES}")
  INCLUDE(${IMPORT_EXECUTABLES})
  SET(daguepp_EXE native-daguepp)
ELSE(CMAKE_CROSSCOMPILING)
  SET(daguepp_EXE daguepp)
ENDIF(CMAKE_CROSSCOMPILING)
<<<<<<< HEAD

add_subdirectory(dague)
add_subdirectory(data_dist)
=======
#
#  Settings for targets
#
set(SRCS
  src/barrier.c
  src/scheduling.c
  src/schedulers.c
  src/dague.c
  src/arena.c
  src/moesi.c
  src/remote_dep.c
  src/debug.c
  src/bindthread.c
  src/dague_hwloc.c
  src/mempool.c
  src/vpmap.c
  src/profiling.c
  ${EXTRA_SOURCES}
)
>>>>>>> 8b4e4bfe

#
# Setup targets
#
if( BUILD_DAGUE )
<<<<<<< HEAD
=======
  add_library(dague STATIC ${SRCS})
  set_target_properties(dague PROPERTIES COMPILE_FLAGS "-DYYERROR_VERBOSE")
  if (MPI_C_FOUND)
    set_target_properties(dague PROPERTIES COMPILE_FLAGS "${MPI_C_COMPILE_FLAGS}")
  endif (MPI_C_FOUND)
  target_link_libraries(dague ${EXTRA_LIBS})

  install(TARGETS dague ARCHIVE DESTINATION lib)

  add_subdirectory(data_dist)
>>>>>>> 8b4e4bfe
#
# If we have support for F90 build the DAGuE module
#
  if(CMAKE_Fortran_COMPILER_SUPPORTS_F90)
    #include(FortranCInterface)
    #FortranCInterface_HEADER(src/fortran/f2c_mangle.h
    #                         MACRO_NAMESPACE "DAGUE_"
    #                         SYMBOL_NAMESPACE "dague_")
    #                         SYMBOLS mysub daguef:my_sub)
    add_subdirectory(src/fortran)
  endif(CMAKE_Fortran_COMPILER_SUPPORTS_F90)
ENDIF( BUILD_DAGUE )

#
# Now continue with compiling the tests.
#

IF( BUILD_DPLASMA )
  add_subdirectory(dplasma)
ENDIF ( BUILD_DPLASMA )
IF( BUILD_TESTING AND BUILD_DAGUE )
  add_subdirectory(tests)
ENDIF( BUILD_TESTING AND BUILD_DAGUE )

# Configuration header
configure_file (
  "${CMAKE_CURRENT_SOURCE_DIR}/include/dague_config.h.in"
  "${PROJECT_INCLUDE_DIR}/dague_config.h")
install(FILES "${PROJECT_INCLUDE_DIR}/dague_config.h" DESTINATION include)
install(FILES "include/dague.h" DESTINATION include)

# pkg-config file
configure_file (
  "${CMAKE_CURRENT_SOURCE_DIR}/include/dague.pc.in"
  "${PROJECT_INCLUDE_DIR}/dague.pc" @ONLY)
install(FILES "${PROJECT_INCLUDE_DIR}/dague.pc" DESTINATION include)

# build a CPack driven installer package
include (InstallRequiredSystemLibraries)
set(CPACK_GENERATOR "TBZ2")
set (CPACK_RESOURCE_FILE_LICENSE  
     "${CMAKE_CURRENT_SOURCE_DIR}/License.txt")
set (CPACK_PACKAGE_VERSION_MAJOR "${DAGUE_VERSION_MAJOR}")
set (CPACK_PACKAGE_VERSION_MINOR "${DAGUE_VERSION_MINOR}")
set (CPACK_PACKAGE_VERSION_PATCH "gamma")
include (CPack)

<|MERGE_RESOLUTION|>--- conflicted
+++ resolved
@@ -413,12 +413,7 @@
       endif(CUDA_VERSION VERSION_LESS "3.0")
       set(CUDA_BUILD_EMULATION OFF)
       include_directories(${CUDA_INCLUDE_DIRS})
-<<<<<<< HEAD
       list(APPEND EXTRA_LIBS ${CUDA_LIBRARIES} )
-=======
-      list(APPEND EXTRA_LIBS ${CUDA_LIBRARIES}) # need CUDA libs to link.
-      list(APPEND EXTRA_SOURCES src/gpu_data.c)
->>>>>>> 8b4e4bfe
       set(saved_include "${CMAKE_REQUIRED_INCLUDES}")
       set(saved_libs "${CMAKE_REQUIRED_LIBRARIES}")
       set(CMAKE_REQUIRED_INCLUDES  "${CMAKE_REQUIRED_INCLUDES};${CUDA_INCLUDE_DIRS}")
@@ -433,27 +428,6 @@
     endif (CUDA_FOUND)
   endif( DAGUE_GPU_WITH_CUDA )
 
-<<<<<<< HEAD
-=======
-  if (DAGUE_PROF_PAPI)
-    find_package(PAPI REQUIRED)
-    set(HAVE_PAPI ${PAPI_FOUND})
-    if (PAPI_FOUND)
-      list(APPEND EXTRA_SOURCES src/papime.c)
-      list(APPEND EXTRA_LIBS ${PAPI_LIBRARY})
-      include_directories( ${PAPI_INCLUDE_DIR} )
-    endif (PAPI_FOUND)
-  endif (DAGUE_PROF_PAPI)
-
-  if( DAGUE_PROF_STATS )
-    list(APPEND EXTRA_SOURCES src/stats.c)
-  endif( DAGUE_PROF_STATS )
-
-  if( DAGUE_PROF_GRAPHER )
-    list(APPEND EXTRA_SOURCES src/dague_prof_grapher.c)
-  endif( DAGUE_PROF_GRAPHER )
-
->>>>>>> 8b4e4bfe
   find_package(AYUDAME QUIET)
   set(HAVE_AYUDAME ${AYUDAME_FOUND})
 #
@@ -590,49 +564,14 @@
 ELSE(CMAKE_CROSSCOMPILING)
   SET(daguepp_EXE daguepp)
 ENDIF(CMAKE_CROSSCOMPILING)
-<<<<<<< HEAD
 
 add_subdirectory(dague)
 add_subdirectory(data_dist)
-=======
-#
-#  Settings for targets
-#
-set(SRCS
-  src/barrier.c
-  src/scheduling.c
-  src/schedulers.c
-  src/dague.c
-  src/arena.c
-  src/moesi.c
-  src/remote_dep.c
-  src/debug.c
-  src/bindthread.c
-  src/dague_hwloc.c
-  src/mempool.c
-  src/vpmap.c
-  src/profiling.c
-  ${EXTRA_SOURCES}
-)
->>>>>>> 8b4e4bfe
 
 #
 # Setup targets
 #
 if( BUILD_DAGUE )
-<<<<<<< HEAD
-=======
-  add_library(dague STATIC ${SRCS})
-  set_target_properties(dague PROPERTIES COMPILE_FLAGS "-DYYERROR_VERBOSE")
-  if (MPI_C_FOUND)
-    set_target_properties(dague PROPERTIES COMPILE_FLAGS "${MPI_C_COMPILE_FLAGS}")
-  endif (MPI_C_FOUND)
-  target_link_libraries(dague ${EXTRA_LIBS})
-
-  install(TARGETS dague ARCHIVE DESTINATION lib)
-
-  add_subdirectory(data_dist)
->>>>>>> 8b4e4bfe
 #
 # If we have support for F90 build the DAGuE module
 #
