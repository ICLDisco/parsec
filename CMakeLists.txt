--- conflicted
+++ resolved
@@ -69,13 +69,6 @@
 option(DAGUE_SCHED_REPORT_STATISTICS
   "Display statistics on the scheduling at the end of the run")
 
-<<<<<<< HEAD
-=======
-mark_as_advanced(DAGUE_SCHED_CACHE_AWARE)
-cmake_dependent_option(DAGUE_SCHED_CACHE_AWARE
-  "Activate the cache awareness support (requires HWLOC)" OFF "HAVE_HWLOC" OFF)
-
->>>>>>> 63cc311c
 mark_as_advanced(DAGUE_SCHED_DEPS_MASK)
 option(DAGUE_SCHED_DEPS_MASK
   "Use a complete bitmask to track the dependencies, instead of a counter -- increase the debugging features, but limits to a maximum of 30 input dependencies" ON)
