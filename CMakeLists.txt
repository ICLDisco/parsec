cmake_minimum_required (VERSION 2.8)
project (DAGUE C)
enable_language(CXX OPTIONAL)
enable_language(Fortran OPTIONAL)

include(CMakeDependentOption)

# The current version number
set (DAGUE_VERSION_MAJOR 1)
set (DAGUE_VERSION_MINOR 0)

# CTest system
SET(DART_TESTING_TIMEOUT 120)
enable_testing()
include(CTest)
enable_testing()
set(MPI_TEST_CMD
      "mpirun" CACHE STRING
      "A command to run distributed memory testings")
<<<<<<< HEAD
string(REPLACE " " ";" MPI_TEST_CMD_LIST "${MPI_TEST_CMD}")
=======
if( "${MPI_TEST_CMD}" STREQUAL "" )
    MESSAGE(WARNING "MPI tests will most likely not work, MPI_TEST_CMD is not set")
endif()
string(REPLACE " " ";" MPI_TEST_CMD_LIST "${MPI_TEST_CMD}")

>>>>>>> daa50a6d
set(SHM_TEST_CMD
      "" CACHE STRING
      "A command to run shared memory testings")
string(REPLACE " " ";" SHM_TEST_CMD_LIST "${SHM_TEST_CMD}")

#####
# ccmake tunable parameters
#####

## Selectively compile only parts of the framework
option(BUILD_TOOLS
       "Build the helper tools such as the pre-compilers, profiling manipulation and so on" ON)
mark_as_advanced(BUILD_TOOLS)
option(BUILD_DAGUE
       "Compile the DAGuE framework" ON)
mark_as_advanced(BUILD_DAGUE)
if( BUILD_DAGUE )
  if( NOT BUILD_TOOLS AND NOT CMAKE_CROSSCOMPILING )
    message(FATAL_ERROR "Building the DAGuE layer requires the DAGuE tools")
  endif( NOT BUILD_TOOLS AND NOT CMAKE_CROSSCOMPILING )
endif( BUILD_DAGUE )
option(BUILD_DPLASMA
       "Compile the DPLASMA layer" ON)
mark_as_advanced(BUILD_DPLASMA)
if( BUILD_DPLASMA AND NOT BUILD_DAGUE )
  message(FATAL_ERROR "Building the DPLASMA layer requires the DAGuE framework")
endif( BUILD_DPLASMA AND NOT BUILD_DAGUE )

### Misc options
option(BUILD_SHARED_LIBS
  "Build shared libraries" OFF)
option(BUILD_64bits
  "Build 64 bits mode" ON)
if(NOT CMAKE_BUILD_TYPE)
  set(CMAKE_BUILD_TYPE RelWithDebInfo CACHE STRING "Choose the type of build, options are None, Debug, Release, RelWithDebInfo and MinSizeRel." FORCE)
endif(NOT CMAKE_BUILD_TYPE)
option(DAGUE_WANT_HOME_CONFIG_FILES
       "Should the runtime check for the parameter configuration file in the user home (\$HOME/.dague/mca-params.conf)" ON)

### Dague PP options
set(DAGUEPP_CFLAGS "" CACHE STRING "Additional daguepp precompiling flags" )
mark_as_advanced(DAGUEPP_CFLAGS)

## Multicore scheduler parameters
mark_as_advanced(DAGUE_SCHED_REPORT_STATISTICS)
option(DAGUE_SCHED_REPORT_STATISTICS
  "Display statistics on the scheduling at the end of the run")

mark_as_advanced(DAGUE_SCHED_DEPS_MASK)
option(DAGUE_SCHED_DEPS_MASK
  "Use a complete bitmask to track the dependencies, instead of a counter -- increase the debugging features, but limits to a maximum of 30 input dependencies" ON)

### Distributed engine parameters
mark_as_advanced(DAGUE_DIST_THREAD DAGUE_DIST_PRIORITIES)
option(DAGUE_DIST_WITH_MPI
  "Build DAGuE for distributed memory with MPI backend (conflicts all other backends)" ON)
if(DAGUE_DIST_WITH_MPI AND 0)
  message(FATAL_ERROR "DAGUE_DIST_WITH_MPI and DAGUE_DIST_WITH_OTHER are mutually exclusive, please select only one")
endif()
option(DAGUE_DIST_THREAD
  "Use an extra thread to progress the data movements" ON)
option(DAGUE_DIST_PRIORITIES
  "Favor the communications that unlock the most prioritary tasks" ON)
option(DAGUE_DIST_COLLECTIVES
  "Use optimized asynchronous operations where collective communication pattern is detected" ON)
set   (DAGUE_DIST_EAGER_LIMIT 0 CACHE STRING
  "Use the eager protocol (no flow control) for messages smaller than the limit in KB")
set   (DAGUE_DIST_SHORT_LIMIT 0 CACHE STRING
  "Use the short protocol (no flow control) for messages smaller than the limit in KB")

### GPU engine parameters
option(DAGUE_GPU_WITH_CUDA
  "Enable GPU support using CUDA kernels" ON)
option(DAGUE_GPU_CUDA_ALLOC_PER_TILE
  "Tile based allocation engine for GPU memory (instead of internal management
  of a complete allocation)" ON)
mark_as_advanced(DAGUE_GPU_CUDA_ALLOC_PER_TILE)
option(DAGUE_GPU_WITH_OPENCL
  "Enable GPU support using OpenCL kernels" OFF)
mark_as_advanced(DAGUE_GPU_WITH_OPENCL) # Hide this as it is not supported yet
if(DAGUE_GPU_WITH_OPENCL)
  message(WARNING "Open CL is not supported yet, ignored.")
endif()

### Debug options
option(DAGUE_DEBUG_ENABLE
    "Enable extra paranoid checks" OFF)
set   (DAGUE_DEBUG_VERBOSE 0 CACHE STRING
    "Controls the amount of verbose debug output spit on stderr (0,1,2,3)")
option(DAGUE_DEBUG_HISTORY
  "Keep a summarized history of critical events in memory that can be dumped in gdb when deadlock occur" OFF)
option(DAGUE_CALL_TRACE
  "Enable the output of the kernels call trace during execution" OFF)
option(DAGUE_DEBUG_BUILD_UNIT_TESTS
  "Enable compilation of units tests in tests/units, tests/syn and tests/debug directories" OFF)
mark_as_advanced(DAGUE_DEBUG_LIFO_USE_ATOMICS)
option(DAGUE_DEBUG_LIFO_USE_ATOMICS
  "Use the atomic compare and swap base implementation of LIFOs (instead of the spinlock implementation)" ON)

### Simulating Options
option(DAGUE_SIM
  "Enable the computation of the critical path, through simulation" OFF)
if( DAGUE_SIM AND DAGUE_DIST_WITH_MPI )
  message(FATAL_ERROR "DAGUE_SIM cannot be enabled with DAGUE_DIST_WITH_MPI, please select only one")
endif()

### Profiling options
option(DAGUE_PROF_TRACE
  "Enable the generation of the profiling information during execution" OFF)
option(DAGUE_PROF_PAPI
  "Enable PAPI performance hardware counters" OFF)
option(DAGUE_PROF_STATS
  "Enable the generation of short statistics information during execution (microbenchmarking)" OFF)
option(DAGUE_PROF_GRAPHER
  "Enable the generation of the dot graph representation during execution" OFF)
option(DAGUE_PROF_PTR_FILE
  "Enable the generation of the file to check anti dependencies" OFF)
option(DAGUE_PROF_DRY_RUN
  "Disable calls to the actual bodies and do not move the data between nodes; unfold the dependencies only" OFF)
option(DAGUE_PROF_DRY_BODY
  "Disable calls to the actual bodies; no computation is performed" OFF)
option(DAGUE_PROF_DRY_DEP
  "Disable calls to the actual data transport; remote dependencies are notified, but no data movement takes place" OFF)

### Instrumentation Options
option(PINS_ENABLE
  "Enable the use of the PaRSEC callback instrumentation system (requires DAGUE_PROF_TRACE)" ON)
# if( PINS_ENABLE AND NOT DAGUE_PROF_TRACE )
#  message(WARNING "PINS Instrumentation System requires to enable DAGUE_PROF_TRACE. Forcing profiling system on.")
#  SET(DAGUE_PROF_TRACE ON CACHE BOOL "Enable the generation of the profiling information during execution" FORCE)
# endif( PINS_ENABLE AND NOT DAGUE_PROF_TRACE )
SET(CORES_PER_SOCKET 6 CACHE STRING
  "This is a temporary configuration parameter until dague-hwloc enables dynamic determination of this number.") # default for ig.icl
mark_as_advanced(CORES_PER_SOCKET)

# cmake modules setup
set(CMAKE_MODULE_PATH "${CMAKE_SOURCE_DIR}/cmake_modules/")
include (CMakeDetermineSystem)
include (CheckCCompilerFlag)
include (CheckFunctionExists)
include (CheckSymbolExists)
include (CheckIncludeFiles)

#
# check the capabilities of the system we are building for
#

IF( BUILD_TOOLS )
  # Check for compiler tools
  find_package(BISON)
  find_package(FLEX)
  set(HAVE_RECENT_LEX 0)
ENDIF( BUILD_TOOLS )

# check for the CPU we build for
MESSAGE(STATUS "Building for target ${CMAKE_SYSTEM_PROCESSOR}")
STRING(REGEX MATCH "(i.86-*)|(athlon-*)|(pentium-*)" _mach_x86 ${CMAKE_SYSTEM_PROCESSOR})
IF (_mach_x86)
    MESSAGE(STATUS "Found target for X86")
    SET(ARCH_X86 1)
ENDIF (_mach_x86)

STRING(REGEX MATCH "(x86_64-*)|(X86_64-*)|(AMD64-*)|(amd64-*)" _mach_x86_64 ${CMAKE_SYSTEM_PROCESSOR})
IF (_mach_x86_64)
    MESSAGE(STATUS "Found target X86_64")
    SET(ARCH_X86_64 1)
ENDIF (_mach_x86_64)

STRING(REGEX MATCH "(ppc-*)|(powerpc-*)" _mach_ppc ${CMAKE_SYSTEM_PROCESSOR})
IF (_mach_ppc)
    MESSAGE(STATUS "Found target for PPC")
    SET(ARCH_PPC 1)
ENDIF (_mach_ppc)

#
# Fix the building system for 32 or 64 bits.
#
# On MAC OS X there is a easy solution, by setting the 
# CMAKE_OSX_ARCHITECTURES to a subset of the following values:
# ppc;ppc64;i386;x86_64.
# On Linux this is a little bit tricky. We have to check that the
# compiler supports the -m32/-m64 flags as well as the linker.
# Once this issue resolved the CMAKE_C_FLAGS and CMAKE_C_LDFLAGS
# have to be updated accordingly.
#
# TODO: Same trick for the Fortran compiler...
#       no idea how to correctly detect if the required/optional
#          libraries are in the correct format.
#
set(SAVE_CMAKE_REQUIRED_FLAGS "${CMAKE_REQUIRED_FLAGS}")
if (BUILD_64bits)
  if( _match_xlc)
    set( ARCH_BUILD "-q64" )
  else (_match_xlc)
    set( ARCH_BUILD "-m64" )
  endif(_match_xlc)
else (BUILD_64bits)
  if( _match_xlc)
    set( ARCH_BUILD "-q32" )
  else (_match_xlc)
    set( ARCH_BUILD "-m32" )
  endif(_match_xlc)
endif (BUILD_64bits)

set(CMAKE_REQUIRED_FLAGS "${CMAKE_REQUIRED_FLAGS} ${ARCH_BUILD}")
check_c_compiler_flag(${ARCH_BUILD} C_M32or64)

if (C_M32or64)
  set(CMAKE_C_FLAGS "${CMAKE_C_FLAGS} ${ARCH_BUILD}")
  set(CMAKE_C_LDFLAGS "${CMAKE_C_LDFLAGS} ${ARCH_BUILD}")
  set(LOCAL_FORTRAN_LINK_FLAGS "${LOCAL_FORTRAN_LINK_FLAGS} ${ARCH_BUILD}")
else (C_M32or64)
  set(CMAKE_REQUIRED_FLAGS "${SAVE_CMAKE_REQUIRED_FLAGS}")
endif (C_M32or64)
unset( SAVE_CMAKE_REQUIRED_FLAGS )

#
# Check compiler flags and capabilities
#
IF( NOT _match_xlc )
  CHECK_C_COMPILER_FLAG( "-std=c99" HAVE_STD_C99)
  IF( HAVE_STD_C99 )
    SET( CMAKE_C_FLAGS "${CMAKE_C_FLAGS} -std=c99" )
  ENDIF( HAVE_STD_C99 )
ELSE( NOT _match_xlc )
  CHECK_C_COMPILER_FLAG( "-qlanglvl=extc99" HAVE_STD_C99)
  IF( HAVE_STD_C99 )
    SET( CMAKE_C_FLAGS "${CMAKE_C_FLAGS} -qlanglvl=extc99" )
  ENDIF( HAVE_STD_C99 )
ENDIF( NOT _match_xlc )

# Set warnings for debug builds 
CHECK_C_COMPILER_FLAG( "-Wall" HAVE_WALL )
IF( HAVE_WALL )
    SET( C_WFLAGS "${C_WFLAGS} -Wall" )
ENDIF( HAVE_WALL )
CHECK_C_COMPILER_FLAG( "-Wextra" HAVE_WEXTRA )
IF( HAVE_WEXTRA )
    SET( C_WFLAGS "${C_WFLAGS} -Wextra" )
ENDIF( HAVE_WEXTRA )
#
# flags for the overly verbose icc
#
STRING(REGEX MATCH ".*icc$" _match_icc ${CMAKE_C_COMPILER})
if(_match_icc)
  CHECK_C_COMPILER_FLAG( "-wd424" HAVE_WD )
  IF( HAVE_WD )
    # 424: checks for duplicate ";"
    # 981: every volatile triggers a "unspecified evaluation order", obnoxious
    #      but might be useful for some debugging sessions. 
    # 1419: warning about extern functions being declared in .c
    #       files
    # 1572: cuda compares floats with 0.0f. 
    SET( C_WFLAGS "${C_WFLAGS} -wd424 -wd981 -wd1419 -wd1572" )
  ENDIF( HAVE_WD )
endif(_match_icc)
CHECK_C_COMPILER_FLAG( "-g3" HAVE_G3 )
IF( HAVE_G3 )
    SET( CMAKE_C_FLAGS_DEBUG "${CMAKE_C_FLAGS_DEBUG} -O0 -g3 ${C_WFLAGS}" )
ELSE()
    SET( CMAKE_C_FLAGS_DEBUG "${CMAKE_C_FLAGS_DEBUG} -O0 -g ${C_WFLAGS}" )
ENDIF( HAVE_G3)
SET( CMAKE_C_FLAGS_RELWITHDEBINFO "${CMAKE_C_FLAGS_RELWITHDEBINFO} ${C_WFLAGS}" )
SET( CMAKE_C_FLAGS_RELEASE "${CMAKE_C_FLAGS_RELEASE} -DNDEBUG" )

# Check if the linker has group. MacOS doesn't support it
include(CheckCSourceRuns)
set(CMAKE_REQUIRED_FLAGS_save "${CMAKE_REQUIRED_FLAGS}")
set(CMAKE_REQUIRED_FLAGS "${CMAKE_REQUIRED_FLAGS} -Wl,--start-group -Wl,--end-group")
check_c_source_runs( "int main() { return 0; }" HAVE_LINKER_GROUP )
set(CMAKE_REQUIRED_FLAGS "${CMAKE_REQUIRED_FLAGS_save}")

# threads and atomics
include (cmake_modules/CheckAtomicIntrinsic.cmake)
if(CMAKE_SYSTEM_NAME MATCHES "Darwin")
  set( MAC_OS_X 1 CACHE INTERNAL "Compile on MAC OS X")
endif(CMAKE_SYSTEM_NAME MATCHES "Darwin")

find_package(Threads)
if(Threads_FOUND)
  set(CMAKE_REQUIRED_LIBRARIES "${CMAKE_REQUIRED_LIBRARIES};${CMAKE_THREAD_LIBS_INIT}")
  check_function_exists(pthread_create HAVE_PTHREAD)
  if(HAVE_PTHREAD)
    list(APPEND EXTRA_LIBS ${CMAKE_THREAD_LIBS_INIT})
  endif(HAVE_PTHREAD)
endif(Threads_FOUND)

check_function_exists(sched_setaffinity HAVE_SCHED_SETAFFINITY)
if( NOT HAVE_SCHED_SETAFFINITY )
  check_library_exists(rt sched_setaffinity "" HAVE_SCHED_SETAFFINITY)
endif( NOT HAVE_SCHED_SETAFFINITY )

# timeval, timespec, realtime clocks, etc
include(CheckStructHasMember)
check_struct_has_member("struct timespec" tv_nsec time.h HAVE_TIMESPEC_TV_NSEC)
if( NOT HAVE_TIMESPEC_TV_NSEC )
  add_definitions(-D_GNU_SOURCE)
  check_struct_has_member("struct timespec" tv_nsec time.h HAVE_TIMESPEC_TV_NSEC)
endif( NOT HAVE_TIMESPEC_TV_NSEC )
check_library_exists(rt clock_gettime "" HAVE_CLOCK_GETTIME)
if( HAVE_CLOCK_GETTIME )
  list(APPEND EXTRA_LIBS rt)
endif( HAVE_CLOCK_GETTIME )

# stdlib, stdio, string, getopt, etc
check_include_files(stdarg.h HAVE_STDARG_H)
# va_copy is special as it is not required to be a function.
if (HAVE_STDARG_H)
  check_c_source_compiles("
      #include <stdarg.h>
      int main(void) {
          va_list a, b;
          va_copy(a, b);
          return 0;
      }"
      HAVE_VA_COPY
      )
 
  if (NOT HAVE_VA_COPY)
    check_c_source_compiles("
        #include <stdarg.h>
        int main(void) {
            va_list a, b;
            __va_copy(a, b);
            return 0;
        }"
        HAVE_UNDERSCORE_VA_COPY
        )
  endif (NOT HAVE_VA_COPY)
endif (HAVE_STDARG_H)
check_function_exists(asprintf HAVE_ASPRINTF)
check_function_exists(vasprintf HAVE_VASPRINTF)
check_include_files(getopt.h HAVE_GETOPT_H)
check_include_files(unistd.h HAVE_UNISTD_H)
check_function_exists(getopt_long HAVE_GETOPT_LONG)
check_include_files(errno.h HAVE_ERRNO_H)
check_include_files(stddef.h HAVE_STDDEF_H)
check_include_files(stdbool.h HAVE_STDBOOL_H)
check_function_exists(getrusage HAVE_GETRUSAGE)
check_include_files(limits.h HAVE_LIMITS_H)
check_include_files(string.h HAVE_STRING_H)
check_include_files(complex.h HAVE_COMPLEX_H)
check_include_files(sys/param.h HAVE_SYS_PARAM_H)
check_include_files(sys/types.h HAVE_SYS_TYPES_H)
check_include_files(syslog.h HAVE_SYSLOG_H)

#
# Find optional packages
#
IF( BUILD_DAGUE )
  find_package(HWLOC)
  set(HAVE_HWLOC ${HWLOC_FOUND})
  if( HWLOC_FOUND )
    list(APPEND EXTRA_LIBS ${HWLOC_LIBRARIES})
    include_directories( ${HWLOC_INCLUDE_DIRS} )
  endif (HWLOC_FOUND)

  if (DAGUE_DIST_WITH_MPI)
    find_package(MPI REQUIRED)
    set(HAVE_MPI ${MPI_FOUND})
    if (MPI_FOUND)
      include_directories( ${MPI_INCLUDE_PATH} )
    endif (MPI_FOUND)
  endif (DAGUE_DIST_WITH_MPI)
  #
  # Check to see if support for MPI 2.0 is available
  #
  if (MPI_FOUND)
    set(saved_include "${CMAKE_REQUIRED_INCLUDES}")
    set(saved_libs "${CMAKE_REQUIRED_LIBRARIES}")
    set(CMAKE_REQUIRED_INCLUDES  "${CMAKE_REQUIRED_INCLUDES};${MPI_C_INCLUDE_PATH}")
    set(CMAKE_REQUIRED_LIBRARIES "${CMAKE_REQUIRED_LIBRARIES};${MPI_C_LIBRARIES}")
    check_function_exists(MPI_Type_create_resized HAVE_MPI_20)
    set(CMAKE_REQUIRED_INCLUDES  "${saved_include}")
    set(CMAKE_REQUIRED_LIBRARIES "${saved_libs}")
  endif (MPI_FOUND)

  if( DAGUE_GPU_WITH_CUDA )
    find_package(CUDA QUIET)
    set(HAVE_CUDA ${CUDA_FOUND})
    if (CUDA_FOUND)
      if(CUDA_VERSION VERSION_LESS "3.0")
        set(CUDA_HOST_COMPILATION_CPP OFF)
      endif(CUDA_VERSION VERSION_LESS "3.0")
      set(CUDA_BUILD_EMULATION OFF)
      include_directories(${CUDA_INCLUDE_DIRS})
      list(APPEND EXTRA_LIBS ${CUDA_LIBRARIES} )
      set(saved_include "${CMAKE_REQUIRED_INCLUDES}")
      set(saved_libs "${CMAKE_REQUIRED_LIBRARIES}")
      set(CMAKE_REQUIRED_INCLUDES  "${CMAKE_REQUIRED_INCLUDES};${CUDA_INCLUDE_DIRS}")
      set(CMAKE_REQUIRED_LIBRARIES "${CMAKE_REQUIRED_LIBRARIES};${CUDA_LIBRARIES}")
      if(CUDA_VERSION VERSION_LESS "4.0")
          set(DAGUE_HAVE_PEER_DEVICE_MEMORY_ACCESS 0)
      else()
          check_function_exists(cuDeviceCanAccessPeer DAGUE_HAVE_PEER_DEVICE_MEMORY_ACCESS)
      endif()
      set(CMAKE_REQUIRED_INCLUDES  "${saved_include}")
      set(CMAKE_REQUIRED_LIBRARIES "${saved_libs}")
    endif (CUDA_FOUND)
  endif( DAGUE_GPU_WITH_CUDA )

  find_package(AYUDAME QUIET)
  set(HAVE_AYUDAME ${AYUDAME_FOUND})
#
# If AYUDAME support is enabled it means we need to deal with weak symbols. On
# MAC OS X we need to add a special linker flag or the applications will not
# compile correctly.
#
  if(AYUDAME_FOUND)
    include_directories( ${AYUDAME_INCLUDE_DIR} )
    if(CMAKE_SYSTEM_NAME MATCHES "Darwin")
      message(STATUS "Add '-undefined dynamic_lookup' to the linking flags")
      SET(CMAKE_EXE_LINKER_FLAGS "${CMAKE_EXE_LINKER_FLAGS} -undefined dynamic_lookup")
      SET(LOCAL_FORTRAN_LINK_FLAGS "${LOCAL_FORTRAN_LINK_FLAGS} -undefined dynamic_lookup")
    endif(CMAKE_SYSTEM_NAME MATCHES "Darwin")
  endif(AYUDAME_FOUND)
ENDIF( BUILD_DAGUE )

#
# Fortran tricks
#
IF (CMAKE_Fortran_COMPILER_WORKS)
  STRING(REGEX MATCH "Intel" _match_intel ${CMAKE_Fortran_COMPILER_ID})
  IF (_match_intel)
    MESSAGE(STATUS "Add -nofor_main to the Fortran linker.")
    SET(LOCAL_FORTRAN_LINK_FLAGS "${LOCAL_FORTRAN_LINK_FLAGS} -nofor_main")
  ENDIF (_match_intel)

  STRING(REGEX MATCH "PGI$" _match_pgi ${CMAKE_Fortran_COMPILER_ID})
  IF (_match_pgi)
    MESSAGE(STATUS "Add -Mnomain to the Fortran linker.")
    SET(LOCAL_FORTRAN_LINK_FLAGS "${LOCAL_FORTRAN_LINK_FLAGS} -Mnomain -Bstatic")
  ENDIF (_match_pgi)

  STRING(REGEX MATCH ".*xlc$" _match_xlc ${CMAKE_C_COMPILER})
  IF (_match_xlc)
    MESSAGE(ERROR "Please use the thread-safe version of the xlc compiler (xlc_r)")
  ENDIF (_match_xlc)
  STRING(REGEX MATCH "XL" _match_xlc ${CMAKE_C_COMPILER_ID})
  IF (_match_xlc AND BUILD_64bits)
    MESSAGE(STATUS "Add -q64 to the C compiler/linker.")
    SET(CMAKE_C_FLAGS "${CMAKE_C_FLAGS} -q64")
  ENDIF (_match_xlc AND BUILD_64bits)

  STRING(REGEX MATCH ".*xlf$" _match_xlf ${CMAKE_Fortran_COMPILER})
  IF (_match_xlf)
    MESSAGE(ERROR "Please use the thread-safe version of the xlf compiler (xlf_r)")
  ENDIF (_match_xlf)
  STRING(REGEX MATCH "XL$" _match_xlf ${CMAKE_Fortran_COMPILER_ID})
  IF (_match_xlf)
    SET(arch_flags "-q32")
    IF(BUILD_64bits)
      SET(arch_flags "-q64")
    ENDIF(BUILD_64bits)
    MESSAGE(STATUS "Add ${arch_flags} and -nofor_main to the Fortran linker.")
    SET(LOCAL_FORTRAN_LINK_FLAGS "${LOCAL_FORTRAN_LINK_FLAGS} ${arch_flags} -nofor_main")
  ENDIF (_match_xlf)

#
# Even more Fortran tricks.
#
# FFLAGS depend on the compiler

  if(${CMAKE_Fortran_COMPILER_ID} STREQUAL "GNU")
    # gfortran
    set (CMAKE_Fortran_FLAGS_RELEASE "-funroll-all-loops -fno-f2c -O3")
    set (CMAKE_Fortran_FLAGS_DEBUG   "-fno-f2c -O0 -g")
  elseif(${CMAKE_Fortran_COMPILER_ID} STREQUAL "Intel")
    # ifort (untested)
    set (CMAKE_Fortran_FLAGS_RELEASE "-f77rtl -O3")
    set (CMAKE_Fortran_FLAGS_DEBUG   "-f77rtl -O0 -g")
  else (${CMAKE_Fortran_COMPILER_ID} STREQUAL "GNU")
    get_filename_component (Fortran_COMPILER_NAME ${CMAKE_Fortran_COMPILER} NAME)
    message ("CMAKE_Fortran_COMPILER full path: " ${CMAKE_Fortran_COMPILER})
    message ("Fortran compiler: " ${Fortran_COMPILER_NAME})
    message ("No optimized Fortran compiler flags are known, we just try -O2...")
    set (CMAKE_Fortran_FLAGS_RELEASE "-O2")
    set (CMAKE_Fortran_FLAGS_DEBUG   "-O0 -g")
  endif (${CMAKE_Fortran_COMPILER_ID} STREQUAL "GNU")
ENDIF (CMAKE_Fortran_COMPILER_WORKS)

#
##
###
# Finished detecting the system, lets do our own things now
###
##
#
set(PROJECT_INCLUDE_DIR "${CMAKE_CURRENT_BINARY_DIR}/include")
include_directories(BEFORE "${CMAKE_CURRENT_BINARY_DIR}")
include_directories(BEFORE "${PROJECT_INCLUDE_DIR}")
STRING(COMPARE EQUAL ${CMAKE_CURRENT_BINARY_DIR} ${CMAKE_CURRENT_SOURCE_DIR} DAGUE_COMPILE_INPLACE)
if(NOT DAGUE_COMPILE_INPLACE)
  include_directories(BEFORE "${CMAKE_CURRENT_SOURCE_DIR}")
  include_directories(BEFORE "${CMAKE_CURRENT_SOURCE_DIR}/include")
endif(NOT DAGUE_COMPILE_INPLACE)
add_definitions(-DHAVE_CONFIG_H)

#
# Check if indent is available on the system.
#
set(HAVE_INDENT 0)
FIND_PROGRAM(INDENT_EXECUTABLE indent DOC "path to the indent executable")
MARK_AS_ADVANCED(INDENT_EXECUTABLE)
# K&R (not supported on Mac), so we settle for less
# -nbad -bap -bbo -nbc -br -brs -c33 -cd33 -ncdb -ce -ci4 -cli0
# -cp33 -cs -d0 -di1 -nfc1 -nfca -hnl -i4 -ip0 -l75 -lp -npcs
# -nprs -npsl -saf -sai -saw -nsc -nsob -nss
SET(INDENT_OPTIONS "-nbad -bap -nbc -br -brs -ncdb -ce -cli0 -d0 -di1 -nfc1 -i4 -ip0 -lp -npcs -npsl -nsc -nsob -l120")
MARK_AS_ADVANCED(INDENT_OPTIONS)
if(INDENT_EXECUTABLE)
  set(HAVE_INDENT 1)
endif(INDENT_EXECUTABLE)

#
# Check if awk is available on the system.
#
set(HAVE_AWK 0)
FIND_PROGRAM(AWK_EXECUTABLE awk DOC "path to the awk executable")
MARK_AS_ADVANCED(AWK_EXECUTABLE)
if(AWK_EXECUTABLE)
  set(HAVE_AWK 1)
endif(AWK_EXECUTABLE)

#
# First go for the tools.
#
set(daguepp_EXE "NOT-DEFINED")
add_subdirectory(tools)
IF(CMAKE_CROSSCOMPILING)
  SET(IMPORT_EXECUTABLES "IMPORTFILE-NOTFOUND" CACHE FILEPATH "Point it to the export file from a native build")
  MESSAGE(STATUS "Prepare cross-compiling using ${IMPORT_EXECUTABLES}")
  INCLUDE(${IMPORT_EXECUTABLES})
  SET(daguepp_EXE native-daguepp)
ELSE(CMAKE_CROSSCOMPILING)
  SET(daguepp_EXE daguepp)
ENDIF(CMAKE_CROSSCOMPILING)

add_subdirectory(dague)
add_subdirectory(data_dist)

#
# Setup targets
#
if( BUILD_DAGUE )
#
# If we have support for F90 build the DAGuE module
#
  if(CMAKE_Fortran_COMPILER_SUPPORTS_F90)
    include(FortranCInterface)
    FortranCInterface_HEADER(src/fortran/f2c_mangle.h
                             MACRO_NAMESPACE "DAGUE_"
                             SYMBOL_NAMESPACE "dague_"
                             SYMBOLS mysub daguef:my_sub)
    add_subdirectory(src/fortran)
  endif(CMAKE_Fortran_COMPILER_SUPPORTS_F90)
ENDIF( BUILD_DAGUE )

#
# Now continue with compiling the tests.
#

IF( BUILD_DPLASMA )
  add_subdirectory(dplasma)
ENDIF ( BUILD_DPLASMA )
IF( BUILD_TESTING AND BUILD_DAGUE )
  add_subdirectory(tests)
ENDIF( BUILD_TESTING AND BUILD_DAGUE )

# Configuration header
configure_file (
  "${CMAKE_CURRENT_SOURCE_DIR}/include/dague_config.h.in"
  "${PROJECT_INCLUDE_DIR}/dague_config.h")
install(FILES "${PROJECT_INCLUDE_DIR}/dague_config.h" DESTINATION include)
install(FILES "include/dague.h" DESTINATION include)

# pkg-config file
configure_file (
  "${CMAKE_CURRENT_SOURCE_DIR}/include/dague.pc.in"
  "${PROJECT_INCLUDE_DIR}/dague.pc")
install(FILES "${PROJECT_INCLUDE_DIR}/dague.pc" DESTINATION include)

# build a CPack driven installer package
include (InstallRequiredSystemLibraries)
set(CPACK_GENERATOR "TBZ2")
set (CPACK_RESOURCE_FILE_LICENSE  
     "${CMAKE_CURRENT_SOURCE_DIR}/License.txt")
set (CPACK_PACKAGE_VERSION_MAJOR "${DAGUE_VERSION_MAJOR}")
set (CPACK_PACKAGE_VERSION_MINOR "${DAGUE_VERSION_MINOR}")
set (CPACK_PACKAGE_VERSION_PATCH "gamma")
include (CPack)

<|MERGE_RESOLUTION|>--- conflicted
+++ resolved
@@ -17,15 +17,10 @@
 set(MPI_TEST_CMD
       "mpirun" CACHE STRING
       "A command to run distributed memory testings")
-<<<<<<< HEAD
-string(REPLACE " " ";" MPI_TEST_CMD_LIST "${MPI_TEST_CMD}")
-=======
 if( "${MPI_TEST_CMD}" STREQUAL "" )
     MESSAGE(WARNING "MPI tests will most likely not work, MPI_TEST_CMD is not set")
 endif()
 string(REPLACE " " ";" MPI_TEST_CMD_LIST "${MPI_TEST_CMD}")
-
->>>>>>> daa50a6d
 set(SHM_TEST_CMD
       "" CACHE STRING
       "A command to run shared memory testings")
