--- conflicted
+++ resolved
@@ -439,7 +439,6 @@
       list(APPEND EXTRA_LIBS ${PAPI_LIBRARY})
       include_directories( ${PAPI_INCLUDE_DIR} )
     endif (PAPI_FOUND)
-<<<<<<< HEAD
   endif (PARSEC_STEAL_INSTR)
   
   if( DAGUE_PROF_TRACE )
@@ -453,9 +452,6 @@
   if( DAGUE_PROF_GRAPHER )
     list(APPEND EXTRA_SOURCES src/dague_prof_grapher.c)
   endif( DAGUE_PROF_GRAPHER )
-=======
-  endif (DAGUE_PROF_PAPI)
->>>>>>> bf9ccb61
 
 # For the moment, instrument.c should be included regardless, to preserve
 # compilation even when the system itself is deactivated.
