cmake_minimum_required (VERSION 2.8)
project (DAGUE C Fortran)

#
# Do NOT remove this. Make sure it is set to OFF to
# avoid the spurious output from make, but please don't
# remove it.
#

# should we use our own math functions
option(DAGUE_COLLECTIVE
  "Use optimized asynchronous operations where collective communication pattern is detected" OFF)
option(DAGUE_MPI
  "Build DAGuE for distributed memory with MPI backend" ON)
option(DAGUE_CACHE_AWARE "Activate the cache awareness support (only if hardware
  locality is enabled and discovered" OFF)
option(DAGUE_USE_COUNTER_FOR_DEPENDENCIES "Use counters to track the
  dependencies, instead of bitmasks -- reduces the debugging features,
  but might be necessary if using more than 30 input dependencies" OFF)
option(DAGUE_PROFILING
  "Keep a sumarized history of critical events in memory that can be dumped in gdb when deadlock occur" OFF)
option(DAGUE_PAPI
  "Enable PAPI performance hardware counters" OFF)
option(DAGUE_STATS
  "Enable the generation of statistics informations during execution
  (microbenchmarking)" OFF)
option(DAGUE_DEBUG_HISTORY
  "Enable the generation of the profiling information during
  execution" OFF)
option(DAGUE_GRAPHER
  "Enable the generation of the dot output during execution" OFF)
option(DAGUE_CALL_TRACE
  "Enable the output of the BLAS kernels call trace during execution" OFF)
option(DAGUE_DRY_RUN
  "Disable call to actual BLAS kernels; unfold the dependencies only" OFF)
option(BUILD_SHARED_LIBS
  "Build shared libraries" OFF)
option(BUILD_64bits
  "Build 64 bits mode" ON)
option(DAGUE_CUDA
  "Enable dupport for CUDA" ON)
# The current version number
set (DAGUE_VERSION_MAJOR 0)
set (DAGUE_VERSION_MINOR 1)

set( PROJECT_INCLUDE_DIR ./)

set(CMAKE_MODULE_PATH "${CMAKE_SOURCE_DIR}/cmake_modules/")

#
# check for the CPU we build for
#
MESSAGE(STATUS "Building for target ${CMAKE_SYSTEM_PROCESSOR}")

STRING(REGEX MATCH "(i.86-*)|(athlon-*)|(pentium-*)" _mach_x86 ${CMAKE_SYSTEM_PROCESSOR})
IF (_mach_x86)
    MESSAGE(STATUS "Found target for X86")
    SET(ARCH_X86 1)
ENDIF (_mach_x86)

STRING(REGEX MATCH "(x86_64-*)|(X86_64-*)|(AMD64-*)|(amd64-*)" _mach_x86_64 ${CMAKE_SYSTEM_PROCESSOR})
IF (_mach_x86_64)
    MESSAGE(STATUS "Found target X86_64")
    SET(ARCH_X86_64 1)
ENDIF (_mach_x86_64)

STRING(REGEX MATCH "(ppc-*)|(powerpc-*)" _mach_ppc ${CMAKE_SYSTEM_PROCESSOR})
IF (_mach_ppc)
    MESSAGE(STATUS "Found target for PPC")
    SET(ARCH_PPC 1)
ENDIF (_mach_ppc)

ADD_DEFINITIONS(-DHAVE_CONFIG_H)

#
# Fix the building system for 32 or 64 bits.
#
# On MAC OS X there is a easy solution, by setting the 
# CMAKE_OSX_ARCHITECTURES to a subset of the following values:
# ppc;ppc64;i386;x86_64.
# On Linux this is a little bit tricky. We have to check that the
# compiler supports the -m32/-m64 flags as well as the linker.
# Once this issue resolved the CMAKE_C_FLAGS and CMAKE_C_LDFLAGS
# have to be updated accordingly.
#
# TODO: Same trick for the Fortran compiler...
#       no idea how to correctly detect if the required/optional
#          libraries are in the correct format.
#
set(LOCAL_FORTRAN_LINK_FLAGS "")

include(${CMAKE_ROOT}/Modules/CheckCCompilerFlag.cmake)
set(SAVE_CMAKE_REQUIRED_FLAGS "${CMAKE_REQUIRED_FLAGS}")
if (BUILD_64bits)
  set( ARCH_BUILD "-m64" )
else (BUILD_64bits)
  set( ARCH_BUILD "-m32" )
endif (BUILD_64bits)

set(CMAKE_REQUIRED_FLAGS "${CMAKE_REQUIRED_FLAGS} ${ARCH_BUILD}")
check_c_compiler_flag(${ARCH_BUILD} C_M32or64)

if (C_M32or64)
  set(CMAKE_C_FLAGS "${CMAKE_C_FLAGS} ${ARCH_BUILD}")
  set(CMAKE_C_LDFLAGS "${CMAKE_C_LDFLAGS} ${ARCH_BUILD}")
  set(LOCAL_FORTRAN_LINK_FLAGS "${LOCAL_FORTRAN_LINK_FLAGS} ${ARCH_BUILD}")
else (C_M32or64)
  set(CMAKE_REQUIRED_FLAGS "${SAVE_CMAKE_REQUIRED_FLAGS}")
endif (C_M32or64)
unset( SAVE_CMAKE_REQUIRED_FLAGS )

if(NOT CMAKE_BUILD_TYPE)
  set(CMAKE_BUILD_TYPE RelWithDebInfo CACHE STRING "Choose the type of build, options are None, Debug, Release, RelWithDebInfo and MinSizeRel." FORCE)
endif(NOT CMAKE_BUILD_TYPE)
string( TOLOWER ${CMAKE_BUILD_TYPE} CMAKE_BUILD_TYPE)
if( ${CMAKE_BUILD_TYPE} STREQUAL "debug" )
<<<<<<< HEAD
  set(DAGUE_DEBUG 1)
=======
  set(DPLASMA_DEBUG 1)
  set(CMAKE_C_FLAGS "${CMAKE_C_FLAGS} -Wall -Wextra")
>>>>>>> a83d9347
endif( ${CMAKE_BUILD_TYPE} STREQUAL "debug" )

# Check for available functions
include (${CMAKE_ROOT}/Modules/CheckFunctionExists.cmake)
include (${CMAKE_ROOT}/Modules/CheckSymbolExists.cmake)
include (${CMAKE_ROOT}/Modules/FindFLEX.cmake)
include (${CMAKE_ROOT}/Modules/FindBISON.cmake)
include (${CMAKE_ROOT}/Modules/CheckCCompilerFlag.cmake)
include (${CMAKE_ROOT}/Modules/CMakeDetermineSystem.cmake)
include (${CMAKE_ROOT}/Modules/CheckIncludeFiles.cmake)

find_package(BISON)
find_package(FLEX)

CHECK_C_COMPILER_FLAG( "-std=c99" HAVE_STD_C99)
IF( HAVE_STD_C99 )
  SET( CMAKE_C_FLAGS "${CMAKE_C_FLAGS} -std=c99" )
ENDIF( HAVE_STD_C99 )

include_directories("${CMAKE_CURRENT_BINARY_DIR}")
include_directories("${PROJECT_INCLUDE_DIR}/Buf2Cache")

include(cmake_modules/CheckAtomicIntrinsic.cmake)
if(CMAKE_SYSTEM_NAME MATCHES "Darwin")
  set( MAC_OS_X 1 CACHE INTERNAL "Compile on MAC OS X")
endif(CMAKE_SYSTEM_NAME MATCHES "Darwin")

find_package(Threads)
if(Threads_FOUND)
  set(CMAKE_REQUIRED_LIBRARIES "${CMAKE_REQUIRED_LIBRARIES};${CMAKE_THREAD_LIBS_INIT}")
  check_function_exists(pthread_create HAVE_PTHREAD)
  if(HAVE_PTHREAD)
    set(EXTRA_LIBS "${EXTRA_LIBS};${CMAKE_THREAD_LIBS_INIT}")
  endif(HAVE_PTHREAD)
endif(Threads_FOUND)

set(CMAKE_REQUIRED_LIBRARIES "${CMAKE_REQUIRED_LIBRARIES};rt")
check_function_exists(sched_setaffinity HAVE_SCHED_SETAFFINITY)

include(CheckStructHasMember)
check_struct_has_member("struct timespec" tv_nsec time.h HAVE_TIMESPEC_TV_NSEC)
if( NOT HAVE_TIMESPEC_TV_NSEC )
  add_definitions(-D_GNU_SOURCE)
  #  set(CMAKE_REQUIRED_DEFINITIONS "${CMAKE_REQUIRED_DEFINITIONS} -D_GNU_SOURCE")
  check_struct_has_member("struct timespec" tv_nsec time.h HAVE_TIMESPEC_TV_NSEC)
endif( NOT HAVE_TIMESPEC_TV_NSEC )
check_library_exists(rt clock_gettime "" HAVE_CLOCK_GETTIME)
if( HAVE_CLOCK_GETTIME )
  set(EXTRA_LIBS "${EXTRA_LIBS};rt")
endif( HAVE_CLOCK_GETTIME )

STRING(REGEX MATCH ".*ifort$" _match_ifort ${CMAKE_Fortran_COMPILER})
IF (_match_ifort)
    MESSAGE(STATUS "Add -nofor_main to the Fortran linker.")
    SET(LOCAL_FORTRAN_LINK_FLAGS "${LOCAL_FORTRAN_LINK_FLAGS} -nofor_main")
ENDIF (_match_ifort)

STRING(REGEX MATCH ".*ftn$" _match_ftn ${CMAKE_Fortran_COMPILER})
IF (_match_ftn)
    MESSAGE(STATUS "Add -Mnomain to the Fortran linker.")
    SET(LOCAL_FORTRAN_LINK_FLAGS "${LOCAL_FORTRAN_LINK_FLAGS} -Mnomain -Bstatic")
ENDIF (_match_ftn)

find_package(PLASMA REQUIRED)

#
# Find optional packages
#

find_package(HWLOC)
if( HAVE_HWLOC )
  list(APPEND EXTRA_SOURCES dague_hwloc.c)
  list(APPEND EXTRA_LIBS ${HWLOC_LIB})
  check_struct_has_member( "struct hwloc_obj" parent hwloc.h HAVE_HWLOC_PARENT_MEMBER )
  check_struct_has_member( "struct hwloc_cache_attr_s" size hwloc.h HAVE_HWLOC_CACHE_ATTR )
  check_c_source_compiles( "#include <hwloc.h>
 int main(void) { hwloc_obj_t o; o->type = HWLOC_OBJ_PU; return 0;}" HAVE_HWLOC_OBJ_PU)
endif( HAVE_HWLOC )
if(DAGUE_CACHE_AWARE)
  if( !HAVE_HWLOC )
    message( error "Cache awarness requires hwloc" )
  endif( !HAVE_HWLOC )
endif(DAGUE_CACHE_AWARE)

if (DAGUE_MPI)
  find_package(MPI)
  if (MPI_FOUND)
    include_directories( ${MPI_INCLUDE_PATH} ) 
  else (MPI_FOUND)
    message("MPI support is required in order to build the distributed version of DAGuE."
      "Unfortunately, MPI does not seem to be properly installed on this system, at least"
      "not on the default path.")
  endif (MPI_FOUND)
endif (DAGUE_MPI)

if (DAGUE_PAPI)
  find_package(PAPI REQUIRED)
  if (PAPI_FOUND)
    list(APPEND EXTRA_SOURCES papime.c)
    list(APPEND EXTRA_LIBS ${PAPI_LIBRARY})
    include_directories( ${PAPI_INCLUDE_DIR} )
  endif (PAPI_FOUND)
endif (DAGUE_PAPI)

if( DAGUE_CUDA )
  include (cmake_modules/FindCUDA.cmake)
  set(CUDA_HOST_COMPILATION_CPP OFF)
  find_package(CUDA)
  if (CUDA_FOUND)
    include_directories(${CUDA_INCLUDE_DIRS})
    set( DAGUE_CUDA_SUPPORT 1)
  else (CUDA_FOUND)
    set( DAGUE_CUDA_SUPPORT 0)
  endif (CUDA_FOUND)
endif( DAGUE_CUDA )

check_include_files(stdarg.h HAVE_STDARG_H)
check_function_exists(va_copy HAVE_VA_COPY)
if (NOT HAVE_VA_COPY)
  check_function_exists(__va_copy HAVE_UNDERSCORE_VA_COPY)
endif (NOT HAVE_VA_COPY)
check_function_exists(asprintf HAVE_ASPRINTF)
check_function_exists(vasprintf HAVE_VASPRINTF)
check_include_files(getopt.h HAVE_GETOPT_H)
check_function_exists(getopt_long HAVE_GETOPT_LONG)
check_include_files(errno.h HAVE_ERRNO_H)


include_directories(data_dist data_dist/matrix data_dist/matrix/two_dim_rectangle_cyclic data_dist/matrix/sym_two_dim_rectangle_cyclic)


#
# Setup targets
#
add_library(dague STATIC dague.c symbol.c assignment.c expr.c params.c dep.c
  scheduling.c profiling.c stats.c remote_dep.c barrier.c Buf2Cache/buf2cache.c
  freelist.c debug.c bindthread.c ${EXTRA_SOURCES} data_dist/matrix/matrix.c 
  data_dist/matrix/two_dim_rectangle_cyclic/two_dim_rectangle_cyclic.c)
set_target_properties(dague PROPERTIES COMPILE_FLAGS "-DYYERROR_VERBOSE")
#target_link_libraries(dague ${CUDA_CUBLAS_LIBRARIES} ${CUDA_CUDA_LIBRARY})

if (DAGUE_MPI AND MPI_FOUND)
  add_library(dague-mpi STATIC dague.c symbol.c assignment.c expr.c params.c dep.c
    scheduling.c profiling.c stats.c remote_dep.c barrier.c Buf2Cache/buf2cache.c
    freelist.c debug.c bindthread.c ${EXTRA_SOURCES} data_dist/matrix/matrix.c 
  data_dist/matrix/two_dim_rectangle_cyclic/two_dim_rectangle_cyclic.c)
  set_target_properties(dague-mpi PROPERTIES COMPILE_FLAGS "${MPI_COMPILE_FLAGS} -DUSE_MPI")
#  target_link_libraries(dague-mpi ${CUDA_CUBLAS_LIBRARIES} ${CUDA_CUDA_LIBRARY})
endif (DAGUE_MPI AND MPI_FOUND)

#
# Now continue with compiling the tests.
#
#add_subdirectory(data_dist)
add_subdirectory(tests)
add_subdirectory(tools)

# Configuration header
configure_file (
  "${PROJECT_INCLUDE_DIR}/dague_config.h.in"
  "${PROJECT_INCLUDE_DIR}/dague_config.h")<|MERGE_RESOLUTION|>--- conflicted
+++ resolved
@@ -114,12 +114,8 @@
 endif(NOT CMAKE_BUILD_TYPE)
 string( TOLOWER ${CMAKE_BUILD_TYPE} CMAKE_BUILD_TYPE)
 if( ${CMAKE_BUILD_TYPE} STREQUAL "debug" )
-<<<<<<< HEAD
-  set(DAGUE_DEBUG 1)
-=======
-  set(DPLASMA_DEBUG 1)
+ set(DAGUE_DEBUG 1)
   set(CMAKE_C_FLAGS "${CMAKE_C_FLAGS} -Wall -Wextra")
->>>>>>> a83d9347
 endif( ${CMAKE_BUILD_TYPE} STREQUAL "debug" )
 
 # Check for available functions
