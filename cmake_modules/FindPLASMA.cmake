# - Find PLASMA library
# This module finds an installed  library that implements the PLASMA
# linear-algebra interface (see http://icl.cs.utk.edu/plasma/).
# The list of libraries searched for is taken
# from the autoconf macro file, acx_blas.m4 (distributed at
# http://ac-archive.sourceforge.net/ac-archive/acx_blas.html).
#
# This module sets the following variables:
#  PLASMA_FOUND - set to true if a library implementing the PLASMA
#    interface is found
#  PLASMA_PKG_DIR      - Directory where the PLASMA pkg file is stored
#  PLASMA_LIBRARIES    - only the libraries (w/o the '-l')
#  PLASMA_LIBRARY_DIRS - the paths of the libraries (w/o the '-L')
#  PLASMA_LDFLAGS      - all required linker flags
#  PLASMA_INCLUDE_DIRS - the '-I' preprocessor flags (w/o the '-I')
#  PLASMA_CFLAGS       - all required cflags
#
##########

unset(PLASMA_C_COMPILE_SUCCESS)
unset(PLASMA_F_COMPILE_SUCCESS)

# if (PLASMA_FOUND)
#   exit()
# endif()

# First we try to use pkg-config to find what we're looking for
# in the directory specified by the PLASMA_DIR or PLASMA_PKG_DIR
if(PLASMA_DIR)
  if(NOT PLASMA_PKG_DIR)
    set(PLASMA_PKG_DIR "${PLASMA_DIR}/lib/pkgconfig")
  endif(NOT PLASMA_PKG_DIR)
endif(PLASMA_DIR)

# find_package(PkgConfig QUIET)
# if(PKG_CONFIG_FOUND)
#   set(ENV{PKG_CONFIG_PATH} "${PLASMA_PKG_DIR}:$ENV{PKG_CONFIG_PATH}")
#   pkg_check_modules(PLASMA plasma)
# endif(PKG_CONFIG_FOUND)

if(NOT PLASMA_FOUND)
  #
  # No pkg-config supported on this system. Hope the user provided
  # all the required variables in order to detect PLASMA. This include
  # either:
  # - PLASMA_DIR: root dir to PLASMA installation
  # - PLASMA_PKG_DIR: directory where the plasma.pc is installed
  #
  if(NOT PLASMA_DIR AND NOT PLASMA_PKG_DIR)
    if(PLASMA_FIND_REQUIRED)
      message(FATAL_ERROR "pkg-config not available. You need to provide PLASMA_DIR or PLASMA_PKG_DIR")
    else(PLASMA_FIND_REQUIRED)
      message(STATUS "pkg-config not available. You need to provide PLASMA_DIR or PLASMA_PKG_DIR")
    endif(PLASMA_FIND_REQUIRED)

  else(NOT PLASMA_DIR AND NOT PLASMA_PKG_DIR)

    if (PLASMA_PKG_DIR)
      set(_plasma_pkg_file "${PLASMA_PKG_DIR}/plasma.pc")
    else()
      set(_plasma_pkg_file "${PLASMA_DIR}/lib/pkgconfig/plasma.pc")
    endif()

    if (NOT EXISTS ${_plasma_pkg_file})
      if(PLASMA_FIND_REQUIRED)
        message(FATAL_ERROR "${_plasma_pkg_file} doesn't exist")
      else(PLASMA_FIND_REQUIRED)
        message(STATUS "${_plasma_pkg_file} doesn't exist")
      endif(PLASMA_FIND_REQUIRED)
    else(NOT EXISTS ${_plasma_pkg_file})
      file(STRINGS "${_plasma_pkg_file}" _cflags REGEX "Cflags:")
      file(STRINGS "${_plasma_pkg_file}" _libs   REGEX "Libs:")

      string(REGEX REPLACE "Cflags:" "" _cflags ${_cflags})
      string(REGEX REPLACE "Libs:"   "" _libs   ${_libs}  )
      string(REGEX REPLACE " +" ";" _cflags ${_cflags})
      string(REGEX REPLACE " +" ";" _libs   ${_libs}  )

      foreach(_cflag ${_cflags})
        string(REGEX REPLACE "^-I(.*)" "\\1" _incdir "${_cflag}")
        if ("${_cflag}" MATCHES "-I.*")
          list(APPEND PLASMA_INCLUDE_DIRS ${_incdir})
        endif()
        list(APPEND PLASMA_CFLAGS ${_cflag})
      endforeach()

      foreach(_lib ${_libs})
        string(REGEX REPLACE "^-L(.*)" "\\1" _libdir "${_lib}")
        if ("${_lib}" MATCHES "-L.*")
          list(APPEND PLASMA_LIBRARY_DIRS ${_libdir})
        endif()

        string(REGEX REPLACE "^-l(.*)" "\\1" _onelib "${_lib}")
        if ("${_lib}" MATCHES "-l.*")
          list(APPEND PLASMA_LIBRARIES ${_onelib})
        endif()

        list(APPEND PLASMA_LDFLAGS ${_lib})
      endforeach()

      list(REMOVE_DUPLICATES PLASMA_INCLUDE_DIRS)
      list(REMOVE_DUPLICATES PLASMA_CFLAGS)
      list(REMOVE_DUPLICATES PLASMA_LIBRARY_DIRS)
      list(REMOVE_DUPLICATES PLASMA_LIBRARIES)
      list(REMOVE_DUPLICATES PLASMA_LDFLAGS)

    endif(NOT EXISTS ${_plasma_pkg_file})
  endif(NOT PLASMA_DIR AND NOT PLASMA_PKG_DIR)
  set(PLASMA_FOUND TRUE)
endif(NOT PLASMA_FOUND)

if(PLASMA_FOUND)

  #
  # There is a circular dependency in PLASMA between the libplasma and libcoreblas.
  # Unfortunately, this cannot be handled by pkg-config (as it remove the duplicates)
  # so we have to add it by hand.
  # Those parameters are also removed by pkg-config if they are present around mkl libs
  #
  list(INSERT PLASMA_LIBRARIES 0 -Wl,--start-group)
  list(APPEND PLASMA_LIBRARIES -Wl,--end-group)

  # Validate the include file <plasma.h>
  include(CheckIncludeFile)

  set(PLASMA_tmp_includes ${CMAKE_REQUIRED_INCLUDES})
  list(APPEND CMAKE_REQUIRED_INCLUDES ${PLASMA_INCLUDE_DIRS})

  check_include_file(plasma.h PLASMA_PLASMA_H_FOUND)

  if ( NOT PLASMA_PLASMA_H_FOUND )
    if(PLASMA_FIND_REQUIRED)
      message(FATAL_ERROR "Couln't find the plasma.h header in ${PLASMA_INCLUDE_DIRS}")
    endif(PLASMA_FIND_REQUIRED)
    set(PLASMA_FOUND FALSE)
    return()
  endif()

  # Validate the library
  include(CheckCSourceCompiles)

  set(PLASMA_tmp_libraries ${CMAKE_REQUIRED_LIBRARIES})
  set(PLASMA_tmp_flags     ${CMAKE_REQUIRED_FLAGS})
  list(APPEND CMAKE_REQUIRED_LIBRARIES ${PLASMA_LIBRARIES})

  # CMAKE_REQUIRED_FLAGS must be a string, not a list
  # if CMAKE_REQUIRED_FLAGS is a list (separated by ;), only the first element of the list is passed to check_c_source_compile
  # Since PLASMA_LDFLAGS and PLASMA_CFLAGS hold lists, we convert them by hand to a string
  foreach(arg ${PLASMA_LDFLAGS})
    set(CMAKE_REQUIRED_FLAGS "${CMAKE_REQUIRED_FLAGS} ${arg}")
  endforeach(arg ${PLASMA_LDFLAGS})
  foreach(arg ${PLASMA_CFLAGS})
    set(CMAKE_REQUIRED_FLAGS "${CMAKE_REQUIRED_FLAGS} ${arg}")
  endforeach(arg ${PLASMA_CFLAGS})
  foreach(arg ${PLASMA_LIBRARY_DIRS})
    set(CMAKE_REQUIRED_FLAGS "${CMAKE_REQUIRED_FLAGS} -L${arg}")
  endforeach(arg ${PLASMA_CFLAGS})

  check_c_source_compiles(
    "int main(int argc, char* argv[]) {
       PLASMA_dgeqrf(); return 0;
     }"
    PLASMA_C_COMPILE_SUCCESS
    )

  if(NOT PLASMA_C_COMPILE_SUCCESS)
    get_property(_LANGUAGES_ GLOBAL PROPERTY ENABLED_LANGUAGES)
    if(NOT _LANGUAGES_ MATCHES Fortran)
      if(PLASMA_FIND_REQUIRED)
        message(FATAL_ERROR "Find PLASMA requires Fortran support so Fortran must be enabled.")
      else(PLASMA_FIND_REQUIRED)
        message(STATUS "Looking for PLASMA... - NOT found (Fortran not enabled)") #
        set(PLASMA_FOUND FALSE)
        return()
      endif(PLASMA_FIND_REQUIRED)
    endif(NOT _LANGUAGES_ MATCHES Fortran)
    include(CheckFortranFunctionExists)
    list(APPEND CMAKE_REQUIRED_LIBRARIES ${CMAKE_Fortran_IMPLICIT_LINK_LIBRARIES})
    check_c_source_compiles(
      "int main(int argc, char* argv[]) {
       PLASMA_dgeqrf(); return 0;
     }"
      PLASMA_F_COMPILE_SUCCESS
      )

    if(NOT PLASMA_F_COMPILE_SUCCESS)
      if(PLASMA_FIND_REQUIRED)
        message(FATAL_ERROR "Find PLASMA requires Fortran support so Fortran must be enabled.")
      else(PLASMA_FIND_REQUIRED)
        message(STATUS "Looking for PLASMA... - NOT found")
        set(PLASMA_FOUND FALSE)
        return()
      endif(PLASMA_FIND_REQUIRED)
    endif(NOT PLASMA_F_COMPILE_SUCCESS)
  endif(NOT PLASMA_C_COMPILE_SUCCESS)

  set(${CMAKE_REQUIRED_INCLUDES}  PLASMA_tmp_includes)
  set(${CMAKE_REQUIRED_LIBRARIES} PLASMA_tmp_libraries)
  set(${CMAKE_REQUIRED_FLAGS}     PLASMA_tmp_flags)
  unset(PLASMA_tmp_libraries)
  unset(PLASMA_tmp_includes)
  unset(PLASMA_tmp_flags)
endif(PLASMA_FOUND)

if(NOT PLASMA_FIND_QUIETLY)
  set(PLASMA_status_message
    "
    PLASMA_CFLAGS       = [${PLASMA_CFLAGS}]
    PLASMA_LDFLAGS      = [${PLASMA_LDFLAGS}]
    PLASMA_INCLUDE_DIRS = [${PLASMA_INCLUDE_DIRS}]
    PLASMA_LIBRARY_DIRS = [${PLASMA_LIBRARY_DIRS}]
    PLASMA_LIBRARIES = [${PLASMA_LIBRARIES}]")

  if(PLASMA_C_COMPILE_SUCCESS OR PLASMA_F_COMPILE_SUCCESS)
    if(PLASMA_F_COMPILE_SUCCESS)
      set(PLASMA_REQUIRE_FORTRAN_LINKER TRUE)
      mark_as_advanced(PLASMA_REQUIRE_FORTRAN_LINKER)
      message(STATUS "A Library with PLASMA API found (using C compiler and Fortran linker).")
    endif(PLASMA_F_COMPILE_SUCCESS)
    string(REGEX REPLACE ";" " " PLASMA_LDFLAGS "${PLASMA_LDFLAGS}")
    set(PLASMA_FOUND TRUE)
    find_package_message(PLASMA
      "Found PLASMA: ${PLASMA_status_message}"
      "[${PLASMA_CFLAGS}][${PLASMA_LDFLAGS}][${PLASMA_INCLUDE_DIRS}][${PLASMA_LIBRARY_DIRS}]")
  else(PLASMA_C_COMPILE_SUCCESS OR PLASMA_F_COMPILE_SUCCESS)
    if(PLASMA_FIND_REQUIRED)
      message(FATAL_ERROR
        "A required library with PLASMA API not found. Please specify library location.${PLASMA_status_message}")
    else(PLASMA_FIND_REQUIRED)
      message(STATUS
<<<<<<< HEAD
        "A library with PLASMA API not found. Options depending on PLASMA will be disabled.")
=======
        "A library with PLASMA API not found. Please specify library location.${PLASMA_status_message}")
>>>>>>> 1273b483
    endif(PLASMA_FIND_REQUIRED)
  endif(PLASMA_C_COMPILE_SUCCESS OR PLASMA_F_COMPILE_SUCCESS)
endif(NOT PLASMA_FIND_QUIETLY)

mark_as_advanced(PLASMA_PKG_DIR PLASMA_LIBRARIES PLASMA_INCLUDE_DIRS PLASMA_LINKER_FLAGS)
set(PLASMA_DIR          "${PLASMA_DIR}"          CACHE PATH   "Location of the PLASMA library" FORCE)
set(PLASMA_PKG_DIR      "${PLASMA_PKG_DIR}"      CACHE PATH   "Location of the PLASMA pkg-config decription file" FORCE)
#set(PLASMA_LIBRARIES "${PLASMA_LIBRARIES}" CACHE STRING "libraries to link with PLASMA" FORCE)

unset(PLASMA_C_COMPILE_SUCCESS)
unset(PLASMA_F_COMPILE_SUCCESS)<|MERGE_RESOLUTION|>--- conflicted
+++ resolved
@@ -228,11 +228,7 @@
         "A required library with PLASMA API not found. Please specify library location.${PLASMA_status_message}")
     else(PLASMA_FIND_REQUIRED)
       message(STATUS
-<<<<<<< HEAD
         "A library with PLASMA API not found. Options depending on PLASMA will be disabled.")
-=======
-        "A library with PLASMA API not found. Please specify library location.${PLASMA_status_message}")
->>>>>>> 1273b483
     endif(PLASMA_FIND_REQUIRED)
   endif(PLASMA_C_COMPILE_SUCCESS OR PLASMA_F_COMPILE_SUCCESS)
 endif(NOT PLASMA_FIND_QUIETLY)
