--- conflicted
+++ resolved
@@ -15,7 +15,6 @@
                    Dague_Complex64_t *V2, Dague_Complex64_t *TAU2,
                    int sweep, int id, int blktile);
 
-<<<<<<< HEAD
 void CORE_zgetrf_sp(int m, int  n,
                     Dague_Complex64_t *A,
                     int  stride,
@@ -26,8 +25,7 @@
                         int  stride,
                         double  criteria,
                         int *nbpivot);
-=======
+
 int CORE_zplssq(int M, int N,
                 Dague_Complex64_t *A, int LDA,
-                double *scale, double *sumsq);
->>>>>>> 3b88d825
+                double *scale, double *sumsq);