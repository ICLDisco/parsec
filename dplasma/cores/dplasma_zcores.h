--- conflicted
+++ resolved
@@ -21,12 +21,7 @@
                               const tiled_matrix_desc_t *A, int *IPIV, int *info);
 
 int CORE_zplssq(int M, int N,
-<<<<<<< HEAD
-                Dague_Complex64_t *A, int LDA,
+                dague_complex64_t *A, int LDA,
                 double *scale, double *sumsq);
 
-#endif /* _DPLASMA_Z_CORES_ */
-=======
-                dague_complex64_t *A, int LDA,
-                double *scale, double *sumsq);
->>>>>>> d1d19ccf
+#endif /* _DPLASMA_Z_CORES_ */