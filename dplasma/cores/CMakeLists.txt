--- conflicted
+++ resolved
@@ -21,8 +21,7 @@
     set( CUDA13_SOURCES ${CUDA11_SOURCES}
      )
     set( CUDA20_SOURCES
-<<<<<<< HEAD
-         zgemm_20_30.cu
+#        zgemm_20_30.cu
          ztsmqr.cu
          zparfb.cu
          zparfb2.cu
@@ -30,12 +29,9 @@
          zgemm_kernel_T_N_32_32_8_8_8_ssrfb.cu
          zgemm_kernel_T_N_32_32_8_8_8_ssrfb2.cu
          zssrfb.cu
-=======
-#         zgemm_20_30.cu
->>>>>>> 6aa3450a
     )
     set( CUDA35_SOURCES
-         zgemm_20_30.cu
+#        zgemm_20_30.cu
          ztsmqr.cu
          zparfb.cu
          zparfb2.cu
@@ -65,15 +61,9 @@
 
         cuda_add_library(dplasma_cucores_sm${_smtarget}
                          ${cuda_generated_files} SHARED)
-<<<<<<< HEAD
 
-        target_link_libraries( dplasma_cucores_sm${_smtarget}
-                               ${CUDA_cublas_LIBRARY}
-                               ${COREBLAS_LIBRARIES}
-                               ${EXTRA_LIBS})
-=======
         cuda_add_cublas_to_target( dplasma_cucores_sm${_smtarget} )
->>>>>>> 6aa3450a
+
         install(TARGETS dplasma_cucores_sm${_smtarget} LIBRARY DESTINATION lib ARCHIVE DESTINATION lib )
         set(CUDA_NVCC_FLAGS ${CUDA_NVCC_FLAGS_BACKUP})
         if( NOT CMAKE_BUILD_SHARED_LIBS )
@@ -84,25 +74,18 @@
 
     cuda_build_clean_target()
 
-<<<<<<< HEAD
-### Now the gpu wrappers to the .cu files
-    set(GPU_KERNEL_SOURCES
+### Now the gpu support core files
+    set(CORE_CUDA_HEADERS
+        cuda_zgemm.h
+        cuda_ztsmqr.h
+    )
+    set(CORE_CUDA_SOURCES
         cuda_zgemm.c
         cuda_ztsmqr.c
     )
     set(GPU_KERNEL_HEADERS
         cuda_zgemm.h
         cuda_ztsmqr.h
-=======
-### Now the gpu support core files
-    set(CORE_CUDA_HEADERS
-        cuda_zgemm.h
-#        cuda_ztsmqr.h
-    )
-    set(CORE_CUDA_SOURCES
-        cuda_zgemm.c
-#        cuda_ztsmqr.c
->>>>>>> 6aa3450a
     )
 
 else()
@@ -131,23 +114,13 @@
   core_zhetrf_nopiv.c
   core_zhebut.c
   core_zamax.c
-<<<<<<< HEAD
-#  core_ztsmqr_wei.c
-#  core_zparfb_wei.c
-  ${GPU_KERNEL_SOURCES}
-=======
->>>>>>> 6aa3450a
 )
 precisions_rules_py(generated_files
                  "${SOURCES}"
                  PRECISIONS "${DPLASMA_PRECISIONS}")
 
-<<<<<<< HEAD
-### Generate the lib
-=======
 ### Generate the dplasma_cores lib
 link_directories(${COREBLAS_LIBRARY_DIRS})
->>>>>>> 6aa3450a
 add_library(dplasma_cores
   ${generated_files}
 )
