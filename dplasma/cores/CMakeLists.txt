--- conflicted
+++ resolved
@@ -3,8 +3,6 @@
 set(generated_files "")
 set(generated_headers "")
 
-<<<<<<< HEAD
-=======
 include_directories(BEFORE ${CMAKE_CURRENT_SOURCE_DIR})
 
 ### Generate the CUDA kernels if necessary
@@ -74,7 +72,7 @@
     dplasma_zcores.h
     ${GPU_KERNEL_HEADERS}
 )
->>>>>>> d1d19ccf
+
 ### generate the dplasma_cores headers for all possible precisions
 precisions_rules_py(generated_headers
                  "dplasma_zcores.h"
@@ -91,49 +89,18 @@
   core_zhetrf_nopiv.c
   core_zhebut.c
   core_zplssq.c
+  ${GPU_KERNEL_SOURCES}
 )
 precisions_rules_py(generated_files
                  "${SOURCES}"
                  PRECISIONS "${DPLASMA_PRECISIONS}")
 
-### Generate the CUDA kernels if necessary
-if(CUDA_FOUND)
-    set(CUDA_BUILD_CUBIN ON)
-    set(CUDA_PROPAGATE_HOST_FLAGS OFF)
-    set(CUDA_NVCC_FLAGS -maxrregcount 32 -arch sm_11 -DCUDA_SM_VERSION=11)
-    cuda_add_library(sgemm-sm_11 cuda_sgemm_kernel.cu)
-    install(TARGETS sgemm-sm_11 ARCHIVE DESTINATION lib)
-    install(FILES ${CMAKE_CURRENT_BINARY_DIR}/sgemm-sm_11_generated_cuda_sgemm_kernel.cu.o.cubin.txt
-      DESTINATION lib
-      RENAME sgemm-sm_11.cubin)
-
-    set(CUDA_NVCC_FLAGS -maxrregcount 32 -arch sm_13 -DCUDA_SM_VERSION=13)
-    cuda_add_library(sgemm-sm_13 cuda_sgemm_kernel.cu)
-    install(TARGETS sgemm-sm_13 ARCHIVE DESTINATION lib)
-    install(FILES ${CMAKE_CURRENT_BINARY_DIR}/sgemm-sm_13_generated_cuda_sgemm_kernel.cu.o.cubin.txt
-      DESTINATION lib
-      RENAME sgemm-sm_13.cubin)
-
-    set(CUDA_NVCC_FLAGS -arch sm_20 -DCUDA_SM_VERSION=20)
-    cuda_add_library(sgemm-sm_20 cuda_sgemm_kernelf.cu)
-    install(TARGETS sgemm-sm_20 ARCHIVE DESTINATION lib)
-    install(FILES ${CMAKE_CURRENT_BINARY_DIR}/sgemm-sm_20_generated_cuda_sgemm_kernelf.cu.o.cubin.txt
-      DESTINATION lib
-      RENAME sgemm-sm_20.cubin)
-
-    cuda_build_clean_target()
-    set(GPU_KERNEL_SOURCES cuda_sgemm.c)
-###    set(GPU_KERNEL_SOURCES cuda_sgemm.c cuda_stsmqr.c)
-else()
-  set(GPU_KERNEL_SOURCES "")
-endif()
-
 ### Generate the lib
 add_library(dplasma_cores
-  dplasma_cores.h
   ${generated_headers}
   ${generated_files}
-  ${GPU_KERNEL_SOURCES})
+)
+target_link_libraries(dplasma_cores ${GPU_KERNEL_LIBS})
 install(TARGETS dplasma_cores ARCHIVE DESTINATION lib)
 
 foreach(generated_header ${generated_headers})
