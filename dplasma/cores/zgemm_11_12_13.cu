--- conflicted
+++ resolved
@@ -79,8 +79,4 @@
 }
 
 ///////////////////////////////////////////////////////////////////////////////////////////////////
-<<<<<<< HEAD
 #endif /* (CUDA_SM_VERSION == 11) || (CUDA_SM_VERSION == 12) || (CUDA_SM_VERSION == 13) || (CUDA_SM_VERSION == 35) */
-=======
-#endif /* (CUDA_SM_VERSION == 11) || (CUDA_SM_VERSION == 12) || (CUDA_SM_VERSION == 13) */
->>>>>>> 49e28217
