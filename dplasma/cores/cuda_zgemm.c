/*
 * Copyright (c) 2010-2013 The University of Tennessee and The University
 *                         of Tennessee Research Foundation.  All rights
 *                         reserved.
 *
 * @precisions normal z -> z c d s
 *
 */
#include <dague_config.h>
#include <stdlib.h>
#include <plasma.h>
#include <core_blas.h>
#if defined(PRECISION_z) || defined(PRECISION_c)
#include <cuComplex.h>
#endif
#include "dague.h"
#include "execution_unit.h"
#include "scheduling.h"
#include "fifo.h"
#include "datarepo.h"
#include "data_dist/matrix/matrix.h"
#include "dague/utils/output.h"
#include "cuda_zgemm.h"

#define KERNEL_NAME zgemm

typedef void (*cuda_zgemm_t) ( char TRANSA, char TRANSB, int m, int n, int k,
                               dague_complex64_t alpha, dague_complex64_t *d_A, int lda,
                                                        dague_complex64_t *d_B, int ldb,
                               dague_complex64_t beta,  dague_complex64_t *d_C, int ldc,
                               CUstream stream );
/* TO DISSAPEAR */
extern void** cuda_gemm_functions;
extern int dague_cuda_output_stream;

#define FORCE_UNDEFINED_SYMBOL(x) void* __ ## x ## _fp =(void*)&x;
extern cuda_zgemm_t magmablas_ZGEMM_SM11;
FORCE_UNDEFINED_SYMBOL(magmablas_ZGEMM_SM11)
extern cuda_zgemm_t magmablas_ZGEMM_SM13;
FORCE_UNDEFINED_SYMBOL(magmablas_ZGEMM_SM13)
extern cuda_zgemm_t magmablas_ZGEMM_SM20;
FORCE_UNDEFINED_SYMBOL(magmablas_ZGEMM_SM20)

static inline
int gpu_kernel_push_zgemm( gpu_device_t* gpu_device,
                           dague_gpu_context_t* this_task,
                           dague_gpu_exec_stream_t* gpu_stream);

static inline
int gpu_kernel_submit_zgemm( gpu_device_t* gpu_device,
                           dague_gpu_context_t* this_task,
                           dague_gpu_exec_stream_t* gpu_stream);

static inline
int gpu_kernel_pop_zgemm( gpu_device_t* gpu_device,
                           dague_gpu_context_t* this_task,
                           dague_gpu_exec_stream_t* gpu_stream);

static inline
int  gpu_kernel_epilog_zgemm( gpu_device_t* gpu_device,
                              dague_gpu_context_t* this_task );

typedef struct dague_zgemm_args_s {
    dague_gpu_context_t super;
    int pushout;
    dague_complex64_t alpha, beta;
    PLASMA_enum transA, transB;
    int M, N, K;
    int Am, An, lda, Bm, Bn, ldb, Cm, Cn, ldc;
    dague_ddesc_t *ddescA, *ddescB, *ddescC;
} dague_zgemm_args_t;

#include <dague/devices/cuda/cuda_scheduling.h>

/**
 *  This function schedule the move of all the data required for a
 *  specific task from the main memory into the GPU memory.
 *
 *  Returns:
 *     a positive number: the number of data to be moved.
 *     -1: data cannot be moved into the GPU.
 *     -2: No more room on the GPU to move this data.
 */
static inline int
gpu_kernel_push_zgemm( gpu_device_t            *gpu_device,
                       dague_gpu_context_t     *gpu_task,
                       dague_gpu_exec_stream_t *gpu_stream)
{
    int i, ret = 0;
    int space_needed = 0;
    dague_execution_context_t *this_task = gpu_task->ec;
    dague_data_t              *original;
    dague_data_copy_t         *data, *local;

    for( i = 0; i < this_task->function->nb_parameters; i++ ) {
        if(NULL == this_task->function->in[i]) continue;

        this_task->data[i].data_out = NULL;
        data = this_task->data[i].data_in;
        original = data->original;
        if( NULL != (local = dague_data_get_copy(original, gpu_device->super.device_index)) ) {
            this_task->data[i].data_out = local;

            /* Check the most up2date version of the data */
            if( data->device_index != gpu_device->super.device_index ) {
                if(data->version <= local->version) {
                    if(data->version == local->version) continue;
                    /* Trouble: there are two versions of this data coexisting in same
                     * time, one using a read-only path and one that has been updated.
                     * We don't handle this case yet!
                     * TODO:
                     */
                    assert(0);
                }
            }
            continue;  /* space available on the device */
        }

        /* If the data is needed as an input load it up */
        if(this_task->function->in[i]->access_type & ACCESS_READ)
            space_needed++;
    }

    if( 0 != space_needed ) { /* Try to reserve enough room for all data */
        ret = dague_gpu_data_reserve_device_space( gpu_device,
                                                   this_task,
                                                   space_needed );
        if( ret < 0 ) {
            goto release_and_return_error;
        }
    }

    DAGUE_TASK_PROF_TRACE_IF(gpu_stream->prof_event_track_enable,
                             gpu_stream->profiling,
                             (-1 == gpu_stream->prof_event_key_start ?
                              DAGUE_PROF_FUNC_KEY_START(this_task->dague_handle,
                                                        this_task->function->function_id) :
                              gpu_stream->prof_event_key_start),
                             this_task);

<<<<<<< HEAD
    for( i = 0; i < this_task->function->nb_parameters; i++ ) {
        if(NULL == this_task->function->in[i]) continue;
        assert( NULL != dague_data_copy_get_ptr(this_task->data[i].data_in) );

        DAGUE_OUTPUT_VERBOSE((3, dague_cuda_output_stream,
                              "GPU[%1d]:\tIN  Data of %s <%x> on GPU\n",
                              gpu_device->cuda_index, this_task->function->in[i]->name,
                              this_task->data[i].data_out->original->key));
        ret = dague_gpu_data_stage_in( gpu_device, this_task->function->in[i]->access_type,
                                       &(this_task->data[i]), gpu_task, gpu_stream->cuda_stream );
        if( ret < 0 ) {
            return ret;
        }
    }

=======
    DEBUG3(("GPU[%1d]:\tIN  Data of %s(%d, %d) on GPU\n", gpu_device->device_index, this_task->function->in[0]->name, args->Am, args->An));
    ret = dague_gpu_data_stage_in( gpu_device, this_task->function->in[0]->flow_flags,
                                   &(this_task->data[0]), args->sizeA, gpu_stream->cuda_stream );
    if( ret < 0 ) {
        goto release_and_return_error;
    }

    DEBUG3(("GPU[%1d]:\tIN  Data of %s(%d, %d) on GPU\n", gpu_device->device_index, this_task->function->in[1]->name, args->Bm, args->Bn));
    ret = dague_gpu_data_stage_in( gpu_device, this_task->function->in[1]->flow_flags,
                                   &(this_task->data[1]), args->sizeB, gpu_stream->cuda_stream );
    if( ret < 0 ) {
        goto release_and_return_error;
    }

    DEBUG3(("GPU[%1d]:\tIN  Data of %s(%d, %d) on GPU\n", gpu_device->device_index, this_task->function->in[2]->name, args->Cm, args->Cn));
    ret = dague_gpu_data_stage_in( gpu_device, this_task->function->in[2]->flow_flags,
                                   &(this_task->data[2]), args->sizeC, gpu_stream->cuda_stream );
    if( ret < 0 ) {
        goto release_and_return_error;
    }
>>>>>>> 63cc311c
  release_and_return_error:
    return ret;
}


static inline int
gpu_kernel_submit_zgemm( gpu_device_t        *gpu_device,
                         dague_gpu_context_t *gpu_task,
                         dague_gpu_exec_stream_t* gpu_stream )
{
    dague_execution_context_t *this_task = gpu_task->ec;
    dague_zgemm_args_t        *args = (dague_zgemm_args_t*)gpu_task;
    CUdeviceptr d_A, d_B, d_C;
    cudaError_t status;
#if defined(DAGUE_DEBUG_VERBOSE2)
    char tmp[MAX_TASK_STRLEN];
#endif

    cuda_zgemm_t cuda_zgemm = (cuda_zgemm_t)cuda_gemm_functions[gpu_device->cuda_index];

    /*assert( DATA_COHERENCY_OWNED == this_task->data[2].data_out->coherency_state );*/

    assert(this_task->data[0].data_out->device_index == gpu_device->super.device_index);
    d_A = (CUdeviceptr)this_task->data[0].data_out->device_private;
    assert(this_task->data[1].data_out->device_index == gpu_device->super.device_index);
    d_B = (CUdeviceptr)this_task->data[1].data_out->device_private;
    assert(this_task->data[2].data_out->device_index == gpu_device->super.device_index);
    d_C = (CUdeviceptr)this_task->data[2].data_out->device_private;

    DEBUG2(( "GPU[%1d]:\tEnqueue on device %s priority %d\n", gpu_device->cuda_index,
             dague_snprintf_execution_context(tmp, MAX_TASK_STRLEN, this_task),
             this_task->priority ));

    DAGUE_TASK_PROF_TRACE_IF(gpu_stream->prof_event_track_enable,
                             gpu_stream->profiling,
                             (-1 == gpu_stream->prof_event_key_start ?
                              DAGUE_PROF_FUNC_KEY_START(this_task->dague_handle,
                                                        this_task->function->function_id) :
                              gpu_stream->prof_event_key_start),
                             this_task);

    status = cudaSuccess;
    cuda_zgemm( lapack_const(args->transA), lapack_const(args->transB), args->M, args->N, args->K,
                args->alpha, (dague_complex64_t*)d_A, args->lda,
                             (dague_complex64_t*)d_B, args->ldb,
                args->beta,  (dague_complex64_t*)d_C, args->ldc,
                gpu_stream->cuda_stream );

    DAGUE_CUDA_CHECK_ERROR( "cuda_zgemm ", status,
                              {return -1;} );

/*     fprintf(stderr, "cuda_zgemm( %d, %d, %d )\n\t( %c, %c, %d, %d, %d, %e, A(%d,%d)[%p], %d, A(%d,%d)[%p], %d, %e, A(%d,%d)[%p], %d)\n", */
/*             this_task->locals[0].value, this_task->locals[1].value, this_task->locals[2].value, */
/*             lapack_const( args->transA ),  lapack_const( args->transB ), */
/*             args->M, args->N, args->K, */
/*             args->alpha, args->Am, args->An, (dague_complex64_t*)d_A, args->lda, */
/*                          args->Bm, args->Bn, (dague_complex64_t*)d_B, args->ldb, */
/*             args->beta,  args->Cm, args->Cn, (dague_complex64_t*)d_C, args->ldc); */
    return 0;
}

/**
 *  This function schedule the move of all the modified data for a
 *  specific task from the GPU memory into the main memory.
 *
 *  Returns: negative number if any error occured.
 *           positive: the number of data to be moved.
 */
static inline int
gpu_kernel_pop_zgemm( gpu_device_t        *gpu_device,
                      dague_gpu_context_t *gpu_task,
                      dague_gpu_exec_stream_t* gpu_stream)
{
    dague_execution_context_t *this_task = gpu_task->ec;
    dague_zgemm_args_t        *args = (dague_zgemm_args_t*)gpu_task;
    dague_gpu_data_copy_t     *gpu_copy;
    dague_data_t              *original;
    const dague_flow_t        *flow;
    int return_code = 0, how_many = 0, i;
    cudaError_t status;

<<<<<<< HEAD
    for( i = 0; i < this_task->function->nb_parameters; i++ ) {
        /* Don't bother if there is no real data (aka. CTL or no output) */
        if(NULL == this_task->data[i].data_out) continue;
        flow = this_task->function->in[i];
        if(NULL == flow)
            flow = this_task->function->out[i];

        original = this_task->data[i].data_out->original;
        gpu_copy = this_task->data[i].data_out;
        assert(original == this_task->data[i].data_in->original);
        if( flow->access_type & ACCESS_READ ) {
            gpu_copy->readers--; assert(gpu_copy->readers >= 0);
            if( (0 == gpu_copy->readers) &&
                !(flow->access_type & ACCESS_WRITE) ) {
                dague_list_item_ring_chop((dague_list_item_t*)gpu_copy);
                DAGUE_LIST_ITEM_SINGLETON(gpu_copy); /* TODO: singleton instead? */
                dague_ulist_fifo_push(&gpu_device->gpu_mem_lru, (dague_list_item_t*)gpu_copy);
            }
        }
        if( flow->access_type & ACCESS_WRITE ) {
            gpu_copy->version++;  /* on to the next version */
            assert( gpu_copy == dague_data_get_copy(gpu_copy->original, gpu_device->super.device_index) );
=======
    for( i = 0; NULL != this_task->function->in[i]; i++ ) {
        gpu_elem = gpu_elem_obtain_from_master(this_task->data[i].moesi_master, gpu_device->index);
        if( this_task->function->in[i]->flow_flags & FLOW_ACCESS_READ ) {
            gpu_elem->moesi.readers--; assert(gpu_elem->moesi.readers >= 0);
            if( (0 == gpu_elem->moesi.readers) &&
                !(this_task->function->in[i]->flow_flags & FLOW_ACCESS_WRITE) ) {
                dague_list_item_ring_chop((dague_list_item_t*)gpu_elem);
                DAGUE_LIST_ITEM_CONSTRUCT(gpu_elem); /* TODO: singleton instead? */
                dague_ulist_fifo_push(gpu_device->gpu_mem_lru, (dague_list_item_t*)gpu_elem);
            }
        }
        if( this_task->function->in[i]->flow_flags & FLOW_ACCESS_WRITE ) {
            gpu_elem = gpu_elem_obtain_from_master(this_task->data[i].moesi_master, gpu_device->index);

>>>>>>> 63cc311c
            /* Stage the transfer of the data back to main memory */
            gpu_device->super.required_data_out += original->nb_elts;
            assert( ((dague_list_item_t*)gpu_copy)->list_next == (dague_list_item_t*)gpu_copy );
            assert( ((dague_list_item_t*)gpu_copy)->list_prev == (dague_list_item_t*)gpu_copy );

            DAGUE_OUTPUT_VERBOSE((3, dague_cuda_output_stream,
                                  "GPU[%1d]:\tOUT Data of %s\n", gpu_device->cuda_index, flow->name));
            if( args->pushout ) {  /* n == (k + 1) */
                original = gpu_copy->original;
                DAGUE_OUTPUT_VERBOSE((2, dague_cuda_output_stream,
                                      "GPU:\tMove data <%x> from GPU %d %p -> %p requested\n",
                                      original->key, gpu_device->cuda_index,
                                      (void*)gpu_copy->device_private, original->device_copies[0]->device_private));
                DAGUE_TASK_PROF_TRACE_IF(gpu_stream->prof_event_track_enable,
                                         gpu_stream->profiling,
                                         (-1 == gpu_stream->prof_event_key_start ?
                                          DAGUE_PROF_FUNC_KEY_START(this_task->dague_handle,
                                                                    this_task->function->function_id) :
                                          gpu_stream->prof_event_key_start),
                                         this_task);
                /* TODO: Move the data back into main memory, but not always on the first device (!) */
                status = (cudaError_t)cuMemcpyDtoHAsync( original->device_copies[0]->device_private,
                                                         (CUdeviceptr)gpu_copy->device_private,
                                                         original->nb_elts, gpu_stream->cuda_stream );
                DAGUE_CUDA_CHECK_ERROR( "cuMemcpyDtoHAsync from device ", status,
                                        { WARNING(("data %s <<%p>> -> <<%p>>\n", this_task->function->out[i]->name,
                                                   gpu_copy->device_private, original->device_copies[0]->device_private));
                                            return_code = -2;
                                            goto release_and_return_error;} );
                gpu_device->super.transferred_data_out += original->nb_elts; /* TODO: not hardcoded, use datatype size */
                how_many++;
            }
        }
    }

  release_and_return_error:
    return (return_code < 0 ? return_code : how_many);
}

/**
 * Make sure all data on the device is correctly put back into the queues.
 */
static inline int
gpu_kernel_epilog_zgemm( gpu_device_t        *gpu_device,
                         dague_gpu_context_t *gpu_task )
{
    dague_execution_context_t *this_task = gpu_task->ec;
    dague_zgemm_args_t        *args = (dague_zgemm_args_t*)gpu_task;
    dague_gpu_data_copy_t     *gpu_copy, *cpu_copy;
    dague_data_t              *original;
    int i;

<<<<<<< HEAD
    for( i = 0; i < this_task->function->nb_parameters; i++ ) {
        if(NULL == this_task->function->out[i]) continue;
        if(!(this_task->function->out[i]->access_type & ACCESS_WRITE)) continue;
=======
    for( i = 0; NULL != (master = this_task->data[i].moesi_master); i++ ) {
        if( !(this_task->function->in[i]->flow_flags & FLOW_ACCESS_WRITE) ) continue;
>>>>>>> 63cc311c

        gpu_copy = this_task->data[this_task->function->out[i]->flow_index].data_out;
        original = gpu_copy->original;
        cpu_copy = original->device_copies[0];
        /* There might be a race condition here. We can't assume the first CPU
         * version is the corresponding CPU copy, as a new CPU-bound data
         * might have been created meanwhile.
         */
        assert( DATA_COHERENCY_OWNED == gpu_copy->coherency_state );
        gpu_copy->coherency_state = DATA_COHERENCY_SHARED;
        cpu_copy->coherency_state =  DATA_COHERENCY_SHARED;
        /* TODO: make sure no readers are working on the CPU version */
        cpu_copy->version = gpu_copy->version;

        /* Let's lie to the engine by reporting that working version of this
         * data (aka. the one that GEMM worked on) is now on the CPU.
         */
        this_task->data[this_task->function->out[i]->flow_index].data_out = cpu_copy;

        if( args->pushout ) {  /* n == (k  + 1) */
            dague_ulist_fifo_push(&gpu_device->gpu_mem_lru, (dague_list_item_t*)gpu_copy);
        } else {
            dague_ulist_fifo_push(&gpu_device->gpu_mem_owned_lru, (dague_list_item_t*)gpu_copy);
        }
    }
    return 0;
}


/**
 * Try to execute a GEMM on a GPU.
 *
 * Returns:
 *  0 - if the GEMM should be executed by some other meaning (in this case the
 *         execution context is not released).
 * -1 - if the GEMM is scheduled to be executed on a GPU.
 */

/**
 * This version is based on 4 streams: one for transfers from the memory to
 * the GPU, 2 for kernel executions and one for tranfers from the GPU into
 * the main memory. The synchronization on each stream is based on CUDA events,
 * such an event indicate that a specific epoch of the lifetime of a task has
 * been completed. Each type of stream (in, exec and out) has a pending FIFO,
 * where tasks ready to jump to the respective step are waiting.
 */
int gpu_zgemm( dague_execution_unit_t* eu_context,
               dague_execution_context_t* this_task,
               int pushout,
               PLASMA_enum transA, PLASMA_enum transB,
               int M, int N, int K,
               dague_complex64_t alpha, int Am, int An, const tiled_matrix_desc_t *descA, int lda,
                                        int Bm, int Bn, const tiled_matrix_desc_t *descB, int ldb,
               dague_complex64_t beta,  int Cm, int Cn, const tiled_matrix_desc_t *descC, int ldc )
{
    int i, dev_index, data_index = 0;
    dague_zgemm_args_t *gpu_task;
    dague_handle_t* handle = this_task->dague_handle;

    /* Step one: Find the first data in WRITE mode */
    for( i = 0; i < this_task->function->nb_parameters; i++ ) {
        if( (NULL == this_task->function->out[i]) ||
            (this_task->function->out[i]->access_type & ACCESS_WRITE) ) {
            data_index = this_task->function->out[i]->flow_index;
            break;
        }
    }
    /* Which device is the owner of the data */
    dev_index = this_task->data[data_index].data_in->original->owner_device;
    if( dev_index <= 0 ) {  /* this is the first time we see this tile.
                             * Let's decide which GPU will work on it. */
        int best_index = 0;  /* default value: first CPU device */
        float weight, best_weight = dague_device_load[0] + dague_device_sweight[0];
        for( dev_index = 1; dev_index < dague_devices_enabled(); dev_index++ ) {
            /* Skip the device if it is not configured */
            if(!(handle->devices_mask & (1 << dev_index))) continue;
            weight = dague_device_load[dev_index] + dague_device_sweight[dev_index];
            if( best_weight > weight ) {
                best_index = dev_index;
                best_weight = weight;
            }
        }
        dague_device_load[best_index] += dague_device_sweight[best_index];
        if( best_index == 0 ) {
            return DAGUE_HOOK_RETURN_NEXT;  /* Fall back */
        }
        dev_index = best_index;
    }

    gpu_task = (dague_zgemm_args_t*)malloc(sizeof(dague_zgemm_args_t));
    OBJ_CONSTRUCT(gpu_task, dague_list_item_t);
    gpu_task->super.ec = this_task;
    gpu_task->pushout  = pushout;
    gpu_task->alpha    = alpha;
    gpu_task->beta     = beta;
    gpu_task->transA   = transA;
    gpu_task->transB   = transB;
    gpu_task->M        = M;
    gpu_task->N        = N;
    gpu_task->K        = K;
    gpu_task->Am       = Am;
    gpu_task->An       = An;
    gpu_task->lda      = lda;
    gpu_task->Bm       = Bm;
    gpu_task->Bn       = Bn;
    gpu_task->ldb      = ldb;
    gpu_task->Cm       = Cm;
    gpu_task->Cn       = Cn;
    gpu_task->ldc      = ldc;
    gpu_task->ddescA   = (dague_ddesc_t*)descA;
    gpu_task->ddescB   = (dague_ddesc_t*)descB;
    gpu_task->ddescC   = (dague_ddesc_t*)descC;

    return gpu_kernel_scheduler_zgemm( eu_context, (dague_gpu_context_t*)gpu_task, dev_index );
}<|MERGE_RESOLUTION|>--- conflicted
+++ resolved
@@ -138,7 +138,6 @@
                               gpu_stream->prof_event_key_start),
                              this_task);
 
-<<<<<<< HEAD
     for( i = 0; i < this_task->function->nb_parameters; i++ ) {
         if(NULL == this_task->function->in[i]) continue;
         assert( NULL != dague_data_copy_get_ptr(this_task->data[i].data_in) );
@@ -150,32 +149,10 @@
         ret = dague_gpu_data_stage_in( gpu_device, this_task->function->in[i]->access_type,
                                        &(this_task->data[i]), gpu_task, gpu_stream->cuda_stream );
         if( ret < 0 ) {
-            return ret;
-        }
-    }
-
-=======
-    DEBUG3(("GPU[%1d]:\tIN  Data of %s(%d, %d) on GPU\n", gpu_device->device_index, this_task->function->in[0]->name, args->Am, args->An));
-    ret = dague_gpu_data_stage_in( gpu_device, this_task->function->in[0]->flow_flags,
-                                   &(this_task->data[0]), args->sizeA, gpu_stream->cuda_stream );
-    if( ret < 0 ) {
-        goto release_and_return_error;
-    }
-
-    DEBUG3(("GPU[%1d]:\tIN  Data of %s(%d, %d) on GPU\n", gpu_device->device_index, this_task->function->in[1]->name, args->Bm, args->Bn));
-    ret = dague_gpu_data_stage_in( gpu_device, this_task->function->in[1]->flow_flags,
-                                   &(this_task->data[1]), args->sizeB, gpu_stream->cuda_stream );
-    if( ret < 0 ) {
-        goto release_and_return_error;
-    }
-
-    DEBUG3(("GPU[%1d]:\tIN  Data of %s(%d, %d) on GPU\n", gpu_device->device_index, this_task->function->in[2]->name, args->Cm, args->Cn));
-    ret = dague_gpu_data_stage_in( gpu_device, this_task->function->in[2]->flow_flags,
-                                   &(this_task->data[2]), args->sizeC, gpu_stream->cuda_stream );
-    if( ret < 0 ) {
-        goto release_and_return_error;
-    }
->>>>>>> 63cc311c
+            goto release_and_return_error;
+        }
+    }
+
   release_and_return_error:
     return ret;
 }
@@ -257,7 +234,6 @@
     int return_code = 0, how_many = 0, i;
     cudaError_t status;
 
-<<<<<<< HEAD
     for( i = 0; i < this_task->function->nb_parameters; i++ ) {
         /* Don't bother if there is no real data (aka. CTL or no output) */
         if(NULL == this_task->data[i].data_out) continue;
@@ -268,7 +244,7 @@
         original = this_task->data[i].data_out->original;
         gpu_copy = this_task->data[i].data_out;
         assert(original == this_task->data[i].data_in->original);
-        if( flow->access_type & ACCESS_READ ) {
+        if( flow->flow_flags & FLOW_ACCESS_READ ) {
             gpu_copy->readers--; assert(gpu_copy->readers >= 0);
             if( (0 == gpu_copy->readers) &&
                 !(flow->access_type & ACCESS_WRITE) ) {
@@ -277,25 +253,9 @@
                 dague_ulist_fifo_push(&gpu_device->gpu_mem_lru, (dague_list_item_t*)gpu_copy);
             }
         }
-        if( flow->access_type & ACCESS_WRITE ) {
+        if( flow->flow_flags & FLOW_ACCESS_WRITE ) {
             gpu_copy->version++;  /* on to the next version */
             assert( gpu_copy == dague_data_get_copy(gpu_copy->original, gpu_device->super.device_index) );
-=======
-    for( i = 0; NULL != this_task->function->in[i]; i++ ) {
-        gpu_elem = gpu_elem_obtain_from_master(this_task->data[i].moesi_master, gpu_device->index);
-        if( this_task->function->in[i]->flow_flags & FLOW_ACCESS_READ ) {
-            gpu_elem->moesi.readers--; assert(gpu_elem->moesi.readers >= 0);
-            if( (0 == gpu_elem->moesi.readers) &&
-                !(this_task->function->in[i]->flow_flags & FLOW_ACCESS_WRITE) ) {
-                dague_list_item_ring_chop((dague_list_item_t*)gpu_elem);
-                DAGUE_LIST_ITEM_CONSTRUCT(gpu_elem); /* TODO: singleton instead? */
-                dague_ulist_fifo_push(gpu_device->gpu_mem_lru, (dague_list_item_t*)gpu_elem);
-            }
-        }
-        if( this_task->function->in[i]->flow_flags & FLOW_ACCESS_WRITE ) {
-            gpu_elem = gpu_elem_obtain_from_master(this_task->data[i].moesi_master, gpu_device->index);
-
->>>>>>> 63cc311c
             /* Stage the transfer of the data back to main memory */
             gpu_device->super.required_data_out += original->nb_elts;
             assert( ((dague_list_item_t*)gpu_copy)->list_next == (dague_list_item_t*)gpu_copy );
@@ -348,14 +308,9 @@
     dague_data_t              *original;
     int i;
 
-<<<<<<< HEAD
     for( i = 0; i < this_task->function->nb_parameters; i++ ) {
         if(NULL == this_task->function->out[i]) continue;
-        if(!(this_task->function->out[i]->access_type & ACCESS_WRITE)) continue;
-=======
-    for( i = 0; NULL != (master = this_task->data[i].moesi_master); i++ ) {
-        if( !(this_task->function->in[i]->flow_flags & FLOW_ACCESS_WRITE) ) continue;
->>>>>>> 63cc311c
+        if( !(this_task->function->out[i]->flow_flags & FLOW_ACCESS_WRITE) ) continue;
 
         gpu_copy = this_task->data[this_task->function->out[i]->flow_index].data_out;
         original = gpu_copy->original;
