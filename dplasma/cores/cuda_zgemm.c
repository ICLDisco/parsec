--- conflicted
+++ resolved
@@ -8,12 +8,8 @@
  */
 #include <dague_config.h>
 #include <stdlib.h>
-<<<<<<< HEAD
-#include <plasma.h>
-=======
 #include <dlfcn.h>
 #include <core_blas.h>
->>>>>>> 49e28217
 #include <core_blas.h>
 #if defined(PRECISION_z) || defined(PRECISION_c)
 #include <cuComplex.h>
@@ -125,39 +121,10 @@
             continue;  /* space available on the device */
         }
 
-<<<<<<< HEAD
         /* If the data is needed as an input load it up */
         if(this_task->function->in[i]->access_type & ACCESS_READ)
             space_needed++;
     }
-=======
-    /* WARNING: A has to be the first data,
-     *          B the second one and
-     *          C the third one.
-     * if the kernel swap A and B it won't work
-     */
-    moesi_get_master(args->ddescA->moesi_map, TILED_MATRIX_KEY(args->ddescA, args->Am, args->An ),
-                     &(this_task->data[flow_A].moesi_master));
-    if( NULL == (this_task->data[flow_A].moesi_master)->device_copies[gpu_device->index])
-        move_data_count++;
-
-    moesi_get_master(args->ddescB->moesi_map, TILED_MATRIX_KEY(args->ddescB, args->Bm, args->Bn ),
-                     &(this_task->data[flow_B].moesi_master));
-    if( NULL == (this_task->data[flow_B].moesi_master)->device_copies[gpu_device->index])
-        move_data_count++;
-
-    moesi_get_master(args->ddescC->moesi_map, TILED_MATRIX_KEY(args->ddescC, args->Cm, args->Cn ),
-                     &(this_task->data[flow_C].moesi_master));
-    if( NULL == (this_task->data[flow_C].moesi_master)->device_copies[gpu_device->index])
-        move_data_count++;
-
-    this_task->data[3].moesi_master =  NULL;  /* last element */
-
-    if( 0 != move_data_count ) { /* Try to reserve enough room for all data */
-        sizeloc[flow_A] = args->sizeA;
-        sizeloc[flow_B] = args->sizeB;
-        sizeloc[flow_C] = args->sizeC;
->>>>>>> 49e28217
 
     if( 0 != space_needed ) { /* Try to reserve enough room for all data */
         ret = dague_gpu_data_reserve_device_space( gpu_device,
@@ -168,26 +135,14 @@
         }
     }
 
-<<<<<<< HEAD
     DAGUE_TASK_PROF_TRACE_IF(gpu_stream->prof_event_track_enable,
                              gpu_stream->profiling,
                              (-1 == gpu_stream->prof_event_key_start ?
                               DAGUE_PROF_FUNC_KEY_START(this_task->dague_handle,
-=======
-    assert( NULL != gpu_elem_obtain_from_master(this_task->data[flow_A].moesi_master, gpu_device->index) );
-    assert( NULL != gpu_elem_obtain_from_master(this_task->data[flow_B].moesi_master, gpu_device->index) );
-    assert( NULL != gpu_elem_obtain_from_master(this_task->data[flow_C].moesi_master, gpu_device->index) );
-
-    DAGUE_TASK_PROF_TRACE_IF(gpu_stream->prof_event_track_enable,
-                             gpu_stream->profiling,
-                             (-1 == gpu_stream->prof_event_key_start ?
-                              DAGUE_PROF_FUNC_KEY_START(this_task->dague_object,
->>>>>>> 49e28217
                                                         this_task->function->function_id) :
                               gpu_stream->prof_event_key_start),
                              this_task);
 
-<<<<<<< HEAD
     for( i = 0; i < this_task->function->nb_parameters; i++ ) {
         if(NULL == this_task->function->in[i]) continue;
         assert( NULL != dague_data_copy_get_ptr(this_task->data[i].data_in) );
@@ -203,31 +158,6 @@
         }
     }
 
-=======
-    DEBUG3(("GPU[%1d]:\tIN  Data of %s(%d, %d) on GPU\n", gpu_device->device_index,
-            this_task->function->in[flow_A]->name, args->Am, args->An));
-    ret = dague_gpu_data_stage_in( gpu_device, this_task->function->in[flow_A]->flow_flags,
-                                   &(this_task->data[flow_A]), args->sizeA, gpu_stream->cuda_stream );
-    if( ret < 0 ) {
-        goto release_and_return_error;
-    }
-
-    DEBUG3(("GPU[%1d]:\tIN  Data of %s(%d, %d) on GPU\n", gpu_device->device_index,
-            this_task->function->in[flow_B]->name, args->Bm, args->Bn));
-    ret = dague_gpu_data_stage_in( gpu_device, this_task->function->in[flow_B]->flow_flags,
-                                   &(this_task->data[flow_B]), args->sizeB, gpu_stream->cuda_stream );
-    if( ret < 0 ) {
-        goto release_and_return_error;
-    }
-
-    DEBUG3(("GPU[%1d]:\tIN  Data of %s(%d, %d) on GPU\n", gpu_device->device_index,
-            this_task->function->in[flow_C]->name, args->Cm, args->Cn));
-    ret = dague_gpu_data_stage_in( gpu_device, this_task->function->in[flow_C]->flow_flags,
-                                   &(this_task->data[flow_C]), args->sizeC, gpu_stream->cuda_stream );
-    if( ret < 0 ) {
-        goto release_and_return_error;
-    }
->>>>>>> 49e28217
   release_and_return_error:
     return ret;
 }
@@ -250,21 +180,12 @@
 
     /*assert( DATA_COHERENCY_OWNED == this_task->data[2].data_out->coherency_state );*/
 
-<<<<<<< HEAD
     assert(this_task->data[0].data_out->device_index == gpu_device->super.device_index);
     d_A = (CUdeviceptr)this_task->data[0].data_out->device_private;
     assert(this_task->data[1].data_out->device_index == gpu_device->super.device_index);
     d_B = (CUdeviceptr)this_task->data[1].data_out->device_private;
     assert(this_task->data[2].data_out->device_index == gpu_device->super.device_index);
     d_C = (CUdeviceptr)this_task->data[2].data_out->device_private;
-=======
-    gpu_elem_A = gpu_elem_obtain_from_master(this_task->data[flow_A].moesi_master, gpu_device->index);
-    gpu_elem_B = gpu_elem_obtain_from_master(this_task->data[flow_B].moesi_master, gpu_device->index);
-    gpu_elem_C = gpu_elem_obtain_from_master(this_task->data[flow_C].moesi_master, gpu_device->index);
-    d_A = gpu_elem_A->gpu_mem_ptr;
-    d_B = gpu_elem_B->gpu_mem_ptr;
-    d_C = gpu_elem_C->gpu_mem_ptr;
->>>>>>> 49e28217
 
     DEBUG2(( "GPU[%1d]:\tEnqueue on device %s priority %d\n", gpu_device->cuda_index,
              dague_snprintf_execution_context(tmp, MAX_TASK_STRLEN, this_task),
@@ -273,11 +194,7 @@
     DAGUE_TASK_PROF_TRACE_IF(gpu_stream->prof_event_track_enable,
                              gpu_stream->profiling,
                              (-1 == gpu_stream->prof_event_key_start ?
-<<<<<<< HEAD
                               DAGUE_PROF_FUNC_KEY_START(this_task->dague_handle,
-=======
-                              DAGUE_PROF_FUNC_KEY_START(this_task->dague_object,
->>>>>>> 49e28217
                                                         this_task->function->function_id) :
                               gpu_stream->prof_event_key_start),
                              this_task);
@@ -345,11 +262,10 @@
             DAGUE_OUTPUT_VERBOSE((3, dague_cuda_output_stream,
                                   "GPU[%1d]:\tOUT Data of %s\n", gpu_device->cuda_index, flow->name));
             if( args->pushout ) {  /* n == (k + 1) */
-<<<<<<< HEAD
                 original = gpu_copy->original;
                 DAGUE_OUTPUT_VERBOSE((2, dague_cuda_output_stream,
-                                      "GPU:\tMove data <%x> from GPU %d %p -> %p requested\n",
-                                      original->key, gpu_device->cuda_index,
+                                      "GPU:\tMove D2H data <%x> from GPU %d %p -> %p requested\n",
+                                      this_task->function->in[i]->name, original->key, gpu_device->cuda_index,
                                       (void*)gpu_copy->device_private, original->device_copies[0]->device_private));
                 DAGUE_TASK_PROF_TRACE_IF(gpu_stream->prof_event_track_enable,
                                          gpu_stream->profiling,
@@ -358,27 +274,10 @@
                                                                     this_task->function->function_id) :
                                           gpu_stream->prof_event_key_start),
                                          this_task);
-                /* TODO: Move the data back into main memory, but not always on the first device (!) */
+                /* Move the data back into main memory */
                 status = (cudaError_t)cuMemcpyDtoHAsync( original->device_copies[0]->device_private,
                                                          (CUdeviceptr)gpu_copy->device_private,
                                                          original->nb_elts, gpu_stream->cuda_stream );
-=======
-                DEBUG3(("GPU[%1d]:\tOUT Data of %s key %d\n", gpu_device->device_index,
-                        this_task->function->in[i]->name, this_task->data[i].moesi_master->key));
-                DAGUE_TASK_PROF_TRACE_IF(gpu_stream->prof_event_track_enable,
-                                         gpu_stream->profiling,
-                                         (-1 == gpu_stream->prof_event_key_start ?
-                                          DAGUE_PROF_FUNC_KEY_START(this_task->dague_object,
-                                                                    this_task->function->function_id) :
-                                          gpu_stream->prof_event_key_start),
-                                         this_task);
-                /* Move the data back into main memory */
-                DEBUG3(("GPU:\tMove D2H data %x (D %p:H %p) %d bytes to GPU %d\n",
-                        this_task->data[i].moesi_master->key, (void*)gpu_elem->gpu_mem_ptr,
-                        ADATA(this_task->data[i].data), args->sizeC, gpu_device->device_index));
-                status = (cudaError_t)cuMemcpyDtoHAsync( ADATA(this_task->data[i].data),
-                                                         gpu_elem->gpu_mem_ptr, args->sizeC, gpu_stream->cuda_stream );
->>>>>>> 49e28217
                 DAGUE_CUDA_CHECK_ERROR( "cuMemcpyDtoHAsync from device ", status,
                                         { WARNING(("data %s <<%p>> -> <<%p>>\n", this_task->function->out[i]->name,
                                                    gpu_copy->device_private, original->device_copies[0]->device_private));
@@ -390,11 +289,7 @@
         }
     }
 
-<<<<<<< HEAD
   release_and_return_error:
-=======
- release_and_return_error:
->>>>>>> 49e28217
     return (return_code < 0 ? return_code : how_many);
 }
 
