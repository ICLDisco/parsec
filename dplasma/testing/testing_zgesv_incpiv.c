/*
 * Copyright (c) 2009-2011 The University of Tennessee and The University
 *                         of Tennessee Research Foundation.  All rights
 *                         reserved.
 *
 * @precisions normal z -> s d c
 *
 */

#include "common.h"
#include "data_dist/matrix/two_dim_rectangle_cyclic.h"

static int check_solution( dague_context_t *dague, int loud,
                           tiled_matrix_desc_t *ddescA,
                           tiled_matrix_desc_t *ddescB,
                           tiled_matrix_desc_t *ddescX );

int main(int argc, char ** argv)
{
    dague_context_t* dague;
    int iparam[IPARAM_SIZEOF];
    int info = 0;
    int info_solution = 0;
    int ret = 0;

    /* Set defaults for non argv iparams */
    iparam_default_facto(iparam);
    iparam_default_ibnbmb(iparam, 40, 200, 200);
    iparam[IPARAM_LDA] = -'m';
    iparam[IPARAM_LDB] = -'m';

    /* Initialize DAGuE */
    dague = setup_dague(argc, argv, iparam);
    PASTE_CODE_IPARAM_LOCALS(iparam);

    /* initializing matrix structure */
    PASTE_CODE_ALLOCATE_MATRIX(ddescA, 1,
        two_dim_block_cyclic, (&ddescA, matrix_ComplexDouble, matrix_Tile,
                               nodes, cores, rank, MB, NB, LDA, N, 0, 0,
                               M, N, SMB, SNB, P));

    PASTE_CODE_ALLOCATE_MATRIX(ddescA0, 1,
        two_dim_block_cyclic, (&ddescA0, matrix_ComplexDouble, matrix_Tile,
                               nodes, cores, rank, MB, NB, LDA, N, 0, 0,
                               M, N, SMB, SNB, P));

    PASTE_CODE_ALLOCATE_MATRIX(ddescB, 1,
        two_dim_block_cyclic, (&ddescB, matrix_ComplexDouble, matrix_Tile,
                               nodes, cores, rank, MB, NB, LDB, NRHS, 0, 0,
                               N, NRHS, SMB, SNB, P));

    PASTE_CODE_ALLOCATE_MATRIX(ddescX, 1,
        two_dim_block_cyclic, (&ddescX, matrix_ComplexDouble, matrix_Tile,
                               nodes, cores, rank, MB, NB, LDB, NRHS, 0, 0,
                               N, NRHS, SMB, SNB, P));

    PASTE_CODE_ALLOCATE_MATRIX(ddescL, 1,
        two_dim_block_cyclic, (&ddescL, matrix_ComplexDouble, matrix_Tile,
                               nodes, cores, rank, IB, NB, MT*IB, N, 0, 0,
                               MT*IB, N, SMB, SNB, P));

    PASTE_CODE_ALLOCATE_MATRIX(ddescIPIV, 1,
        two_dim_block_cyclic, (&ddescIPIV, matrix_Integer, matrix_Tile,
                               nodes, cores, rank, MB, 1, M, NT, 0, 0,
<<<<<<< HEAD
                               M, NT, SMB, SNB, P))

    if(!check)
    {
        /* matrix generation */
        if(loud > 2) printf("+++ Generate matrices ... ");
        dplasma_zplrnt( dague, (tiled_matrix_desc_t *)&ddescA, 7657);
        if(loud > 2) printf("Done\n");
        /* Create DAGuE */
        PASTE_CODE_ENQUEUE_KERNEL(dague, zgetrf_incpiv,
                                            ((tiled_matrix_desc_t*)&ddescA,
                                             (tiled_matrix_desc_t*)&ddescL,
                                             (tiled_matrix_desc_t*)&ddescIPIV,
                                             &info));
        /* lets rock! */
        PASTE_CODE_PROGRESS_KERNEL(dague, zgetrf_incpiv);

        /* dplasma_zgetrf_incpiv_Destruct( DAGUE_zgetrf_incpiv ); */
=======
                               M, NT, SMB, SNB, P));

    /* matrix generation */
    if(loud > 2) printf("+++ Generate matrices ... ");
    dplasma_zplrnt( dague, (tiled_matrix_desc_t *)&ddescA0, 1358);
    if(loud > 2) printf("Done\n");

    /*********************************************************************
     *               First Check
     */
    if ( rank == 0 ) {
        printf("***************************************************\n");
>>>>>>> d1d19ccf
    }

<<<<<<< HEAD
        int info_solution;

        PASTE_CODE_ALLOCATE_MATRIX(ddescA0, 1,
            two_dim_block_cyclic, (&ddescA0, matrix_ComplexDouble, matrix_Tile,
                                   nodes, cores, rank, MB, NB, LDA, N, 0, 0,
                                   M, N, SMB, SNB, P));

        PASTE_CODE_ALLOCATE_MATRIX(ddescB, 1,
            two_dim_block_cyclic, (&ddescB, matrix_ComplexDouble, matrix_Tile,
                                   nodes, cores, rank, MB, NB, LDB, NRHS, 0, 0,
                                   N, NRHS, SMB, SNB, P));

        PASTE_CODE_ALLOCATE_MATRIX(ddescX, 1,
            two_dim_block_cyclic, (&ddescX, matrix_ComplexDouble, matrix_Tile,
                                   nodes, cores, rank, MB, NB, LDB, NRHS, 0, 0,
                                   N, NRHS, SMB, SNB, P));

        dplasma_zplrnt( dague, (tiled_matrix_desc_t *)&ddescA0, 7657);

        /*********************************************************************
         *               First Check
         */
        if ( rank == 0 ) {
            printf("***************************************************\n");
        }

        /* matrix generation */
        printf("Generate matrices ... ");
        dplasma_zlacpy( dague, PlasmaUpperLower,
                        (tiled_matrix_desc_t *)&ddescA0, (tiled_matrix_desc_t *)&ddescA );
        dplasma_zplrnt( dague, (tiled_matrix_desc_t *)&ddescB, 2354);
        dplasma_zlacpy( dague, PlasmaUpperLower,
                        (tiled_matrix_desc_t *)&ddescB, (tiled_matrix_desc_t *)&ddescX );
        printf("Done\n");

        /* Compute */
        printf("Compute ... ... ");
        info = dplasma_zgesv_incpiv(dague, (tiled_matrix_desc_t *)&ddescA, (tiled_matrix_desc_t *)&ddescL,
                             (tiled_matrix_desc_t *)&ddescIPIV, (tiled_matrix_desc_t *)&ddescX );
        printf("Done\n");
        printf("Info = %d\n", info);

        /* Check the solution */
        info_solution = check_solution( dague, (tiled_matrix_desc_t *)&ddescA0, (tiled_matrix_desc_t *)&ddescB, (tiled_matrix_desc_t *)&ddescX);

        if ( rank == 0 ) {
            if (info_solution == 0) {
                printf(" ----- TESTING ZGESV ....... PASSED !\n");
            }
            else {
                printf(" ----- TESTING ZGESV ... FAILED !\n");
            }
            printf("***************************************************\n");
=======
    /* matrix generation */
    if( loud > 2 ) printf("Generate matrices ... ");
    dplasma_zlacpy( dague, PlasmaUpperLower,
                    (tiled_matrix_desc_t *)&ddescA0, (tiled_matrix_desc_t *)&ddescA );
    dplasma_zplrnt( dague, (tiled_matrix_desc_t *)&ddescB, 3872);
    dplasma_zlacpy( dague, PlasmaUpperLower,
                    (tiled_matrix_desc_t *)&ddescB, (tiled_matrix_desc_t *)&ddescX );
    if( loud > 2 ) printf("Done\n");

    /* Compute */
    if( loud > 2 ) printf("Compute ... ... ");
    info = dplasma_zgesv_incpiv(dague,
                                (tiled_matrix_desc_t *)&ddescA,
                                (tiled_matrix_desc_t *)&ddescL,
                                (tiled_matrix_desc_t *)&ddescIPIV,
                                (tiled_matrix_desc_t *)&ddescX );
    if( loud > 2 ) printf("Done\n");
    if ( info != 0 ) printf("%d: Info = %d\n", rank, info);

    /* Check the solution */
    if ( info == 0 ) {
        info_solution = check_solution( dague, rank ? 0 : loud,
                                        (tiled_matrix_desc_t *)&ddescA0,
                                        (tiled_matrix_desc_t *)&ddescB,
                                        (tiled_matrix_desc_t *)&ddescX );
    }
    if ( rank == 0 ) {
        if ( info || info_solution) {
            printf(" ----- TESTING ZGESV ... FAILED !\n");
            ret |= 1;
>>>>>>> d1d19ccf
        }
        else {
            printf(" ----- TESTING ZGESV ....... PASSED !\n");
        }
        printf("***************************************************\n");
    }

<<<<<<< HEAD
        /* matrix generation */
        printf("Generate matrices ... ");
        dplasma_zlacpy( dague, PlasmaUpperLower,
                        (tiled_matrix_desc_t *)&ddescA0, (tiled_matrix_desc_t *)&ddescA );
        dplasma_zplrnt( dague, (tiled_matrix_desc_t *)&ddescB, 2354);
        dplasma_zlacpy( dague, PlasmaUpperLower,
                        (tiled_matrix_desc_t *)&ddescB, (tiled_matrix_desc_t *)&ddescX );
        printf("Done\n");

        /* Compute */
        printf("Compute ... ... ");
        info = dplasma_zgetrf_incpiv(dague, (tiled_matrix_desc_t *)&ddescA, (tiled_matrix_desc_t *)&ddescL,
                              (tiled_matrix_desc_t *)&ddescIPIV );
        if ( info == 0 ) {
            dplasma_zgetrs_incpiv(dague, PlasmaNoTrans, (tiled_matrix_desc_t *)&ddescA, (tiled_matrix_desc_t *)&ddescL,
                           (tiled_matrix_desc_t *)&ddescIPIV, (tiled_matrix_desc_t *)&ddescX );
        }
        printf("Done\n");
        printf("Info = %d\n", info);

        /* Check the solution */
        info_solution = check_solution( dague, (tiled_matrix_desc_t *)&ddescA0, (tiled_matrix_desc_t *)&ddescB, (tiled_matrix_desc_t *)&ddescX);

        if ( rank == 0 ) {
            if (info_solution == 0) {
                printf(" ----- TESTING ZGETRF + ZGETRS ....... PASSED !\n");
            }
            else {
                printf(" ----- TESTING ZGETRF + ZGETRS ... FAILED !\n");
            }
            printf("***************************************************\n");
=======
    /*********************************************************************
     *               Second Check
     */
    if ( rank == 0 ) {
        printf("***************************************************\n");
    }
    
    /* matrix generation */
    if( loud > 2 ) printf("Generate matrices ... ");
    dplasma_zlacpy( dague, PlasmaUpperLower,
                    (tiled_matrix_desc_t *)&ddescA0, (tiled_matrix_desc_t *)&ddescA );
    dplasma_zplrnt( dague, (tiled_matrix_desc_t *)&ddescB, 3872);
    dplasma_zlacpy( dague, PlasmaUpperLower,
                    (tiled_matrix_desc_t *)&ddescB, (tiled_matrix_desc_t *)&ddescX );
    if( loud > 2 ) printf("Done\n");

    /* Compute */
    if( loud > 2 ) printf("Compute ... ... ");
    info = dplasma_zgetrf_incpiv(dague,
                                 (tiled_matrix_desc_t *)&ddescA,
                                 (tiled_matrix_desc_t *)&ddescL,
                                 (tiled_matrix_desc_t *)&ddescIPIV );
    if ( info == 0 ) {
        dplasma_zgetrs_incpiv(dague, PlasmaNoTrans,
                              (tiled_matrix_desc_t *)&ddescA,
                              (tiled_matrix_desc_t *)&ddescL,
                              (tiled_matrix_desc_t *)&ddescIPIV,
                              (tiled_matrix_desc_t *)&ddescX );
    }
    if ( loud > 2 ) printf("Done\n");
    if ( info != 0 ) printf("%d: Info = %d\n", rank, info);

    /* Check the solution */
    if ( info == 0 ) {
        info_solution = check_solution( dague, rank ? 0 : loud,
                                        (tiled_matrix_desc_t *)&ddescA0,
                                        (tiled_matrix_desc_t *)&ddescB,
                                        (tiled_matrix_desc_t *)&ddescX );
    }
    if ( rank == 0 ) {
        if ( info || info_solution) {
            printf(" ----- TESTING ZGETRF + ZGETRS ... FAILED !\n");
            ret |= 1;
>>>>>>> d1d19ccf
        }
        else {
            printf(" ----- TESTING ZGETRF + ZGETRS ....... PASSED !\n");
        }
        printf("***************************************************\n");
    }

<<<<<<< HEAD
        /* matrix generation */
        printf("Generate matrices ... ");
        dplasma_zlacpy( dague, PlasmaUpperLower,
                        (tiled_matrix_desc_t *)&ddescA0, (tiled_matrix_desc_t *)&ddescA );
        dplasma_zplrnt( dague, (tiled_matrix_desc_t *)&ddescB, 2354);
        dplasma_zlacpy( dague, PlasmaUpperLower,
                        (tiled_matrix_desc_t *)&ddescB, (tiled_matrix_desc_t *)&ddescX );
        printf("Done\n");

        /* Compute */
        printf("Compute ... ... ");
        info = dplasma_zgetrf_incpiv(dague, (tiled_matrix_desc_t *)&ddescA, (tiled_matrix_desc_t *)&ddescL,
                              (tiled_matrix_desc_t *)&ddescIPIV );
        if ( info == 0 ) {
            dplasma_ztrsmpl(dague, (tiled_matrix_desc_t *)&ddescA, (tiled_matrix_desc_t *)&ddescL,
                            (tiled_matrix_desc_t *)&ddescIPIV, (tiled_matrix_desc_t *)&ddescX);
            dplasma_ztrsm(dague, PlasmaLeft, PlasmaUpper, PlasmaNoTrans, PlasmaNonUnit, 1.0,
                          (tiled_matrix_desc_t *)&ddescA, (tiled_matrix_desc_t *)&ddescX);
=======
    /*********************************************************************
     *               Third Check
     */
    if ( rank == 0 ) {
        printf("***************************************************\n");
    }
    
    /* matrix generation */
    if( loud > 2 ) printf("Generate matrices ... ");
    dplasma_zlacpy( dague, PlasmaUpperLower,
                    (tiled_matrix_desc_t *)&ddescA0, (tiled_matrix_desc_t *)&ddescA );
    dplasma_zplrnt( dague, (tiled_matrix_desc_t *)&ddescB, 3872);
    dplasma_zlacpy( dague, PlasmaUpperLower,
                    (tiled_matrix_desc_t *)&ddescB, (tiled_matrix_desc_t *)&ddescX );
    if( loud > 2 ) printf("Done\n");
    
    /* Compute */
    if( loud > 2 )printf("Compute ... ... ");
    info = dplasma_zgetrf_incpiv(dague,
                                 (tiled_matrix_desc_t *)&ddescA,
                                 (tiled_matrix_desc_t *)&ddescL,
                                 (tiled_matrix_desc_t *)&ddescIPIV );

    if ( info == 0 ) {
        dplasma_ztrsmpl(dague,
                        (tiled_matrix_desc_t *)&ddescA,
                        (tiled_matrix_desc_t *)&ddescL,
                        (tiled_matrix_desc_t *)&ddescIPIV,
                        (tiled_matrix_desc_t *)&ddescX);
        
        dplasma_ztrsm(dague, PlasmaLeft, PlasmaUpper,
                      PlasmaNoTrans, PlasmaNonUnit, 1.0,
                      (tiled_matrix_desc_t *)&ddescA,
                      (tiled_matrix_desc_t *)&ddescX);
    }
    if ( loud > 2 ) printf("Done\n");
    if ( info != 0 ) printf("%d: Info = %d\n", rank, info);

    /* Check the solution */
    if ( info == 0 ) {
            info_solution = check_solution( dague, rank ? 0 : loud,
                                            (tiled_matrix_desc_t *)&ddescA0,
                                            (tiled_matrix_desc_t *)&ddescB,
                                            (tiled_matrix_desc_t *)&ddescX );
    }
    if ( rank == 0 ) {
        if ( info || info_solution ) {
            printf(" ----- TESTING ZGETRF + ZTRSMPL + ZTRSM ... FAILED !\n");
            ret |= 1;
>>>>>>> d1d19ccf
        }
        else {
            printf(" ----- TESTING ZGETRF + ZTRSMPL + ZTRSM ....... PASSED !\n");
        }
        printf("***************************************************\n");
    }

    cleanup_dague(dague, iparam);

    dague_data_free(ddescA.mat);
    dague_ddesc_destroy((dague_ddesc_t*)&ddescA);
    dague_data_free(ddescA0.mat);
    dague_ddesc_destroy((dague_ddesc_t*)&ddescA0);
    dague_data_free(ddescB.mat);
    dague_ddesc_destroy((dague_ddesc_t*)&ddescB);
    dague_data_free(ddescX.mat);
    dague_ddesc_destroy((dague_ddesc_t*)&ddescX);
    dague_data_free(ddescL.mat);
    dague_ddesc_destroy((dague_ddesc_t*)&ddescL);
    dague_data_free(ddescIPIV.mat);
    dague_ddesc_destroy((dague_ddesc_t*)&ddescIPIV);

    return ret;
}



static int check_solution( dague_context_t *dague, int loud,
                           tiled_matrix_desc_t *ddescA,
                           tiled_matrix_desc_t *ddescB,
                           tiled_matrix_desc_t *ddescX )
{
    int info_solution;
    int N = ddescB->m;
    double Rnorm, Anorm, Bnorm, Xnorm, result;
    double eps = LAPACKE_dlamch_work('e');
    
    Anorm = dplasma_zlange(dague, PlasmaInfNorm, ddescA);
    Bnorm = dplasma_zlange(dague, PlasmaInfNorm, ddescB);
    Xnorm = dplasma_zlange(dague, PlasmaInfNorm, ddescX);

    /* Compute b - A*x */
    dplasma_zgemm( dague, PlasmaNoTrans, PlasmaNoTrans, -1.0, ddescA, ddescX, 1.0, ddescB);
    Rnorm = dplasma_zlange(dague, PlasmaInfNorm, ddescB);
    result = Rnorm / ( ( Anorm * Xnorm + Bnorm ) * N * eps ) ;

    if( loud ) { 
        if( loud > 2 )
            printf( "||A||_oo = %e, ||X||_oo = %e, ||B||_oo= %e, ||A X - B||_oo = %e\n",
                    Anorm, Xnorm, Bnorm, Rnorm );

        printf("============\n");
        printf("Checking the Residual of the solution \n");
        printf("-- ||Ax-B||_oo/((||A||_oo||x||_oo+||B||_oo).N.eps) = %e \n", result);
    }
    if (  isnan(Xnorm) || isinf(Xnorm) || isnan(result) || isinf(result) || (result > 60.0) ) {
        info_solution = 1;
    }
    else{
        info_solution = 0;
    }

    return info_solution;
}<|MERGE_RESOLUTION|>--- conflicted
+++ resolved
@@ -62,26 +62,6 @@
     PASTE_CODE_ALLOCATE_MATRIX(ddescIPIV, 1,
         two_dim_block_cyclic, (&ddescIPIV, matrix_Integer, matrix_Tile,
                                nodes, cores, rank, MB, 1, M, NT, 0, 0,
-<<<<<<< HEAD
-                               M, NT, SMB, SNB, P))
-
-    if(!check)
-    {
-        /* matrix generation */
-        if(loud > 2) printf("+++ Generate matrices ... ");
-        dplasma_zplrnt( dague, (tiled_matrix_desc_t *)&ddescA, 7657);
-        if(loud > 2) printf("Done\n");
-        /* Create DAGuE */
-        PASTE_CODE_ENQUEUE_KERNEL(dague, zgetrf_incpiv,
-                                            ((tiled_matrix_desc_t*)&ddescA,
-                                             (tiled_matrix_desc_t*)&ddescL,
-                                             (tiled_matrix_desc_t*)&ddescIPIV,
-                                             &info));
-        /* lets rock! */
-        PASTE_CODE_PROGRESS_KERNEL(dague, zgetrf_incpiv);
-
-        /* dplasma_zgetrf_incpiv_Destruct( DAGUE_zgetrf_incpiv ); */
-=======
                                M, NT, SMB, SNB, P));
 
     /* matrix generation */
@@ -94,64 +74,8 @@
      */
     if ( rank == 0 ) {
         printf("***************************************************\n");
->>>>>>> d1d19ccf
-    }
-
-<<<<<<< HEAD
-        int info_solution;
-
-        PASTE_CODE_ALLOCATE_MATRIX(ddescA0, 1,
-            two_dim_block_cyclic, (&ddescA0, matrix_ComplexDouble, matrix_Tile,
-                                   nodes, cores, rank, MB, NB, LDA, N, 0, 0,
-                                   M, N, SMB, SNB, P));
-
-        PASTE_CODE_ALLOCATE_MATRIX(ddescB, 1,
-            two_dim_block_cyclic, (&ddescB, matrix_ComplexDouble, matrix_Tile,
-                                   nodes, cores, rank, MB, NB, LDB, NRHS, 0, 0,
-                                   N, NRHS, SMB, SNB, P));
-
-        PASTE_CODE_ALLOCATE_MATRIX(ddescX, 1,
-            two_dim_block_cyclic, (&ddescX, matrix_ComplexDouble, matrix_Tile,
-                                   nodes, cores, rank, MB, NB, LDB, NRHS, 0, 0,
-                                   N, NRHS, SMB, SNB, P));
-
-        dplasma_zplrnt( dague, (tiled_matrix_desc_t *)&ddescA0, 7657);
-
-        /*********************************************************************
-         *               First Check
-         */
-        if ( rank == 0 ) {
-            printf("***************************************************\n");
-        }
-
-        /* matrix generation */
-        printf("Generate matrices ... ");
-        dplasma_zlacpy( dague, PlasmaUpperLower,
-                        (tiled_matrix_desc_t *)&ddescA0, (tiled_matrix_desc_t *)&ddescA );
-        dplasma_zplrnt( dague, (tiled_matrix_desc_t *)&ddescB, 2354);
-        dplasma_zlacpy( dague, PlasmaUpperLower,
-                        (tiled_matrix_desc_t *)&ddescB, (tiled_matrix_desc_t *)&ddescX );
-        printf("Done\n");
-
-        /* Compute */
-        printf("Compute ... ... ");
-        info = dplasma_zgesv_incpiv(dague, (tiled_matrix_desc_t *)&ddescA, (tiled_matrix_desc_t *)&ddescL,
-                             (tiled_matrix_desc_t *)&ddescIPIV, (tiled_matrix_desc_t *)&ddescX );
-        printf("Done\n");
-        printf("Info = %d\n", info);
-
-        /* Check the solution */
-        info_solution = check_solution( dague, (tiled_matrix_desc_t *)&ddescA0, (tiled_matrix_desc_t *)&ddescB, (tiled_matrix_desc_t *)&ddescX);
-
-        if ( rank == 0 ) {
-            if (info_solution == 0) {
-                printf(" ----- TESTING ZGESV ....... PASSED !\n");
-            }
-            else {
-                printf(" ----- TESTING ZGESV ... FAILED !\n");
-            }
-            printf("***************************************************\n");
-=======
+    }
+
     /* matrix generation */
     if( loud > 2 ) printf("Generate matrices ... ");
     dplasma_zlacpy( dague, PlasmaUpperLower,
@@ -182,7 +106,6 @@
         if ( info || info_solution) {
             printf(" ----- TESTING ZGESV ... FAILED !\n");
             ret |= 1;
->>>>>>> d1d19ccf
         }
         else {
             printf(" ----- TESTING ZGESV ....... PASSED !\n");
@@ -190,39 +113,6 @@
         printf("***************************************************\n");
     }
 
-<<<<<<< HEAD
-        /* matrix generation */
-        printf("Generate matrices ... ");
-        dplasma_zlacpy( dague, PlasmaUpperLower,
-                        (tiled_matrix_desc_t *)&ddescA0, (tiled_matrix_desc_t *)&ddescA );
-        dplasma_zplrnt( dague, (tiled_matrix_desc_t *)&ddescB, 2354);
-        dplasma_zlacpy( dague, PlasmaUpperLower,
-                        (tiled_matrix_desc_t *)&ddescB, (tiled_matrix_desc_t *)&ddescX );
-        printf("Done\n");
-
-        /* Compute */
-        printf("Compute ... ... ");
-        info = dplasma_zgetrf_incpiv(dague, (tiled_matrix_desc_t *)&ddescA, (tiled_matrix_desc_t *)&ddescL,
-                              (tiled_matrix_desc_t *)&ddescIPIV );
-        if ( info == 0 ) {
-            dplasma_zgetrs_incpiv(dague, PlasmaNoTrans, (tiled_matrix_desc_t *)&ddescA, (tiled_matrix_desc_t *)&ddescL,
-                           (tiled_matrix_desc_t *)&ddescIPIV, (tiled_matrix_desc_t *)&ddescX );
-        }
-        printf("Done\n");
-        printf("Info = %d\n", info);
-
-        /* Check the solution */
-        info_solution = check_solution( dague, (tiled_matrix_desc_t *)&ddescA0, (tiled_matrix_desc_t *)&ddescB, (tiled_matrix_desc_t *)&ddescX);
-
-        if ( rank == 0 ) {
-            if (info_solution == 0) {
-                printf(" ----- TESTING ZGETRF + ZGETRS ....... PASSED !\n");
-            }
-            else {
-                printf(" ----- TESTING ZGETRF + ZGETRS ... FAILED !\n");
-            }
-            printf("***************************************************\n");
-=======
     /*********************************************************************
      *               Second Check
      */
@@ -266,7 +156,6 @@
         if ( info || info_solution) {
             printf(" ----- TESTING ZGETRF + ZGETRS ... FAILED !\n");
             ret |= 1;
->>>>>>> d1d19ccf
         }
         else {
             printf(" ----- TESTING ZGETRF + ZGETRS ....... PASSED !\n");
@@ -274,26 +163,6 @@
         printf("***************************************************\n");
     }
 
-<<<<<<< HEAD
-        /* matrix generation */
-        printf("Generate matrices ... ");
-        dplasma_zlacpy( dague, PlasmaUpperLower,
-                        (tiled_matrix_desc_t *)&ddescA0, (tiled_matrix_desc_t *)&ddescA );
-        dplasma_zplrnt( dague, (tiled_matrix_desc_t *)&ddescB, 2354);
-        dplasma_zlacpy( dague, PlasmaUpperLower,
-                        (tiled_matrix_desc_t *)&ddescB, (tiled_matrix_desc_t *)&ddescX );
-        printf("Done\n");
-
-        /* Compute */
-        printf("Compute ... ... ");
-        info = dplasma_zgetrf_incpiv(dague, (tiled_matrix_desc_t *)&ddescA, (tiled_matrix_desc_t *)&ddescL,
-                              (tiled_matrix_desc_t *)&ddescIPIV );
-        if ( info == 0 ) {
-            dplasma_ztrsmpl(dague, (tiled_matrix_desc_t *)&ddescA, (tiled_matrix_desc_t *)&ddescL,
-                            (tiled_matrix_desc_t *)&ddescIPIV, (tiled_matrix_desc_t *)&ddescX);
-            dplasma_ztrsm(dague, PlasmaLeft, PlasmaUpper, PlasmaNoTrans, PlasmaNonUnit, 1.0,
-                          (tiled_matrix_desc_t *)&ddescA, (tiled_matrix_desc_t *)&ddescX);
-=======
     /*********************************************************************
      *               Third Check
      */
@@ -343,7 +212,6 @@
         if ( info || info_solution ) {
             printf(" ----- TESTING ZGETRF + ZTRSMPL + ZTRSM ... FAILED !\n");
             ret |= 1;
->>>>>>> d1d19ccf
         }
         else {
             printf(" ----- TESTING ZGETRF + ZTRSMPL + ZTRSM ....... PASSED !\n");
