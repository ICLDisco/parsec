--- conflicted
+++ resolved
@@ -126,10 +126,6 @@
     dague_data_free(ddescIPIV.mat);
     dague_ddesc_destroy((dague_ddesc_t*)&ddescIPIV);
 
-<<<<<<< HEAD
-=======
-
->>>>>>> b5b72921
     return EXIT_SUCCESS;
 }
 
