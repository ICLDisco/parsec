/*
 * Copyright (c) 2009-2012 The University of Tennessee and The University
 *                         of Tennessee Research Foundation.  All rights
 *                         reserved.
 *
 * @precisions normal z -> s d c
 *
 */

#include "common.h"
#include "data_dist/matrix/two_dim_rectangle_cyclic.h"

static int check_solution( dague_context_t *dague, int loud,
                           tiled_matrix_desc_t *ddescA,
                           tiled_matrix_desc_t *ddescB,
                           tiled_matrix_desc_t *ddescX );

static int check_inverse( dague_context_t *dague, int loud,
                          tiled_matrix_desc_t *ddescA,
                          tiled_matrix_desc_t *ddescInvA,
                          tiled_matrix_desc_t *ddescI );

static inline int dague_imin(int a, int b) { return (a <= b) ? a : b; };

int main(int argc, char ** argv)
{
    dague_context_t* dague;
    int iparam[IPARAM_SIZEOF];
    int info = 0;
    int ret = 0;

    /* Set defaults for non argv iparams */
    iparam_default_facto(iparam);
    iparam_default_ibnbmb(iparam, 40, 200, 200);
    iparam[IPARAM_LDA] = -'m';
    iparam[IPARAM_LDB] = -'m';

    /* Initialize DAGuE */
    dague = setup_dague(argc, argv, iparam);
    PASTE_CODE_IPARAM_LOCALS(iparam);
    PASTE_CODE_FLOPS(FLOPS_ZGETRF, ((DagDouble_t)M,(DagDouble_t)N));

    LDA = max(M, LDA);

    if ( M != N && check ) {
        fprintf(stderr, "Check is impossible if M != N\n");
        check = 0;
    }

    if ( P > 1 ) {
        fprintf(stderr, "This function cannot be used with a 2D block cyclic distribution for now\n");
        return 1;
    }

    /* initializing matrix structure */
    PASTE_CODE_ALLOCATE_MATRIX(ddescA, 1,
                               two_dim_block_cyclic, (&ddescA, matrix_ComplexDouble, matrix_Tile,
                                                      nodes, cores, rank, MB, NB, LDA, N, 0, 0,
                                                      M, N, SMB, SNB, P));
    PASTE_CODE_ALLOCATE_MATRIX(ddescIPIV, 1,
        two_dim_block_cyclic, (&ddescIPIV, matrix_Integer, matrix_Tile,
                               nodes, cores, rank, 1, NB, 1, dague_imin(M, N), 0, 0,
                               1, dague_imin(M, N), SMB, SNB, P));

    PASTE_CODE_ALLOCATE_MATRIX(ddescA0, check,
                               two_dim_block_cyclic, (&ddescA0, matrix_ComplexDouble, matrix_Tile,
                                                      nodes, cores, rank, MB, NB, LDA, N, 0, 0,
                                                      M, N, SMB, SNB, P));
    /* Random B check */
    PASTE_CODE_ALLOCATE_MATRIX(ddescB, check,
                               two_dim_block_cyclic, (&ddescB, matrix_ComplexDouble, matrix_Tile,
                                                      nodes, cores, rank, MB, NB, LDB, NRHS, 0, 0,
                                                      M, NRHS, SMB, SNB, P));
    PASTE_CODE_ALLOCATE_MATRIX(ddescX, check,
                               two_dim_block_cyclic, (&ddescX, matrix_ComplexDouble, matrix_Tile,
                                                      nodes, cores, rank, MB, NB, LDB, NRHS, 0, 0,
                                                      M, NRHS, SMB, SNB, P));
    /* Inverse check */
    PASTE_CODE_ALLOCATE_MATRIX(ddescInvA, check_inv,
                               two_dim_block_cyclic, (&ddescInvA, matrix_ComplexDouble, matrix_Tile,
                                                      nodes, cores, rank, MB, NB, LDA, N, 0, 0,
                                                      M, N, SMB, SNB, P));
    PASTE_CODE_ALLOCATE_MATRIX(ddescI, check_inv,
                               two_dim_block_cyclic, (&ddescI, matrix_ComplexDouble, matrix_Tile,
                                                      nodes, cores, rank, MB, NB, LDA, N, 0, 0,
                                                      M, N, SMB, SNB, P));

    /* matrix generation */
    if(loud > 2) printf("+++ Generate matrices ... ");
    dplasma_zplrnt( dague, 0, (tiled_matrix_desc_t *)&ddescA, 3872);
    if ( check ) {
        dplasma_zlacpy( dague, PlasmaUpperLower,
                        (tiled_matrix_desc_t *)&ddescA,
                        (tiled_matrix_desc_t *)&ddescA0 );
<<<<<<< HEAD
        dplasma_zplrnt( dague, (tiled_matrix_desc_t *)&ddescB, 2354 );
=======
        dplasma_zplrnt( dague, 0, (tiled_matrix_desc_t *)&ddescB, 2354);
>>>>>>> 1e67a6cd
        dplasma_zlacpy( dague, PlasmaUpperLower,
                        (tiled_matrix_desc_t *)&ddescB,
                        (tiled_matrix_desc_t *)&ddescX );
    }
    if ( check_inv ) {
        dplasma_zlaset( dague, PlasmaUpperLower, 0., 1., (tiled_matrix_desc_t *)&ddescI);
        dplasma_zlaset( dague, PlasmaUpperLower, 0., 1., (tiled_matrix_desc_t *)&ddescInvA);
    }
    if(loud > 2) printf("Done\n");

    /* Create DAGuE */
    if(loud > 2) printf("+++ Computing getrf ... ");
    PASTE_CODE_ENQUEUE_KERNEL(dague, zgetrf,
                              ((tiled_matrix_desc_t*)&ddescA,
                               (tiled_matrix_desc_t*)&ddescIPIV,
                               &info));
    /* lets rock! */
    PASTE_CODE_PROGRESS_KERNEL(dague, zgetrf);
    dplasma_zgetrf_Destruct( DAGUE_zgetrf );
    if(loud > 2) printf("Done.\n");

    if ( info != 0 ) {
        if( rank == 0 && loud ) printf("-- Factorization is suspicious (info = %d) ! \n", info );
        ret |= 1;
    }
    else if ( check ) {
        /*
         * First check with a right hand side
         */
        dplasma_zgetrs(dague, PlasmaNoTrans,
                       (tiled_matrix_desc_t *)&ddescA,
                       (tiled_matrix_desc_t *)&ddescIPIV,
                       (tiled_matrix_desc_t *)&ddescX );

        /* Check the solution */
        ret |= check_solution( dague, (rank == 0) ? loud : 0,
                               (tiled_matrix_desc_t *)&ddescA0,
                               (tiled_matrix_desc_t *)&ddescB,
                               (tiled_matrix_desc_t *)&ddescX);

        /*
         * Second check with inverse
         */
        if ( check_inv ) {
            dplasma_zgetrs(dague, PlasmaNoTrans,
                           (tiled_matrix_desc_t *)&ddescA,
                           (tiled_matrix_desc_t *)&ddescIPIV,
                           (tiled_matrix_desc_t *)&ddescInvA );

            /* Check the solution */
            ret |= check_inverse(dague, (rank == 0) ? loud : 0,
                                 (tiled_matrix_desc_t *)&ddescA0,
                                 (tiled_matrix_desc_t *)&ddescInvA,
                                 (tiled_matrix_desc_t *)&ddescI);
        }
    }

    if ( check ) {
        dague_data_free(ddescA0.mat);
        dague_ddesc_destroy( (dague_ddesc_t*)&ddescA0);
        dague_data_free(ddescB.mat);
        dague_ddesc_destroy( (dague_ddesc_t*)&ddescB);
        dague_data_free(ddescX.mat);
        dague_ddesc_destroy( (dague_ddesc_t*)&ddescX);
        if ( check_inv ) {
            dague_data_free(ddescInvA.mat);
            dague_ddesc_destroy((dague_ddesc_t*)&ddescInvA);
            dague_data_free(ddescI.mat);
            dague_ddesc_destroy((dague_ddesc_t*)&ddescI);
        }
    }

    cleanup_dague(dague, iparam);

    dague_data_free(ddescA.mat);
    dague_ddesc_destroy((dague_ddesc_t*)&ddescA);
    dague_data_free(ddescIPIV.mat);
    dague_ddesc_destroy((dague_ddesc_t*)&ddescIPIV);

    return ret;
}

static int check_solution( dague_context_t *dague, int loud,
                           tiled_matrix_desc_t *ddescA,
                           tiled_matrix_desc_t *ddescB,
                           tiled_matrix_desc_t *ddescX )
{
    int info_solution;
    double Rnorm = 0.0;
    double Anorm = 0.0;
    double Bnorm = 0.0;
    double Xnorm, result;
    int m = ddescB->m;
    double eps = LAPACKE_dlamch_work('e');

    Anorm = dplasma_zlange(dague, PlasmaInfNorm, ddescA);
    Bnorm = dplasma_zlange(dague, PlasmaInfNorm, ddescB);
    Xnorm = dplasma_zlange(dague, PlasmaInfNorm, ddescX);

    /* Compute b - A*x */
    dplasma_zgemm( dague, PlasmaNoTrans, PlasmaNoTrans, -1.0, ddescA, ddescX, 1.0, ddescB);

    Rnorm = dplasma_zlange(dague, PlasmaInfNorm, ddescB);

    result = Rnorm / ( ( Anorm * Xnorm + Bnorm ) * m * eps ) ;

    if ( loud > 2 ) {
        printf("============\n");
        printf("Checking the Residual of the solution \n");
        if ( loud > 3 )
            printf( "-- ||A||_oo = %e, ||X||_oo = %e, ||B||_oo= %e, ||A X - B||_oo = %e\n",
                    Anorm, Xnorm, Bnorm, Rnorm );
        printf("-- ||Ax-B||_oo/((||A||_oo||x||_oo+||B||_oo).N.eps) = %e \n", result);
    }

    if (  isnan(Xnorm) || isinf(Xnorm) || isnan(result) || isinf(result) || (result > 60.0) ) {
        if( loud ) printf("-- Solution is suspicious ! \n");
        info_solution = 1;
    }
    else{
        if( loud ) printf("-- Solution is CORRECT ! \n");
        info_solution = 0;
    }

    return info_solution;
}

static int check_inverse( dague_context_t *dague, int loud,
                          tiled_matrix_desc_t *ddescA,
                          tiled_matrix_desc_t *ddescInvA,
                          tiled_matrix_desc_t *ddescI )
{
    int info_solution;
    double Anorm    = 0.0;
    double InvAnorm = 0.0;
    double Rnorm, result;
    int m = ddescA->m;
    double eps = LAPACKE_dlamch_work('e');

    Anorm    = dplasma_zlange(dague, PlasmaInfNorm, ddescA   );
    InvAnorm = dplasma_zlange(dague, PlasmaInfNorm, ddescInvA);

    /* Compute I - A*A^{-1} */
    dplasma_zgemm( dague, PlasmaNoTrans, PlasmaNoTrans, -1.0, ddescA, ddescInvA, 1.0, ddescI);

    Rnorm = dplasma_zlange(dague, PlasmaInfNorm, ddescI);

    result = Rnorm / ( ( Anorm * InvAnorm ) * m * eps ) ;

    if ( loud > 2 ) {
        printf("============\n");
        printf("Checking the Residual of the solution \n");
        if ( loud > 3 )
            printf( "-- ||A||_oo = %e, ||A^{-1}||_oo = %e, ||A A^{-1} - I||_oo = %e\n",
                    Anorm, InvAnorm, Rnorm );
        printf("-- ||AA^{-1}-I||_oo/((||A||_oo||A^{-1}||_oo).N.eps) = %e \n", result);
    }

    if (  isnan(Rnorm) || isinf(Rnorm) || isnan(result) || isinf(result) || (result > 60.0) ) {
        if( loud ) printf("-- Solution is suspicious ! \n");
        info_solution = 1;
    }
    else{
        if( loud ) printf("-- Solution is CORRECT ! \n");
        info_solution = 0;
    }

    return info_solution;
}<|MERGE_RESOLUTION|>--- conflicted
+++ resolved
@@ -92,11 +92,7 @@
         dplasma_zlacpy( dague, PlasmaUpperLower,
                         (tiled_matrix_desc_t *)&ddescA,
                         (tiled_matrix_desc_t *)&ddescA0 );
-<<<<<<< HEAD
-        dplasma_zplrnt( dague, (tiled_matrix_desc_t *)&ddescB, 2354 );
-=======
         dplasma_zplrnt( dague, 0, (tiled_matrix_desc_t *)&ddescB, 2354);
->>>>>>> 1e67a6cd
         dplasma_zlacpy( dague, PlasmaUpperLower,
                         (tiled_matrix_desc_t *)&ddescB,
                         (tiled_matrix_desc_t *)&ddescX );
