/*
 * Copyright (c) 2009-2011 The University of Tennessee and The University
 *                         of Tennessee Research Foundation.  All rights
 *                         reserved.
 *
 * @precisions normal z -> s d c
 *
 */

#include "common.h"
#include "data_dist/matrix/two_dim_rectangle_cyclic.h"

static int check_solution( dague_context_t *dague, int loud,
                           PLASMA_enum side, PLASMA_enum uplo, PLASMA_enum trans, PLASMA_enum diag,
                           dague_complex64_t alpha,
                           int Am, int An, int Aseed,
                           int M,  int N,  int Cseed,
                           two_dim_block_cyclic_t *ddescCfinal );

int main(int argc, char ** argv)
{
    dague_context_t* dague;
    int iparam[IPARAM_SIZEOF];
    int ret = 0;
    int Aseed = 3872;
    int Cseed = 2873;

    /* Set defaults for non argv iparams */
    iparam_default_gemm(iparam);
    iparam_default_ibnbmb(iparam, 0, 200, 200);
#if defined(HAVE_CUDA) && defined(PRECISION_s) && 0
    iparam[IPARAM_NGPUS] = 0;
#endif
    /* Initialize DAGuE */
    dague = setup_dague(argc, argv, iparam);
    PASTE_CODE_IPARAM_LOCALS(iparam);
    /* initializing matrix structure */
    int Am = max(M, N);
    LDA = max(LDA, Am);
    LDC = max(LDC, M);
    PASTE_CODE_ALLOCATE_MATRIX(ddescA, 1,
        two_dim_block_cyclic, (&ddescA, matrix_ComplexDouble, matrix_Tile,
                               nodes, cores, rank, MB, NB, LDA, Am, 0, 0,
                               Am, Am, SMB, SNB, P));
    PASTE_CODE_ALLOCATE_MATRIX(ddescC, 1,
        two_dim_block_cyclic, (&ddescC, matrix_ComplexDouble, matrix_Tile,
                               nodes, cores, rank, MB, NB, LDC, N, 0, 0,
                               M, N, SMB, SNB, P));

    if(!check)
    {
        PLASMA_enum side  = PlasmaLeft;
        PLASMA_enum uplo  = PlasmaLower;
        PLASMA_enum trans = PlasmaNoTrans;
        PLASMA_enum diag  = PlasmaUnit;

        PASTE_CODE_FLOPS(FLOPS_ZTRSM, (side, (DagDouble_t)M, (DagDouble_t)N));

        /* matrix generation */
        if(loud > 2) printf("+++ Generate matrices ... ");
<<<<<<< HEAD
        dplasma_zplghe( dague, 2., uplo, (tiled_matrix_desc_t *)&ddescA, 1358);
        dplasma_zplrnt( dague,            (tiled_matrix_desc_t *)&ddescB, 2354);
=======
        dplasma_zplghe( dague, 2., uplo, (tiled_matrix_desc_t *)&ddescA, Aseed);
        dplasma_zplrnt( dague,           (tiled_matrix_desc_t *)&ddescC, Cseed);
>>>>>>> d1d19ccf
        if(loud > 2) printf("Done\n");

        /* Create DAGuE */
        PASTE_CODE_ENQUEUE_KERNEL(dague, ztrsm,
                                  (side, uplo, trans, diag,
                                   (dague_complex64_t)1.0,
                                   (tiled_matrix_desc_t *)&ddescA,
                                   (tiled_matrix_desc_t *)&ddescC));

        /* lets rock! */
        PASTE_CODE_PROGRESS_KERNEL(dague, ztrsm);

        dplasma_ztrsm_Destruct( DAGUE_ztrsm );
    }
    else
    {
        int s, u, t, d;
        int info_solution;
        dague_complex64_t alpha = 3.5;

        PASTE_CODE_ALLOCATE_MATRIX(ddescC2, 1,
            two_dim_block_cyclic, (&ddescC2, matrix_ComplexDouble, matrix_Tile,
                                   nodes, cores, rank, MB, NB, LDC, N, 0, 0,
                                   M, N, SMB, SNB, P));

<<<<<<< HEAD
        dplasma_zplghe( dague, 2., PlasmaUpperLower, (tiled_matrix_desc_t *)&ddescA, 1358);
        dplasma_zplrnt( dague, (tiled_matrix_desc_t *)&ddescB, 2354);
=======
        dplasma_zplghe( dague, 2., PlasmaUpperLower, (tiled_matrix_desc_t *)&ddescA, Aseed);
        dplasma_zplrnt( dague, (tiled_matrix_desc_t *)&ddescC2, Cseed);
>>>>>>> d1d19ccf

        for (s=0; s<2; s++) {
            for (u=0; u<2; u++) {
#if defined(PRECISION_z) || defined(PRECISION_c)
                for (t=0; t<3; t++) {
#else
                for (t=0; t<2; t++) {
#endif
                    for (d=0; d<2; d++) {

                        if ( rank == 0 ) {
                            printf("***************************************************\n");
                            printf(" ----- TESTING ZTRSM (%s, %s, %s, %s) -------- \n",
                                   sidestr[s], uplostr[u], transstr[t], diagstr[d]);
                        }

                        /* matrix generation */
                        printf("Generate matrices ... ");
                        dplasma_zlacpy( dague, PlasmaUpperLower,
                                        (tiled_matrix_desc_t *)&ddescC2, (tiled_matrix_desc_t *)&ddescC );
                        printf("Done\n");

                        /* Compute */
                        printf("Compute ... ... ");
                        dplasma_ztrsm(dague, side[s], uplo[u], trans[t], diag[d], (dague_complex64_t)alpha,
                                      (tiled_matrix_desc_t *)&ddescA, (tiled_matrix_desc_t *)&ddescC);
                        printf("Done\n");

                        /* Check the solution */
                        info_solution = check_solution(dague, rank == 0 ? loud : 0,
                                                       side[s], uplo[u], trans[t], diag[d],
                                                       alpha, Am, Am, Aseed,
                                                              M,  N,  Cseed,
                                                       &ddescC);
                        if ( rank == 0 ) {
                            if (info_solution == 0) {
                                printf(" ---- TESTING ZTRSM (%s, %s, %s, %s) ...... PASSED !\n",
                                       sidestr[s], uplostr[u], transstr[t], diagstr[d]);
                            }
                            else {
                                printf(" ---- TESTING ZTRSM (%s, %s, %s, %s) ... FAILED !\n",
                                       sidestr[s], uplostr[u], transstr[t], diagstr[d]);
                                ret |= 1;
                            }
                            printf("***************************************************\n");
                        }
                    }
                }
#ifdef __UNUSED__
                }
#endif
            }
        }
        dague_data_free(ddescC2.mat);
        dague_ddesc_destroy((dague_ddesc_t*)&ddescC2);
    }

    cleanup_dague(dague, iparam);

    dague_data_free(ddescA.mat);
    dague_ddesc_destroy((dague_ddesc_t*)&ddescA);
    dague_data_free(ddescC.mat);
    dague_ddesc_destroy((dague_ddesc_t*)&ddescC);

    return ret;
}


/**********************************
 * static functions
 **********************************/

/*------------------------------------------------------------------------
 *  Check the accuracy of the solution
 */
static int check_solution( dague_context_t *dague, int loud,
                           PLASMA_enum side, PLASMA_enum uplo, PLASMA_enum trans, PLASMA_enum diag,
                           dague_complex64_t alpha,
                           int Am, int An, int Aseed,
                           int M,  int N,  int Cseed,
                           two_dim_block_cyclic_t *ddescCfinal )
{
    int info_solution;
    double Anorm, Cinitnorm, Cdplasmanorm, Clapacknorm, Rnorm;
    double eps, result;
    int MB = ddescCfinal->super.mb;
    int NB = ddescCfinal->super.nb;
    int LDA = (Am%MB==0) ? Am : (Am/MB+1) * MB;
    int LDC = ( M%MB==0) ? M  : ( M/MB+1) * MB;
    int cores = ddescCfinal->super.super.cores;
    int rank  = ddescCfinal->super.super.myrank;

    eps = LAPACKE_dlamch_work('e');

    PASTE_CODE_ALLOCATE_MATRIX(ddescA, 1,
        two_dim_block_cyclic, (&ddescA, matrix_ComplexDouble, matrix_Lapack,
                               1, cores, rank, MB, NB, LDA, An, 0, 0,
                               Am, An, 1, 1, 1));
    PASTE_CODE_ALLOCATE_MATRIX(ddescC, 1,
        two_dim_block_cyclic, (&ddescC, matrix_ComplexDouble, matrix_Lapack,
                               1, cores, rank, MB, NB, LDC, N, 0, 0,
                               M, N, 1, 1, 1));

    dplasma_zplghe( dague, 2., PlasmaUpperLower, (tiled_matrix_desc_t *)&ddescA, Aseed);
    dplasma_zplrnt( dague, (tiled_matrix_desc_t *)&ddescC, Cseed );

    Anorm        = dplasma_zlange( dague, PlasmaInfNorm, (tiled_matrix_desc_t*)&ddescA );
    Cinitnorm    = dplasma_zlange( dague, PlasmaInfNorm, (tiled_matrix_desc_t*)&ddescC );
    Cdplasmanorm = dplasma_zlange( dague, PlasmaInfNorm, (tiled_matrix_desc_t*)ddescCfinal );

    if ( rank == 0 ) {
        cblas_ztrsm(CblasColMajor,
                    (CBLAS_SIDE)side, (CBLAS_UPLO)uplo,
                    (CBLAS_TRANSPOSE)trans, (CBLAS_DIAG)diag,
                    M, N,
                    CBLAS_SADDR(alpha), ddescA.mat, LDA,
                                        ddescC.mat, LDC );
    }

    Clapacknorm = dplasma_zlange( dague, PlasmaInfNorm, (tiled_matrix_desc_t*)&ddescC );

    dplasma_zgeadd( dague, PlasmaUpperLower, -1.0, (tiled_matrix_desc_t*)ddescCfinal,
                                                   (tiled_matrix_desc_t*)&ddescC );

    Rnorm = dplasma_zlange( dague, PlasmaMaxNorm, (tiled_matrix_desc_t*)&ddescC );

    result = Rnorm / (Clapacknorm * max(M,N) * eps);

    if ( rank == 0 ) {
        if ( loud > 2 ) {
            printf("  ||A||_inf = %e, ||C||_inf = %e\n"
                   "  ||lapack(a*A*C)||_inf = %e, ||dplasma(a*A*C)||_inf = %e, ||R||_m = %e, res = %e\n",
                   Anorm, Cinitnorm, Clapacknorm, Cdplasmanorm, Rnorm, result);
        }

        if (  isinf(Clapacknorm) || isinf(Cdplasmanorm) ||
              isnan(result) || isinf(result) || (result > 10.0) ) {
            info_solution = 1;
        }
        else {
            info_solution = 0;
        }
    }

#if defined(HAVE_MPI)
    MPI_Bcast(&info_solution, 1, MPI_INT, 0, MPI_COMM_WORLD);
#endif

    dague_data_free(ddescA.mat);
    dague_ddesc_destroy((dague_ddesc_t*)&ddescA);
    dague_data_free(ddescC.mat);
    dague_ddesc_destroy((dague_ddesc_t*)&ddescC);

    return info_solution;
}<|MERGE_RESOLUTION|>--- conflicted
+++ resolved
@@ -58,13 +58,8 @@
 
         /* matrix generation */
         if(loud > 2) printf("+++ Generate matrices ... ");
-<<<<<<< HEAD
-        dplasma_zplghe( dague, 2., uplo, (tiled_matrix_desc_t *)&ddescA, 1358);
-        dplasma_zplrnt( dague,            (tiled_matrix_desc_t *)&ddescB, 2354);
-=======
         dplasma_zplghe( dague, 2., uplo, (tiled_matrix_desc_t *)&ddescA, Aseed);
         dplasma_zplrnt( dague,           (tiled_matrix_desc_t *)&ddescC, Cseed);
->>>>>>> d1d19ccf
         if(loud > 2) printf("Done\n");
 
         /* Create DAGuE */
@@ -90,13 +85,8 @@
                                    nodes, cores, rank, MB, NB, LDC, N, 0, 0,
                                    M, N, SMB, SNB, P));
 
-<<<<<<< HEAD
-        dplasma_zplghe( dague, 2., PlasmaUpperLower, (tiled_matrix_desc_t *)&ddescA, 1358);
-        dplasma_zplrnt( dague, (tiled_matrix_desc_t *)&ddescB, 2354);
-=======
         dplasma_zplghe( dague, 2., PlasmaUpperLower, (tiled_matrix_desc_t *)&ddescA, Aseed);
         dplasma_zplrnt( dague, (tiled_matrix_desc_t *)&ddescC2, Cseed);
->>>>>>> d1d19ccf
 
         for (s=0; s<2; s++) {
             for (u=0; u<2; u++) {
