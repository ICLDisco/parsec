--- conflicted
+++ resolved
@@ -72,23 +72,9 @@
         dplasma_zplrnt( dague, (tiled_matrix_desc_t *)&ddescA, 3872);
         dplasma_zlaset( dague, PlasmaUpperLower, 0., 0., (tiled_matrix_desc_t *)&ddescTS);
         dplasma_zlaset( dague, PlasmaUpperLower, 0., 0., (tiled_matrix_desc_t *)&ddescTT);
-<<<<<<< HEAD
-=======
-        if(loud > 2) printf("Done\n");
-
-        /* Create DAGuE */
-        PASTE_CODE_ENQUEUE_KERNEL(dague, zgeqrf_param,
-                                  (iparam[IPARAM_LOWLVL_TREE], iparam[IPARAM_HIGHLVL_TREE],
-                                   iparam[IPARAM_QR_TS_SZE], iparam[IPARAM_QR_HLVL_SZE],
-                                   (tiled_matrix_desc_t*)&ddescA,
-                                   (tiled_matrix_desc_t*)&ddescTS,
-                                   (tiled_matrix_desc_t*)&ddescTT));
-
-        /* lets rock! */
-        PASTE_CODE_PROGRESS_KERNEL(dague, zgeqrf_param);
->>>>>>> 34df4a15
 
         o = dplasma_zgeqrf_param_New(iparam[IPARAM_LOWLVL_TREE], iparam[IPARAM_HIGHLVL_TREE],
+                                     iparam[IPARAM_QR_TS_SZE], iparam[IPARAM_QR_HLVL_SZE],
                                      (tiled_matrix_desc_t*)&ddescA,
                                      (tiled_matrix_desc_t*)&ddescTS,
                                      (tiled_matrix_desc_t*)&ddescTT);
@@ -116,6 +102,7 @@
                 /* Create DAGuE */
                 PASTE_CODE_ENQUEUE_KERNEL(dague, zgeqrf_param,
                                           (iparam[IPARAM_LOWLVL_TREE], iparam[IPARAM_HIGHLVL_TREE],
+                                           iparam[IPARAM_QR_TS_SZE], iparam[IPARAM_QR_HLVL_SZE],
                                            (tiled_matrix_desc_t*)&ddescA,
                                            (tiled_matrix_desc_t*)&ddescTS,
                                            (tiled_matrix_desc_t*)&ddescTT));
