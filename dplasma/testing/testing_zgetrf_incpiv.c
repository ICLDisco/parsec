/*
 * Copyright (c) 2009-2012 The University of Tennessee and The University
 *                         of Tennessee Research Foundation.  All rights
 *                         reserved.
 *
 * @precisions normal z -> s d c
 *
 */

#include "common.h"
#include "data_dist/matrix/two_dim_rectangle_cyclic.h"

static int check_solution( dague_context_t *dague, int loud,
                           tiled_matrix_desc_t *ddescA,
                           tiled_matrix_desc_t *ddescB,
                           tiled_matrix_desc_t *ddescX );

static int check_inverse( dague_context_t *dague, int loud,
                          tiled_matrix_desc_t *ddescA,
                          tiled_matrix_desc_t *ddescInvA,
                          tiled_matrix_desc_t *ddescI );

static inline int dague_imin(int a, int b) { return (a <= b) ? a : b; };

int main(int argc, char ** argv)
{
    dague_context_t* dague;
    int iparam[IPARAM_SIZEOF];
    int info = 0;
    int ret = 0;

    /* Set defaults for non argv iparams */
    iparam_default_facto(iparam);
    iparam_default_ibnbmb(iparam, 40, 200, 200);
    iparam[IPARAM_SMB] = 2;
    iparam[IPARAM_LDA] = -'m';
    iparam[IPARAM_LDB] = -'m';

    /* Initialize DAGuE */
    dague = setup_dague(argc, argv, iparam);
    PASTE_CODE_IPARAM_LOCALS(iparam);
    PASTE_CODE_FLOPS(FLOPS_ZGETRF, ((DagDouble_t)M,(DagDouble_t)N));

    LDA = max(M, LDA);

    if ( M != N && check ) {
        fprintf(stderr, "Check is impossible if M != N\n");
        check = 0;
    }

    /* initializing matrix structure */
    PASTE_CODE_ALLOCATE_MATRIX(ddescA, 1,
                               two_dim_block_cyclic, (&ddescA, matrix_ComplexDouble, matrix_Tile,
                                                      nodes, cores, rank, MB, NB, LDA, N, 0, 0,
                                                      M, N, SMB, SNB, P));
    PASTE_CODE_ALLOCATE_MATRIX(ddescL, 1,
                               two_dim_block_cyclic, (&ddescL, matrix_ComplexDouble, matrix_Tile,
                                                      nodes, cores, rank, IB, NB, MT*IB, N, 0, 0,
                                                      MT*IB, N, SMB, SNB, P));
    PASTE_CODE_ALLOCATE_MATRIX(ddescIPIV, 1,
                               two_dim_block_cyclic, (&ddescIPIV, matrix_Integer, matrix_Tile,
                                                      nodes, cores, rank, MB, 1, M, NT, 0, 0,
                                                      M, NT, SMB, SNB, P));
    PASTE_CODE_ALLOCATE_MATRIX(ddescA0, check,
                               two_dim_block_cyclic, (&ddescA0, matrix_ComplexDouble, matrix_Tile,
                                                      nodes, cores, rank, MB, NB, LDA, N, 0, 0,
                                                      M, N, SMB, SNB, P));
    /* Random B check */
    PASTE_CODE_ALLOCATE_MATRIX(ddescB, check,
                               two_dim_block_cyclic, (&ddescB, matrix_ComplexDouble, matrix_Tile,
                                                      nodes, cores, rank, MB, NB, LDB, NRHS, 0, 0,
                                                      M, NRHS, SMB, SNB, P));
    PASTE_CODE_ALLOCATE_MATRIX(ddescX, check,
                               two_dim_block_cyclic, (&ddescX, matrix_ComplexDouble, matrix_Tile,
                                                      nodes, cores, rank, MB, NB, LDB, NRHS, 0, 0,
                                                      M, NRHS, SMB, SNB, P));
    /* Inverse check */
    PASTE_CODE_ALLOCATE_MATRIX(ddescInvA, check_inv,
                               two_dim_block_cyclic, (&ddescInvA, matrix_ComplexDouble, matrix_Tile,
                                                      nodes, cores, rank, MB, NB, LDA, N, 0, 0,
                                                      M, N, SMB, SNB, P));
    PASTE_CODE_ALLOCATE_MATRIX(ddescI, check_inv,
                               two_dim_block_cyclic, (&ddescI, matrix_ComplexDouble, matrix_Tile,
                                                      nodes, cores, rank, MB, NB, LDA, N, 0, 0,
                                                      M, N, SMB, SNB, P));

    /* matrix generation */
    if(loud > 2) printf("+++ Generate matrices ... ");
<<<<<<< HEAD
    dplasma_zplrnt_perso( dague, (tiled_matrix_desc_t *)&ddescA, matrix_init, random_seed );
=======
    dplasma_zplrnt( dague, 0, (tiled_matrix_desc_t *)&ddescA, 3872);
>>>>>>> 1e67a6cd
    if ( check ) {
        dplasma_zlacpy( dague, PlasmaUpperLower,
                        (tiled_matrix_desc_t *)&ddescA,
                        (tiled_matrix_desc_t *)&ddescA0 );
<<<<<<< HEAD
        dplasma_zplrnt( dague, (tiled_matrix_desc_t *)&ddescB, random_seed + 1 );
=======
        dplasma_zplrnt( dague, 0, (tiled_matrix_desc_t *)&ddescB, 2354);
>>>>>>> 1e67a6cd
        dplasma_zlacpy( dague, PlasmaUpperLower,
                        (tiled_matrix_desc_t *)&ddescB,
                        (tiled_matrix_desc_t *)&ddescX );
    }
    if ( check_inv ) {
        dplasma_zlaset( dague, PlasmaUpperLower, 0., 1., (tiled_matrix_desc_t *)&ddescI);
        dplasma_zlaset( dague, PlasmaUpperLower, 0., 1., (tiled_matrix_desc_t *)&ddescInvA);
    }
    if(loud > 2) printf("Done\n");

    /* Create DAGuE */
    if(loud > 2) printf("+++ Computing getrf_incpiv ... ");
    PASTE_CODE_ENQUEUE_KERNEL(dague, zgetrf_incpiv,
                              ((tiled_matrix_desc_t*)&ddescA,
                               (tiled_matrix_desc_t*)&ddescL,
                               (tiled_matrix_desc_t*)&ddescIPIV,
                               &info));
    /* lets rock! */
    PASTE_CODE_PROGRESS_KERNEL(dague, zgetrf_incpiv);
    dplasma_zgetrf_incpiv_Destruct( DAGUE_zgetrf_incpiv );
    if(loud > 2) printf("Done.\n");

    if ( info != 0 ) {
        if( rank == 0 && loud ) printf("-- Factorization is suspicious (info = %d) ! \n", info );
        ret |= 1;
    }
    else if ( check ) {
        /*
         * First check with a right hand side
         */
        dplasma_zgetrs_incpiv( dague, PlasmaNoTrans,
                               (tiled_matrix_desc_t *)&ddescA,
                               (tiled_matrix_desc_t *)&ddescL,
                               (tiled_matrix_desc_t *)&ddescIPIV,
                               (tiled_matrix_desc_t *)&ddescX );

        /* Check the solution */
        ret |= check_solution( dague, (rank == 0) ? loud : 0,
                               (tiled_matrix_desc_t *)&ddescA0,
                               (tiled_matrix_desc_t *)&ddescB,
                               (tiled_matrix_desc_t *)&ddescX);

        /*
         * Second check with inverse
         */
        if ( check_inv ) {
            dplasma_zgetrs_incpiv( dague, PlasmaNoTrans,
                                   (tiled_matrix_desc_t *)&ddescA,
                                   (tiled_matrix_desc_t *)&ddescL,
                                   (tiled_matrix_desc_t *)&ddescIPIV,
                                   (tiled_matrix_desc_t *)&ddescInvA );

            /* Check the solution */
            ret |= check_inverse(dague, (rank == 0) ? loud : 0,
                                 (tiled_matrix_desc_t *)&ddescA0,
                                 (tiled_matrix_desc_t *)&ddescInvA,
                                 (tiled_matrix_desc_t *)&ddescI);
        }
    }

    if ( check ) {
        dague_data_free(ddescA0.mat);
        dague_ddesc_destroy( (dague_ddesc_t*)&ddescA0);
        dague_data_free(ddescB.mat);
        dague_ddesc_destroy( (dague_ddesc_t*)&ddescB);
        dague_data_free(ddescX.mat);
        dague_ddesc_destroy( (dague_ddesc_t*)&ddescX);
        if ( check_inv ) {
            dague_data_free(ddescInvA.mat);
            dague_ddesc_destroy((dague_ddesc_t*)&ddescInvA);
            dague_data_free(ddescI.mat);
            dague_ddesc_destroy((dague_ddesc_t*)&ddescI);
        }
    }

    cleanup_dague(dague, iparam);

    dague_data_free(ddescA.mat);
    dague_ddesc_destroy((dague_ddesc_t*)&ddescA);
    dague_data_free(ddescL.mat);
    dague_ddesc_destroy((dague_ddesc_t*)&ddescL);
    dague_data_free(ddescIPIV.mat);
    dague_ddesc_destroy((dague_ddesc_t*)&ddescIPIV);

    return ret;
}

static int check_solution( dague_context_t *dague, int loud,
                           tiled_matrix_desc_t *ddescA,
                           tiled_matrix_desc_t *ddescB,
                           tiled_matrix_desc_t *ddescX )
{
    int info_solution;
    double Rnorm = 0.0;
    double Anorm = 0.0;
    double Bnorm = 0.0;
    double Xnorm, result;
    int m = ddescB->m;
    double eps = LAPACKE_dlamch_work('e');

    Anorm = dplasma_zlange(dague, PlasmaInfNorm, ddescA);
    Bnorm = dplasma_zlange(dague, PlasmaInfNorm, ddescB);
    Xnorm = dplasma_zlange(dague, PlasmaInfNorm, ddescX);

    /* Compute b - A*x */
    dplasma_zgemm( dague, PlasmaNoTrans, PlasmaNoTrans, -1.0, ddescA, ddescX, 1.0, ddescB);

    Rnorm = dplasma_zlange(dague, PlasmaInfNorm, ddescB);

    result = Rnorm / ( ( Anorm * Xnorm + Bnorm ) * m * eps ) ;

    if ( loud > 2 ) {
        printf("============\n");
        printf("Checking the Residual of the solution \n");
        if ( loud > 3 )
            printf( "-- ||A||_oo = %e, ||X||_oo = %e, ||B||_oo= %e, ||A X - B||_oo = %e\n",
                    Anorm, Xnorm, Bnorm, Rnorm );
        printf("-- ||Ax-B||_oo/((||A||_oo||x||_oo+||B||_oo).N.eps) = %e \n", result);
    }

    if (  isnan(Xnorm) || isinf(Xnorm) || isnan(result) || isinf(result) || (result > 60.0) ) {
        if( loud ) printf("-- Solution is suspicious ! \n");
        info_solution = 1;
    }
    else{
        if( loud ) printf("-- Solution is CORRECT ! \n");
        info_solution = 0;
    }

    return info_solution;
}

static int check_inverse( dague_context_t *dague, int loud,
                          tiled_matrix_desc_t *ddescA,
                          tiled_matrix_desc_t *ddescInvA,
                          tiled_matrix_desc_t *ddescI )
{
    int info_solution;
    double Anorm    = 0.0;
    double InvAnorm = 0.0;
    double Rnorm, result;
    int m = ddescA->m;
    double eps = LAPACKE_dlamch_work('e');

    Anorm    = dplasma_zlange(dague, PlasmaInfNorm, ddescA   );
    InvAnorm = dplasma_zlange(dague, PlasmaInfNorm, ddescInvA);

    /* Compute I - A*A^{-1} */
    dplasma_zgemm( dague, PlasmaNoTrans, PlasmaNoTrans, -1.0, ddescA, ddescInvA, 1.0, ddescI);

    Rnorm = dplasma_zlange(dague, PlasmaInfNorm, ddescI);

    result = Rnorm / ( ( Anorm * InvAnorm ) * m * eps ) ;

    if ( loud > 2 ) {
        printf("============\n");
        printf("Checking the Residual of the solution \n");
        if ( loud > 3 )
            printf( "-- ||A||_oo = %e, ||A^{-1}||_oo = %e, ||A A^{-1} - I||_oo = %e\n",
                    Anorm, InvAnorm, Rnorm );
        printf("-- ||AA^{-1}-I||_oo/((||A||_oo||A^{-1}||_oo).N.eps) = %e \n", result);
    }

    if (  isnan(Rnorm) || isinf(Rnorm) || isnan(result) || isinf(result) || (result > 60.0) ) {
        if( loud ) printf("-- Solution is suspicious ! \n");
        info_solution = 1;
    }
    else{
        if( loud ) printf("-- Solution is CORRECT ! \n");
        info_solution = 0;
    }

    return info_solution;
}<|MERGE_RESOLUTION|>--- conflicted
+++ resolved
@@ -86,20 +86,12 @@
 
     /* matrix generation */
     if(loud > 2) printf("+++ Generate matrices ... ");
-<<<<<<< HEAD
     dplasma_zplrnt_perso( dague, (tiled_matrix_desc_t *)&ddescA, matrix_init, random_seed );
-=======
-    dplasma_zplrnt( dague, 0, (tiled_matrix_desc_t *)&ddescA, 3872);
->>>>>>> 1e67a6cd
     if ( check ) {
         dplasma_zlacpy( dague, PlasmaUpperLower,
                         (tiled_matrix_desc_t *)&ddescA,
                         (tiled_matrix_desc_t *)&ddescA0 );
-<<<<<<< HEAD
-        dplasma_zplrnt( dague, (tiled_matrix_desc_t *)&ddescB, random_seed + 1 );
-=======
-        dplasma_zplrnt( dague, 0, (tiled_matrix_desc_t *)&ddescB, 2354);
->>>>>>> 1e67a6cd
+        dplasma_zplrnt( dague, 0, (tiled_matrix_desc_t *)&ddescB, random_seed + 1 );
         dplasma_zlacpy( dague, PlasmaUpperLower,
                         (tiled_matrix_desc_t *)&ddescB,
                         (tiled_matrix_desc_t *)&ddescX );
