/*
 * Copyright (c) 2009-2010 The University of Tennessee and The University
 *                         of Tennessee Research Foundation.  All rights
 *                         reserved.
 *
 */
#ifndef _TESTSCOMMON_H
#define _TESTSCOMMON_H

/* includes used by the testing_*.c */
#include "dague_config.h"

/* system and io */
#include <stdlib.h>
#include <stdio.h>
#include <string.h>
/* Plasma and math libs */
#include <math.h>
#include <cblas.h>
#include <plasma.h>
#include <lapacke.h>
#include <core_blas.h>
/* dague things */
#include "dague.h"
#include "scheduling.h"
#include "profiling.h"
#include "dplasma.h"
/* timings */
#include "common_timing.h"
#ifdef DAGUE_VTRACE
#include "vt_user.h"
#endif

#include "flops.h"

enum iparam_t {
  IPARAM_RANK,         /* Rank                              */
  IPARAM_NNODES,       /* Number of nodes                   */
  IPARAM_NCORES,       /* Number of cores                   */
  IPARAM_NGPUS,        /* Number of GPUs                    */
  IPARAM_P,            /* Rows in the process grid          */
  IPARAM_Q,            /* Columns in the process grid       */
  IPARAM_M,            /* Number of rows of the matrix      */
  IPARAM_N,            /* Number of columns of the matrix   */
  IPARAM_K,            /* RHS or K                          */
  IPARAM_LDA,          /* Leading dimension of A            */
  IPARAM_LDB,          /* Leading dimension of B            */
  IPARAM_LDC,          /* Leading dimension of C            */
  IPARAM_IB,           /* Inner-blocking size               */
  IPARAM_NB,           /* Number of columns in a tile       */
  IPARAM_MB,           /* Number of rows in a tile          */
  IPARAM_SNB,          /* Number of columns in a super-tile */
  IPARAM_SMB,          /* Number of rows in a super-tile    */
  IPARAM_CHECK,        /* Checking activated or not         */
  IPARAM_CHECKINV,     /* Inverse Checking activated or not */
  IPARAM_VERBOSE,      /* How much noise do we want?        */
  IPARAM_LOWLVL_TREE,  /* Tree used for reduction inside nodes  (specific to xgeqrf_param) */
  IPARAM_HIGHLVL_TREE, /* Tree used for reduction between nodes (specific to xgeqrf_param) */
  IPARAM_QR_TS_SZE,    /* Size of TS domain                     (specific to xgeqrf_param) */
  IPARAM_QR_HLVL_SZE,  /* Size of the high level tree           (specific to xgeqrf_param) */
  IPARAM_QR_DOMINO,    /* Enable/disable the domino between the upper and the lower tree (specific to xgeqrf_param) */
  IPARAM_QR_TSRR,      /* Enable/disable the round-robin on TS domain */
  IPARAM_BUT_LEVEL,    /* Butterfly level */
<<<<<<< HEAD
  IPARAM_DOT,          /* Do we require to output the DOT file? */
  IPARAM_SCHEDULER,    /* User-selected scheduler */
=======
>>>>>>> 438032ad
  IPARAM_SIZEOF
};

#define DAGUE_SCHEDULER_DEFAULT 0
#define DAGUE_SCHEDULER_LFQ 1
#define DAGUE_SCHEDULER_LTQ 2
#define DAGUE_SCHEDULER_AP  3
#define DAGUE_SCHEDULER_LHQ 4
#define DAGUE_SCHEDULER_GD  5
#define DAGUE_SCHEDULER_PBQ 6

void iparam_default_facto(int* iparam);
void iparam_default_solve(int* iparam);
void iparam_default_gemm(int* iparam);
void iparam_default_ibnbmb(int* iparam, int ib, int nb, int mb);

#define PASTE_CODE_IPARAM_LOCALS(iparam) \
  int rank  = iparam[IPARAM_RANK];\
  int nodes = iparam[IPARAM_NNODES];\
  int cores = iparam[IPARAM_NCORES];\
  int gpus  = iparam[IPARAM_NGPUS];\
  int P     = iparam[IPARAM_P];\
  int Q     = iparam[IPARAM_Q];\
  int M     = iparam[IPARAM_M];\
  int N     = iparam[IPARAM_N];\
  int K     = iparam[IPARAM_K];\
  int NRHS  = K;\
  int LDA   = max(M, iparam[IPARAM_LDA]);\
  int LDB   = max(N, iparam[IPARAM_LDB]);\
  int LDC   = max(K, iparam[IPARAM_LDC]);\
  int IB    = iparam[IPARAM_IB];\
  int MB    = iparam[IPARAM_MB];\
  int NB    = iparam[IPARAM_NB];\
  int SMB   = iparam[IPARAM_SMB];\
  int SNB   = iparam[IPARAM_SNB];\
  int MT    = (M%MB==0) ? (M/MB) : (M/MB+1); \
  int NT    = (N%NB==0) ? (N/NB) : (N/NB+1); \
  int KT    = (K%MB==0) ? (K/MB) : (K/MB+1); \
  int check = iparam[IPARAM_CHECK];\
  int check_inv = iparam[IPARAM_CHECKINV];\
  int loud  = iparam[IPARAM_VERBOSE];\
  int nb_local_tasks = 0;                                               \
  int butterfly_level = iparam[IPARAM_BUT_LEVEL];\
  (void)rank;(void)nodes;(void)cores;(void)gpus;(void)P;(void)Q;(void)M;(void)N;(void)K;(void)NRHS; \
  (void)LDA;(void)LDB;(void)LDC;(void)IB;(void)MB;(void)NB;(void)MT;(void)NT;(void)KT;(void)SMB;(void)SNB;(void)check;(void)loud;\
  (void)nb_local_tasks; (void)butterfly_level;(void)check_inv;

/* Define a double type which not pass through the precision generation process */
typedef double DagDouble_t;
#define PASTE_CODE_FLOPS( FORMULA, PARAMS ) \
  double gflops, flops = FORMULA PARAMS;

#if defined(PRECISION_z) || defined(PRECISION_c)
#define PASTE_CODE_FLOPS_COUNT(FADD,FMUL,PARAMS) \
  double gflops, flops = (2. * FADD PARAMS + 6. * FMUL PARAMS);
#else
#define PASTE_CODE_FLOPS_COUNT(FADD,FMUL,PARAMS) \
  double gflops, flops = (FADD PARAMS + FMUL PARAMS);
#endif

/*******************************
 * globals values
 *******************************/

extern const int side[2];
extern const int uplo[2];
extern const int diag[2];
extern const int trans[3];
extern const int norms[4];
extern const char *sidestr[2];
extern const char *uplostr[2];
extern const char *diagstr[2];
extern const char *transstr[3];
extern const char *normsstr[4];

void print_usage(void);

dague_context_t *setup_dague(int argc, char* argv[], int *iparam);
void cleanup_dague(dague_context_t* dague, int *iparam);

/**
 * No macro with the name max or min is acceptable as there is
 * no way to correctly define them without borderline effects.
 */
#undef max
#undef min
static inline int max(int a, int b) { return a > b ? a : b; }
static inline int min(int a, int b) { return a < b ? a : b; }


/* Paste code to allocate a matrix in desc if cond_init is true */
#define PASTE_CODE_ALLOCATE_MATRIX(DDESC, COND, TYPE, INIT_PARAMS)      \
    TYPE##_t DDESC;                                                     \
    if(COND) {                                                          \
        TYPE##_init INIT_PARAMS;                                        \
        DDESC.mat = dague_data_allocate((size_t)DDESC.super.nb_local_tiles * \
                                        (size_t)DDESC.super.bsiz *      \
                                        (size_t)dague_datadist_getsizeoftype(DDESC.super.mtype)); \
        dague_ddesc_set_key((dague_ddesc_t*)&DDESC, #DDESC);            \
    }

#define PASTE_CODE_ENQUEUE_KERNEL(DAGUE, KERNEL, PARAMS)                \
    SYNC_TIME_START();                                                  \
    dague_handle_t* DAGUE_##KERNEL = dplasma_##KERNEL##_New PARAMS;     \
    dague_enqueue(DAGUE, DAGUE_##KERNEL);                               \
    nb_local_tasks = DAGUE_##KERNEL->nb_local_tasks;                    \
    if(loud) SYNC_TIME_PRINT(rank, ( #KERNEL " DAG creation: %d local tasks enqueued\n", nb_local_tasks));


#define PASTE_CODE_PROGRESS_KERNEL(DAGUE, KERNEL)                       \
    SYNC_TIME_START();                                                  \
    TIME_START();                                                       \
    dague_progress(DAGUE);                                              \
    if( loud > 2 )                                                      \
        TIME_PRINT(rank, (#KERNEL " computed %d tasks,\trate %f task/s\n",    \
                          nb_local_tasks,                               \
                          nb_local_tasks/time_elapsed));                \
    SYNC_TIME_PRINT(rank, (#KERNEL " computation PxQ= %d %d N= %d NB= %d : %f gflops\n", \
                           P, Q, N, NB,                                 \
                           gflops=(flops/1e9)/sync_time_elapsed));      \
    if(loud >= 5 && rank == 0) {                                        \
        printf("<DartMeasurement name=\"performance\" type=\"numeric/double\"\n" \
               "                 encoding=\"none\" compression=\"none\">\n" \
               "%g\n"                                                   \
               "</DartMeasurement>\n",                                  \
               gflops);                                                 \
    }                                                                   \
    (void)gflops;

#endif /* _TESTSCOMMON_H */<|MERGE_RESOLUTION|>--- conflicted
+++ resolved
@@ -61,11 +61,7 @@
   IPARAM_QR_DOMINO,    /* Enable/disable the domino between the upper and the lower tree (specific to xgeqrf_param) */
   IPARAM_QR_TSRR,      /* Enable/disable the round-robin on TS domain */
   IPARAM_BUT_LEVEL,    /* Butterfly level */
-<<<<<<< HEAD
-  IPARAM_DOT,          /* Do we require to output the DOT file? */
-  IPARAM_SCHEDULER,    /* User-selected scheduler */
-=======
->>>>>>> 438032ad
+  IPARAM_SCHEDULER,    /* What scheduler do we choose */
   IPARAM_SIZEOF
 };
 
