/*
 * Copyright (c) 2009-2010 The University of Tennessee and The University
 *                         of Tennessee Research Foundation.  All rights
 *                         reserved.
 *
 */
#ifndef _TESTSCOMMON_H
#define _TESTSCOMMON_H

/* includes used by the testing_*.c */
#include "dague_config.h"

/* system and io */
#include <stdlib.h>
#include <stdio.h>
#include <string.h>
/* Plasma and math libs */
#include <math.h>
#include <cblas.h>
#include <lapacke.h>
#include <core_blas.h>
/* dague things */
#include "dague.h"
#include "scheduling.h"
#include "profiling.h"
#include "dplasma.h"
/* timings */
#include "common_timing.h"
#ifdef DAGUE_VTRACE
#include "vt_user.h"
#endif

#include "flops.h"

/* these are globals in common.c */
extern char *DAGUE_SCHED_NAME[];
extern int unix_timestamp;
extern char cwd[];

/* Update PASTE_CODE_PROGRESS_KERNEL below if you change this list */
enum iparam_t {
  IPARAM_RANK,         /* Rank                              */
  IPARAM_NNODES,       /* Number of nodes                   */
  IPARAM_NCORES,       /* Number of cores                   */
  IPARAM_NGPUS,        /* Number of GPUs                    */
  IPARAM_P,            /* Rows in the process grid          */
  IPARAM_Q,            /* Columns in the process grid       */
  IPARAM_M,            /* Number of rows of the matrix      */
  IPARAM_N,            /* Number of columns of the matrix   */
  IPARAM_K,            /* RHS or K                          */
  IPARAM_LDA,          /* Leading dimension of A            */
  IPARAM_LDB,          /* Leading dimension of B            */
  IPARAM_LDC,          /* Leading dimension of C            */
  IPARAM_IB,           /* Inner-blocking size               */
  IPARAM_NB,           /* Number of columns in a tile       */
  IPARAM_MB,           /* Number of rows in a tile          */
  IPARAM_SNB,          /* Number of columns in a super-tile */
  IPARAM_SMB,          /* Number of rows in a super-tile    */
  IPARAM_CHECK,        /* Checking activated or not         */
  IPARAM_CHECKINV,     /* Inverse Checking activated or not */
  IPARAM_VERBOSE,      /* How much noise do we want?        */
  IPARAM_LOWLVL_TREE,  /* Tree used for reduction inside nodes  (specific to xgeqrf_param) */
  IPARAM_HIGHLVL_TREE, /* Tree used for reduction between nodes (specific to xgeqrf_param) */
  IPARAM_QR_TS_SZE,    /* Size of TS domain                     (specific to xgeqrf_param) */
  IPARAM_QR_HLVL_SZE,  /* Size of the high level tree           (specific to xgeqrf_param) */
  IPARAM_RANDOM_SEED,  /* Seed for the pseudo-random generators */
  IPARAM_MATRIX_INIT,  /* Matrix generator type */
  IPARAM_QR_DOMINO,    /* Enable/disable the domino between the upper and the lower tree (specific to xgeqrf_param) */
  IPARAM_QR_TSRR,      /* Enable/disable the round-robin on TS domain */
  IPARAM_BUT_LEVEL,    /* Butterfly level */
  IPARAM_PINS,         /* Was the PINS option used? */
  IPARAM_SCHEDULER,    /* User-selected scheduler */
  IPARAM_SIZEOF
};

#define DAGUE_SCHEDULER_DEFAULT 0
#define DAGUE_SCHEDULER_LFQ 1
#define DAGUE_SCHEDULER_LTQ 2
#define DAGUE_SCHEDULER_AP  3
#define DAGUE_SCHEDULER_LHQ 4
#define DAGUE_SCHEDULER_GD  5
#define DAGUE_SCHEDULER_PBQ 6
#define DAGUE_SCHEDULER_IP  7
#define DAGUE_SCHEDULER_RND 8

void iparam_default_facto(int* iparam);
void iparam_default_solve(int* iparam);
void iparam_default_gemm(int* iparam);
void iparam_default_ibnbmb(int* iparam, int ib, int nb, int mb);

#define PASTE_CODE_IPARAM_LOCALS(iparam) \
  int rank  = iparam[IPARAM_RANK];\
  int nodes = iparam[IPARAM_NNODES];\
  int cores = iparam[IPARAM_NCORES];\
  int gpus  = iparam[IPARAM_NGPUS];\
  int P     = iparam[IPARAM_P];\
  int Q     = iparam[IPARAM_Q];\
  int M     = iparam[IPARAM_M];\
  int N     = iparam[IPARAM_N];\
  int K     = iparam[IPARAM_K];\
  int NRHS  = K;\
  int LDA   = max(M, iparam[IPARAM_LDA]);\
  int LDB   = max(N, iparam[IPARAM_LDB]);\
  int LDC   = max(K, iparam[IPARAM_LDC]);\
  int IB    = iparam[IPARAM_IB];\
  int MB    = iparam[IPARAM_MB];\
  int NB    = iparam[IPARAM_NB];\
  int SMB   = iparam[IPARAM_SMB];\
  int SNB   = iparam[IPARAM_SNB];\
  int MT    = (M%MB==0) ? (M/MB) : (M/MB+1); \
  int NT    = (N%NB==0) ? (N/NB) : (N/NB+1); \
  int KT    = (K%MB==0) ? (K/MB) : (K/MB+1); \
  int check = iparam[IPARAM_CHECK];\
  int check_inv = iparam[IPARAM_CHECKINV];\
  int loud  = iparam[IPARAM_VERBOSE];\
<<<<<<< HEAD
=======
  int scheduler = iparam[IPARAM_SCHEDULER];\
  int random_seed = iparam[IPARAM_RANDOM_SEED];\
  int matrix_init = iparam[IPARAM_MATRIX_INIT];\
>>>>>>> 49e28217
  int nb_local_tasks = 0;                                               \
  int butterfly_level = iparam[IPARAM_BUT_LEVEL];\
  (void)rank;(void)nodes;(void)cores;(void)gpus;(void)P;(void)Q;(void)M;(void)N;(void)K;(void)NRHS; \
  (void)LDA;(void)LDB;(void)LDC;(void)IB;(void)MB;(void)NB;(void)MT;(void)NT;(void)KT;(void)SMB;(void)SNB;(void)check;(void)loud;\
<<<<<<< HEAD
  (void)nb_local_tasks; (void)butterfly_level;(void)check_inv;
=======
  (void)scheduler;(void)nb_local_tasks; (void)butterfly_level;(void)check_inv;(void)random_seed;(void)matrix_init;
>>>>>>> 49e28217

/* Define a double type which not pass through the precision generation process */
typedef double DagDouble_t;
#define PASTE_CODE_FLOPS( FORMULA, PARAMS ) \
  double gflops, flops = FORMULA PARAMS;

#if defined(PRECISION_z) || defined(PRECISION_c)
#define PASTE_CODE_FLOPS_COUNT(FADD,FMUL,PARAMS) \
  double gflops, flops = (2. * FADD PARAMS + 6. * FMUL PARAMS);
#else
#define PASTE_CODE_FLOPS_COUNT(FADD,FMUL,PARAMS) \
  double gflops, flops = (FADD PARAMS + FMUL PARAMS);
#endif

/*******************************
 * globals values
 *******************************/

#if defined(HAVE_MPI)
extern MPI_Datatype SYNCHRO;
#endif  /* HAVE_MPI */

extern const int side[2];
extern const int uplo[2];
extern const int diag[2];
extern const int trans[3];
extern const int norms[4];
extern const char *sidestr[2];
extern const char *uplostr[2];
extern const char *diagstr[2];
extern const char *transstr[3];
extern const char *normsstr[4];

void print_usage(void);

dague_context_t *setup_dague(int argc, char* argv[], int *iparam);
void cleanup_dague(dague_context_t* dague, int *iparam);

/**
 * No macro with the name max or min is acceptable as there is
 * no way to correctly define them without borderline effects.
 */
#undef max
#undef min
static inline int max(int a, int b) { return a > b ? a : b; }
static inline int min(int a, int b) { return a < b ? a : b; }


/* Paste code to allocate a matrix in desc if cond_init is true */
#define PASTE_CODE_ALLOCATE_MATRIX(DDESC, COND, TYPE, INIT_PARAMS)      \
    TYPE##_t DDESC;                                                     \
    if(COND) {                                                          \
        TYPE##_init INIT_PARAMS;                                        \
        DDESC.mat = dague_data_allocate((size_t)DDESC.super.nb_local_tiles * \
                                        (size_t)DDESC.super.bsiz *      \
                                        (size_t)dague_datadist_getsizeoftype(DDESC.super.mtype)); \
        dague_ddesc_set_key((dague_ddesc_t*)&DDESC, #DDESC);            \
    }

#define PASTE_CODE_ENQUEUE_KERNEL(DAGUE, KERNEL, PARAMS)                \
    SYNC_TIME_START();                                                  \
    dague_handle_t* DAGUE_##KERNEL = dplasma_##KERNEL##_New PARAMS;     \
    dague_enqueue(DAGUE, DAGUE_##KERNEL);                               \
    nb_local_tasks = DAGUE_##KERNEL->nb_local_tasks;                    \
    if( loud > 2 ) SYNC_TIME_PRINT(rank, ( #KERNEL "\tDAG created\n"));

#define PASTE_CODE_PROGRESS_KERNEL(DAGUE, KERNEL)                       \
    SYNC_TIME_START();                                                  \
    TIME_START();                                                       \
    dague_progress(DAGUE);                                              \
    if( loud > 3 )                                                      \
        TIME_PRINT(rank, (#KERNEL "\t%d tasks computed,\t%f task/s rate\n",    \
                          nb_local_tasks,                               \
                          nb_local_tasks/time_elapsed));                \
    else /* not loud, but still need to 'stop' time_elapsed */          \
        TIME_STOP();                                                    \
    SYNC_TIME_PRINT(rank, (#KERNEL " computation PxQ= %d %d N= %d NB= %d IB= %d : %f gflops\n", \
                           P, Q, N, NB, IB,                             \
                           gflops=(flops/1e9)/sync_time_elapsed));      \
    PROFILING_SAVE_dINFO("TIME_ELAPSED", time_elapsed);                 \
    PROFILING_SAVE_dINFO("SYNC_TIME_ELAPSED", sync_time_elapsed);       \
    PROFILING_SAVE_dINFO("GFLOPS", gflops);                             \
    PROFILING_SAVE_iINFO("PARAM_RANK", iparam[IPARAM_RANK]);            \
    PROFILING_SAVE_iINFO("PARAM_NNODES", iparam[IPARAM_NNODES]);        \
    PROFILING_SAVE_iINFO("PARAM_NCORES", iparam[IPARAM_NCORES]);        \
    PROFILING_SAVE_iINFO("PARAM_NGPUS", iparam[IPARAM_NGPUS]);          \
    PROFILING_SAVE_iINFO("PARAM_P", iparam[IPARAM_P]);                  \
    PROFILING_SAVE_iINFO("PARAM_Q", iparam[IPARAM_Q]);                  \
    PROFILING_SAVE_iINFO("PARAM_M", iparam[IPARAM_M]);                  \
    PROFILING_SAVE_iINFO("PARAM_N", iparam[IPARAM_N]);                  \
    PROFILING_SAVE_iINFO("PARAM_K", iparam[IPARAM_K]);                  \
    PROFILING_SAVE_iINFO("PARAM_LDA", iparam[IPARAM_LDA]);              \
    PROFILING_SAVE_iINFO("PARAM_LDB", iparam[IPARAM_LDB]);              \
    PROFILING_SAVE_iINFO("PARAM_LDC", iparam[IPARAM_LDC]);              \
    PROFILING_SAVE_iINFO("PARAM_IB", iparam[IPARAM_IB]);                \
    PROFILING_SAVE_iINFO("PARAM_NB", iparam[IPARAM_NB]);                \
    PROFILING_SAVE_iINFO("PARAM_MB", iparam[IPARAM_MB]);                \
    PROFILING_SAVE_iINFO("PARAM_SNB", iparam[IPARAM_SNB]);              \
    PROFILING_SAVE_iINFO("PARAM_SMB", iparam[IPARAM_SMB]);              \
    PROFILING_SAVE_iINFO("PARAM_CHECK", iparam[IPARAM_CHECK]);          \
    PROFILING_SAVE_iINFO("PARAM_CHECKINV", iparam[IPARAM_CHECKINV]);    \
    PROFILING_SAVE_iINFO("PARAM_VERBOSE", iparam[IPARAM_VERBOSE]);      \
    PROFILING_SAVE_iINFO("PARAM_LOWLVL_TREE", iparam[IPARAM_LOWLVL_TREE]); \
    PROFILING_SAVE_iINFO("PARAM_HIGHLVL_TREE", iparam[IPARAM_HIGHLVL_TREE]); \
    PROFILING_SAVE_iINFO("PARAM_QR_TS_SZE", iparam[IPARAM_QR_TS_SZE]);  \
    PROFILING_SAVE_iINFO("PARAM_QR_HLVL_SZE", iparam[IPARAM_QR_HLVL_SZE]); \
    PROFILING_SAVE_iINFO("PARAM_QR_DOMINO", iparam[IPARAM_QR_DOMINO]);  \
    PROFILING_SAVE_iINFO("PARAM_QR_TSRR", iparam[IPARAM_QR_TSRR]);      \
    PROFILING_SAVE_iINFO("PARAM_BUT_LEVEL", iparam[IPARAM_BUT_LEVEL]);  \
    PROFILING_SAVE_iINFO("PARAM_PINS", iparam[IPARAM_PINS]);            \
    PROFILING_SAVE_iINFO("PARAM_SCHEDULER", iparam[IPARAM_SCHEDULER]);  \
    if(loud >= 5 && rank == 0) {                                        \
        printf("<DartMeasurement name=\"performance\" type=\"numeric/double\"\n" \
               "                 encoding=\"none\" compression=\"none\">\n" \
               "%g\n"                                                   \
               "</DartMeasurement>\n",                                  \
               gflops);                                                 \
    }                                                                   \
    (void)gflops;


#endif /* _TESTSCOMMON_H */<|MERGE_RESOLUTION|>--- conflicted
+++ resolved
@@ -113,21 +113,14 @@
   int check = iparam[IPARAM_CHECK];\
   int check_inv = iparam[IPARAM_CHECKINV];\
   int loud  = iparam[IPARAM_VERBOSE];\
-<<<<<<< HEAD
-=======
   int scheduler = iparam[IPARAM_SCHEDULER];\
   int random_seed = iparam[IPARAM_RANDOM_SEED];\
   int matrix_init = iparam[IPARAM_MATRIX_INIT];\
->>>>>>> 49e28217
   int nb_local_tasks = 0;                                               \
   int butterfly_level = iparam[IPARAM_BUT_LEVEL];\
   (void)rank;(void)nodes;(void)cores;(void)gpus;(void)P;(void)Q;(void)M;(void)N;(void)K;(void)NRHS; \
   (void)LDA;(void)LDB;(void)LDC;(void)IB;(void)MB;(void)NB;(void)MT;(void)NT;(void)KT;(void)SMB;(void)SNB;(void)check;(void)loud;\
-<<<<<<< HEAD
-  (void)nb_local_tasks; (void)butterfly_level;(void)check_inv;
-=======
   (void)scheduler;(void)nb_local_tasks; (void)butterfly_level;(void)check_inv;(void)random_seed;(void)matrix_init;
->>>>>>> 49e28217
 
 /* Define a double type which not pass through the precision generation process */
 typedef double DagDouble_t;
@@ -194,6 +187,7 @@
     nb_local_tasks = DAGUE_##KERNEL->nb_local_tasks;                    \
     if( loud > 2 ) SYNC_TIME_PRINT(rank, ( #KERNEL "\tDAG created\n"));
 
+
 #define PASTE_CODE_PROGRESS_KERNEL(DAGUE, KERNEL)                       \
     SYNC_TIME_START();                                                  \
     TIME_START();                                                       \
@@ -202,10 +196,8 @@
         TIME_PRINT(rank, (#KERNEL "\t%d tasks computed,\t%f task/s rate\n",    \
                           nb_local_tasks,                               \
                           nb_local_tasks/time_elapsed));                \
-    else /* not loud, but still need to 'stop' time_elapsed */          \
-        TIME_STOP();                                                    \
-    SYNC_TIME_PRINT(rank, (#KERNEL " computation PxQ= %d %d N= %d NB= %d IB= %d : %f gflops\n", \
-                           P, Q, N, NB, IB,                             \
+    SYNC_TIME_PRINT(rank, (#KERNEL "\tPxQ= %3d %-3d NB= %4d N= %7d : %14f gflops\n", \
+                           P, Q, NB, N,                                 \
                            gflops=(flops/1e9)/sync_time_elapsed));      \
     PROFILING_SAVE_dINFO("TIME_ELAPSED", time_elapsed);                 \
     PROFILING_SAVE_dINFO("SYNC_TIME_ELAPSED", sync_time_elapsed);       \
