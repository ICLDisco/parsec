--- conflicted
+++ resolved
@@ -202,13 +202,8 @@
         TIME_PRINT(rank, (#KERNEL "\t%d tasks computed,\t%f task/s rate\n",    \
                           nb_local_tasks,                               \
                           nb_local_tasks/time_elapsed));                \
-<<<<<<< HEAD
     SYNC_TIME_PRINT(rank, (#KERNEL " computation PxQ= %d %d N= %d NB= %d IB= %d : %f gflops\n", \
                            P, Q, N, NB, IB, 							\
-=======
-    SYNC_TIME_PRINT(rank, (#KERNEL "\tPxQ= %3d %-3d NB= %4d N= %7d : %14f gflops\n", \
-                           P, Q, NB, N,                                 \
->>>>>>> daa50a6d
                            gflops=(flops/1e9)/sync_time_elapsed));      \
     PROFILING_SAVE_dINFO("TIME_ELAPSED", time_elapsed);                 \
     PROFILING_SAVE_dINFO("SYNC_TIME_ELAPSED", sync_time_elapsed);       \
