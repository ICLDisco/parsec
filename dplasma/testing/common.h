/*
 * Copyright (c) 2009-2010 The University of Tennessee and The University
 *                         of Tennessee Research Foundation.  All rights
 *                         reserved.
 *
 */
#ifndef _TESTSCOMMON_H
#define _TESTSCOMMON_H

/* includes used by the testing_*.c */
#include "dague_config.h"

/* system and io */
#include <stdlib.h>
#include <stdio.h>
#include <string.h>
/* Plasma and math libs */
#include <math.h>
#include <cblas.h>
#include <plasma.h>
#include <lapacke.h>
#include <core_blas.h>
/* dague things */
#include "dague.h"
#include "scheduling.h"
#include "profiling.h"
#include "dplasma.h"
/* timings */
#include "common_timing.h"
#ifdef DAGUE_VTRACE
#include "vt_user.h"
#endif

#include "flops.h"

enum iparam_t {
  IPARAM_RANK,         /* Rank                              */
  IPARAM_NNODES,       /* Number of nodes                   */
  IPARAM_NCORES,       /* Number of cores                   */
  IPARAM_SCHEDULER,    /* What scheduler do we choose */
  IPARAM_NGPUS,        /* Number of GPUs                    */
  IPARAM_P,            /* Rows in the process grid          */
  IPARAM_Q,            /* Columns in the process grid       */
  IPARAM_M,            /* Number of rows of the matrix      */
  IPARAM_N,            /* Number of columns of the matrix   */
  IPARAM_K,            /* RHS or K                          */
  IPARAM_LDA,          /* Leading dimension of A            */
  IPARAM_LDB,          /* Leading dimension of B            */
  IPARAM_LDC,          /* Leading dimension of C            */
  IPARAM_IB,           /* Inner-blocking size               */
  IPARAM_NB,           /* Number of columns in a tile       */
  IPARAM_MB,           /* Number of rows in a tile          */
  IPARAM_SNB,          /* Number of columns in a super-tile */
  IPARAM_SMB,          /* Number of rows in a super-tile    */
  IPARAM_CHECK,        /* Checking activated or not         */
  IPARAM_CHECKINV,     /* Inverse Checking activated or not */
  IPARAM_VERBOSE,      /* How much noise do we want?        */
  IPARAM_LOWLVL_TREE,  /* Tree used for reduction inside nodes  (specific to xgeqrf_param) */
  IPARAM_HIGHLVL_TREE, /* Tree used for reduction between nodes (specific to xgeqrf_param) */
  IPARAM_QR_TS_SZE,    /* Size of TS domain                     (specific to xgeqrf_param) */
  IPARAM_QR_HLVL_SZE,  /* Size of the high level tree           (specific to xgeqrf_param) */
  IPARAM_QR_DOMINO,    /* Enable/disable the domino between the upper and the lower tree (specific to xgeqrf_param) */
  IPARAM_QR_TSRR,      /* Enable/disable the round-robin on TS domain */
  IPARAM_BUT_LEVEL,    /* Butterfly level */
  IPARAM_DOT,          /* Do we require to output the DOT file? */
  IPARAM_SIZEOF
};

void iparam_default_facto(int* iparam);
void iparam_default_solve(int* iparam);
void iparam_default_gemm(int* iparam);
void iparam_default_ibnbmb(int* iparam, int ib, int nb, int mb);

#define PASTE_CODE_IPARAM_LOCALS(iparam) \
  int rank  = iparam[IPARAM_RANK];\
  int nodes = iparam[IPARAM_NNODES];\
  int cores = iparam[IPARAM_NCORES];\
  int gpus  = iparam[IPARAM_NGPUS];\
  int P     = iparam[IPARAM_P];\
  int Q     = iparam[IPARAM_Q];\
  int M     = iparam[IPARAM_M];\
  int N     = iparam[IPARAM_N];\
  int K     = iparam[IPARAM_K];\
  int NRHS  = K;\
  int LDA   = max(M, iparam[IPARAM_LDA]);\
  int LDB   = max(N, iparam[IPARAM_LDB]);\
  int LDC   = max(K, iparam[IPARAM_LDC]);\
  int IB    = iparam[IPARAM_IB];\
  int MB    = iparam[IPARAM_MB];\
  int NB    = iparam[IPARAM_NB];\
  int SMB   = iparam[IPARAM_SMB];\
  int SNB   = iparam[IPARAM_SNB];\
  int MT    = (M%MB==0) ? (M/MB) : (M/MB+1); \
  int NT    = (N%NB==0) ? (N/NB) : (N/NB+1); \
  int check = iparam[IPARAM_CHECK];\
  int check_inv = iparam[IPARAM_CHECKINV];\
  int loud  = iparam[IPARAM_VERBOSE];\
  int scheduler = iparam[IPARAM_SCHEDULER];\
  int nb_local_tasks = 0;                                               \
  int butterfly_level = iparam[IPARAM_BUT_LEVEL];\
  (void)rank;(void)nodes;(void)cores;(void)gpus;(void)P;(void)Q;(void)M;(void)N;(void)K;(void)NRHS; \
  (void)LDA;(void)LDB;(void)LDC;(void)IB;(void)MB;(void)NB;(void)MT;(void)NT;(void)SMB;(void)SNB;(void)check;(void)loud;\
  (void)scheduler;(void)nb_local_tasks; (void)butterfly_level;(void)check_inv;

/* Define a double type which not pass through the precision generation process */
typedef double DagDouble_t;
#define PASTE_CODE_FLOPS( FORMULA, PARAMS ) \
  double gflops, flops = FORMULA PARAMS;

#if defined(PRECISION_z) || defined(PRECISION_c)
#define PASTE_CODE_FLOPS_COUNT(FADD,FMUL,PARAMS) \
  double gflops, flops = (2. * FADD PARAMS + 6. * FMUL PARAMS);
#else
#define PASTE_CODE_FLOPS_COUNT(FADD,FMUL,PARAMS) \
  double gflops, flops = (FADD PARAMS + FMUL PARAMS);
#endif

/*******************************
 * globals values
 *******************************/

#if defined(HAVE_MPI)
extern MPI_Datatype SYNCHRO;
#endif  /* HAVE_MPI */

extern const int side[2];
extern const int uplo[2];
extern const int diag[2];
extern const int trans[3];
extern const int norms[4];
extern const char *sidestr[2];
extern const char *uplostr[2];
extern const char *diagstr[2];
extern const char *transstr[3];
extern const char *normsstr[4];

void print_usage(void);

dague_context_t *setup_dague(int argc, char* argv[], int *iparam);
void cleanup_dague(dague_context_t* dague, int *iparam);

/**
 * No macro with the name max or min is acceptable as there is
 * no way to correctly define them without borderline effects.
 */
#undef max
#undef min
static inline int max(int a, int b) { return a > b ? a : b; }
static inline int min(int a, int b) { return a < b ? a : b; }


/* Paste code to allocate a matrix in desc if cond_init is true */
#define PASTE_CODE_ALLOCATE_MATRIX(DDESC, COND, TYPE, INIT_PARAMS)      \
    TYPE##_t DDESC;                                                     \
    if(COND) {                                                          \
        TYPE##_init INIT_PARAMS;                                        \
        DDESC.mat = dague_data_allocate((size_t)DDESC.super.nb_local_tiles * \
                                        (size_t)DDESC.super.bsiz *      \
                                        (size_t)dague_datadist_getsizeoftype(DDESC.super.mtype)); \
        dague_ddesc_set_key((dague_ddesc_t*)&DDESC, #DDESC);            \
    }

#define PASTE_CODE_ENQUEUE_KERNEL(DAGUE, KERNEL, PARAMS)                \
    SYNC_TIME_START();                                                  \
    dague_object_t* DAGUE_##KERNEL = dplasma_##KERNEL##_New PARAMS;     \
    dague_enqueue(DAGUE, DAGUE_##KERNEL);                               \
    nb_local_tasks = DAGUE_##KERNEL->nb_local_tasks;                    \
    if(loud) SYNC_TIME_PRINT(rank, ( #KERNEL " DAG creation: %d local tasks enqueued\n", nb_local_tasks));


#define PASTE_CODE_PROGRESS_KERNEL(DAGUE, KERNEL)                       \
    SYNC_TIME_START();                                                  \
    TIME_START();                                                       \
    dague_progress(DAGUE);                                              \
<<<<<<< HEAD
    if(loud > 2) TIME_PRINT(rank, (#KERNEL " computed %d tasks,\trate %f task/s\n", \
                               nb_local_tasks,                          \
                               nb_local_tasks/time_elapsed));           \
    SYNC_TIME_PRINT(rank, (#KERNEL " computation N= %d NB= %d : %f gflops\n", N, NB, \
                           gflops = (flops/1e9)/(sync_time_elapsed)));  \
=======
    if( loud > 2 )                                                      \
        TIME_PRINT(rank, (#KERNEL " computed %d tasks,\trate %f task/s\n",    \
                          nb_local_tasks,                               \
                          nb_local_tasks/time_elapsed));                \
    SYNC_TIME_PRINT(rank, (#KERNEL " computation PxQ= %d %d N= %d NB= %d : %f gflops\n", \
                           P, Q, N, NB,                                 \
                           gflops=(flops/1e9)/sync_time_elapsed));      \
    if(loud >= 5 && rank == 0) {                                        \
        printf("<DartMeasurement name=\"performance\" type=\"numeric/double\"\n" \
               "                 encoding=\"none\" compression=\"none\">\n" \
               "%g\n"                                                   \
               "</DartMeasurement>\n",                                  \
               gflops);                                                 \
    }                                                                   \
>>>>>>> d1d19ccf
    (void)gflops;


#endif /* _TESTSCOMMON_H */<|MERGE_RESOLUTION|>--- conflicted
+++ resolved
@@ -172,13 +172,6 @@
     SYNC_TIME_START();                                                  \
     TIME_START();                                                       \
     dague_progress(DAGUE);                                              \
-<<<<<<< HEAD
-    if(loud > 2) TIME_PRINT(rank, (#KERNEL " computed %d tasks,\trate %f task/s\n", \
-                               nb_local_tasks,                          \
-                               nb_local_tasks/time_elapsed));           \
-    SYNC_TIME_PRINT(rank, (#KERNEL " computation N= %d NB= %d : %f gflops\n", N, NB, \
-                           gflops = (flops/1e9)/(sync_time_elapsed)));  \
-=======
     if( loud > 2 )                                                      \
         TIME_PRINT(rank, (#KERNEL " computed %d tasks,\trate %f task/s\n",    \
                           nb_local_tasks,                               \
@@ -193,7 +186,6 @@
                "</DartMeasurement>\n",                                  \
                gflops);                                                 \
     }                                                                   \
->>>>>>> d1d19ccf
     (void)gflops;
 
 
