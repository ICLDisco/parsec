/*
 * Copyright (c) 2009-2011 The University of Tennessee and The University
 *                         of Tennessee Research Foundation.  All rights
 *                         reserved.
 *
 * @precisions normal z -> s d c
 *
 */

#include "common.h"
#include "data_dist/matrix/two_dim_rectangle_cyclic.h"

static int check_solution( dague_context_t *dague, int loud,
                           PLASMA_enum side, PLASMA_enum uplo, PLASMA_enum trans, PLASMA_enum diag,
                           dague_complex64_t alpha,
                           int Am, int An, int Aseed,
                           int M,  int N,  int Cseed,
                           two_dim_block_cyclic_t *ddescCfinal );

int main(int argc, char ** argv)
{
    dague_context_t* dague;
    int iparam[IPARAM_SIZEOF];
    int ret = 0;
    int Aseed = 3872;
    int Cseed = 2873;
    dague_complex64_t alpha = 3.5;
    tiled_matrix_desc_t *ddescA;

#if defined(PRECISION_z) || defined(PRECISION_c)
    alpha -= I * 4.2;
#endif

    /* Set defaults for non argv iparams */
    iparam_default_gemm(iparam);
    iparam_default_ibnbmb(iparam, 0, 200, 200);
#if defined(HAVE_CUDA) && defined(PRECISION_s) && 0
    iparam[IPARAM_NGPUS] = 0;
#endif
    /* Initialize DAGuE */
    dague = setup_dague(argc, argv, iparam);
    PASTE_CODE_IPARAM_LOCALS(iparam);
    /* initializing matrix structure */
    int Am = max(M, N);
    LDA = max(LDA, Am);
    LDC = max(LDC, M);
<<<<<<< HEAD
    PASTE_CODE_ALLOCATE_MATRIX(ddescA, 1,
        two_dim_block_cyclic, (&ddescA, matrix_ComplexDouble, matrix_Tile,
                               nodes, rank, MB, NB, LDA, Am, 0, 0,
=======
    PASTE_CODE_ALLOCATE_MATRIX(ddescA0, 1,
        two_dim_block_cyclic, (&ddescA0, matrix_ComplexDouble, matrix_Tile,
                               nodes, cores, rank, MB, NB, LDA, Am, 0, 0,
>>>>>>> 49e28217
                               Am, Am, SMB, SNB, P));
    PASTE_CODE_ALLOCATE_MATRIX(ddescC, 1,
        two_dim_block_cyclic, (&ddescC, matrix_ComplexDouble, matrix_Tile,
                               nodes, rank, MB, NB, LDC, N, 0, 0,
                               M, N, SMB, SNB, P));

    if(!check)
    {
        PLASMA_enum side  = PlasmaLeft;
        PLASMA_enum uplo  = PlasmaLower;
        PLASMA_enum trans = PlasmaNoTrans;
        PLASMA_enum diag  = PlasmaUnit;

        PASTE_CODE_FLOPS(FLOPS_ZTRMM, (side, (DagDouble_t)M, (DagDouble_t)N));

        /* Make A square */
        if (side == PlasmaLeft) {
            ddescA = tiled_matrix_submatrix( (tiled_matrix_desc_t *)&ddescA0, 0, 0, M, M );
        } else {
            ddescA = tiled_matrix_submatrix( (tiled_matrix_desc_t *)&ddescA0, 0, 0, N, N );
        }

        /* matrix generation */
        if(loud > 2) printf("+++ Generate matrices ... ");
        dplasma_zplghe( dague, 0., uplo, ddescA, Aseed);
        dplasma_zplrnt( dague, 0,        (tiled_matrix_desc_t *)&ddescC, Cseed);
        if(loud > 2) printf("Done\n");

        /* Create DAGuE */
        PASTE_CODE_ENQUEUE_KERNEL(dague, ztrmm,
                                  (side, uplo, trans, diag,
                                   1.0, ddescA,
                                   (tiled_matrix_desc_t *)&ddescC));

        /* lets rock! */
        PASTE_CODE_PROGRESS_KERNEL(dague, ztrmm);

        dplasma_ztrmm_Destruct( DAGUE_ztrmm );
        free(ddescA);
    }
    else
    {
        int s, u, t, d;
        int info_solution;

        PASTE_CODE_ALLOCATE_MATRIX(ddescC2, 1,
            two_dim_block_cyclic, (&ddescC2, matrix_ComplexDouble, matrix_Tile,
                                   nodes, rank, MB, NB, LDC, N, 0, 0,
                                   M, N, SMB, SNB, P));

        dplasma_zplrnt( dague, 0, (tiled_matrix_desc_t *)&ddescC2, Cseed);

        for (s=0; s<2; s++) {
            /* Make A square */
            if (side[s] == PlasmaLeft) {
                Am = M;
                ddescA = tiled_matrix_submatrix( (tiled_matrix_desc_t *)&ddescA0, 0, 0, M, M );
            } else {
                Am = N;
                ddescA = tiled_matrix_submatrix( (tiled_matrix_desc_t *)&ddescA0, 0, 0, N, N );
            }
            dplasma_zplghe( dague, 0., PlasmaUpperLower, ddescA, Aseed);

            for (u=0; u<2; u++) {
#if defined(PRECISION_z) || defined(PRECISION_c)
                for (t=0; t<3; t++) {
#else
                for (t=0; t<2; t++) {
#endif
                    for (d=0; d<2; d++) {

                        if ( rank == 0 ) {
                            printf("***************************************************\n");
                            printf(" ----- TESTING ZTRMM (%s, %s, %s, %s) -------- \n",
                                   sidestr[s], uplostr[u], transstr[t], diagstr[d]);
                        }

                        /* matrix generation */
                        printf("Generate matrices ... ");
                        dplasma_zlacpy( dague, PlasmaUpperLower,
                                        (tiled_matrix_desc_t *)&ddescC2, (tiled_matrix_desc_t *)&ddescC );
                        printf("Done\n");

                        /* Compute */
                        printf("Compute ... ... ");
                        dplasma_ztrmm(dague, side[s], uplo[u], trans[t], diag[d],
                                      alpha, ddescA, (tiled_matrix_desc_t *)&ddescC);
                        printf("Done\n");

                        /* Check the solution */
                        info_solution = check_solution(dague, rank == 0 ? loud : 0,
                                                       side[s], uplo[u], trans[t], diag[d],
                                                       alpha, Am, Am, Aseed,
                                                              M,  N,  Cseed,
                                                       &ddescC);
                        if ( rank == 0 ) {
                            if (info_solution == 0) {
                                printf(" ---- TESTING ZTRMM (%s, %s, %s, %s) ...... PASSED !\n",
                                       sidestr[s], uplostr[u], transstr[t], diagstr[d]);
                            }
                            else {
                                printf(" ---- TESTING ZTRMM (%s, %s, %s, %s) ... FAILED !\n",
                                       sidestr[s], uplostr[u], transstr[t], diagstr[d]);
                                ret |= 1;
                            }
                            printf("***************************************************\n");
                        }
                    }
                }
#ifdef __UNUSED__
                }
#endif
            }
            free(ddescA);
        }
        dague_data_free(ddescC2.mat);
        tiled_matrix_desc_destroy( (tiled_matrix_desc_t*)&ddescC2);
    }

<<<<<<< HEAD
    dague_data_free(ddescA.mat);
    tiled_matrix_desc_destroy( (tiled_matrix_desc_t*)&ddescA);
=======
    cleanup_dague(dague, iparam);

    dague_data_free(ddescA0.mat);
    dague_ddesc_destroy((dague_ddesc_t*)&ddescA0);
>>>>>>> 49e28217
    dague_data_free(ddescC.mat);
    tiled_matrix_desc_destroy( (tiled_matrix_desc_t*)&ddescC);

    cleanup_dague(dague, iparam);

    return ret;
}


/**********************************
 * static functions
 **********************************/

/*------------------------------------------------------------------------
 *  Check the accuracy of the solution
 */
static int check_solution( dague_context_t *dague, int loud,
                           PLASMA_enum side, PLASMA_enum uplo, PLASMA_enum trans, PLASMA_enum diag,
                           dague_complex64_t alpha,
                           int Am, int An, int Aseed,
                           int M,  int N,  int Cseed,
                           two_dim_block_cyclic_t *ddescCfinal )
{
    int info_solution;
    double Anorm, Cinitnorm, Cdplasmanorm, Clapacknorm, Rnorm;
    double eps, result;
    int MB = ddescCfinal->super.mb;
    int NB = ddescCfinal->super.nb;
    int LDA = (Am%MB==0) ? Am : (Am/MB+1) * MB;
    int LDC = ( M%MB==0) ? M  : ( M/MB+1) * MB;
    int rank  = ddescCfinal->super.super.myrank;

    eps = LAPACKE_dlamch_work('e');

    PASTE_CODE_ALLOCATE_MATRIX(ddescA, 1,
        two_dim_block_cyclic, (&ddescA, matrix_ComplexDouble, matrix_Lapack,
                               1, rank, MB, NB, LDA, An, 0, 0,
                               Am, An, 1, 1, 1));
    PASTE_CODE_ALLOCATE_MATRIX(ddescC, 1,
        two_dim_block_cyclic, (&ddescC, matrix_ComplexDouble, matrix_Lapack,
                               1, rank, MB, NB, LDC, N, 0, 0,
                               M, N, 1, 1, 1));

    dplasma_zplghe( dague, 0., PlasmaUpperLower, (tiled_matrix_desc_t *)&ddescA, Aseed);
    dplasma_zplrnt( dague, 0, (tiled_matrix_desc_t *)&ddescC, Cseed );

    Anorm        = dplasma_zlange( dague, PlasmaInfNorm, (tiled_matrix_desc_t*)&ddescA );
    Cinitnorm    = dplasma_zlange( dague, PlasmaInfNorm, (tiled_matrix_desc_t*)&ddescC );
    Cdplasmanorm = dplasma_zlange( dague, PlasmaInfNorm, (tiled_matrix_desc_t*)ddescCfinal );

    if ( rank == 0 ) {
        cblas_ztrmm(CblasColMajor,
                    (CBLAS_SIDE)side, (CBLAS_UPLO)uplo,
                    (CBLAS_TRANSPOSE)trans, (CBLAS_DIAG)diag,
                    M, N,
                    CBLAS_SADDR(alpha), ddescA.mat, LDA,
                                        ddescC.mat, LDC );
    }

    Clapacknorm = dplasma_zlange( dague, PlasmaInfNorm, (tiled_matrix_desc_t*)&ddescC );

    dplasma_zgeadd( dague, PlasmaUpperLower, -1.0, (tiled_matrix_desc_t*)ddescCfinal,
                                                   (tiled_matrix_desc_t*)&ddescC );

    Rnorm = dplasma_zlange( dague, PlasmaMaxNorm, (tiled_matrix_desc_t*)&ddescC );

    result = Rnorm / (Clapacknorm * max(M,N) * eps);

    if ( rank == 0 ) {
        if ( loud > 2 ) {
            printf("  ||A||_inf = %e, ||C||_inf = %e\n"
                   "  ||lapack(a*A*C)||_inf = %e, ||dplasma(a*A*C)||_inf = %e, ||R||_m = %e, res = %e\n",
                   Anorm, Cinitnorm, Clapacknorm, Cdplasmanorm, Rnorm, result);
        }

        if (  isinf(Clapacknorm) || isinf(Cdplasmanorm) ||
              isnan(result) || isinf(result) || (result > 10.0) ) {
            info_solution = 1;
        }
        else {
            info_solution = 0;
        }
    }

#if defined(HAVE_MPI)
    MPI_Bcast(&info_solution, 1, MPI_INT, 0, MPI_COMM_WORLD);
#endif

    dague_data_free(ddescA.mat);
    tiled_matrix_desc_destroy( (tiled_matrix_desc_t*)&ddescA);
    dague_data_free(ddescC.mat);
    tiled_matrix_desc_destroy( (tiled_matrix_desc_t*)&ddescC);

    return info_solution;
}<|MERGE_RESOLUTION|>--- conflicted
+++ resolved
@@ -44,15 +44,9 @@
     int Am = max(M, N);
     LDA = max(LDA, Am);
     LDC = max(LDC, M);
-<<<<<<< HEAD
-    PASTE_CODE_ALLOCATE_MATRIX(ddescA, 1,
-        two_dim_block_cyclic, (&ddescA, matrix_ComplexDouble, matrix_Tile,
-                               nodes, rank, MB, NB, LDA, Am, 0, 0,
-=======
     PASTE_CODE_ALLOCATE_MATRIX(ddescA0, 1,
         two_dim_block_cyclic, (&ddescA0, matrix_ComplexDouble, matrix_Tile,
-                               nodes, cores, rank, MB, NB, LDA, Am, 0, 0,
->>>>>>> 49e28217
+                               nodes, rank, MB, NB, LDA, Am, 0, 0,
                                Am, Am, SMB, SNB, P));
     PASTE_CODE_ALLOCATE_MATRIX(ddescC, 1,
         two_dim_block_cyclic, (&ddescC, matrix_ComplexDouble, matrix_Tile,
@@ -172,15 +166,8 @@
         tiled_matrix_desc_destroy( (tiled_matrix_desc_t*)&ddescC2);
     }
 
-<<<<<<< HEAD
     dague_data_free(ddescA.mat);
     tiled_matrix_desc_destroy( (tiled_matrix_desc_t*)&ddescA);
-=======
-    cleanup_dague(dague, iparam);
-
-    dague_data_free(ddescA0.mat);
-    dague_ddesc_destroy((dague_ddesc_t*)&ddescA0);
->>>>>>> 49e28217
     dague_data_free(ddescC.mat);
     tiled_matrix_desc_destroy( (tiled_matrix_desc_t*)&ddescC);
 
