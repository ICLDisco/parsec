/*
 * Copyright (c) 2009-2011 The University of Tennessee and The University
 *                         of Tennessee Research Foundation.  All rights
 *                         reserved.
 *
 * @precisions normal z -> s d c
 *
 */

#include "common.h"
#include "flops.h"
#include "data_dist/matrix/sym_two_dim_rectangle_cyclic.h"
#include "data_dist/matrix/two_dim_rectangle_cyclic.h"
#if defined(HAVE_CUDA)
#include "dplasma/cores/cuda_zgemm.h"
#endif

static int check_factorization( dague_context_t *dague, int loud, PLASMA_enum uplo,
                                tiled_matrix_desc_t *A,
                                tiled_matrix_desc_t *A0 );
static int check_solution( dague_context_t *dague, int loud, PLASMA_enum uplo,
                           tiled_matrix_desc_t *ddescA,
                           tiled_matrix_desc_t *ddescB,
                           tiled_matrix_desc_t *ddescX );

int main(int argc, char ** argv)
{
    dague_context_t* dague;
    int iparam[IPARAM_SIZEOF];
    PLASMA_enum uplo = PlasmaLower;
    int info = 0;
    int ret = 0;

    /* Set defaults for non argv iparams */
    iparam_default_facto(iparam);
    iparam_default_ibnbmb(iparam, 0, 180, 180);
#if defined(HAVE_CUDA)
    iparam[IPARAM_NGPUS] = 0;
#endif

    /* Initialize DAGuE */
    dague = setup_dague(argc, argv, iparam);
    PASTE_CODE_IPARAM_LOCALS(iparam);
    PASTE_CODE_FLOPS(FLOPS_ZPOTRF, ((DagDouble_t)N));

    /* initializing matrix structure */
    LDA = max( LDA, N );
    LDB = max( LDB, N );
    SMB = 1;
    SNB = 1;

    PASTE_CODE_ALLOCATE_MATRIX(ddescA, 1,
        sym_two_dim_block_cyclic, (&ddescA, matrix_ComplexDouble,
                                   nodes, cores, rank, MB, NB, LDA, N, 0, 0,
                                   N, N, P, uplo));

    /* matrix generation */
    if(loud > 3) printf("+++ Generate matrices ... ");
    dplasma_zplghe( dague, (double)(N), uplo,
                    (tiled_matrix_desc_t *)&ddescA, 1358);
<<<<<<< HEAD
    if ( check ) {
        dplasma_zlacpy( dague, uplo,
                        (tiled_matrix_desc_t *)&ddescA, (tiled_matrix_desc_t *)&ddescA0 );
        dplasma_zplrnt( dague, (tiled_matrix_desc_t *)&ddescB, 2354);
        dplasma_zlacpy( dague, PlasmaUpperLower,
                        (tiled_matrix_desc_t *)&ddescB, (tiled_matrix_desc_t *)&ddescX );
    }
=======
>>>>>>> d1d19ccf
    if(loud > 3) printf("Done\n");

    /* load the GPU kernel */
#if defined(HAVE_CUDA)
    if(iparam[IPARAM_NGPUS] > 0) {
        if(loud > 3) printf("+++ Load GPU kernel ... ");
        if(0 != gpu_kernel_init_zgemm(dague)) {
            printf("XXX Unable to load GPU kernel.\n");
            exit(3);
        }
        dague_gpu_data_register(dague,
                                (dague_ddesc_t*)&ddescA,
                                MT*NT, MB*NB*sizeof(dague_complex64_t) );
        if(loud > 3) printf("Done\n");
    }
#endif

    PASTE_CODE_ENQUEUE_KERNEL(dague, zpotrf,
                              (uplo, (tiled_matrix_desc_t*)&ddescA, &info));
    PASTE_CODE_PROGRESS_KERNEL(dague, zpotrf);

    dplasma_zpotrf_Destruct( DAGUE_zpotrf );
#if defined(HAVE_CUDA)
    if(iparam[IPARAM_NGPUS] > 0) {
        dague_gpu_data_unregister((dague_ddesc_t*)&ddescA);
        dague_gpu_kernel_fini(dague, "zgemm");
    }
#endif

    if( 0 == rank && info != 0 ) {
        printf("-- Factorization is suspicious (info = %d) ! \n", info);
        ret |= 1;
    }
    if( !info && check ) {
        /* Check the factorization */
        PASTE_CODE_ALLOCATE_MATRIX(ddescA0, check,
            sym_two_dim_block_cyclic, (&ddescA0, matrix_ComplexDouble,
                                       nodes, cores, rank, MB, NB, LDA, N, 0, 0,
                                       N, N, P, uplo));
        dplasma_zplghe( dague, (double)(N), uplo,
                        (tiled_matrix_desc_t *)&ddescA0, 1358);

        ret |= check_factorization( dague, (rank == 0) ? loud : 0, uplo,
                                    (tiled_matrix_desc_t *)&ddescA,
                                    (tiled_matrix_desc_t *)&ddescA0);

        /* Check the solution */
        PASTE_CODE_ALLOCATE_MATRIX(ddescB, check,
            two_dim_block_cyclic, (&ddescB, matrix_ComplexDouble, matrix_Tile,
                                   nodes, cores, rank, MB, NB, LDB, NRHS, 0, 0,
                                   N, NRHS, SMB, SNB, P));
        dplasma_zplrnt( dague, (tiled_matrix_desc_t *)&ddescB, 3872);

        PASTE_CODE_ALLOCATE_MATRIX(ddescX, check,
            two_dim_block_cyclic, (&ddescX, matrix_ComplexDouble, matrix_Tile,
                                   nodes, cores, rank, MB, NB, LDB, NRHS, 0, 0,
                                   N, NRHS, SMB, SNB, P));
        dplasma_zlacpy( dague, PlasmaUpperLower,
                        (tiled_matrix_desc_t *)&ddescB, (tiled_matrix_desc_t *)&ddescX );

        dplasma_zpotrs(dague, uplo,
                       (tiled_matrix_desc_t *)&ddescA,
                       (tiled_matrix_desc_t *)&ddescX );

        ret |= check_solution( dague, (rank == 0) ? loud : 0, uplo,
                               (tiled_matrix_desc_t *)&ddescA0,
                               (tiled_matrix_desc_t *)&ddescB,
                               (tiled_matrix_desc_t *)&ddescX);

        /* Cleanup */
        dague_data_free(ddescA0.mat); ddescA0.mat = NULL;
        dague_ddesc_destroy( (dague_ddesc_t*)&ddescA0 );
        dague_data_free(ddescB.mat); ddescB.mat = NULL;
        dague_ddesc_destroy( (dague_ddesc_t*)&ddescB );
        dague_data_free(ddescX.mat); ddescX.mat = NULL;
        dague_ddesc_destroy( (dague_ddesc_t*)&ddescX );
    }

    dague_data_free(ddescA.mat); ddescA.mat = NULL;
    dague_ddesc_destroy( (dague_ddesc_t*)&ddescA);

    cleanup_dague(dague, iparam);
    return ret;
}

static int check_factorization( dague_context_t *dague, int loud, PLASMA_enum uplo,
                                tiled_matrix_desc_t *A,
                                tiled_matrix_desc_t *A0 )
{
    two_dim_block_cyclic_t *twodA = (two_dim_block_cyclic_t *)A0;
    int info_factorization;
    double Rnorm = 0.0;
    double Anorm = 0.0;
    double result = 0.0;
    int M = A->m;
    int N = A->n;
    double eps = LAPACKE_dlamch_work('e');
    PLASMA_enum side;

    PASTE_CODE_ALLOCATE_MATRIX(L1, 1,
        sym_two_dim_block_cyclic, (&L1, matrix_ComplexDouble,
                                   A->super.nodes, A->super.cores, twodA->grid.rank,
                                   A->mb, A->nb, M, N, 0, 0,
                                   M, N, twodA->grid.rows, uplo));
    PASTE_CODE_ALLOCATE_MATRIX(L2, 1,
        two_dim_block_cyclic, (&L2, matrix_ComplexDouble, matrix_Tile,
                               A->super.nodes, A->super.cores, twodA->grid.rank,
                               A->mb, A->nb, M, N, 0, 0,
                               M, N, twodA->grid.strows, twodA->grid.stcols, twodA->grid.rows));

    dplasma_zlacpy( dague, uplo, A, (tiled_matrix_desc_t *)&L1 );
    dplasma_zlaset( dague, PlasmaUpperLower, 0., 0.,(tiled_matrix_desc_t *)&L2 );
    dplasma_zlacpy( dague, uplo, A, (tiled_matrix_desc_t *)&L2 );

    side = (uplo == PlasmaUpper ) ? PlasmaLeft : PlasmaRight;

    /* Compute LL' or U'U  */
    dplasma_ztrmm( dague, side, uplo, PlasmaConjTrans, PlasmaNonUnit, 1.0,
                   (tiled_matrix_desc_t*)&L1,
                   (tiled_matrix_desc_t*)&L2);

    /* compute LL' - A or U'U - A */
    dplasma_zgeadd( dague, uplo, -1.0, A0,
                    (tiled_matrix_desc_t*)&L2);

    Anorm = dplasma_zlanhe(dague, PlasmaMaxNorm, uplo, A0);
    Rnorm = dplasma_zlanhe(dague, PlasmaMaxNorm, uplo,
                           (tiled_matrix_desc_t*)&L2);

    result = Rnorm / ( Anorm * N * eps ) ;

    if ( loud > 2 ) {
        printf("============\n");
        printf("Checking the Cholesky factorization \n");
        if ( loud > 3 )
            printf( "-- ||A||_oo = %e",
                    Anorm );
        if ( loud > 3 )
            printf( ", ||L'L-A||_oo = %e\n",
                    Rnorm );

        printf("-- ||L'L-A||_oo/(||A||_oo.N.eps) = %e \n", result);
    }

    if ( isnan(Rnorm)
         || isinf(Rnorm)
         || isnan(result)
         || isinf(result)
         || (result > 60.0) ) {
        if( loud ) printf("-- Factorization is suspicious ! \n");
        info_factorization = 1;
    }
    else{
        if( loud ) printf("-- Factorization is CORRECT ! \n");
        info_factorization = 0;
    }

    dague_data_free(L1.mat); L1.mat = NULL;
    dague_ddesc_destroy( (dague_ddesc_t*)&L1);
    dague_data_free(L2.mat); L2.mat = NULL;
    dague_ddesc_destroy( (dague_ddesc_t*)&L2);

    return info_factorization;
}

/*
 * This function destroy B
 */
static int check_solution( dague_context_t *dague, int loud, PLASMA_enum uplo,
                           tiled_matrix_desc_t *ddescA,
                           tiled_matrix_desc_t *ddescB,
                           tiled_matrix_desc_t *ddescX )
{
    int info_solution;
    double Rnorm = 0.0;
    double Anorm = 0.0;
    double Bnorm = 0.0;
    double Xnorm, result;
    int N = ddescB->m;
    double eps = LAPACKE_dlamch_work('e');

    Anorm = dplasma_zlanhe(dague, PlasmaMaxNorm, uplo, ddescA);
    Bnorm = dplasma_zlange(dague, PlasmaInfNorm, ddescB);
    Xnorm = dplasma_zlange(dague, PlasmaInfNorm, ddescX);

    /* Compute A*x */
    dplasma_zhemm( dague, PlasmaLeft, uplo, -1.0, ddescA, ddescX, 1.0, ddescB);

    Rnorm = dplasma_zlange(dague, PlasmaInfNorm, ddescB);

    result = Rnorm / ( ( Anorm * Xnorm + Bnorm ) * N * eps ) ;

    if ( loud > 2 ) {
        printf("============\n");
        printf("Checking the Residual of the solution \n");
        if ( loud > 3 )
            printf( "-- ||A||_oo = %e, ||X||_oo = %e, ||B||_oo= %e, ||A X - B||_oo = %e\n",
                    Anorm, Xnorm, Bnorm, Rnorm );

        printf("-- ||Ax-B||_oo/((||A||_oo||x||_oo+||B||_oo).N.eps) = %e \n", result);
    }

    if (  isnan(Xnorm) || isinf(Xnorm) || isnan(result) || isinf(result) || (result > 60.0) ) {
        if( loud ) printf("-- Solution is suspicious ! \n");
        info_solution = 1;
    }
    else{
        if( loud ) printf("-- Solution is CORRECT ! \n");
        info_solution = 0;
    }

    return info_solution;
}
<|MERGE_RESOLUTION|>--- conflicted
+++ resolved
@@ -58,16 +58,6 @@
     if(loud > 3) printf("+++ Generate matrices ... ");
     dplasma_zplghe( dague, (double)(N), uplo,
                     (tiled_matrix_desc_t *)&ddescA, 1358);
-<<<<<<< HEAD
-    if ( check ) {
-        dplasma_zlacpy( dague, uplo,
-                        (tiled_matrix_desc_t *)&ddescA, (tiled_matrix_desc_t *)&ddescA0 );
-        dplasma_zplrnt( dague, (tiled_matrix_desc_t *)&ddescB, 2354);
-        dplasma_zlacpy( dague, PlasmaUpperLower,
-                        (tiled_matrix_desc_t *)&ddescB, (tiled_matrix_desc_t *)&ddescX );
-    }
-=======
->>>>>>> d1d19ccf
     if(loud > 3) printf("Done\n");
 
     /* load the GPU kernel */
