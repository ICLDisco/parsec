if(MPI_FOUND)
  add_library(common-mpi common.c common_timing.h flops.h)
  set_target_properties(common-mpi PROPERTIES COMPILE_FLAGS
      "${MPI_COMPILE_FLAGS}")
else()
  add_library(common common.c common_timing.h flops.h)
endif()

include(RulesTestings.cmake)

set(TESTS
  testing_zgemm.c
  testing_zhemm.c
  testing_zsymm.c
  testing_zherk.c
  testing_zsyrk.c
  testing_zher2k.c
  testing_zsyr2k.c
  testing_ztrmm.c
  testing_ztrsm.c
  #
  testing_zpotrf.c
  testing_zhebut.c
  testing_zposv.c
  testing_zgetrf.c
  testing_zgetrf_incpiv.c
  testing_zgetrf_incpiv_sd.c
  testing_zgesv_incpiv.c
  testing_zgeqrf.c
<<<<<<< HEAD
  testing_zgeqrf_systolic.c
=======
  testing_zgeqrf_param.c
  testing_zunmqr.c
>>>>>>> de8a5aa8
  testing_zgelqf.c
  testing_zherbt.c
  testing_zhbrdt.c
  testing_zheev.c
  testing_zlange.c
  testing_zprint.c
  #testing_zgesvd.c
)
if( DPLASMA_DEBUG_QR_PIVGEN )
  list(APPEND TESTS testing_zpivgen.c)
  include(TestsQRPivgen.cmake)
endif()

testings_addexec(targets "${DPLASMA_PRECISIONS}" "${TESTS}")

#Add the LL define to potrf LL
# testings_addexec(lltargets "+;${DPLASMA_PRECISIONS}" "testing_zpotrf_ll.c")
# foreach(target ${lltargets})
#   get_target_property(${target}_COMPILE_FLAGS ${target} COMPILE_FLAGS)
#   set_target_properties(${target} PROPERTIES COMPILE_FLAGS "${${target}_COMPILE_FLAGS} -DLLT_LL")
# endforeach()

Add_Subdirectory(TSQR)

# Define Testings
include(Testings.cmake)<|MERGE_RESOLUTION|>--- conflicted
+++ resolved
@@ -27,12 +27,9 @@
   testing_zgetrf_incpiv_sd.c
   testing_zgesv_incpiv.c
   testing_zgeqrf.c
-<<<<<<< HEAD
   testing_zgeqrf_systolic.c
-=======
-  testing_zgeqrf_param.c
+#  testing_zgeqrf_param.c
   testing_zunmqr.c
->>>>>>> de8a5aa8
   testing_zgelqf.c
   testing_zherbt.c
   testing_zhbrdt.c
