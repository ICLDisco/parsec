--- conflicted
+++ resolved
@@ -28,14 +28,7 @@
   testing_zgesv_incpiv.c
   testing_zgeqrf.c
   testing_zgeqrf_param.c
-<<<<<<< HEAD
-  testing_zgetrf_hincpiv.c
-  testing_zgetrf_hpp.c
-  testing_zgetrf_hpp2.c
-  testing_zgetrf_qrf.c
-=======
   testing_zunmqr.c
->>>>>>> 28966a10
   testing_zgelqf.c
   testing_zherbt.c
   testing_zhbrdt.c
@@ -43,6 +36,10 @@
   testing_zlange.c
   testing_zprint.c
   #testing_zgesvd.c
+  testing_zgetrf_hincpiv.c
+  testing_zgetrf_hpp.c
+  testing_zgetrf_hpp2.c
+  testing_zgetrf_qrf.c
 )
 if( DPLASMA_DEBUG_QR_PIVGEN )
   list(APPEND TESTS testing_zpivgen.c)
