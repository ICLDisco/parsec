/*
 * Copyright (c) 2009-2011 The University of Tennessee and The University
 *                         of Tennessee Research Foundation.  All rights
 *                         reserved.
 *
 * @precisions normal z -> s d c
 *
 */

#include "common.h"
#include "data_dist/matrix/two_dim_rectangle_cyclic.h"
<<<<<<< HEAD
#if defined(DAGUE_HAVE_CUDA)
#include "dplasma/cores/cuda_zgemm.h"
#endif
=======
>>>>>>> 1fda8a3e

static int check_solution( dague_context_t *dague, int loud,
                           PLASMA_enum transA, PLASMA_enum transB,
                           dague_complex64_t alpha, int Am, int An, int Aseed,
                                                    int Bm, int Bn, int Bseed,
                           dague_complex64_t beta,  int M,  int N,  int Cseed,
                           two_dim_block_cyclic_t *ddescCfinal );

int main(int argc, char ** argv)
{
    dague_context_t* dague;
    int iparam[IPARAM_SIZEOF];
    int info_solution = 0;
    int Aseed = 3872;
    int Bseed = 4674;
    int Cseed = 2873;
    int tA = PlasmaNoTrans;
    int tB = PlasmaNoTrans;
    dague_complex64_t alpha =  0.51;
    dague_complex64_t beta  = -0.42;

#if defined(PRECISION_z) || defined(PRECISION_c)
    alpha -= I * 0.32;
    beta  += I * 0.21;
#endif

    /* Set defaults for non argv iparams */
    iparam_default_gemm(iparam);
    iparam_default_ibnbmb(iparam, 0, 200, 200);
#if defined(DAGUE_HAVE_CUDA) && 1
    iparam[IPARAM_NGPUS] = 0;
#endif
    /* Initialize DAGuE */
    dague = setup_dague(argc, argv, iparam);
    PASTE_CODE_IPARAM_LOCALS(iparam);

    PASTE_CODE_FLOPS(FLOPS_ZGEMM, ((DagDouble_t)M,(DagDouble_t)N,(DagDouble_t)K));

    LDA = max(LDA, max(M, K));
    LDB = max(LDB, max(K, N));
    LDC = max(LDC, M);

    PASTE_CODE_ALLOCATE_MATRIX(ddescC, 1,
        two_dim_block_cyclic, (&ddescC, matrix_ComplexDouble, matrix_Tile,
                               nodes, rank, MB, NB, LDC, N, 0, 0,
                               M, N, SMB, SNB, P));

    /* initializing matrix structure */
    if(!check)
    {
        PASTE_CODE_ALLOCATE_MATRIX(ddescA, 1,
            two_dim_block_cyclic, (&ddescA, matrix_ComplexDouble, matrix_Tile,
                                   nodes, rank, MB, NB, LDA, K, 0, 0,
                                   M, K, SMB, SNB, P));
        PASTE_CODE_ALLOCATE_MATRIX(ddescB, 1,
            two_dim_block_cyclic, (&ddescB, matrix_ComplexDouble, matrix_Tile,
                                   nodes, rank, MB, NB, LDB, N, 0, 0,
                                   K, N, SMB, SNB, P));

        /* matrix generation */
        if(loud > 2) printf("+++ Generate matrices ... ");
        dplasma_zplrnt( dague, 0, (tiled_matrix_desc_t *)&ddescA, Aseed);
        dplasma_zplrnt( dague, 0, (tiled_matrix_desc_t *)&ddescB, Bseed);
        dplasma_zplrnt( dague, 0, (tiled_matrix_desc_t *)&ddescC, Cseed);
        if(loud > 2) printf("Done\n");

        /* Create DAGuE */
        PASTE_CODE_ENQUEUE_KERNEL(dague, zgemm,
                                  (tA, tB, alpha,
                                   (tiled_matrix_desc_t *)&ddescA,
                                   (tiled_matrix_desc_t *)&ddescB,
                                   beta,
                                   (tiled_matrix_desc_t *)&ddescC));

        /* lets rock! */
        PASTE_CODE_PROGRESS_KERNEL(dague, zgemm);

        dplasma_zgemm_Destruct( DAGUE_zgemm );

        dague_data_free(ddescA.mat);
        tiled_matrix_desc_destroy( (tiled_matrix_desc_t*)&ddescA);
        dague_data_free(ddescB.mat);
        tiled_matrix_desc_destroy( (tiled_matrix_desc_t*)&ddescB);
    }
    else {
        int Am, An, Bm, Bn;
        PASTE_CODE_ALLOCATE_MATRIX(ddescC2, check,
            two_dim_block_cyclic, (&ddescC2, matrix_ComplexDouble, matrix_Tile,
                                   nodes, rank, MB, NB, LDC, N, 0, 0,
                                   M, N, SMB, SNB, P));

        dplasma_zplrnt( dague, 0, (tiled_matrix_desc_t *)&ddescC2, Cseed);

#if defined(PRECISION_z) || defined(PRECISION_c)
        for(tA=0; tA<3; tA++) {
            for(tB=0; tB<3; tB++) {
#else
        for(tA=0; tA<2; tA++) {
            for(tB=0; tB<2; tB++) {
#endif
                if ( trans[tA] == PlasmaNoTrans ) {
                    Am = M; An = K;
                } else {
                    Am = K; An = M;
                }
                if ( trans[tB] == PlasmaNoTrans ) {
                    Bm = K; Bn = N;
                } else {
                    Bm = N; Bn = K;
                }
                PASTE_CODE_ALLOCATE_MATRIX(ddescA, 1,
                    two_dim_block_cyclic, (&ddescA, matrix_ComplexDouble, matrix_Tile,
                                           nodes, rank, MB, NB, LDA, LDA, 0, 0,
                                           Am, An, SMB, SNB, P));
                PASTE_CODE_ALLOCATE_MATRIX(ddescB, 1,
                    two_dim_block_cyclic, (&ddescB, matrix_ComplexDouble, matrix_Tile,
                                           nodes, rank, MB, NB, LDB, LDB, 0, 0,
                                           Bm, Bn, SMB, SNB, P));

                dplasma_zplrnt( dague, 0, (tiled_matrix_desc_t *)&ddescA, Aseed);
                dplasma_zplrnt( dague, 0, (tiled_matrix_desc_t *)&ddescB, Bseed);

                if ( rank == 0 ) {
                    printf("***************************************************\n");
                    printf(" ----- TESTING ZGEMM (%s, %s) -------- \n",
                           transstr[tA], transstr[tB]);
                }

                /* matrix generation */
                if(loud) printf("Generate matrices ... ");
                dplasma_zlacpy( dague, PlasmaUpperLower,
                                (tiled_matrix_desc_t *)&ddescC2, (tiled_matrix_desc_t *)&ddescC );
                if(loud) printf("Done\n");

                /* Create GEMM DAGuE */
                if(loud) printf("Compute ... ... ");
                dplasma_zgemm(dague, trans[tA], trans[tB],
                              (dague_complex64_t)alpha,
                              (tiled_matrix_desc_t *)&ddescA,
                              (tiled_matrix_desc_t *)&ddescB,
                              (dague_complex64_t)beta,
                              (tiled_matrix_desc_t *)&ddescC);
                if(loud) printf("Done\n");

                dague_data_free(ddescA.mat);
                tiled_matrix_desc_destroy( (tiled_matrix_desc_t*)&ddescA);
                dague_data_free(ddescB.mat);
                tiled_matrix_desc_destroy( (tiled_matrix_desc_t*)&ddescB);

                /* Check the solution */
                info_solution = check_solution( dague, (rank == 0) ? loud : 0,
                                                trans[tA], trans[tB],
                                                alpha, Am, An, Aseed,
                                                       Bm, Bn, Bseed,
                                                beta,  M,  N,  Cseed,
                                                &ddescC);
                if ( rank == 0 ) {
                    if (info_solution == 0) {
                        printf(" ---- TESTING ZGEMM (%s, %s) ...... PASSED !\n",
                               transstr[tA], transstr[tB]);
                    }
                    else {
                        printf(" ---- TESTING ZGEMM (%s, %s) ... FAILED !\n",
                               transstr[tA], transstr[tB]);
                    }
                    printf("***************************************************\n");
                }
            }
        }
#if defined(_UNUSED_)
            }
        }
#endif
        dague_data_free(ddescC2.mat);
        tiled_matrix_desc_destroy( (tiled_matrix_desc_t*)&ddescC2);
    }

    dague_data_free(ddescC.mat);
    tiled_matrix_desc_destroy( (tiled_matrix_desc_t*)&ddescC);

    cleanup_dague(dague, iparam);

    return info_solution;
}

/**********************************
 * static functions
 **********************************/

/*------------------------------------------------------------------------
 *  Check the accuracy of the solution
 */
static int check_solution( dague_context_t *dague, int loud,
                           PLASMA_enum transA, PLASMA_enum transB,
                           dague_complex64_t alpha, int Am, int An, int Aseed,
                                                    int Bm, int Bn, int Bseed,
                           dague_complex64_t beta,  int M,  int N,  int Cseed,
                           two_dim_block_cyclic_t *ddescCfinal )
{
    int info_solution = 1;
    double Anorm, Bnorm, Cinitnorm, Cdplasmanorm, Clapacknorm, Rnorm;
    double eps, result;
    int K  = ( transA == PlasmaNoTrans ) ? An : Am ;
    int MB = ddescCfinal->super.mb;
    int NB = ddescCfinal->super.nb;
    int LDA = Am;
    int LDB = Bm;
    int LDC = M;
    int rank  = ddescCfinal->super.super.myrank;

    eps = LAPACKE_dlamch_work('e');

    PASTE_CODE_ALLOCATE_MATRIX(ddescA, 1,
        two_dim_block_cyclic, (&ddescA, matrix_ComplexDouble, matrix_Lapack,
                               1, rank, MB, NB, LDA, An, 0, 0,
                               Am, An, 1, 1, 1));
    PASTE_CODE_ALLOCATE_MATRIX(ddescB, 1,
        two_dim_block_cyclic, (&ddescB, matrix_ComplexDouble, matrix_Lapack,
                               1, rank, MB, NB, LDB, Bn, 0, 0,
                               Bm, Bn, 1, 1, 1));
    PASTE_CODE_ALLOCATE_MATRIX(ddescC, 1,
        two_dim_block_cyclic, (&ddescC, matrix_ComplexDouble, matrix_Lapack,
                               1, rank, MB, NB, LDC, N, 0, 0,
                               M, N, 1, 1, 1));

    dplasma_zplrnt( dague, 0, (tiled_matrix_desc_t *)&ddescA, Aseed );
    dplasma_zplrnt( dague, 0, (tiled_matrix_desc_t *)&ddescB, Bseed );
    dplasma_zplrnt( dague, 0, (tiled_matrix_desc_t *)&ddescC, Cseed );

    Anorm        = dplasma_zlange( dague, PlasmaInfNorm, (tiled_matrix_desc_t*)&ddescA );
    Bnorm        = dplasma_zlange( dague, PlasmaInfNorm, (tiled_matrix_desc_t*)&ddescB );
    Cinitnorm    = dplasma_zlange( dague, PlasmaInfNorm, (tiled_matrix_desc_t*)&ddescC );
    Cdplasmanorm = dplasma_zlange( dague, PlasmaInfNorm, (tiled_matrix_desc_t*)ddescCfinal );

    if ( rank == 0 ) {
        cblas_zgemm(CblasColMajor,
                    (CBLAS_TRANSPOSE)transA, (CBLAS_TRANSPOSE)transB,
                    M, N, K,
                    CBLAS_SADDR(alpha), ddescA.mat, LDA,
                                        ddescB.mat, LDB,
                    CBLAS_SADDR(beta),  ddescC.mat, LDC );
    }

    Clapacknorm = dplasma_zlange( dague, PlasmaInfNorm, (tiled_matrix_desc_t*)&ddescC );

    dplasma_zgeadd( dague, PlasmaNoTrans, -1.0, (tiled_matrix_desc_t*)ddescCfinal,
                                           1.0, (tiled_matrix_desc_t*)&ddescC );

    Rnorm = dplasma_zlange( dague, PlasmaMaxNorm, (tiled_matrix_desc_t*)&ddescC);

    if ( rank == 0 ) {
        if ( loud > 2 ) {
            printf("  ||A||_inf = %e, ||B||_inf = %e, ||C||_inf = %e\n"
                   "  ||lapack(a*A*B+b*C)||_inf = %e, ||dplasma(a*A*B+b*C)||_inf = %e, ||R||_m = %e\n",
                   Anorm, Bnorm, Cinitnorm, Clapacknorm, Cdplasmanorm, Rnorm);
        }

        result = Rnorm / ((Anorm + Bnorm + Cinitnorm) * max(M,N) * eps);
        if (  isinf(Clapacknorm) || isinf(Cdplasmanorm) ||
              isnan(result) || isinf(result) || (result > 10.0) ) {
            info_solution = 1;
        }
        else {
            info_solution = 0;
        }
    }

#if defined(DAGUE_HAVE_MPI)
    MPI_Bcast(&info_solution, 1, MPI_INT, 0, MPI_COMM_WORLD);
#endif

    dague_data_free(ddescA.mat);
    tiled_matrix_desc_destroy( (tiled_matrix_desc_t*)&ddescA);
    dague_data_free(ddescB.mat);
    tiled_matrix_desc_destroy( (tiled_matrix_desc_t*)&ddescB);
    dague_data_free(ddescC.mat);
    tiled_matrix_desc_destroy( (tiled_matrix_desc_t*)&ddescC);

    return info_solution;
}<|MERGE_RESOLUTION|>--- conflicted
+++ resolved
@@ -9,12 +9,6 @@
 
 #include "common.h"
 #include "data_dist/matrix/two_dim_rectangle_cyclic.h"
-<<<<<<< HEAD
-#if defined(DAGUE_HAVE_CUDA)
-#include "dplasma/cores/cuda_zgemm.h"
-#endif
-=======
->>>>>>> 1fda8a3e
 
 static int check_solution( dague_context_t *dague, int loud,
                            PLASMA_enum transA, PLASMA_enum transB,
