--- conflicted
+++ resolved
@@ -697,21 +697,6 @@
 
 void cleanup_dague(dague_context_t* dague, int *iparam)
 {
-<<<<<<< HEAD
-=======
-#ifdef DAGUE_PROF_TRACE
-    char* filename = NULL;
-#if defined(HAVE_MPI)
-    int rank;
-    MPI_Comm_rank(MPI_COMM_WORLD, &rank);
-    asprintf(&filename, "%s-%d.profile", argvzero, rank);
-#else
-    asprintf(&filename, "%s.profile", argvzero);
-#endif
-    dague_profiling_dump_dbp(filename);
-    free(filename);
-#endif  /* DAGUE_PROF_TRACE */
->>>>>>> 5b6e7dc1
     dague_fini(&dague);
 
 #ifdef HAVE_MPI
