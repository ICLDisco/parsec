--- conflicted
+++ resolved
@@ -166,11 +166,7 @@
             dague_usage();
 }
 
-<<<<<<< HEAD
-#define GETOPT_STRING "c:o:g::p:P:q:Q:N:M:K:A:B:C:i:t:T:s:S:xXv::hd:r:y:V:m::"
-=======
 #define GETOPT_STRING "c:o:g::p:P:q:Q:N:M:K:A:B:C:i:t:T:s:S:xXv::hd:r:y:V:a:R:m:"
->>>>>>> 49e28217
 
 #if defined(HAVE_GETOPT_LONG)
 static struct option long_options[] =
@@ -677,21 +673,6 @@
 
 void cleanup_dague(dague_context_t* dague, int *iparam)
 {
-<<<<<<< HEAD
-=======
-#ifdef DAGUE_PROF_TRACE
-    char* filename = NULL;
-#if defined(HAVE_MPI)
-    int rank;
-    MPI_Comm_rank(MPI_COMM_WORLD, &rank);
-    asprintf(&filename, "%s.%d.profile", argvzero, rank);
-#else
-    asprintf(&filename, "%s.profile", argvzero);
-#endif
-    dague_profiling_dump_dbp(filename);
-    free(filename);
-#endif  /* DAGUE_PROF_TRACE */
->>>>>>> 49e28217
     dague_fini(&dague);
 
 #ifdef HAVE_MPI
