/*
 * Copyright (c) 2009-2010 The University of Tennessee and The University
 *                         of Tennessee Research Foundation.  All rights
 *                         reserved.
 *
 */
#include "dague_config.h"
#include "dague.h"
#include "dague_hwloc.h"
#include "execution_unit.h"

#include "common.h"
#include "common_timing.h"
#include <plasma.h>

#include <stdlib.h>
#include <stdio.h>
#ifdef HAVE_UNISTD_H
#include <unistd.h>
#endif
#ifdef HAVE_LIMITS_H
#include <limits.h>
#endif
#if defined(HAVE_GETOPT_H)
#include <getopt.h>
#endif  /* defined(HAVE_GETOPT_H) */
#ifdef HAVE_MPI
#include <mpi.h>
#endif
#if defined(HAVE_CUDA)
#include "gpu_data.h"
#endif

#include "dague_prof_grapher.h"
#include "schedulers.h"

/*******************************
 * globals and argv set values *
 *******************************/
#if defined(HAVE_MPI)
MPI_Datatype SYNCHRO = MPI_BYTE;
#endif  /* HAVE_MPI */

const int   side[2]  = { PlasmaLeft,    PlasmaRight };
const int   uplo[2]  = { PlasmaUpper,   PlasmaLower };
const int   diag[2]  = { PlasmaNonUnit, PlasmaUnit  };
const int   trans[3] = { PlasmaNoTrans, PlasmaTrans, PlasmaConjTrans };

const char *sidestr[2]  = { "Left ", "Right" };
const char *uplostr[2]  = { "Upper", "Lower" };
const char *diagstr[2]  = { "NonUnit", "Unit   " };
const char *transstr[3] = { "N", "T", "H" };

static char *dot_filename = NULL;

double time_elapsed = 0.0;
double sync_time_elapsed = 0.0;

/**********************************
 * Command line arguments
 **********************************/
void print_usage(void)
{
    fprintf(stderr,
            "Mandatory argument:\n"
            " number            : dimension (N) of the matrices (required)\n"
            "Optional arguments:\n"
            " -c --cores        : number of concurent threads (default: number of physical hyper-threads)\n"
            " -g --gpus         : number of GPU (default: 0)\n"
            " -o --scheduler    : select the scheduler (default: LFQ)\n"
            "                     Accepted values:\n"
            "                       LFQ -- Local Flat Queues\n"
            "                       GD  -- Global Dequeue\n"
            "                       LHQ -- Local Hierarchical Queues\n"
            "                       AP  -- Absolute Priorities\n"
<<<<<<< HEAD
            "                       PBQ -- Priority Based Local Flat Queues\n"
=======
				"                       LTQ -- Local Tree Queues\n"
>>>>>>> 9ec0c186
            "\n"
            " -p -P --grid-rows : rows (P) in the PxQ process grid   (default: NP)\n"
            " -q -Q --grid-cols : columns (Q) in the PxQ process grid (default: NP/P)\n"
            " -k --prio-switch  : activate prioritized DAG k steps before the end (default: 0)\n"
            "                   : with no argument, prioritized DAG from the start\n"
            "\n"
            " -N                : dimension (N) of the matrices (required)\n"
            " -M                : dimension (M) of the matrices (default: N)\n"
            " -K --NRHS C<-A*B+C: dimension (K) of the matrices (default: N)\n"
            "           AX=B    : columns in the right hand side (default: 1)\n"
            " -A --LDA          : leading dimension of the matrix A (default: full)\n"
            " -B --LDB          : leading dimension of the matrix B (default: full)\n"
            " -C --LDC          : leading dimension of the matrix C (default: full)\n"
            " -i --IB           : inner blocking     (default: autotuned)\n"
            " -t --MB           : rows in a tile     (default: autotuned)\n"
            " -T --NB           : columns in a tile  (default: autotuned)\n"
            " -s --SMB          : rows of tiles in a supertile (default: 1)\n"
            " -S --SNB          : columns of tiles in a supertile (default: 1)\n"
            " -x --check        : verify the results\n"
            "\n"
            "    --qr_a         : Size of TS domain. (specific to xgeqrf_param)\n"
            "    --qr_p         : Size of the high level tree. (specific to xgeqrf_param)\n"
            " -d --domino       : Enable/Disable the domino between upper and lower trees. (specific to xgeqrf_param) (default: 1)\n"
            " -r --tsrr         : Enable/Disable the round-robin on TS domain. (specific to xgeqrf_param) (default: 1)\n"
            "    --treel        : Tree used for low level reduction inside nodes. (specific to xgeqrf_param)\n"
            "    --treeh        : Tree used for high level reduction between nodes, only if qr_p > 1. (specific to xgeqrf_param)\n"
            "                      (0: Flat, 1: Greedy, 2: Fibonacci, 3: Binary)\n"
            " -y --butlvl       : Level of the Butterfly (starting from 0).\n"
            "\n"
            "    --dot          : create a dot output file (default: don't)\n"
            "\n"
            " -v --verbose      : extra verbose output\n"
            " -h --help         : this message\n"
           );
    dague_usage();
}

#define GETOPT_STRING "c:o:g::p:P:q:Q:k::N:M:K:A:B:C:i:t:T:s:S:xv::hd:r:y:"

#if defined(HAVE_GETOPT_LONG)
static struct option long_options[] =
{
    {"cores",       required_argument,  0, 'c'},
    {"c",           required_argument,  0, 'c'},
    {"o",           required_argument,  0, 'o'},
    {"scheduler",   required_argument,  0, 'o'},
    {"gpus",        required_argument,  0, 'g'},
    {"g",           required_argument,  0, 'g'},
    {"grid-rows",   required_argument,  0, 'p'},
    {"p",           required_argument,  0, 'p'},
    {"P",           required_argument,  0, 'p'},
    {"grid-cols",   required_argument,  0, 'q'},
    {"q",           required_argument,  0, 'q'},
    {"Q",           required_argument,  0, 'q'},
    {"prio-switch", optional_argument,  0, 'k'},
    {"k",           optional_argument,  0, 'k'},

    {"N",           required_argument,  0, 'N'},
    {"M",           required_argument,  0, 'M'},
    {"K",           required_argument,  0, 'K'},
    {"NRHS",        required_argument,  0, 'K'},
    {"LDA",         required_argument,  0, 'A'},
    {"A",           required_argument,  0, 'A'},
    {"LDB",         required_argument,  0, 'B'},
    {"B",           required_argument,  0, 'B'},
    {"LDC",         required_argument,  0, 'C'},
    {"C",           required_argument,  0, 'C'},
    {"IB",          required_argument,  0, 'i'},
    {"i",           required_argument,  0, 'i'},
    {"NB",          required_argument,  0, 't'},
    {"t",           required_argument,  0, 't'},
    {"MB",          required_argument,  0, 'T'},
    {"T",           required_argument,  0, 'T'},
    {"SNB",         required_argument,  0, 's'},
    {"s",           required_argument,  0, 's'},
    {"SMB",         required_argument,  0, 'S'},
    {"S",           required_argument,  0, 'S'},
    {"check",       no_argument,        0, 'x'},
    {"x",           no_argument,        0, 'x'},

    {"qr_a",        required_argument,  0, '0'},
    {"qr_p",        required_argument,  0, '1'},
    {"d",           required_argument,  0, 'd'},
    {"domino",      required_argument,  0, 'd'},
    {"r",           required_argument,  0, 'r'},
    {"tsrr",        required_argument,  0, 'r'},
    {"treel",       required_argument,  0, 'l'},
    {"treeh",       required_argument,  0, 'L'},

    {"butlvl",      required_argument,  0, 'y'},
    {"y",           required_argument,  0, 'y'},

    {"dot",         required_argument,  0, '.'},

    {"verbose",     optional_argument,  0, 'v'},
    {"v",           optional_argument,  0, 'v'},
    {"help",        no_argument,        0, 'h'},
    {"h",           no_argument,        0, 'h'},
    {0, 0, 0, 0}
};
#endif  /* defined(HAVE_GETOPT_LONG) */

static void parse_arguments(int argc, char** argv, int* iparam)
{
    int opt = 0;
    int c;

    do
    {
#if defined(HAVE_GETOPT_LONG)
        c = getopt_long_only(argc, argv, "",
                        long_options, &opt);
#else
        c = getopt(argc, argv, GETOPT_STRING);
        (void) opt;
#endif  /* defined(HAVE_GETOPT_LONG) */

 //       printf("%c: %s = %s\n", c, long_options[opt].name, optarg);
        switch(c)
        {
            case 'c': iparam[IPARAM_NCORES] = atoi(optarg); break;
            case 'o':
                if( !strcmp(optarg, "LFQ") )
                    iparam[IPARAM_SCHEDULER] = DAGUE_SCHEDULER_LFQ;
                else if( !strcmp(optarg, "LTQ") )
                    iparam[IPARAM_SCHEDULER] = DAGUE_SCHEDULER_LTQ;
                else if( !strcmp(optarg, "AP") )
                    iparam[IPARAM_SCHEDULER] = DAGUE_SCHEDULER_AP;
                else if( !strcmp(optarg, "LHQ") )
                    iparam[IPARAM_SCHEDULER] = DAGUE_SCHEDULER_LHQ;
                else if( !strcmp(optarg, "GD") )
                    iparam[IPARAM_SCHEDULER] = DAGUE_SCHEDULER_GD;
                else if( !strcmp(optarg, "PBQ") )
                    iparam[IPARAM_SCHEDULER] = DAGUE_SCHEDULER_PBQ;
                else {
<<<<<<< HEAD
                    fprintf(stderr, "malformed scheduler value %s (accepted: LFQ AP LHQ GD PBQ). Reverting to default LFQ\n",
=======
                    fprintf(stderr, "malformed scheduler value %s (accepted: LFQ AP LHQ GD LTQ). Reverting to default LFQ\n",
>>>>>>> 9ec0c186
                            optarg);
                    iparam[IPARAM_SCHEDULER] = DAGUE_SCHEDULER_LFQ;
                }
                break;

            case 'g':
                if(iparam[IPARAM_NGPUS] == -1)
                {
                    fprintf(stderr, "!!! This test does not have GPU support. GPU disabled.\n");
                    break;
                }
                if(optarg)  iparam[IPARAM_NGPUS] = atoi(optarg);
                else        iparam[IPARAM_NGPUS] = INT_MAX;
                break;
            case 'p': case 'P': iparam[IPARAM_P] = atoi(optarg); break;
            case 'q': case 'Q': iparam[IPARAM_Q] = atoi(optarg); break;
            case 'k':
                if(optarg)  iparam[IPARAM_PRIO] = atoi(optarg);
                else        iparam[IPARAM_PRIO] = INT_MAX;
                break;

            case 'N': iparam[IPARAM_N] = atoi(optarg); break;
            case 'M': iparam[IPARAM_M] = atoi(optarg); break;
            case 'K': iparam[IPARAM_K] = atoi(optarg); break;
            case 'A': iparam[IPARAM_LDA] = atoi(optarg); break;
            case 'B': iparam[IPARAM_LDB] = atoi(optarg); break;
            case 'C': iparam[IPARAM_LDC] = atoi(optarg); break;
            case 'i': iparam[IPARAM_IB] = atoi(optarg); break;
            case 't': iparam[IPARAM_MB] = atoi(optarg); break;
            case 'T': iparam[IPARAM_NB] = atoi(optarg); break;
            case 's': iparam[IPARAM_SMB] = atoi(optarg); break;
            case 'S': iparam[IPARAM_SNB] = atoi(optarg); break;
            case 'x': iparam[IPARAM_CHECK] = 1; iparam[IPARAM_VERBOSE] = max(2, iparam[IPARAM_VERBOSE]); break;

                /* HQR parameters */
            case '0': iparam[IPARAM_QR_TS_SZE]    = atoi(optarg); break;
            case '1': iparam[IPARAM_QR_HLVL_SZE]  = atoi(optarg); break;
            case 'd': iparam[IPARAM_QR_DOMINO]    = atoi(optarg) ? 1 : 0; break;
            case 'r': iparam[IPARAM_QR_TSRR]      = atoi(optarg) ? 1 : 0; break;
            case 'l': iparam[IPARAM_LOWLVL_TREE]  = atoi(optarg); break;
            case 'L': iparam[IPARAM_HIGHLVL_TREE] = atoi(optarg); break;

                /* Butterfly parameters */
            case 'y': iparam[IPARAM_BUT_LEVEL] = atoi(optarg); break;

            case '.': iparam[IPARAM_DOT] = 1; dot_filename = strdup(optarg); break;

            case 'v':
                if(optarg)  iparam[IPARAM_VERBOSE] = atoi(optarg);
                else        iparam[IPARAM_VERBOSE] = 2;
                break;
            case 'h': print_usage(); exit(0);

            case '?': /* getopt_long already printed an error message. */
                exit(1);
            default:
                break; /* Assume anything else is dague/mpi stuff */
        }
    } while(-1 != c);
    int verbose = iparam[IPARAM_RANK] ? 0 : iparam[IPARAM_VERBOSE];

    if(iparam[IPARAM_NGPUS] < 0) iparam[IPARAM_NGPUS] = 0;


    /* Check the process grid */
    if(0 == iparam[IPARAM_P])
        iparam[IPARAM_P] = iparam[IPARAM_NNODES];
    if(0 == iparam[IPARAM_Q])
        iparam[IPARAM_Q] = iparam[IPARAM_NNODES] / iparam[IPARAM_P];
    int pqnp = iparam[IPARAM_Q] * iparam[IPARAM_P];
    if(pqnp > iparam[IPARAM_NNODES])
    {
        fprintf(stderr, "xxx the process grid PxQ (%dx%d) is larger than the number of nodes (%d)!\n", iparam[IPARAM_P], iparam[IPARAM_Q], iparam[IPARAM_NNODES]);
        exit(2);
    }
    if(verbose && (pqnp < iparam[IPARAM_NNODES]))
    {
        fprintf(stderr, "!!! the process grid PxQ (%dx%d) is smaller than the number of nodes (%d). Some nodes are idling!\n", iparam[IPARAM_P], iparam[IPARAM_Q], iparam[IPARAM_NNODES]);
    }

    /* Set matrices dimensions to default values if not provided */
    /* Search for N as a bare number if not provided by -N */
    while(0 == iparam[IPARAM_N])
    {
        if(optind < argc)
        {
            iparam[IPARAM_N] = atoi(argv[optind++]);
            continue;
        }
        fprintf(stderr, "xxx the matrix size (N) is not set!\n");
        exit(2);
    }
    if(0 == iparam[IPARAM_M]) iparam[IPARAM_M] = iparam[IPARAM_N];
    if(0 == iparam[IPARAM_K]) iparam[IPARAM_K] = iparam[IPARAM_N];

    /* Set some sensible defaults for the leading dimensions */
    if(-'m' == iparam[IPARAM_LDA]) iparam[IPARAM_LDA] = iparam[IPARAM_M];
    if(-'n' == iparam[IPARAM_LDA]) iparam[IPARAM_LDA] = iparam[IPARAM_N];
    if(-'k' == iparam[IPARAM_LDA]) iparam[IPARAM_LDA] = iparam[IPARAM_K];
    if(-'m' == iparam[IPARAM_LDB]) iparam[IPARAM_LDB] = iparam[IPARAM_M];
    if(-'n' == iparam[IPARAM_LDB]) iparam[IPARAM_LDB] = iparam[IPARAM_N];
    if(-'k' == iparam[IPARAM_LDB]) iparam[IPARAM_LDB] = iparam[IPARAM_K];
    if(-'m' == iparam[IPARAM_LDC]) iparam[IPARAM_LDC] = iparam[IPARAM_M];
    if(-'n' == iparam[IPARAM_LDC]) iparam[IPARAM_LDC] = iparam[IPARAM_N];
    if(-'k' == iparam[IPARAM_LDC]) iparam[IPARAM_LDC] = iparam[IPARAM_K];

    /* Set no defaults for IB, NB, MB, the algorithm have to do it */
    assert(iparam[IPARAM_IB]); /* check that defaults have been set */
    if(iparam[IPARAM_NB] <= 0 && iparam[IPARAM_MB] > 0)
        iparam[IPARAM_NB] = iparam[IPARAM_MB];
    if(iparam[IPARAM_MB] < 0) iparam[IPARAM_MB] = -iparam[IPARAM_MB];
    if(iparam[IPARAM_NB] == 0) iparam[IPARAM_NB] = iparam[IPARAM_MB];
    if(iparam[IPARAM_NB] < 0) iparam[IPARAM_NB] = -iparam[IPARAM_NB];
    if(iparam[IPARAM_IB] > 0)
    {
        if(iparam[IPARAM_MB] % iparam[IPARAM_IB])
        {
            fprintf(stderr, "xxx IB=%d does not divide MB=%d or NB=%d\n", iparam[IPARAM_IB], iparam[IPARAM_MB], iparam[IPARAM_NB]);
 //           exit(2);
        }
    }

    /* No supertiling by default */
    if(0 == iparam[IPARAM_SNB]) iparam[IPARAM_SNB] = 1;
    if(0 == iparam[IPARAM_SMB]) iparam[IPARAM_SMB] = 1;


}

static void print_arguments(int* iparam)
{
    int verbose = iparam[IPARAM_RANK] ? 0 : iparam[IPARAM_VERBOSE];

    if(verbose)
        fprintf(stderr, "+++ cores detected      : %d\n", iparam[IPARAM_NCORES]);

    if(verbose > 1) fprintf(stderr, "+++ nodes x cores + gpu : %d x %d + %d (%d+%d)\n"
                            "+++ P x Q               : %d x %d (%d/%d)\n",
                            iparam[IPARAM_NNODES],
                            iparam[IPARAM_NCORES],
                            iparam[IPARAM_NGPUS],
                            iparam[IPARAM_NNODES] * iparam[IPARAM_NCORES],
                            iparam[IPARAM_NNODES] * iparam[IPARAM_NGPUS],
                            iparam[IPARAM_P], iparam[IPARAM_Q],
                            iparam[IPARAM_Q] * iparam[IPARAM_P], iparam[IPARAM_NNODES]);

    if(verbose)
    {
        fprintf(stderr, "+++ M x N x K|NRHS      : %d x %d x %d\n",
                iparam[IPARAM_M], iparam[IPARAM_N], iparam[IPARAM_K]);
    }

    if(verbose > 1)
    {
        if(iparam[IPARAM_LDB] && iparam[IPARAM_LDC])
            fprintf(stderr, "+++ LDA , LDB , LDC     : %d , %d , %d\n", iparam[IPARAM_LDA], iparam[IPARAM_LDB], iparam[IPARAM_LDC]);
        else if(iparam[IPARAM_LDB])
            fprintf(stderr, "+++ LDA , LDB           : %d , %d\n", iparam[IPARAM_LDA], iparam[IPARAM_LDB]);
        else
            fprintf(stderr, "+++ LDA                 : %d\n", iparam[IPARAM_LDA]);
    }

    if(verbose)
    {
        if(iparam[IPARAM_IB] > 0)
            fprintf(stderr, "+++ MB x NB , IB        : %d x %d , %d\n",
                            iparam[IPARAM_MB], iparam[IPARAM_NB], iparam[IPARAM_IB]);
        else
            fprintf(stderr, "+++ MB x NB             : %d x %d\n",
                    iparam[IPARAM_MB], iparam[IPARAM_NB]);

        if(iparam[IPARAM_SNB] * iparam[IPARAM_SMB] != 1)
            fprintf(stderr, "+++ SMB x SNB           : %d x %d\n", iparam[IPARAM_SMB], iparam[IPARAM_SNB]);
    }
}



static void iparam_default(int* iparam)
{
    /* Just in case someone forget to add the initialization :) */
    memset(iparam, 0, IPARAM_SIZEOF * sizeof(int));
    iparam[IPARAM_NNODES] = 1;
    iparam[IPARAM_NGPUS] = -1;
    iparam[IPARAM_QR_DOMINO] = 1;
    iparam[IPARAM_QR_TSRR] = 1;
}

void iparam_default_ibnbmb(int* iparam, int ib, int nb, int mb)
{
    iparam[IPARAM_IB] = ib ? ib : -1;
    iparam[IPARAM_NB] = -nb;
    iparam[IPARAM_MB] = -mb;
}


void iparam_default_facto(int* iparam)
{
    iparam_default(iparam);
    iparam[IPARAM_K] = 1;
    iparam[IPARAM_LDA] = -'m';
    iparam[IPARAM_LDB] = 0;
    iparam[IPARAM_LDC] = 0;
}

void iparam_default_solve(int* iparam)
{
    iparam_default(iparam);
    iparam[IPARAM_K] = 1;
    iparam[IPARAM_LDA] = -'m';
    iparam[IPARAM_LDB] = -'n';
    iparam[IPARAM_LDC] = 0;
    iparam[IPARAM_M] = -'n';
}

void iparam_default_gemm(int* iparam)
{
    iparam_default(iparam);
    iparam[IPARAM_K] = 0;
    /* no support for transpose yet */
    iparam[IPARAM_LDA] = -'m';
    iparam[IPARAM_LDB] = -'k';
    iparam[IPARAM_LDC] = -'m';
}

#ifdef DAGUE_PROF_TRACE
static char* argvzero;
#endif

dague_context_t* setup_dague(int argc, char **argv, int *iparam)
{
#ifdef DAGUE_PROF_TRACE
    argvzero = argv[0];
#endif
#ifdef HAVE_MPI
    int provided;
    MPI_Init_thread(&argc, &argv, MPI_THREAD_SERIALIZED, &provided);
    MPI_Comm_size(MPI_COMM_WORLD, &iparam[IPARAM_NNODES]);
    MPI_Comm_rank(MPI_COMM_WORLD, &iparam[IPARAM_RANK]);
#else
    iparam[IPARAM_NNODES] = 1;
    iparam[IPARAM_RANK] = 0;
#endif
    parse_arguments(argc, argv, iparam);
    int verbose = iparam[IPARAM_VERBOSE];
    if(iparam[IPARAM_RANK] > 0 && verbose < 4) verbose = 0;

#ifdef HAVE_MPI
    if((verbose > 2) && (provided != MPI_THREAD_SERIALIZED))
        fprintf(stderr, "!!! DAGuE formally needs MPI_THREAD_SERIALIZED, but your MPI does not provide it. This is -usually- fine nonetheless\n");
#endif

    TIME_START();
    dague_context_t* ctx = dague_init(iparam[IPARAM_NCORES], &argc, &argv);
    /* If the number of cores has not been defined as a parameter earlier
     update it with the default parameter computed in dague_init. */
    if(iparam[IPARAM_NCORES] <= 0)
    {
        iparam[IPARAM_NCORES] = ctx->nb_cores;
    }
    print_arguments(iparam);

#if defined(HAVE_CUDA)
    if(iparam[IPARAM_NGPUS] > 0)
    {
        if(0 != dague_gpu_init(&iparam[IPARAM_NGPUS], 0))
        {
            fprintf(stderr, "xxx DAGuE is unable to initialize the CUDA environment.\n");
            exit(3);
        }
    }
#endif


#if defined(DAGUE_PROF_GRAPHER)
    if(iparam[IPARAM_DOT] != 0) {
        dague_prof_grapher_init(dot_filename, iparam[IPARAM_RANK], iparam[IPARAM_NNODES], iparam[IPARAM_NCORES]);
    }
#else
    (void)dot_filename;
    if(iparam[IPARAM_DOT] != 0) {
        fprintf(stderr,
                "************************************************************************************************\n"
                "*** Warning: dot generation requested, but DAGUE configured with DAGUE_PROF_GRAPHER disabled ***\n"
                "************************************************************************************************\n");
    }
#endif

    dague_set_scheduler( ctx, dague_schedulers_array[ iparam[IPARAM_SCHEDULER] ] );

    if(verbose > 2) TIME_PRINT(iparam[IPARAM_RANK], ("DAGuE initialized\n"));
    return ctx;
}

void cleanup_dague(dague_context_t* dague, int *iparam)
{
#ifdef DAGUE_PROF_TRACE
    char* filename = NULL;
#if defined(HAVE_MPI)
    int rank;
    MPI_Comm_rank(MPI_COMM_WORLD, &rank);
    asprintf(&filename, "%s.%d.profile", argvzero, rank);
#else
    asprintf(&filename, "%s.profile", argvzero);
#endif
    dague_profiling_dump_dbp(filename);
    free(filename);
#endif  /* DAGUE_PROF_TRACE */
#if defined(HAVE_CUDA)
    if( iparam[IPARAM_NGPUS] > 0 ) {
        if( 0 != dague_gpu_fini() ) {
            fprintf(stderr, "xxx DAGuE is unable to finalize the CUDA environment.\n");
        }
    }
#endif  /* defined(HAVE_CUDA) */
    dague_fini(&dague);

#if defined(DAGUE_PROF_GRAPHER)
    if(iparam[IPARAM_DOT] != 0) {
        dague_prof_grapher_fini();
    }
#else
    (void)iparam;
#endif
#ifdef HAVE_MPI
    MPI_Finalize();
#endif
}
<|MERGE_RESOLUTION|>--- conflicted
+++ resolved
@@ -73,11 +73,8 @@
             "                       GD  -- Global Dequeue\n"
             "                       LHQ -- Local Hierarchical Queues\n"
             "                       AP  -- Absolute Priorities\n"
-<<<<<<< HEAD
             "                       PBQ -- Priority Based Local Flat Queues\n"
-=======
-				"                       LTQ -- Local Tree Queues\n"
->>>>>>> 9ec0c186
+            "                       LTQ -- Local Tree Queues\n"
             "\n"
             " -p -P --grid-rows : rows (P) in the PxQ process grid   (default: NP)\n"
             " -q -Q --grid-cols : columns (Q) in the PxQ process grid (default: NP/P)\n"
@@ -213,11 +210,7 @@
                 else if( !strcmp(optarg, "PBQ") )
                     iparam[IPARAM_SCHEDULER] = DAGUE_SCHEDULER_PBQ;
                 else {
-<<<<<<< HEAD
-                    fprintf(stderr, "malformed scheduler value %s (accepted: LFQ AP LHQ GD PBQ). Reverting to default LFQ\n",
-=======
-                    fprintf(stderr, "malformed scheduler value %s (accepted: LFQ AP LHQ GD LTQ). Reverting to default LFQ\n",
->>>>>>> 9ec0c186
+                    fprintf(stderr, "malformed scheduler value %s (accepted: LFQ AP LHQ GD PBQ LTQ). Reverting to default LFQ\n",
                             optarg);
                     iparam[IPARAM_SCHEDULER] = DAGUE_SCHEDULER_LFQ;
                 }
