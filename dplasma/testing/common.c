--- conflicted
+++ resolved
@@ -65,15 +65,9 @@
 const char *transstr[3] = { "N", "T", "H" };
 const char *normsstr[4] = { "Max", "One", "Inf", "Fro" };
 
-<<<<<<< HEAD
-static char *dot_filename = NULL;
 static char *mca_pins_optarg = NULL;
 static char ** delimited_string_to_strings(char * const string_of_strings, char delim);
 
-
-
-=======
->>>>>>> 7e260be1
 double time_elapsed = 0.0;
 double sync_time_elapsed = 0.0;
 
@@ -125,7 +119,6 @@
 
             " -y --butlvl       : Level of the Butterfly (starting from 0).\n"
             "\n"
-            "    --dot          : create a dot output file (default: don't)\n"
             "    --mca-pins     : specify the Performance Instrumentation modules to be loaded (if available), separated by commas.\n"
             "\n"
             " -v --verbose      : extra verbose output\n"
@@ -219,7 +212,6 @@
     {"butlvl",      required_argument,  0, 'y'},
     {"y",           required_argument,  0, 'y'},
 
-    {"dot",         required_argument,  0, '.'},
     {"mca-pins",    optional_argument,  0, 'm'},
 
     {"verbose",     optional_argument,  0, 'v'},
@@ -308,14 +300,10 @@
                 /* Butterfly parameters */
             case 'y': iparam[IPARAM_BUT_LEVEL] = atoi(optarg); break;
 
-<<<<<<< HEAD
-            case '.': iparam[IPARAM_DOT] = 1; dot_filename = strdup(optarg); break;
             case 'm': 
 	            iparam[IPARAM_PINS] = 1;
 	            mca_pins_optarg = optarg;
 	            break;
-=======
->>>>>>> 7e260be1
             case 'v':
                 if(optarg)  iparam[IPARAM_VERBOSE] = atoi(optarg);
                 else        iparam[IPARAM_VERBOSE] = 2;
