/*
 * Copyright (c) 2009-2015 The University of Tennessee and The University
 *                         of Tennessee Research Foundation.  All rights
 *                         reserved.
 *
 */
#include "dague_config.h"
#include "dague.h"
#include "dague/execution_unit.h"
#include "dague/utils/mca_param.h"
#include "dague/mca/mca_repository.h"

#include "common.h"
#include "common_timing.h"

#include <stdlib.h>
#include <stdio.h>
#ifdef HAVE_UNISTD_H
#include <unistd.h>
#endif
#ifdef HAVE_LIMITS_H
#include <limits.h>
#endif
#if defined(HAVE_GETOPT_H)
#include <getopt.h>
#endif  /* defined(HAVE_GETOPT_H) */
#ifdef HAVE_MPI
#include <mpi.h>
#endif
#if defined(HAVE_CUDA)
#include <dague/devices/cuda/dev_cuda.h>
#endif

#include "dague/vpmap.h"

char *DAGUE_SCHED_NAME[] = {
    "", /* default */
    "lfq",
    "ltq",
    "ap",
    "lhq",
    "gd",
    "pbq",
    "ip",
    "rnd",
};

/*******************************
 * globals and argv set values *
 *******************************/
#if defined(HAVE_MPI)
MPI_Datatype SYNCHRO = MPI_BYTE;
#endif  /* HAVE_MPI */

const int   side[2]  = { PlasmaLeft,    PlasmaRight };
const int   uplo[2]  = { PlasmaUpper,   PlasmaLower };
const int   diag[2]  = { PlasmaNonUnit, PlasmaUnit  };
const int   trans[3] = { PlasmaNoTrans, PlasmaTrans, PlasmaConjTrans };
const int   norms[4] = { PlasmaMaxNorm, PlasmaOneNorm, PlasmaInfNorm, PlasmaFrobeniusNorm };

const char *sidestr[2]  = { "Left ", "Right" };
const char *uplostr[2]  = { "Upper", "Lower" };
const char *diagstr[2]  = { "NonUnit", "Unit   " };
const char *transstr[3] = { "N", "T", "H" };
const char *normsstr[4] = { "Max", "One", "Inf", "Fro" };

double time_elapsed = 0.0;
double sync_time_elapsed = 0.0;
double alpha = 1.;

/**********************************
 * Command line arguments
 **********************************/
void print_usage(void)
{
    fprintf(stderr,
            "Mandatory argument:\n"
            " number            : dimension (N) of the matrices (required)\n"
            "Optional arguments:\n"
            " -p -P --grid-rows : rows (P) in the PxQ process grid   (default: NP)\n"
            " -q -Q --grid-cols : columns (Q) in the PxQ process grid (default: NP/P)\n"
            "\n"
            " -N                : dimension (N) of the matrices (required)\n"
            " -M                : dimension (M) of the matrices (default: N)\n"
            " -K --NRHS C<-A*B+C: dimension (K) of the matrices (default: N)\n"
            "           AX=B    : columns in the right hand side (default: 1)\n"
            " -A --LDA          : leading dimension of the matrix A (default: full)\n"
            " -B --LDB          : leading dimension of the matrix B (default: full)\n"
            " -C --LDC          : leading dimension of the matrix C (default: full)\n"
            " -i --IB           : inner blocking     (default: autotuned)\n"
            " -t --MB           : rows in a tile     (default: autotuned)\n"
            " -T --NB           : columns in a tile  (default: autotuned)\n"
            " -s --SMB          : rows of tiles in a supertile (default: 1)\n"
            " -S --SNB          : columns of tiles in a supertile (default: 1)\n"
            " -z --HNB --HMB    : Inner NB/MB used for recursive algorithms (default: MB)\n"
            " -x --check        : verify the results\n"
            " -X --check_inv    : verify the results against the inverse\n"
            "\n"
            "    --qr_a         : Size of TS domain. (specific to xgeqrf_param)\n"
            "    --qr_p         : Size of the high level tree. (specific to xgeqrf_param)\n"
            " -d --domino       : Enable/Disable the domino between upper and lower trees. (specific to xgeqrf_param) (default: 1)\n"
            " -r --tsrr         : Enable/Disable the round-robin on TS domain. (specific to xgeqrf_param) (default: 1)\n"
            "    --treel        : Tree used for low level reduction inside nodes. (specific to xgeqrf_param)\n"
            "    --treeh        : Tree used for high level reduction between nodes, only if qr_p > 1. (specific to xgeqrf_param)\n"
            "                      (0: Flat, 1: Greedy, 2: Fibonacci, 3: Binary)\n"
            "\n"
            "    --criteria     : Choice of the criteria to switch between LU and QR\n"
            "                      (0: Alternate, 1: Higham, 2: MUMPS (specific to xgetrf_qrf)\n"
            " -a --alpha        : Threshold to swith back to QR. (specific to xgetrf_qrf)\n"
            "    --seed         : Set the seed for pseudo-random generator\n"
            " -m --mtx          : Set the matrix generator (Default: 0, random)\n"
            "\n"
            " -y --butlvl       : Level of the Butterfly (starting from 0).\n"
            "\n"
            " -v --verbose      : extra verbose output\n"
            " -h --help         : this message\n"
            "\n"
            );
    fprintf(stderr,
            "\n"
            " -c --cores        : number of concurent threads (default: number of physical hyper-threads)\n"
            " -g --gpus         : number of GPU (default: 0)\n"
            " -o --scheduler    : select the scheduler (default: LFQ)\n"
            "                     Accepted values:\n"
            "                       LFQ -- Local Flat Queues\n"
            "                       GD  -- Global Dequeue\n"
            "                       LHQ -- Local Hierarchical Queues\n"
            "                       AP  -- Absolute Priorities\n"
            "                       PBQ -- Priority Based Local Flat Queues\n"
            "                       LTQ -- Local Tree Queues\n"
            "\n"
            "    --dot          : create a dot output file (default: don't)\n"
            "\n"
            "    --ht nbth      : enable a SMT/HyperThreadind binding using nbth hyper-thread per core.\n"
            "                     This parameter must be declared before the virtual process distribution parameter\n"
            " -V --vpmap        : select the virtual process map (default: flat map)\n"
            "                     Accepted values:\n"
            "                       flat  -- Flat Map: all cores defined with -c are under the same virtual process\n"
            "                       hwloc -- Hardware Locality based: threads up to -c are created and threads\n"
            "                                bound on cores that are under the same socket are also under the same\n"
            "                                virtual process\n"
            "                       rr:n:p:c -- create n virtual processes per real process, each virtual process with p threads\n"
            "                                   bound in a round-robin fashion on the number of cores c (overloads the -c flag)\n"
            "                       file:filename -- uses filename to load the virtual process map. Each entry details a virtual\n"
            "                                        process mapping using the semantic  [mpi_rank]:nb_thread:binding  with:\n"
            "                                        - mpi_rank : the mpi process rank (empty if not relevant)\n"
            "                                        - nb_thread : the number of threads under the virtual process\n"
            "                                                      (overloads the -c flag)\n"
            "                                        - binding : a set of cores for the thread binding. Accepted values are:\n"
            "                                          -- a core list          (exp: 1,3,5-6)\n"
            "                                          -- a hexadecimal mask   (exp: 0xff012)\n"
            "                                          -- a binding range expression: [start];[end];[step] \n"
            "                                             wich defines a round-robin one thread per core distribution from start\n"
            "                                             (default 0) to end (default physical core number) by step (default 1)\n"
            "\n"
            "\n"
            "ENVIRONMENT\n"
            "  [SDCZ]<FUNCTION> : defines the priority limit of a given function for a given precision\n"
            "\n");
            dague_usage();
}

#define GETOPT_STRING "c:o:g::p:P:q:Q:N:M:K:A:B:C:i:t:T:s:S:xXv::hd:r:y:V:a:R:"

#if defined(HAVE_GETOPT_LONG)
static struct option long_options[] =
{
    /* PaRSEC specific options */
    {"cores",       required_argument,  0, 'c'},
    {"c",           required_argument,  0, 'c'},
    {"o",           required_argument,  0, 'o'},
    {"scheduler",   required_argument,  0, 'o'},
    {"gpus",        required_argument,  0, 'g'},
    {"g",           required_argument,  0, 'g'},
    {"V",           required_argument,  0, 'V'},
    {"vpmap",       required_argument,  0, 'V'},
    {"ht",          required_argument,  0, 'H'},
    {"dot",         required_argument,  0, '.'},

    /* Generic Options */
    {"grid-rows",   required_argument,  0, 'p'},
    {"p",           required_argument,  0, 'p'},
    {"P",           required_argument,  0, 'p'},
    {"grid-cols",   required_argument,  0, 'q'},
    {"q",           required_argument,  0, 'q'},
    {"Q",           required_argument,  0, 'q'},

    {"N",           required_argument,  0, 'N'},
    {"M",           required_argument,  0, 'M'},
    {"K",           required_argument,  0, 'K'},
    {"NRHS",        required_argument,  0, 'K'},
    {"LDA",         required_argument,  0, 'A'},
    {"A",           required_argument,  0, 'A'},
    {"LDB",         required_argument,  0, 'B'},
    {"B",           required_argument,  0, 'B'},
    {"LDC",         required_argument,  0, 'C'},
    {"C",           required_argument,  0, 'C'},
    {"IB",          required_argument,  0, 'i'},
    {"i",           required_argument,  0, 'i'},
    {"MB",          required_argument,  0, 't'},
    {"t",           required_argument,  0, 't'},
    {"NB",          required_argument,  0, 'T'},
    {"T",           required_argument,  0, 'T'},
    {"SMB",         required_argument,  0, 's'},
    {"s",           required_argument,  0, 's'},
    {"SNB",         required_argument,  0, 'S'},
    {"S",           required_argument,  0, 'S'},
    {"check",       no_argument,        0, 'x'},
    {"x",           no_argument,        0, 'x'},
    {"check_inv",   no_argument,        0, 'X'},
    {"X",           no_argument,        0, 'X'},

    /* HQR options */
    {"qr_a",        required_argument,  0, '0'},
    {"qr_p",        required_argument,  0, '1'},
    {"d",           required_argument,  0, 'd'},
    {"domino",      required_argument,  0, 'd'},
    {"r",           required_argument,  0, 'r'},
    {"tsrr",        required_argument,  0, 'r'},
    {"treel",       required_argument,  0, 'l'},
    {"treeh",       required_argument,  0, 'L'},

    /* LU-QR options */
    {"criteria",    required_argument,  0, '1'},
    {"alpha",       required_argument,  0, 'a'},
    {"seed",        required_argument,  0, 'R'},
    {"mtx",         required_argument,  0, 'b'},

    /* Recursive options */
    {"z",           required_argument,  0, 'z'},
    {"HNB",         required_argument,  0, 'z'},
    {"HMB",         required_argument,  0, 'z'},

    /* HERBT options */
    {"butlvl",      required_argument,  0, 'y'},
    {"y",           required_argument,  0, 'y'},

    /* Auxiliary options */
    {"verbose",     optional_argument,  0, 'v'},
    {"v",           optional_argument,  0, 'v'},
    {"help",        no_argument,        0, 'h'},
    {"h",           no_argument,        0, 'h'},
    {0, 0, 0, 0}
};
#endif  /* defined(HAVE_GETOPT_LONG) */

static void parse_arguments(int *_argc, char*** _argv, int* iparam)
{
    int opt = 0;
    int c;
    int argc = *_argc;
    char **argv = *_argv;
    char *add_dot = NULL;

    /* Default seed */
    iparam[IPARAM_RANDOM_SEED] = 3872;
    iparam[IPARAM_MATRIX_INIT] = PlasmaMatrixRandom;

    do {
#if defined(HAVE_GETOPT_LONG)
        c = getopt_long_only(argc, argv, "",
                        long_options, &opt);
#else
        c = getopt(argc, argv, GETOPT_STRING);
        (void) opt;
#endif  /* defined(HAVE_GETOPT_LONG) */

        // printf("%c: %s = %s\n", c, long_options[opt].name, optarg);
        switch(c)
        {
            case 'c': iparam[IPARAM_NCORES] = atoi(optarg); break;
            case 'o':
                if( 0 == iparam[IPARAM_RANK] ) fprintf(stderr, "#!!!!! option '%s' deprecated in testing programs, it should be passed to parsec instead\n", long_options[opt].name);
                if( !strcmp(optarg, "LFQ") )
                    iparam[IPARAM_SCHEDULER] = DAGUE_SCHEDULER_LFQ;
                else if( !strcmp(optarg, "LTQ") )
                    iparam[IPARAM_SCHEDULER] = DAGUE_SCHEDULER_LTQ;
                else if( !strcmp(optarg, "AP") )
                    iparam[IPARAM_SCHEDULER] = DAGUE_SCHEDULER_AP;
                else if( !strcmp(optarg, "LHQ") )
                    iparam[IPARAM_SCHEDULER] = DAGUE_SCHEDULER_LHQ;
                else if( !strcmp(optarg, "GD") )
                    iparam[IPARAM_SCHEDULER] = DAGUE_SCHEDULER_GD;
                else if( !strcmp(optarg, "PBQ") )
                    iparam[IPARAM_SCHEDULER] = DAGUE_SCHEDULER_PBQ;
                else if( !strcmp(optarg, "IP") )
                    iparam[IPARAM_SCHEDULER] = DAGUE_SCHEDULER_IP;
                else if( !strcmp(optarg, "RND") )
                    iparam[IPARAM_SCHEDULER] = DAGUE_SCHEDULER_RND;
                else {
                    fprintf(stderr, "#!!!!! malformed scheduler value %s (accepted: LFQ LTQ PBQ AP GD RND LHQ IP). Reverting to default LFQ\n",
                            optarg);
                    iparam[IPARAM_SCHEDULER] = DAGUE_SCHEDULER_LFQ;
                }
                break;

            case 'g':
                if( 0 == iparam[IPARAM_RANK] ) fprintf(stderr, "#!!!!! option '%s' deprecated in testing programs, it should be passed to parsec instead\n", long_options[opt].name);
                if(iparam[IPARAM_NGPUS] == -1) {
                    fprintf(stderr, "#!!!!! This test does not have GPU support. GPU disabled.\n");
                    break;
                }
                if(optarg)  iparam[IPARAM_NGPUS] = atoi(optarg);
                else        iparam[IPARAM_NGPUS] = INT_MAX;
                break;

            case 'p': case 'P': iparam[IPARAM_P] = atoi(optarg); break;
            case 'q': case 'Q': iparam[IPARAM_Q] = atoi(optarg); break;
            case 'N': iparam[IPARAM_N] = atoi(optarg); break;
            case 'M': iparam[IPARAM_M] = atoi(optarg); break;
            case 'K': iparam[IPARAM_K] = atoi(optarg); break;
            case 'A': iparam[IPARAM_LDA] = atoi(optarg); break;
            case 'B': iparam[IPARAM_LDB] = atoi(optarg); break;
            case 'C': iparam[IPARAM_LDC] = atoi(optarg); break;

            case 'i': iparam[IPARAM_IB] = atoi(optarg); break;
            case 't': iparam[IPARAM_MB] = atoi(optarg); break;
            case 'T': iparam[IPARAM_NB] = atoi(optarg); break;
            case 's': iparam[IPARAM_SMB] = atoi(optarg); break;
            case 'S': iparam[IPARAM_SNB] = atoi(optarg); break;

            case 'X': iparam[IPARAM_CHECKINV] = 1;
            case 'x': iparam[IPARAM_CHECK] = 1; iparam[IPARAM_VERBOSE] = max(2, iparam[IPARAM_VERBOSE]); break;

                /* HQR parameters */
            case '0': iparam[IPARAM_QR_TS_SZE]    = atoi(optarg); break;
            case '1': iparam[IPARAM_QR_HLVL_SZE]  = atoi(optarg); break;

            case 'R': iparam[IPARAM_RANDOM_SEED]  = atoi(optarg); break;
            case 'b': iparam[IPARAM_MATRIX_INIT]  = atoi(optarg); break;

            case 'd': iparam[IPARAM_QR_DOMINO]    = atoi(optarg) ? 1 : 0; break;
            case 'r': iparam[IPARAM_QR_TSRR]      = atoi(optarg) ? 1 : 0; break;

            case 'l': iparam[IPARAM_LOWLVL_TREE]  = atoi(optarg); break;
            case 'L': iparam[IPARAM_HIGHLVL_TREE] = atoi(optarg); break;

                /* GETRF/QRF parameters */
            case 'a': alpha = atof(optarg); break;

                /* Butterfly parameters */
            case 'y': iparam[IPARAM_BUT_LEVEL] = atoi(optarg); break;

                /* Recursive parameters */
            case 'z': iparam[IPARAM_HNB] = iparam[IPARAM_HMB] = atoi(optarg); break;

            case 'v':
                if(optarg)  iparam[IPARAM_VERBOSE] = atoi(optarg);
                else        iparam[IPARAM_VERBOSE] = 2;
                break;

            case 'H':
                if( 0 == iparam[IPARAM_RANK] ) fprintf(stderr, "#!!!!! option '%s' deprecated in testing programs, it should be passed to PaRSEC instead\n", long_options[opt].name);
                exit(-10);  /* No kidding! */

            case 'V':
                if( 0 == iparam[IPARAM_RANK] ) fprintf(stderr, "#!!!!! option '%s' deprecated in testing programs, it should be passed to PaRSEC instead\n", long_options[opt].name);
                exit(-10);  /* No kidding! */

            case '.':
                add_dot = optarg;
                break;

            case 'h': print_usage(); exit(0);

            case '?': /* getopt_long already printed an error message. */
                exit(1);
            default:
                break; /* Assume anything else is dague/mpi stuff */
        }
    } while(-1 != c);

    if( NULL != add_dot ) {
        int i, has_dashdash = 0, has_daguedot = 0;
        for(i = 1; i < argc; i++) {
            if( !strcmp( argv[i], "--") ) {
                has_dashdash = 1;
            }
            if( has_dashdash && !strncmp( argv[i], "--dague_dot", 11 ) ) {
                has_daguedot = 1;
                break;
            }
        }
        if( !has_daguedot ) {
            char **tmp;
            int  tmpc;
            if( !has_dashdash ) {
                tmpc = *(_argc) + 2;
                tmp = (char **)malloc((tmpc+1) * sizeof(char*));
                tmp[ tmpc - 2 ] = strdup("--");
            } else {
                tmpc = *(_argc) + 1;
                tmp = (char **)malloc((tmpc+1) * sizeof(char*));
            }
            for(i = 0; i < (*_argc);i++)
                tmp[i] = (*_argv)[i];

            asprintf( &tmp[ tmpc - 1 ], "--dague_dot=%s", add_dot );
            tmp[ tmpc     ] = NULL;

            *_argc = tmpc;
            *_argv = tmp;
        }
    }

    int verbose = iparam[IPARAM_RANK] ? 0 : iparam[IPARAM_VERBOSE];

    if(iparam[IPARAM_NGPUS] < 0) iparam[IPARAM_NGPUS] = 0;

    /* Check the process grid */
    if(0 == iparam[IPARAM_P])
        iparam[IPARAM_P] = iparam[IPARAM_NNODES];
    else if(iparam[IPARAM_P] > iparam[IPARAM_NNODES])
    {
        fprintf(stderr, "#XXXXX There are only %d nodes in the world, and you requested P=%d\n",
                iparam[IPARAM_NNODES], iparam[IPARAM_P]);
        exit(2);
    }
    if(0 == iparam[IPARAM_Q])
        iparam[IPARAM_Q] = iparam[IPARAM_NNODES] / iparam[IPARAM_P];
    int pqnp = iparam[IPARAM_Q] * iparam[IPARAM_P];
    if(pqnp > iparam[IPARAM_NNODES])
    {
        fprintf(stderr, "#XXXXX the process grid PxQ (%dx%d) is larger than the number of nodes (%d)!\n", iparam[IPARAM_P], iparam[IPARAM_Q], iparam[IPARAM_NNODES]);
        exit(2);
    }
    if(verbose && (pqnp < iparam[IPARAM_NNODES]))
    {
        fprintf(stderr, "#!!!!! the process grid PxQ (%dx%d) is smaller than the number of nodes (%d). Some nodes are idling!\n", iparam[IPARAM_P], iparam[IPARAM_Q], iparam[IPARAM_NNODES]);
    }

    /* Set matrices dimensions to default values if not provided */
    /* Search for N as a bare number if not provided by -N */
    while(0 == iparam[IPARAM_N])
    {
        if(optind < argc)
        {
            iparam[IPARAM_N] = atoi(argv[optind++]);
            continue;
        }
        fprintf(stderr, "#XXXXX the matrix size (N) is not set!\n");
        exit(2);
    }
    if(0 == iparam[IPARAM_M]) iparam[IPARAM_M] = iparam[IPARAM_N];
    if(0 == iparam[IPARAM_K]) iparam[IPARAM_K] = iparam[IPARAM_N];

    /* Set some sensible defaults for the leading dimensions */
    if(-'m' == iparam[IPARAM_LDA]) iparam[IPARAM_LDA] = iparam[IPARAM_M];
    if(-'n' == iparam[IPARAM_LDA]) iparam[IPARAM_LDA] = iparam[IPARAM_N];
    if(-'k' == iparam[IPARAM_LDA]) iparam[IPARAM_LDA] = iparam[IPARAM_K];
    if(-'m' == iparam[IPARAM_LDB]) iparam[IPARAM_LDB] = iparam[IPARAM_M];
    if(-'n' == iparam[IPARAM_LDB]) iparam[IPARAM_LDB] = iparam[IPARAM_N];
    if(-'k' == iparam[IPARAM_LDB]) iparam[IPARAM_LDB] = iparam[IPARAM_K];
    if(-'m' == iparam[IPARAM_LDC]) iparam[IPARAM_LDC] = iparam[IPARAM_M];
    if(-'n' == iparam[IPARAM_LDC]) iparam[IPARAM_LDC] = iparam[IPARAM_N];
    if(-'k' == iparam[IPARAM_LDC]) iparam[IPARAM_LDC] = iparam[IPARAM_K];

    /* Set no defaults for IB, NB, MB, the algorithm have to do it */
    assert(iparam[IPARAM_IB]); /* check that defaults have been set */
    if(iparam[IPARAM_NB] <= 0 && iparam[IPARAM_MB] > 0) iparam[IPARAM_NB] = iparam[IPARAM_MB];
    if(iparam[IPARAM_MB] <= 0 && iparam[IPARAM_NB] > 0) iparam[IPARAM_MB] = iparam[IPARAM_NB];
    if(iparam[IPARAM_NGPUS] && iparam[IPARAM_MB] < 0) iparam[IPARAM_MB] = -384;
    if(iparam[IPARAM_NGPUS] && iparam[IPARAM_NB] < 0) iparam[IPARAM_NB] = -384;
    if(iparam[IPARAM_MB] < 0) iparam[IPARAM_MB] = -iparam[IPARAM_MB];
    if(iparam[IPARAM_NB] < 0) iparam[IPARAM_NB] = -iparam[IPARAM_NB];

    /* No supertiling by default */
    if(-'p' == iparam[IPARAM_SMB]) iparam[IPARAM_SMB] = (iparam[IPARAM_M]/iparam[IPARAM_MB])/iparam[IPARAM_P];
    if(-'q' == iparam[IPARAM_SNB]) iparam[IPARAM_SNB] = (iparam[IPARAM_N]/iparam[IPARAM_NB])/iparam[IPARAM_Q];
    if(0 == iparam[IPARAM_SMB]) iparam[IPARAM_SMB] = 1;
    if(0 == iparam[IPARAM_SNB]) iparam[IPARAM_SNB] = 1;
<<<<<<< HEAD
    if(0 == iparam[IPARAM_HMB]) iparam[IPARAM_HMB] = iparam[IPARAM_MB];
    if(0 == iparam[IPARAM_HNB]) iparam[IPARAM_HNB] = iparam[IPARAM_NB];
=======
>>>>>>> 214d23da

    /* HQR */
    if(-1 == iparam[IPARAM_QR_HLVL_SZE])
        iparam[IPARAM_QR_HLVL_SZE] = iparam[IPARAM_NNODES];
}

static void print_arguments(int* iparam)
{
    int verbose = iparam[IPARAM_RANK] ? 0 : iparam[IPARAM_VERBOSE];

    if(verbose)
        fprintf(stderr, "#+++++ cores detected       : %d\n", iparam[IPARAM_NCORES]);

    if(verbose > 1) fprintf(stderr, "#+++++ nodes x cores + gpu  : %d x %d + %d (%d+%d)\n"
                                    "#+++++ P x Q                : %d x %d (%d/%d)\n",
                            iparam[IPARAM_NNODES],
                            iparam[IPARAM_NCORES],
                            iparam[IPARAM_NGPUS],
                            iparam[IPARAM_NNODES] * iparam[IPARAM_NCORES],
                            iparam[IPARAM_NNODES] * iparam[IPARAM_NGPUS],
                            iparam[IPARAM_P], iparam[IPARAM_Q],
                            iparam[IPARAM_Q] * iparam[IPARAM_P], iparam[IPARAM_NNODES]);

    if(verbose)
    {
        fprintf(stderr, "#+++++ M x N x K|NRHS       : %d x %d x %d\n",
                iparam[IPARAM_M], iparam[IPARAM_N], iparam[IPARAM_K]);
    }

    if(verbose > 2)
    {
        if(iparam[IPARAM_LDB] && iparam[IPARAM_LDC])
            fprintf(stderr, "#+++++ LDA , LDB , LDC      : %d , %d , %d\n", iparam[IPARAM_LDA], iparam[IPARAM_LDB], iparam[IPARAM_LDC]);
        else if(iparam[IPARAM_LDB])
            fprintf(stderr, "#+++++ LDA , LDB            : %d , %d\n", iparam[IPARAM_LDA], iparam[IPARAM_LDB]);
        else
            fprintf(stderr, "#+++++ LDA                  : %d\n", iparam[IPARAM_LDA]);
    }

    if(verbose)
    {
        if(iparam[IPARAM_IB] > 0)
            fprintf(stderr, "#+++++ MB x NB , IB         : %d x %d , %d\n",
                            iparam[IPARAM_MB], iparam[IPARAM_NB], iparam[IPARAM_IB]);
        else
            fprintf(stderr, "#+++++ MB x NB              : %d x %d\n",
                    iparam[IPARAM_MB], iparam[IPARAM_NB]);
        if(iparam[IPARAM_SNB] * iparam[IPARAM_SMB] != 1)
            fprintf(stderr, "#+++++ SMB x SNB            : %d x %d\n", iparam[IPARAM_SMB], iparam[IPARAM_SNB]);
        if(iparam[IPARAM_HNB] * iparam[IPARAM_HMB] != 1)
            fprintf(stderr, "#+++++ HMB x HNB            : %d x %d\n", iparam[IPARAM_HMB], iparam[IPARAM_HNB]);
    }
}




static void iparam_default(int* iparam)
{
    /* Just in case someone forget to add the initialization :) */
    memset(iparam, 0, IPARAM_SIZEOF * sizeof(int));
    iparam[IPARAM_NNODES] = 1;
    iparam[IPARAM_NGPUS] = -1;
    iparam[IPARAM_QR_DOMINO]    = -1;
    iparam[IPARAM_QR_TSRR]      = 0;
    iparam[IPARAM_LOWLVL_TREE]  = DPLASMA_GREEDY_TREE;
    iparam[IPARAM_HIGHLVL_TREE] = -1;
    iparam[IPARAM_QR_TS_SZE]    = -1;
    iparam[IPARAM_QR_HLVL_SZE]  = -1;
}

void iparam_default_ibnbmb(int* iparam, int ib, int nb, int mb)
{
    iparam[IPARAM_IB] = ib ? ib : -1;
    iparam[IPARAM_NB] = -nb;
    iparam[IPARAM_MB] = -mb;
}


void iparam_default_facto(int* iparam)
{
    iparam_default(iparam);
    iparam[IPARAM_K] = 1;
    iparam[IPARAM_LDA] = -'m';
    iparam[IPARAM_LDB] = 0;
    iparam[IPARAM_LDC] = 0;
}

void iparam_default_solve(int* iparam)
{
    iparam_default(iparam);
    iparam[IPARAM_K] = 1;
    iparam[IPARAM_LDA] = -'m';
    iparam[IPARAM_LDB] = -'n';
    iparam[IPARAM_LDC] = 0;
    iparam[IPARAM_M] = -'n';
}

void iparam_default_gemm(int* iparam)
{
    iparam_default(iparam);
    iparam[IPARAM_K] = 0;
    /* no support for transpose yet */
    iparam[IPARAM_LDA] = -'m';
    iparam[IPARAM_LDB] = -'k';
    iparam[IPARAM_LDC] = -'m';
    iparam[IPARAM_SMB] = 0;
    iparam[IPARAM_SNB] = 0;
}

#ifdef DAGUE_PROF_TRACE
static char* argvzero;
char cwd[1024];
int unix_timestamp;
#endif

dague_context_t* setup_dague(int argc, char **argv, int *iparam)
{
    dague_mca_param_init();
    mca_components_repository_init();

#ifdef DAGUE_PROF_TRACE
    argvzero = argv[0];
    unix_timestamp = time(NULL);
    getcwd(cwd, sizeof(cwd));
#endif
#ifdef HAVE_MPI
    {
        int provided;
        MPI_Init_thread(&argc, &argv, MPI_THREAD_SERIALIZED, &provided);
    }
    MPI_Comm_size(MPI_COMM_WORLD, &iparam[IPARAM_NNODES]);
    MPI_Comm_rank(MPI_COMM_WORLD, &iparam[IPARAM_RANK]);
#else
    iparam[IPARAM_NNODES] = 1;
    iparam[IPARAM_RANK] = 0;
#endif
    parse_arguments(&argc, &argv, iparam);
    int verbose = iparam[IPARAM_VERBOSE];
    if(iparam[IPARAM_RANK] > 0 && verbose < 4) verbose = 0;

    TIME_START();

    if( iparam[IPARAM_SCHEDULER] != DAGUE_SCHEDULER_DEFAULT ) {
        char *ignored;
        (void)dague_mca_param_reg_string_name("mca", "sched", NULL,
                                              false, false,
                                              DAGUE_SCHED_NAME[iparam[IPARAM_SCHEDULER]],
                                              &ignored);
        /* if( 0 == dague_set_scheduler( ctx ) ) { */
        /*     fprintf(stderr, "*** Warning: unable to select the scheduler %s. Default scheduler is maintained.\n", */
        /*             DAGUE_SCHED_NAME[iparam[IPARAM_SCHEDULER]]); */
        /*     iparam[IPARAM_SCHEDULER] = DAGUE_SCHEDULER_LFQ; /\* set param for profile *\/ */
        /* } */
    }

    /* Once we got out arguments, we should pass whatever is left down */
    int dague_argc, idx;
    char** dague_argv = (char**)calloc(argc, sizeof(char*));
    dague_argv[0] = argv[0];  /* the app name */
    for( idx = dague_argc = 1;
         (idx < argc) && (0 != strcmp(argv[idx], "--")); idx++);
    if( idx != argc ) {
        for( dague_argc = 1, idx++; idx < argc;
             dague_argv[dague_argc] = argv[idx], dague_argc++, idx++);
    }
    dague_context_t* ctx = dague_init(iparam[IPARAM_NCORES],
                                      &dague_argc, &dague_argv);
    free(dague_argv);

    /* If the number of cores has not been defined as a parameter earlier
     update it with the default parameter computed in dague_init. */
    if(iparam[IPARAM_NCORES] <= 0)
    {
        int p, nb_total_comp_threads = 0;
        for(p = 0; p < ctx->nb_vp; p++) {
            nb_total_comp_threads += ctx->virtual_processes[p]->nb_cores;
        }
        iparam[IPARAM_NCORES] = nb_total_comp_threads;
    }
    print_arguments(iparam);

    if(verbose > 2) TIME_PRINT(iparam[IPARAM_RANK], ("DAGuE initialized\n"));
    return ctx;
}

void cleanup_dague(dague_context_t* dague, int *iparam)
{
    dague_fini(&dague);

#ifdef HAVE_MPI
    MPI_Finalize();
#endif
    (void)iparam;
}
<|MERGE_RESOLUTION|>--- conflicted
+++ resolved
@@ -469,11 +469,8 @@
     if(-'q' == iparam[IPARAM_SNB]) iparam[IPARAM_SNB] = (iparam[IPARAM_N]/iparam[IPARAM_NB])/iparam[IPARAM_Q];
     if(0 == iparam[IPARAM_SMB]) iparam[IPARAM_SMB] = 1;
     if(0 == iparam[IPARAM_SNB]) iparam[IPARAM_SNB] = 1;
-<<<<<<< HEAD
     if(0 == iparam[IPARAM_HMB]) iparam[IPARAM_HMB] = iparam[IPARAM_MB];
     if(0 == iparam[IPARAM_HNB]) iparam[IPARAM_HNB] = iparam[IPARAM_NB];
-=======
->>>>>>> 214d23da
 
     /* HQR */
     if(-1 == iparam[IPARAM_QR_HLVL_SZE])
@@ -523,7 +520,7 @@
                     iparam[IPARAM_MB], iparam[IPARAM_NB]);
         if(iparam[IPARAM_SNB] * iparam[IPARAM_SMB] != 1)
             fprintf(stderr, "#+++++ SMB x SNB            : %d x %d\n", iparam[IPARAM_SMB], iparam[IPARAM_SNB]);
-        if(iparam[IPARAM_HNB] * iparam[IPARAM_HMB] != 1)
+        if(iparam[IPARAM_HNB] != iparam[IPARAM_NB] || iparam[IPARAM_HMB] != iparam[IPARAM_MB])
             fprintf(stderr, "#+++++ HMB x HNB            : %d x %d\n", iparam[IPARAM_HMB], iparam[IPARAM_HNB]);
     }
 }
