/*
 * Copyright (c) 2009-2010 The University of Tennessee and The University
 *                         of Tennessee Research Foundation.  All rights
 *                         reserved.
 *
 */
#include "dague_config.h"
#include "dague.h"

#include "common.h"
#include "common_timing.h"
#include <plasma.h>

#include <stdlib.h>
#include <stdio.h>
#ifdef HAVE_UNISTD_H
#include <unistd.h>
#endif
#ifdef HAVE_LIMITS_H
#include <limits.h>
#endif
#if defined(HAVE_GETOPT_H)
#include <getopt.h>
#endif  /* defined(HAVE_GETOPT_H) */
#ifdef HAVE_MPI
#include <mpi.h>
#endif
#if defined(HAVE_CUDA)
#include "gpu_data.h"
#endif

#include "dague_prof_grapher.h"
#include "schedulers.h"

/*******************************
 * globals and argv set values *
 *******************************/
#if defined(HAVE_MPI)
MPI_Datatype SYNCHRO = MPI_BYTE;
#endif  /* HAVE_MPI */

const int   side[2]  = { PlasmaLeft,    PlasmaRight };
const int   uplo[2]  = { PlasmaUpper,   PlasmaLower };
const int   diag[2]  = { PlasmaNonUnit, PlasmaUnit  };
const int   trans[3] = { PlasmaNoTrans, PlasmaTrans, PlasmaConjTrans };

const char *sidestr[2]  = { "Left ", "Right" };
const char *uplostr[2]  = { "Upper", "Lower" };
const char *diagstr[2]  = { "NonUnit", "Unit   " };
const char *transstr[3] = { "N", "T", "H" };

static char *dot_filename = NULL;

double time_elapsed = 0.0;
double sync_time_elapsed = 0.0;

/**********************************
 * Command line arguments 
 **********************************/
void print_usage(void)
{
    fprintf(stderr,
            "Mandatory argument:\n"
            " number            : dimension (N) of the matrices (required)\n"
            "Optional arguments:\n"
            " -c --cores        : number of concurent threads (default: number of physical hyper-threads)\n"
            " -g --gpus         : number of GPU (default: 0)\n"
            " -o --scheduler    : select the scheduler (default: LFQ)\n"
            "                     Accepted values:\n"
            "                       LFQ -- Local Flat Queues\n"
            "                       GD  -- Global Dequeue\n"
            "                       LHQ -- Local Hierarchical Queues\n"
            "                       AP  -- Absolute Priorities\n"
            "\n"
            " -p -P --grid-rows : rows (P) in the PxQ process grid   (default: NP)\n"
            " -q -Q --grid-cols : columns (Q) in the PxQ process grid (default: NP/P)\n"
            " -k --prio-switch  : activate prioritized DAG k steps before the end (default: 0)\n"
            "                   : with no argument, prioritized DAG from the start\n"
            "\n"
            " -N                : dimension (N) of the matrices (required)\n"
            " -M                : dimension (M) of the matrices (default: N)\n"
            " -K --NRHS C<-A*B+C: dimension (K) of the matrices (default: N)\n"
            "           AX=B    : columns in the right hand side (default: 1)\n"
            " -A --LDA          : leading dimension of the matrix A (default: full)\n"
            " -B --LDB          : leading dimension of the matrix B (default: full)\n"
            " -C --LDC          : leading dimension of the matrix C (default: full)\n"
            " -i --IB           : inner blocking     (default: autotuned)\n"
            " -t --NB           : columns in a tile  (default: autotuned)\n"
            " -T --MB           : rows in a tile     (default: autotuned)\n"
            " -s --SNB          : columns of tiles in a supertile (default: 1)\n"
            " -S --SMB          : rows of tiles in a supertile (default: 1)\n"
            " -x --check        : verify the results\n"
            "\n"
            "    --qr_a         : Size of TS domain. (specific to xgeqrf_param)\n"
            "    --qr_p         : Size of the high level tree. (specific to xgeqrf_param)\n"
            " -d --domino       : Enable/Disable the domino between upper and lower trees. (specific to xgeqrf_param) (default: 1)\n"
            "    --treel        : Tree used for low level reduction inside nodes. (specific to xgeqrf_param)\n"
            "    --treeh        : Tree used for high level reduction between nodes, only if qr_p > 1. (specific to xgeqrf_param)\n"
            "                      (0: Flat, 1: Greedy, 2: Fibonacci, 3: Binary)\n"
            "\n"
            "    --dot          : create a dot output file (default: don't)\n"
            "\n"
            " -v --verbose      : extra verbose output\n"
            " -h --help         : this message\n"
           );
}

<<<<<<< HEAD
#define GETOPT_STRING "c:g::p:P:q:Q:k::N:M:K:A:B:C:i:t:T:s:S:xv::hd:"
=======
#define GETOPT_STRING "c:o:g::p:P:q:Q:k::N:M:K:A:B:C:i:t:T:s:S:xv::h"
>>>>>>> 63ce73c6

#if defined(HAVE_GETOPT_LONG)
static struct option long_options[] =
{
    {"cores",       required_argument,  0, 'c'},
    {"c",           required_argument,  0, 'c'},
    {"o",           required_argument,  0, 'o'},
    {"scheduler",   required_argument,  0, 'o'},
    {"gpus",        required_argument,  0, 'g'},
    {"g",           required_argument,  0, 'g'},
    {"grid-rows",   required_argument,  0, 'p'},
    {"p",           required_argument,  0, 'p'},
    {"P",           required_argument,  0, 'p'},
    {"grid-cols",   required_argument,  0, 'q'},
    {"q",           required_argument,  0, 'q'},
    {"Q",           required_argument,  0, 'q'},
    {"prio-switch", optional_argument,  0, 'k'},
    {"k",           optional_argument,  0, 'k'},

    {"N",           required_argument,  0, 'N'},
    {"M",           required_argument,  0, 'M'},
    {"K",           required_argument,  0, 'K'},
    {"NRHS",        required_argument,  0, 'K'},
    {"LDA",         required_argument,  0, 'A'},
    {"A",           required_argument,  0, 'A'},
    {"LDB",         required_argument,  0, 'B'},
    {"B",           required_argument,  0, 'B'},
    {"LDC",         required_argument,  0, 'C'},
    {"C",           required_argument,  0, 'C'},
    {"IB",          required_argument,  0, 'i'},
    {"i",           required_argument,  0, 'i'},
    {"NB",          required_argument,  0, 't'},
    {"t",           required_argument,  0, 't'},
    {"MB",          required_argument,  0, 'T'},
    {"T",           required_argument,  0, 'T'},
    {"SNB",         required_argument,  0, 's'},
    {"s",           required_argument,  0, 's'},
    {"SMB",         required_argument,  0, 'S'},
    {"S",           required_argument,  0, 'S'},
    {"check",       no_argument,        0, 'x'},
    {"x",           no_argument,        0, 'x'},
    {"qr_a",        required_argument,  0, '0'},
    {"qr_p",        required_argument,  0, '1'},
    {"domino",      required_argument,  0, 'd'},
    {"treel",       required_argument,  0, 'l'},
    {"treeh",       required_argument,  0, 'L'},

    {"dot",         required_argument,  0, '.'},

    {"verbose",     optional_argument,  0, 'v'},
    {"v",           optional_argument,  0, 'v'},
    {"help",        no_argument,        0, 'h'},
    {"h",           no_argument,        0, 'h'},
    {0, 0, 0, 0}
};
#endif  /* defined(HAVE_GETOPT_LONG) */

static void parse_arguments(int argc, char** argv, int* iparam) 
{
    int opt = 0;
    int c;

    do
    {
#if defined(HAVE_GETOPT_LONG)
        c = getopt_long_only(argc, argv, "",
                        long_options, &opt);
#else
        c = getopt(argc, argv, GETOPT_STRING);
        (void) opt;
#endif  /* defined(HAVE_GETOPT_LONG) */
    
 //       printf("%c: %s = %s\n", c, long_options[opt].name, optarg);
        switch(c)
        {
            case 'c': iparam[IPARAM_NCORES] = atoi(optarg); break;
            case 'o': 
                if( !strcmp(optarg, "LFQ") )
                    iparam[IPARAM_SCHEDULER] = DAGUE_SCHEDULER_LFQ;
                else if( !strcmp(optarg, "AP") )
                    iparam[IPARAM_SCHEDULER] = DAGUE_SCHEDULER_AP;
                else if( !strcmp(optarg, "LHQ") )
                    iparam[IPARAM_SCHEDULER] = DAGUE_SCHEDULER_LHQ;
                else if( !strcmp(optarg, "GD") )
                    iparam[IPARAM_SCHEDULER] = DAGUE_SCHEDULER_GD;
                else {
                    fprintf(stderr, "malformed scheduler value %s (accepted: LFQ AP LHQ GD). Reverting to default LFQ\n",
                            optarg);
                    iparam[IPARAM_SCHEDULER] = DAGUE_SCHEDULER_LFQ;
                }
                break;

            case 'g':
                if(iparam[IPARAM_NGPUS] == -1)
                {
                    fprintf(stderr, "!!! This test does not have GPU support. GPU disabled.\n");
                    break;
                }
                if(optarg)  iparam[IPARAM_NGPUS] = atoi(optarg);
                else        iparam[IPARAM_NGPUS] = INT_MAX;
                break;
            case 'p': case 'P': iparam[IPARAM_P] = atoi(optarg); break;
            case 'q': case 'Q': iparam[IPARAM_Q] = atoi(optarg); break;
            case 'k':
                if(optarg)  iparam[IPARAM_PRIO] = atoi(optarg);
                else        iparam[IPARAM_PRIO] = INT_MAX;
                break;
            
            case 'N': iparam[IPARAM_N] = atoi(optarg); break;
            case 'M': iparam[IPARAM_M] = atoi(optarg); break;
            case 'K': iparam[IPARAM_K] = atoi(optarg); break;
            case 'A': iparam[IPARAM_LDA] = atoi(optarg); break;
            case 'B': iparam[IPARAM_LDB] = atoi(optarg); break;
            case 'C': iparam[IPARAM_LDC] = atoi(optarg); break;
            case 'i': iparam[IPARAM_IB] = atoi(optarg); break;
            case 't': iparam[IPARAM_NB] = atoi(optarg); break;
            case 'T': iparam[IPARAM_MB] = atoi(optarg); break;
            case 's': iparam[IPARAM_SNB] = atoi(optarg); break;
            case 'S': iparam[IPARAM_SMB] = atoi(optarg); break;
            case 'x': iparam[IPARAM_CHECK] = 1; iparam[IPARAM_VERBOSE] = max(2, iparam[IPARAM_VERBOSE]); break; 
            case '0': iparam[IPARAM_QR_TS_SZE]    = atoi(optarg); break;
            case '1': iparam[IPARAM_QR_HLVL_SZE]  = atoi(optarg); break;
            case 'd': iparam[IPARAM_QR_DOMINO] = atoi(optarg) ? 1 : 0; break;
            case 'l': iparam[IPARAM_LOWLVL_TREE]  = atoi(optarg); break;
            case 'L': iparam[IPARAM_HIGHLVL_TREE] = atoi(optarg); break;

            case '.': iparam[IPARAM_DOT] = 1; dot_filename = strdup(optarg); break;

            case 'v': 
                if(optarg)  iparam[IPARAM_VERBOSE] = atoi(optarg);
                else        iparam[IPARAM_VERBOSE] = 2;
                break;
            case 'h': print_usage(); exit(0);
            
            case '?': /* getopt_long already printed an error message. */
                exit(1);
            default:
                break; /* Assume anything else is dague/mpi stuff */
        }
    } while(-1 != c);
    int verbose = iparam[IPARAM_RANK] ? 0 : iparam[IPARAM_VERBOSE];
    
    /* Set some sensible default to the number of cores */
    if(iparam[IPARAM_NCORES] <= 0)
    {
        iparam[IPARAM_NCORES] = sysconf(_SC_NPROCESSORS_ONLN);
        if(iparam[IPARAM_NCORES] == -1)
        {
            perror("sysconf(_SC_NPROCESSORS_ONLN)\n");
            iparam[IPARAM_NCORES] = 1;
        }
        if(verbose) 
            fprintf(stderr, "+++ cores detected      : %d\n", iparam[IPARAM_NCORES]);
    }
    if(iparam[IPARAM_NGPUS] < 0) iparam[IPARAM_NGPUS] = 0;
    
    /* Check the process grid */
    if(0 == iparam[IPARAM_P])
        iparam[IPARAM_P] = iparam[IPARAM_NNODES];
    if(0 == iparam[IPARAM_Q])
        iparam[IPARAM_Q] = iparam[IPARAM_NNODES] / iparam[IPARAM_P];
    int pqnp = iparam[IPARAM_Q] * iparam[IPARAM_P];
    if(pqnp > iparam[IPARAM_NNODES])
    {
        fprintf(stderr, "xxx the process grid PxQ (%dx%d) is larger than the number of nodes (%d)!\n", iparam[IPARAM_P], iparam[IPARAM_Q], iparam[IPARAM_NNODES]);
        exit(2);
    }
    if(verbose && (pqnp < iparam[IPARAM_NNODES])) 
    {
        fprintf(stderr, "!!! the process grid PxQ (%dx%d) is smaller than the number of nodes (%d). Some nodes are idling!\n", iparam[IPARAM_P], iparam[IPARAM_Q], iparam[IPARAM_NNODES]);
    }
    if(verbose > 1) fprintf(stderr, "+++ nodes x cores + gpu : %d x %d + %d (%d+%d)\n"
                                    "+++ P x Q               : %d x %d (%d/%d)\n",
                                    iparam[IPARAM_NNODES],
                                    iparam[IPARAM_NCORES],
                                    iparam[IPARAM_NGPUS],
                                    iparam[IPARAM_NNODES] * iparam[IPARAM_NCORES],
                                    iparam[IPARAM_NNODES] * iparam[IPARAM_NGPUS],
                                    iparam[IPARAM_P], iparam[IPARAM_Q],
                                    pqnp, iparam[IPARAM_NNODES]); 

    /* Set matrices dimensions to default values if not provided */
    /* Search for N as a bare number if not provided by -N */
    while(0 == iparam[IPARAM_N])
    {
        if(optind < argc)
        {
            iparam[IPARAM_N] = atoi(argv[optind++]);
            continue;
        }
        fprintf(stderr, "xxx the matrix size (N) is not set!\n");
        exit(2);
    }
    if(0 == iparam[IPARAM_M]) iparam[IPARAM_M] = iparam[IPARAM_N];
    if(0 == iparam[IPARAM_K]) iparam[IPARAM_K] = iparam[IPARAM_N];
     
    /* Set some sensible defaults for the leading dimensions */
    if(-'m' == iparam[IPARAM_LDA]) iparam[IPARAM_LDA] = iparam[IPARAM_M];
    if(-'n' == iparam[IPARAM_LDA]) iparam[IPARAM_LDA] = iparam[IPARAM_N];
    if(-'k' == iparam[IPARAM_LDA]) iparam[IPARAM_LDA] = iparam[IPARAM_K];
    if(-'m' == iparam[IPARAM_LDB]) iparam[IPARAM_LDB] = iparam[IPARAM_M];
    if(-'n' == iparam[IPARAM_LDB]) iparam[IPARAM_LDB] = iparam[IPARAM_N];
    if(-'k' == iparam[IPARAM_LDB]) iparam[IPARAM_LDB] = iparam[IPARAM_K];
    if(-'m' == iparam[IPARAM_LDC]) iparam[IPARAM_LDC] = iparam[IPARAM_M];
    if(-'n' == iparam[IPARAM_LDC]) iparam[IPARAM_LDC] = iparam[IPARAM_N];
    if(-'k' == iparam[IPARAM_LDC]) iparam[IPARAM_LDC] = iparam[IPARAM_K];

    /* Set no defaults for IB, NB, MB, the algorithm have to do it */
    assert(iparam[IPARAM_IB]); /* check that defaults have been set */
    if(iparam[IPARAM_MB] <= 0 && iparam[IPARAM_NB] > 0)
        iparam[IPARAM_MB] = iparam[IPARAM_NB];
    if(iparam[IPARAM_NB] < 0) iparam[IPARAM_NB] = -iparam[IPARAM_NB];
    if(iparam[IPARAM_MB] == 0) iparam[IPARAM_MB] = iparam[IPARAM_NB];
    if(iparam[IPARAM_MB] < 0) iparam[IPARAM_MB] = -iparam[IPARAM_MB];
    if(iparam[IPARAM_IB] > 0)
    {
        if(iparam[IPARAM_NB] % iparam[IPARAM_IB])
        {
            fprintf(stderr, "xxx IB=%d does not divide NB=%d or MB=%d\n", iparam[IPARAM_IB], iparam[IPARAM_NB], iparam[IPARAM_MB]);
 //           exit(2);
        }
    }


    /* No supertiling by default */    
    if(0 == iparam[IPARAM_SNB]) iparam[IPARAM_SNB] = 1;
    if(0 == iparam[IPARAM_SMB]) iparam[IPARAM_SMB] = 1;

    if(verbose) 
    {
        fprintf(stderr, "+++ N x M x K|NRHS      : %d x %d x %d\n",
                        iparam[IPARAM_N], iparam[IPARAM_M], iparam[IPARAM_K]);
    }
    if(verbose > 1)
    {
        if(iparam[IPARAM_LDB] && iparam[IPARAM_LDC])
            fprintf(stderr, "+++ LDA , LDB , LDC     : %d , %d , %d\n", iparam[IPARAM_LDA], iparam[IPARAM_LDB], iparam[IPARAM_LDC]);
        else if(iparam[IPARAM_LDB])
            fprintf(stderr, "+++ LDA , LDB           : %d , %d\n", iparam[IPARAM_LDA], iparam[IPARAM_LDB]);
        else
            fprintf(stderr, "+++ LDA                 : %d\n", iparam[IPARAM_LDA]);
    }
    if(verbose)
    {
        if(iparam[IPARAM_IB] > 0)
            fprintf(stderr, "+++ NB x MB , IB        : %d x %d , %d\n", 
                            iparam[IPARAM_NB], iparam[IPARAM_MB], iparam[IPARAM_IB]);
        else
            fprintf(stderr, "+++ NB x MB             : %d x %d\n", 
                            iparam[IPARAM_NB], iparam[IPARAM_MB]);

        if(iparam[IPARAM_SNB] * iparam[IPARAM_SMB] != 1)
            fprintf(stderr, "+++ SNB x SMB           : %d x %d\n", iparam[IPARAM_SNB], iparam[IPARAM_SMB]);
    }
}

static void iparam_default(int* iparam)
{
    /* Just in case someone forget to add the initialization :) */
    memset(iparam, 0, IPARAM_SIZEOF * sizeof(int)); 
    iparam[IPARAM_NNODES] = 1;
    iparam[IPARAM_NGPUS] = -1;
    iparam[IPARAM_QR_DOMINO] = 1;
}

void iparam_default_ibnbmb(int* iparam, int ib, int nb, int mb)
{
    iparam[IPARAM_IB] = ib ? ib : -1;
    iparam[IPARAM_NB] = -nb;
    iparam[IPARAM_MB] = -mb;
}


void iparam_default_facto(int* iparam)
{
    iparam_default(iparam);
    iparam[IPARAM_K] = 1;
    iparam[IPARAM_LDA] = -'m';
    iparam[IPARAM_LDB] = 0;
    iparam[IPARAM_LDC] = 0;
}

void iparam_default_solve(int* iparam)
{
    iparam_default(iparam);
    iparam[IPARAM_K] = 1;
    iparam[IPARAM_LDA] = -'m';
    iparam[IPARAM_LDB] = -'n';
    iparam[IPARAM_LDC] = 0;
    iparam[IPARAM_M] = -'n';
}

void iparam_default_gemm(int* iparam)
{
    iparam_default(iparam);
    iparam[IPARAM_K] = 0;
    /* no support for transpose yet */
    iparam[IPARAM_LDA] = -'m';
    iparam[IPARAM_LDB] = -'k';
    iparam[IPARAM_LDC] = -'m';
}

#ifdef DAGUE_PROF_TRACE
static char* argvzero;
#endif

dague_context_t* setup_dague(int argc, char **argv, int *iparam)
{
#ifdef DAGUE_PROF_TRACE
    argvzero = argv[0];
#endif
#ifdef HAVE_MPI
    MPI_Init(&argc, &argv);
    MPI_Comm_size(MPI_COMM_WORLD, &iparam[IPARAM_NNODES]);
    MPI_Comm_rank(MPI_COMM_WORLD, &iparam[IPARAM_RANK]); 
#else
    iparam[IPARAM_NNODES] = 1;
    iparam[IPARAM_RANK] = 0;
#endif
    parse_arguments(argc, argv, iparam);
    int verbose = iparam[IPARAM_VERBOSE];
    if(iparam[IPARAM_RANK] > 0 && verbose < 4) verbose = 0;
    
    TIME_START();
    dague_context_t* ctx = dague_init(iparam[IPARAM_NCORES], &argc, &argv);
#if defined(HAVE_CUDA)
    if(iparam[IPARAM_NGPUS] > 0)
    {
        if(0 != dague_gpu_init(&iparam[IPARAM_NGPUS], 0))
        {
            fprintf(stderr, "xxx DAGuE is unable to initialize the CUDA environment.\n");
            exit(3);
        }
    }
#endif


#if defined(DAGUE_PROF_GRAPHER)
    if(iparam[IPARAM_DOT] != 0) {
        dague_prof_grapher_init(dot_filename, iparam[IPARAM_RANK], iparam[IPARAM_NNODES], iparam[IPARAM_NCORES]);
    }
#else
    (void)dot_filename;
    if(iparam[IPARAM_DOT] != 0) {
        fprintf(stderr, 
                "************************************************************************************************\n"
                "*** Warning: dot generation requested, but DAGUE configured with DAGUE_PROF_GRAPHER disabled ***\n"
                "************************************************************************************************\n");
    }
#endif

    dague_set_scheduler( ctx, dague_schedulers_array[ iparam[IPARAM_SCHEDULER] ] );  

    if(verbose > 2) TIME_PRINT(iparam[IPARAM_RANK], ("DAGuE initialized\n"));
    return ctx;
}

void cleanup_dague(dague_context_t* dague, int *iparam)
{
#ifdef DAGUE_PROF_TRACE
    char* filename = NULL;
#if defined(HAVE_MPI)
    int rank;
    MPI_Comm_rank(MPI_COMM_WORLD, &rank);
    asprintf(&filename, "%s.%d.profile", argvzero, rank);
#else
    asprintf(&filename, "%s.profile", argvzero);
#endif
    dague_profiling_dump_xml(filename);
    free(filename);
#endif  /* DAGUE_PROF_TRACE */
    dague_fini(&dague);

#if defined(DAGUE_PROF_GRAPHER)
    if(iparam[IPARAM_DOT] != 0) {
        dague_prof_grapher_fini();
    }
#else
    (void)iparam;
#endif
#ifdef HAVE_MPI
    MPI_Finalize();
#endif    
}
<|MERGE_RESOLUTION|>--- conflicted
+++ resolved
@@ -105,11 +105,7 @@
            );
 }
 
-<<<<<<< HEAD
-#define GETOPT_STRING "c:g::p:P:q:Q:k::N:M:K:A:B:C:i:t:T:s:S:xv::hd:"
-=======
-#define GETOPT_STRING "c:o:g::p:P:q:Q:k::N:M:K:A:B:C:i:t:T:s:S:xv::h"
->>>>>>> 63ce73c6
+#define GETOPT_STRING "c:o:g::p:P:q:Q:k::N:M:K:A:B:C:i:t:T:s:S:xv::hd:"
 
 #if defined(HAVE_GETOPT_LONG)
 static struct option long_options[] =
