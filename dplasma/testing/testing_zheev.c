/*
 * Copyright (c) 2011-2013 The University of Tennessee and The University
 *                         of Tennessee Research Foundation.  All rights
 *                         reserved.
 *
 * @precisions normal z -> s d c
 *
 */
#include "common.h"
#include "flops.h"
#include "data_dist/matrix/sym_two_dim_rectangle_cyclic.h"
#include "data_dist/matrix/two_dim_rectangle_cyclic.h"
#include "data_dist/matrix/diag_band_to_rect.h"
#include "dplasma/lib/dplasmatypes.h"

/* Including the bulge chassing */
#define FADDS_ZHEEV(__n) (((__n) * (-8.0 / 3.0 + (__n) * (1.0 + 2.0 / 3.0 * (__n)))) - 4.0)
#define FMULS_ZHEEV(__n) (((__n) * (-1.0 / 6.0 + (__n) * (5.0 / 2.0 + 2.0 / 3.0 * (__n)))) - 15.0)

#undef PRINTF_HEAVY

static int check_solution(int N, double *E1, double *E2, double eps);

int main(int argc, char *argv[])
{
    dague_context_t* dague;
    int iparam[IPARAM_SIZEOF];
    PLASMA_enum uplo = PlasmaLower;
    int j;

    /* Set defaults for non argv iparams */
    iparam_default_facto(iparam);
    iparam_default_ibnbmb(iparam, 40, 120, 120);

    /* Initialize DAGuE */
    dague = setup_dague(argc, argv, iparam);
    PASTE_CODE_IPARAM_LOCALS(iparam);
    PASTE_CODE_FLOPS_COUNT(FADDS_ZHEEV, FMULS_ZHEEV, ((DagDouble_t)N));

    /* initializing matrix structure */
    LDA = dplasma_imax( LDA, N );
    LDB = dplasma_imax( LDB, N );
    SMB = 1;
    SNB = 1;

<<<<<<< HEAD
 /*
    PASTE_CODE_ALLOCATE_MATRIX(ddescA, 1,
         sym_two_dim_block_cyclic, (&ddescA, matrix_ComplexDouble,
         nodes, rank, MB, NB, LDA, N, 0, 0,
         N, N, P, uplo))
*/
    PASTE_CODE_ALLOCATE_MATRIX(ddescA, 1,
         two_dim_block_cyclic, (&ddescA, matrix_ComplexDouble, matrix_Tile,
         nodes, rank, MB, NB, LDA, N, 0, 0,
         N, N, SMB, SMB, P))
=======
    PASTE_CODE_ALLOCATE_MATRIX(ddescA, 1,
        two_dim_block_cyclic, (&ddescA, matrix_ComplexDouble, matrix_Tile,
                               nodes, cores, rank, MB, NB, LDA, N, 0, 0,
                               N, N, SMB, SMB, P));
    PASTE_CODE_ALLOCATE_MATRIX(ddescT, 1,
        two_dim_block_cyclic, (&ddescT, matrix_ComplexDouble, matrix_Tile,
                               nodes, cores, rank, IB, NB, MT*IB, N, 0, 0,
                               MT*IB, N, SMB, SNB, P));

>>>>>>> 49e28217
    /* Fill A with randomness */
    dplasma_zplghe( dague, (double)N, uplo,
                    (tiled_matrix_desc_t *)&ddescA, 3872);
#ifdef PRINTF_HEAVY
    dplasma_zprint( dague, uplo, (tiled_matrix_desc_t *)&ddescA );
#endif

<<<<<<< HEAD
/*
    PASTE_CODE_ALLOCATE_MATRIX(ddescT, 1,
         sym_two_dim_block_cyclic, (&ddescT, matrix_ComplexDouble,
         nodes, rank, IB, NB, MT*IB, N, 0, 0,
         MT*IB, N, P, uplo))
*/
    PASTE_CODE_ALLOCATE_MATRIX(ddescT, 1,
         two_dim_block_cyclic, (&ddescT, matrix_ComplexDouble, matrix_Tile,
         nodes, rank, IB, NB, MT*IB, N, 0, 0,
         MT*IB, N, SMB, SMB, P))

    /* REDUCTION OF A TO BAND */
=======
    /* Step 1 - Reduction A to band matrix */
>>>>>>> 49e28217
    PASTE_CODE_ENQUEUE_KERNEL(dague, zherbt,
                              (uplo, IB,
                               (tiled_matrix_desc_t*)&ddescA,
                               (tiled_matrix_desc_t*)&ddescT));
    PASTE_CODE_PROGRESS_KERNEL(dague, zherbt);
#ifdef PRINTF_HEAVY
    dplasma_zprint( dague, uplo, &ddescA);
#endif

    /* Step 2 - Conversion of the tiled band to 1D band storage */
    PASTE_CODE_ALLOCATE_MATRIX(ddescBAND, 1,
        two_dim_block_cyclic, (&ddescBAND, matrix_ComplexDouble, matrix_Tile,
<<<<<<< HEAD
        nodes, rank, MB+1, NB+2, MB+1, (NB+2)*NT, 0, 0,
        MB+1, (NB+2)*NT, 1, SNB, 1 /* 1D cyclic */ ));
    SYNC_TIME_START();
    dague_diag_band_to_rect_handle_t* DAGUE_diag_band_to_rect = dague_diag_band_to_rect_new((sym_two_dim_block_cyclic_t*)&ddescA, &ddescBAND,
            MT, NT, MB, NB, sizeof(matrix_ComplexDouble));
=======
                               nodes, cores, rank, MB+1, NB+2, MB+1, (NB+2)*NT, 0, 0,
                               MB+1, (NB+2)*NT, 1, SNB, 1 /* 1D cyclic */ ));
    SYNC_TIME_START();
    dague_diag_band_to_rect_object_t* DAGUE_diag_band_to_rect = dague_diag_band_to_rect_new((sym_two_dim_block_cyclic_t*)&ddescA, &ddescBAND,
                                                                                            MT, NT, MB, NB, sizeof(dague_complex64_t));
>>>>>>> 49e28217
    dague_arena_t* arena = DAGUE_diag_band_to_rect->arenas[DAGUE_diag_band_to_rect_DEFAULT_ARENA];
    dplasma_add2arena_tile(arena,
                           MB*NB*sizeof(dague_complex64_t),
                           DAGUE_ARENA_ALIGNMENT_SSE,
                           MPI_DOUBLE_COMPLEX, MB);
    dague_enqueue(dague, (dague_handle_t*)DAGUE_diag_band_to_rect);
    dague_progress(dague);
    SYNC_TIME_PRINT(rank, ( "diag_band_to_rect N= %d NB = %d : %f s\n", N, NB, sync_time_elapsed));
#ifdef PRINTF_HEAVY
    dplasma_zprint(dague, PlasmaUpperLower, &ddescBAND);
#endif

    /* Step 3 - Reduce band to bi-diag form */
    PASTE_CODE_ENQUEUE_KERNEL(dague, zhbrdt, ((tiled_matrix_desc_t*)&ddescBAND));
    PASTE_CODE_PROGRESS_KERNEL(dague, zhbrdt);

    if( check ) {
        PLASMA_desc *plasmaDescA0;
        PLASMA_Complex64_t *A0  = (PLASMA_Complex64_t *)malloc(LDA*N*sizeof(PLASMA_Complex64_t));
        double *W0              = (double *)malloc(N*sizeof(double));
        PLASMA_Complex64_t* band;
        double *D               = (double *)malloc(N*sizeof(double));
        double *E               = (double *)malloc(N*sizeof(double));
        int INFO;

        /* COMPUTE THE EIGENVALUES FROM DPLASMA (with LAPACK) */
        SYNC_TIME_START();
        if( P*Q > 1 ) {
            /* We need to gather the distributed band on rank0 */
#if 0
            /* LAcpy doesn't handle differing tile sizes, so lets get simple here */
            PASTE_CODE_ALLOCATE_MATRIX(ddescW, 1,
<<<<<<< HEAD
                two_dim_block_cyclic, (&ddescW, matrix_ComplexDouble, matrix_Tile,
                nodes, rank, 2, N, 1, 1, 0, 0, 2, N, 1, 1, 1)); /* on rank 0 only */
#else
            PASTE_CODE_ALLOCATE_MATRIX(ddescW, 1,
                two_dim_block_cyclic, (&ddescW, matrix_ComplexDouble, matrix_Tile,
                    1, rank, MB+1, NB+2, MB+1, (NB+2)*NT, 0, 0,
                    MB+1, (NB+2)*NT, 1, 1, 1 /* rank0 only */ ));
=======
                                       two_dim_block_cyclic, (&ddescW, matrix_ComplexDouble, matrix_Tile,
                                                              nodes, cores, rank, 2, N, 1, 1, 0, 0, 2, N, 1, 1, 1)); /* on rank 0 only */
#else
            PASTE_CODE_ALLOCATE_MATRIX(ddescW, 1,
                                       two_dim_block_cyclic, (&ddescW, matrix_ComplexDouble, matrix_Tile,
                                                              1, cores, rank, MB+1, NB+2, MB+1, (NB+2)*NT, 0, 0,
                                                              MB+1, (NB+2)*NT, 1, 1, 1 /* rank0 only */ ));
>>>>>>> 49e28217
#endif
            dplasma_zlacpy(dague, PlasmaUpperLower, &ddescBAND.super, &ddescW.super);
            band = ddescW.mat;
        }
        else {
            band = ddescBAND.mat;
        }

        if( 0 == rank ) {
            /* Extract the D (diagonal) and E (subdiag) vectors from the band */
            int k, sizearena = (MB+1)*(NB+2);
            /* store resulting diag and lower diag D and E*/
            for( k=0; k<NT-1; k++ ) {
                for( j=0; j<NB; j++ ) {
                    if( (k*NB)+j >= N ) break;
                    D[(k*NB)+j] = creal(band[(k*sizearena)+ (MB+1)*j]);
                    E[(k*NB)+j] = creal(band[(k*sizearena)+ (MB+1)*j+1]);
                }
            }
            for( j=0; j<NB-1; j++ ) {
                if( (k*NB)+j >= N ) break;
                D[(k*NB)+j] = creal(band[(k*sizearena)+ (MB+1)*j]);
                E[(k*NB)+j] = creal(band[(k*sizearena)+ (MB+1)*j+1]);
            }
            if( (k*NB)+j < N ) D[(k*NB)+j] = creal(band[(k*sizearena)+ (MB+1)*j]);

#ifdef PRINTF_HEAVY
            printf("############################\n"
                   "D= ");
            for(int i = 0; i < N; i++) {
                printf("% 11.4g ", D[i]);
            }
            printf("\nE= ");
            for(int i = 0; i < N-1; i++) {
                printf("% 11.4g ", E[i]);
            }
            printf("\n");
#endif
            /* call eigensolver */
            dsterf_( &N, D, E, &INFO);
            assert( 0 == INFO );
        }
        SYNC_TIME_PRINT( rank, ("Dplasma Stage3: dsterf\n"));

        /* COMPUTE THE EIGENVALUES WITH LAPACK */
        /* Regenerate A (same random generator) into A0 */
        PASTE_CODE_ALLOCATE_MATRIX(ddescA0, 1,
<<<<<<< HEAD
            two_dim_block_cyclic, (&ddescA0, matrix_ComplexDouble, matrix_Tile,
            1, rank, MB, NB, LDA, N, 0, 0,
            N, N, 1, 1, 1))
=======
                                   two_dim_block_cyclic, (&ddescA0, matrix_ComplexDouble, matrix_Tile,
                                                          1, cores, rank, MB, NB, LDA, N, 0, 0,
                                                          N, N, 1, 1, 1));

>>>>>>> 49e28217
        PLASMA_Desc_Create(&plasmaDescA0, ddescA0.mat, PlasmaComplexDouble,
                           ddescA0.super.mb, ddescA0.super.nb, ddescA0.super.bsiz,
                           ddescA0.super.lm, ddescA0.super.ln, ddescA0.super.i, ddescA0.super.j,
                           ddescA0.super.m, ddescA0.super.n);
        /* Fill A0 again */
        dplasma_zlaset( dague, PlasmaUpperLower, 0.0, 0.0, &ddescA0.super);
        dplasma_zplghe( dague, (double)N, uplo, (tiled_matrix_desc_t *)&ddescA0, 3872);
        /* Convert into Lapack format */
        if( 0 == rank ) {
            PLASMA_Tile_to_Lapack(plasmaDescA0, (void*)A0, LDA);
#ifdef PRINTF_HEAVY
            printf("########### A0 #############\n");
            for (int i = 0; i < N; i++){
                for (j = 0; j < N; j++) {
#   if defined(PRECISION_d) || defined(PRECISION_s)
                    printf("% 11.4g ", A0[LDA*j+i] );
#   else
                    printf("(%g, %g)", creal(A0[LDA*j+i]), cimag(A0[LDA*j+i]));
#   endif
                }
                printf("\n");
            }
#endif
            /* Compute eigenvalues directly */
            TIME_START();
            LAPACKE_zheev( LAPACK_COL_MAJOR,
                           lapack_const(PlasmaNoVec), lapack_const(uplo),
                           N, A0, LDA, W0);
            TIME_PRINT(rank, ("LAPACK HEEV\n"));
#ifdef PRINTF_HEAVY
            printf("########### A (after LAPACK direct eignesolver)\n");
            for (int i = 0; i < N; i++){
                for (j = 0; j < N; j++) {
#   if defined(PRECISION_d) || defined(PRECISION_s)
                    printf("% 11.4g ", A0[LDA*j+i] );
#   else
                    printf("(%g, %g)", creal(A0[LDA*j+i]), cimag(A0[LDA*j+i]));
#   endif
                }
                printf("\n");
            }
#endif

#ifdef PRINTF_HEAVY
            printf("\n###############\nDPLASMA Eignevalues\n");
            for(int i = 0; i < N; i++) {
                printf("% .14e", D[i]);
            }
            printf("\nLAPACK Eigenvalues\n");
            for(int i = 0; i < N; i++) {
                printf("% .14e ", W0[i]);
            }
            printf("\n");
#endif

            double eps = LAPACKE_dlamch_work('e');
            printf("\n");
            printf("------ TESTS FOR PLASMA ZHEEV ROUTINE -------  \n");
            printf("        Size of the Matrix %d by %d\n", N, N);
            printf("\n");
            printf(" The matrix A is randomly generated for each test.\n");
            printf("============\n");
            printf(" The relative machine precision (eps) is to be %e \n",eps);
            printf(" Computational tests pass if scaled residuals are less than 60.\n");

            /* Check the eigen solutions */
            int info_solution = check_solution(N, W0, D, eps);

            if (info_solution == 0) {
                printf("***************************************************\n");
                printf(" ---- TESTING ZHEEV ..................... PASSED !\n");
                printf("***************************************************\n");
            }
            else {
                printf("************************************************\n");
                printf(" - TESTING ZHEEV ..................... FAILED !\n");
                printf("************************************************\n");
            }
        }
        free(A0); free(W0); free(D); free(E);
    }

    dplasma_zherbt_Destruct( DAGUE_zherbt );
    DAGUE_INTERNAL_HANDLE_DESTRUCT( DAGUE_diag_band_to_rect );
    dplasma_zhbrdt_Destruct( DAGUE_zhbrdt );

    dague_data_free(ddescBAND.mat);
    dague_data_free(ddescA.mat);
    dague_data_free(ddescT.mat);
    tiled_matrix_desc_destroy( (tiled_matrix_desc_t*)&ddescBAND);
    tiled_matrix_desc_destroy( (tiled_matrix_desc_t*)&ddescA);
    tiled_matrix_desc_destroy( (tiled_matrix_desc_t*)&ddescT);

    cleanup_dague(dague, iparam);

    return EXIT_SUCCESS;
}


#include "math.h"

/*------------------------------------------------------------
 *  Check the eigenvalues
 */
static int check_solution(int N, double *E1, double *E2, double eps)
{
    int info_solution, i;
    double resid;
    double maxtmp;
    double maxel = fabs( fabs(E1[0]) - fabs(E2[0]) );
    double maxeig = fmax( fabs(E1[0]), fabs(E2[0]) );
    for (i = 1; i < N; i++){
        resid   = fabs(fabs(E1[i])-fabs(E2[i]));
        maxtmp  = fmax(fabs(E1[i]), fabs(E2[i]));

        /* Update */
        maxeig = fmax(maxtmp, maxeig);
        maxel  = fmax(resid,  maxel );
    }

    maxel = maxel / (maxeig * N * eps);
    printf(" ======================================================\n");
    printf(" | D - eigcomputed | / (|D| * N * eps) : %15.3E \n",  maxel );
    printf(" ======================================================\n");

    if ( isnan(maxel) || isinf(maxel) || (maxel > 100) ) {
        printf("-- The eigenvalues are suspicious ! \n");
        info_solution = 1;
    }
    else{
        printf("-- The eigenvalues are CORRECT ! \n");
        info_solution = 0;
    }
    return info_solution;
}
<|MERGE_RESOLUTION|>--- conflicted
+++ resolved
@@ -43,18 +43,6 @@
     SMB = 1;
     SNB = 1;
 
-<<<<<<< HEAD
- /*
-    PASTE_CODE_ALLOCATE_MATRIX(ddescA, 1,
-         sym_two_dim_block_cyclic, (&ddescA, matrix_ComplexDouble,
-         nodes, rank, MB, NB, LDA, N, 0, 0,
-         N, N, P, uplo))
-*/
-    PASTE_CODE_ALLOCATE_MATRIX(ddescA, 1,
-         two_dim_block_cyclic, (&ddescA, matrix_ComplexDouble, matrix_Tile,
-         nodes, rank, MB, NB, LDA, N, 0, 0,
-         N, N, SMB, SMB, P))
-=======
     PASTE_CODE_ALLOCATE_MATRIX(ddescA, 1,
         two_dim_block_cyclic, (&ddescA, matrix_ComplexDouble, matrix_Tile,
                                nodes, cores, rank, MB, NB, LDA, N, 0, 0,
@@ -64,7 +52,6 @@
                                nodes, cores, rank, IB, NB, MT*IB, N, 0, 0,
                                MT*IB, N, SMB, SNB, P));
 
->>>>>>> 49e28217
     /* Fill A with randomness */
     dplasma_zplghe( dague, (double)N, uplo,
                     (tiled_matrix_desc_t *)&ddescA, 3872);
@@ -72,22 +59,7 @@
     dplasma_zprint( dague, uplo, (tiled_matrix_desc_t *)&ddescA );
 #endif
 
-<<<<<<< HEAD
-/*
-    PASTE_CODE_ALLOCATE_MATRIX(ddescT, 1,
-         sym_two_dim_block_cyclic, (&ddescT, matrix_ComplexDouble,
-         nodes, rank, IB, NB, MT*IB, N, 0, 0,
-         MT*IB, N, P, uplo))
-*/
-    PASTE_CODE_ALLOCATE_MATRIX(ddescT, 1,
-         two_dim_block_cyclic, (&ddescT, matrix_ComplexDouble, matrix_Tile,
-         nodes, rank, IB, NB, MT*IB, N, 0, 0,
-         MT*IB, N, SMB, SMB, P))
-
-    /* REDUCTION OF A TO BAND */
-=======
     /* Step 1 - Reduction A to band matrix */
->>>>>>> 49e28217
     PASTE_CODE_ENQUEUE_KERNEL(dague, zherbt,
                               (uplo, IB,
                                (tiled_matrix_desc_t*)&ddescA,
@@ -100,19 +72,11 @@
     /* Step 2 - Conversion of the tiled band to 1D band storage */
     PASTE_CODE_ALLOCATE_MATRIX(ddescBAND, 1,
         two_dim_block_cyclic, (&ddescBAND, matrix_ComplexDouble, matrix_Tile,
-<<<<<<< HEAD
-        nodes, rank, MB+1, NB+2, MB+1, (NB+2)*NT, 0, 0,
-        MB+1, (NB+2)*NT, 1, SNB, 1 /* 1D cyclic */ ));
+                               nodes, rank, MB+1, NB+2, MB+1, (NB+2)*NT, 0, 0,
+                               MB+1, (NB+2)*NT, 1, SNB, 1 /* 1D cyclic */ ));
     SYNC_TIME_START();
     dague_diag_band_to_rect_handle_t* DAGUE_diag_band_to_rect = dague_diag_band_to_rect_new((sym_two_dim_block_cyclic_t*)&ddescA, &ddescBAND,
-            MT, NT, MB, NB, sizeof(matrix_ComplexDouble));
-=======
-                               nodes, cores, rank, MB+1, NB+2, MB+1, (NB+2)*NT, 0, 0,
-                               MB+1, (NB+2)*NT, 1, SNB, 1 /* 1D cyclic */ ));
-    SYNC_TIME_START();
-    dague_diag_band_to_rect_object_t* DAGUE_diag_band_to_rect = dague_diag_band_to_rect_new((sym_two_dim_block_cyclic_t*)&ddescA, &ddescBAND,
                                                                                             MT, NT, MB, NB, sizeof(dague_complex64_t));
->>>>>>> 49e28217
     dague_arena_t* arena = DAGUE_diag_band_to_rect->arenas[DAGUE_diag_band_to_rect_DEFAULT_ARENA];
     dplasma_add2arena_tile(arena,
                            MB*NB*sizeof(dague_complex64_t),
@@ -145,23 +109,13 @@
 #if 0
             /* LAcpy doesn't handle differing tile sizes, so lets get simple here */
             PASTE_CODE_ALLOCATE_MATRIX(ddescW, 1,
-<<<<<<< HEAD
-                two_dim_block_cyclic, (&ddescW, matrix_ComplexDouble, matrix_Tile,
-                nodes, rank, 2, N, 1, 1, 0, 0, 2, N, 1, 1, 1)); /* on rank 0 only */
-#else
-            PASTE_CODE_ALLOCATE_MATRIX(ddescW, 1,
-                two_dim_block_cyclic, (&ddescW, matrix_ComplexDouble, matrix_Tile,
-                    1, rank, MB+1, NB+2, MB+1, (NB+2)*NT, 0, 0,
-                    MB+1, (NB+2)*NT, 1, 1, 1 /* rank0 only */ ));
-=======
                                        two_dim_block_cyclic, (&ddescW, matrix_ComplexDouble, matrix_Tile,
-                                                              nodes, cores, rank, 2, N, 1, 1, 0, 0, 2, N, 1, 1, 1)); /* on rank 0 only */
+                                                              nodes, rank, 2, N, 1, 1, 0, 0, 2, N, 1, 1, 1)); /* on rank 0 only */
 #else
             PASTE_CODE_ALLOCATE_MATRIX(ddescW, 1,
                                        two_dim_block_cyclic, (&ddescW, matrix_ComplexDouble, matrix_Tile,
-                                                              1, cores, rank, MB+1, NB+2, MB+1, (NB+2)*NT, 0, 0,
+                                                              1, rank, MB+1, NB+2, MB+1, (NB+2)*NT, 0, 0,
                                                               MB+1, (NB+2)*NT, 1, 1, 1 /* rank0 only */ ));
->>>>>>> 49e28217
 #endif
             dplasma_zlacpy(dague, PlasmaUpperLower, &ddescBAND.super, &ddescW.super);
             band = ddescW.mat;
@@ -209,16 +163,10 @@
         /* COMPUTE THE EIGENVALUES WITH LAPACK */
         /* Regenerate A (same random generator) into A0 */
         PASTE_CODE_ALLOCATE_MATRIX(ddescA0, 1,
-<<<<<<< HEAD
-            two_dim_block_cyclic, (&ddescA0, matrix_ComplexDouble, matrix_Tile,
-            1, rank, MB, NB, LDA, N, 0, 0,
-            N, N, 1, 1, 1))
-=======
                                    two_dim_block_cyclic, (&ddescA0, matrix_ComplexDouble, matrix_Tile,
-                                                          1, cores, rank, MB, NB, LDA, N, 0, 0,
+                                                          1, rank, MB, NB, LDA, N, 0, 0,
                                                           N, N, 1, 1, 1));
 
->>>>>>> 49e28217
         PLASMA_Desc_Create(&plasmaDescA0, ddescA0.mat, PlasmaComplexDouble,
                            ddescA0.super.mb, ddescA0.super.nb, ddescA0.super.bsiz,
                            ddescA0.super.lm, ddescA0.super.ln, ddescA0.super.i, ddescA0.super.j,
