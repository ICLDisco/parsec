--- conflicted
+++ resolved
@@ -55,13 +55,8 @@
 */
     PASTE_CODE_ALLOCATE_MATRIX(ddescA, 1,
          two_dim_block_cyclic, (&ddescA, matrix_ComplexDouble, matrix_Tile,
-<<<<<<< HEAD
          nodes, rank, MB, NB, LDA, N, 0, 0,
-         N, N, 1, 1, P))
-=======
-         nodes, cores, rank, MB, NB, LDA, N, 0, 0,
          N, N, SMB, SMB, P))
->>>>>>> 1b0e4744
     /* Fill A with randomness */
     dplasma_zplghe( dague, (double)N, uplo, (tiled_matrix_desc_t *)&ddescA, 3872);
 #ifdef PRINTF_HEAVY
