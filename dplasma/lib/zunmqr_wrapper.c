/*
 * Copyright (c) 2011-2013 The University of Tennessee and The University
 *                         of Tennessee Research Foundation.  All rights
 *                         reserved.
 * Copyright (c) 2013      Inria. All rights reserved.
 * $COPYRIGHT
 *
 * @precisions normal z -> s d c
 *
 */
#include "dague_internal.h"
#include "dplasma.h"
#include "dplasma/lib/dplasmatypes.h"
#include "dplasma/lib/dplasmaaux.h"
#include "dplasma/lib/memory_pool.h"

#include "zunmqr_LN.h"
#include "zunmqr_LC.h"
#include "zunmqr_RN.h"
#include "zunmqr_RC.h"

/**
 *******************************************************************************
 *
 * @ingroup dplasma_Complex64_t
 *
 *  dplasma_zunmqr_New - Generates the dague object that overwrites the general
 *  M-by-N matrix C with
 *
 *                  SIDE = 'L'     SIDE = 'R'
 *  TRANS = 'N':      Q * C          C * Q
 *  TRANS = 'C':      Q**H * C       C * Q**H
 *
 *  where Q is a unitary matrix defined as the product of k elementary
 *  reflectors
 *
 *        Q = H(1) H(2) . . . H(k)
 *
 *  as returned by dplasma_zgeqrf(). Q is of order M if side = PlasmaLeft
 *  and of order N if side = PlasmaRight.
 *
 * WARNING: The computations are not done by this call.
 *
 *******************************************************************************
 *
 * @param[in] side
 *          @arg PlasmaLeft:  apply Q or Q**H from the left;
 *          @arg PlasmaRight: apply Q or Q**H from the right.
 *
 * @param[in] trans
 *          @arg PlasmaNoTrans:   no transpose, apply Q;
 *          @arg PlasmaConjTrans: conjugate transpose, apply Q**H.
 *
 * @param[in] A
 *          Descriptor of the matrix A of size M-by-K if side == PlasmaLeft, or
 *          N-by-K if side == PlasmaRight factorized with the
 *          dplasma_zgeqrf_New() routine.
 *          On entry, the i-th column must contain the vector which
 *          defines the elementary reflector H(i), for i = 1,2,...,k, as
 *          returned by dplasma_zgeqrf_New() in the first k columns of its array
 *          argument A.
 *          If side == PlasmaLeft,  M >= K >= 0.
 *          If side == PlasmaRight, N >= K >= 0.
 *
 * @param[in] T
 *          Descriptor of the matrix T distributed exactly as the A matrix. T.mb
 *          defines the IB parameter of tile QR algorithm. This matrix must be
 *          of size A.mt * T.mb - by - A.nt * T.nb, with T.nb == A.nb.
 *          This matrix is initialized during the call to dplasma_zgeqrf_New().
 *
 * @param[in,out] C
 *          Descriptor of the M-by-N matrix C.
 *          On exit, the matrix C is overwritten by the result.
 *
 *******************************************************************************
 *
 * @return
 *          \retval The dague object which describes the operation to perform
 *                  NULL if one of the parameter is incorrect
 *
 *******************************************************************************
 *
 * @sa dplasma_zunmqr_Destruct
 * @sa dplasma_zunmqr
 * @sa dplasma_cunmqr_New
 * @sa dplasma_dormqr_New
 * @sa dplasma_sormqr_New
 * @sa dplasma_zgeqrf_New
 *
 ******************************************************************************/
dague_handle_t*
dplasma_zunmqr_New( PLASMA_enum side, PLASMA_enum trans,
                    tiled_matrix_desc_t *A,
                    tiled_matrix_desc_t *T,
                    tiled_matrix_desc_t *C )
{
    dague_handle_t* object;
    int Am, ib = T->mb;

    /* if ( !dplasma_check_desc(A) ) { */
    /*     dplasma_error("dplasma_zunmqr_New", "illegal A descriptor"); */
    /*     return NULL; */
    /* } */
    /* if ( !dplasma_check_desc(T) ) { */
    /*     dplasma_error("dplasma_zunmqr_New", "illegal T descriptor"); */
    /*     return NULL; */
    /* } */
    /* if ( !dplasma_check_desc(C) ) { */
    /*     dplasma_error("dplasma_zunmqr_New", "illegal C descriptor"); */
    /*     return NULL; */
    /* } */
    if ((side != PlasmaLeft) && (side != PlasmaRight)) {
        dplasma_error("dplasma_zunmqr_New", "illegal value of side");
        return NULL;
    }
    if ((trans != PlasmaNoTrans) &&
        (trans != PlasmaTrans)   &&
        (trans != PlasmaConjTrans)) {
        dplasma_error("dplasma_zunmqr_New", "illegal value of trans");
        return NULL;
    }

    if ( side == PlasmaLeft ) {
        Am = C->m;
    } else {
        Am = C->n;
    }

    if ( A->n > Am ) {
        dplasma_error("dplasma_zunmqr_New", "illegal value of A->n");
        return NULL;
    }
    if ( A->m != Am ) {
        dplasma_error("dplasma_zunmqr_New", "illegal value of A->m");
        return NULL;
    }
    if ( (T->nt != A->nt) || (T->mt != A->mt) ) {
        dplasma_error("dplasma_zunmqr_New", "illegal size of T (T should have as many tiles as A)");
        return NULL;
    }

    if ( side == PlasmaLeft ) {
        if ( trans == PlasmaNoTrans ) {
            object = (dague_handle_t*)dague_zunmqr_LN_new( side, trans,
                                                           (dague_ddesc_t*)A,
                                                           (dague_ddesc_t*)C,
                                                           (dague_ddesc_t*)T,
                                                           NULL);
        } else {
            object = (dague_handle_t*)dague_zunmqr_LC_new( side, trans,
                                                           (dague_ddesc_t*)A,
                                                           (dague_ddesc_t*)C,
                                                           (dague_ddesc_t*)T,
                                                           NULL);
        }
    } else {
        if ( trans == PlasmaNoTrans ) {
            object = (dague_handle_t*)dague_zunmqr_RN_new( side, trans,
                                                           (dague_ddesc_t*)A,
                                                           (dague_ddesc_t*)C,
                                                           (dague_ddesc_t*)T,
                                                           NULL);
        } else {
            object = (dague_handle_t*)dague_zunmqr_RC_new( side, trans,
                                                           (dague_ddesc_t*)A,
                                                           (dague_ddesc_t*)C,
                                                           (dague_ddesc_t*)T,
                                                           NULL);
        }
    }

    ((dague_zunmqr_LC_handle_t*)object)->pool_0 = (dague_memory_pool_t*)malloc(sizeof(dague_memory_pool_t));
    dague_private_memory_init( ((dague_zunmqr_LC_handle_t*)object)->pool_0, ib * T->nb * sizeof(dague_complex64_t) );

    /* Default type */
    dplasma_add2arena_tile( ((dague_zunmqr_LC_handle_t*)object)->arenas[DAGUE_zunmqr_LC_DEFAULT_ARENA],
                            A->mb*A->nb*sizeof(dague_complex64_t),
                            DAGUE_ARENA_ALIGNMENT_SSE,
                            MPI_DOUBLE_COMPLEX, A->mb );

    /* Lower triangular part of tile without diagonal */
    dplasma_add2arena_lower( ((dague_zunmqr_LC_handle_t*)object)->arenas[DAGUE_zunmqr_LC_LOWER_TILE_ARENA],
                             A->mb*A->nb*sizeof(dague_complex64_t),
                             DAGUE_ARENA_ALIGNMENT_SSE,
                             MPI_DOUBLE_COMPLEX, A->mb, 0 );

    /* Little T */
    dplasma_add2arena_rectangle( ((dague_zunmqr_LC_handle_t*)object)->arenas[DAGUE_zunmqr_LC_LITTLE_T_ARENA],
                                 T->mb*T->nb*sizeof(dague_complex64_t),
                                 DAGUE_ARENA_ALIGNMENT_SSE,
                                 MPI_DOUBLE_COMPLEX, T->mb, T->nb, -1);

    return object;
}

/**
 *******************************************************************************
 *
 * @ingroup dplasma_complex64_t
 *
 *  dplasma_zunmqr_Destruct - Free the data structure associated to an object
 *  created with dplasma_zunmqr_New().
 *
 *******************************************************************************
 *
 * @param[in,out] object
 *          On entry, the object to destroy.
 *          On exit, the object cannot be used anymore.
 *
 *******************************************************************************
 *
 * @sa dplasma_zunmqr_New
 * @sa dplasma_zunmqr
 *
 ******************************************************************************/
void
dplasma_zunmqr_Destruct( dague_handle_t *object )
{
    dague_zunmqr_LC_handle_t *dague_zunmqr = (dague_zunmqr_LC_handle_t *)object;

    dplasma_datatype_undefine_type( &(dague_zunmqr->arenas[DAGUE_zunmqr_LC_DEFAULT_ARENA   ]->opaque_dtt) );
    dplasma_datatype_undefine_type( &(dague_zunmqr->arenas[DAGUE_zunmqr_LC_LOWER_TILE_ARENA]->opaque_dtt) );
    dplasma_datatype_undefine_type( &(dague_zunmqr->arenas[DAGUE_zunmqr_LC_LITTLE_T_ARENA  ]->opaque_dtt) );

    dague_private_memory_fini( dague_zunmqr->pool_0 );
    free( dague_zunmqr->pool_0 );

    DAGUE_INTERNAL_HANDLE_DESTRUCT(dague_zunmqr);
}

/**
 *******************************************************************************
 *
 * @ingroup dplasma_Complex64_t
 *
 *  dplasma_zunmqr_New - Overwrites the general M-by-N matrix C with
 *
 *                  SIDE = 'L'     SIDE = 'R'
 *  TRANS = 'N':      Q * C          C * Q
 *  TRANS = 'C':      Q**H * C       C * Q**H
 *
 *  where Q is a unitary matrix defined as the product of k elementary
 *  reflectors
 *
 *        Q = H(1) H(2) . . . H(k)
 *
 *  as returned by dplasma_zgeqrf(). Q is of order M if side = PlasmaLeft
 *  and of order N if side = PlasmaRight.
 *
 *******************************************************************************
 *
 * @param[in,out] dague
 *          The dague context of the application that will run the operation.
 *
 * @param[in] side
 *          @arg PlasmaLeft:  apply Q or Q**H from the left;
 *          @arg PlasmaRight: apply Q or Q**H from the right.
 *
 * @param[in] trans
 *          @arg PlasmaNoTrans:   no transpose, apply Q;
 *          @arg PlasmaConjTrans: conjugate transpose, apply Q**H.
 *
 * @param[in] A
 *          Descriptor of the matrix A of size M-by-K if side == PlasmaLeft, or
 *          N-by-K if side == PlasmaRight factorized with the
 *          dplasma_zgeqrf_New() routine.
 *          On entry, the i-th column must contain the vector which
 *          defines the elementary reflector H(i), for i = 1,2,...,k, as
 *          returned by dplasma_zgeqrf_New() in the first k columns of its array
 *          argument A.
 *          If side == PlasmaLeft,  M >= K >= 0.
 *          If side == PlasmaRight, N >= K >= 0.
 *
 * @param[in] T
 *          Descriptor of the matrix T distributed exactly as the A matrix. T.mb
 *          defines the IB parameter of tile QR algorithm. This matrix must be
 *          of size A.mt * T.mb - by - A.nt * T.nb, with T.nb == A.nb.
 *          This matrix is initialized during the call to dplasma_zgeqrf_New().
 *
 * @param[in,out] C
 *          Descriptor of the M-by-N matrix C.
 *          On exit, the matrix C is overwritten by the result.
 *
 *******************************************************************************
 *
 * @return
 *          \retval -i if the ith parameters is incorrect.
 *          \retval 0 on success.
 *
 *******************************************************************************
 *
 * @sa dplasma_zunmqr_Destruct
 * @sa dplasma_zunmqr
 * @sa dplasma_cunmqr_New
 * @sa dplasma_dormqr_New
 * @sa dplasma_sormqr_New
 * @sa dplasma_zgeqrf_New
 *
 ******************************************************************************/
int
dplasma_zunmqr( dague_context_t *dague,
                PLASMA_enum side, PLASMA_enum trans,
                tiled_matrix_desc_t *A,
                tiled_matrix_desc_t *T,
                tiled_matrix_desc_t *C )
{
    dague_handle_t *dague_zunmqr = NULL;
    int Am;

    if (dague == NULL) {
        dplasma_error("dplasma_zunmqr", "dplasma not initialized");
        return -1;
    }

    if ((side != PlasmaLeft) && (side != PlasmaRight)) {
        dplasma_error("dplasma_zunmqr", "illegal value of side");
        return -1;
    }
    if ((trans != PlasmaNoTrans) &&
        (trans != PlasmaTrans)   &&
        (trans != PlasmaConjTrans)) {
        dplasma_error("dplasma_zunmqr", "illegal value of trans");
        return -2;
    }

    if ( side == PlasmaLeft ) {
        Am = C->m;
    } else {
        Am = C->n;
    }
    if ( A->m != Am ) {
        dplasma_error("dplasma_zunmqr", "illegal value of A->m");
        return -3;
    }
    if ( A->n > Am ) {
        dplasma_error("dplasma_zunmqr", "illegal value of A->n");
        return -5;
    }
    if ( (T->nt != A->nt) || (T->mt != A->mt) ) {
        dplasma_error("dplasma_zunmqr", "illegal size of T (T should have as many tiles as A)");
        return -20;
    }

    if (dplasma_imin(C->m, dplasma_imin(C->n, A->n)) == 0)
        return 0;

<<<<<<< HEAD
    dague_zunmqr = dplasma_zunmqr_New(side, trans, A, T, B);

    dague_enqueue(dague, (dague_handle_t*)dague_zunmqr);
    dplasma_progress(dague);

    dplasma_zunmqr_Destruct( dague_zunmqr );
=======
    dague_zunmqr = dplasma_zunmqr_New(side, trans, A, T, C);
>>>>>>> 49e28217

    if ( dague_zunmqr != NULL ){
        dague_enqueue(dague, (dague_object_t*)dague_zunmqr);
        dplasma_progress(dague);
        dplasma_zunmqr_Destruct( dague_zunmqr );
    }
    return 0;
}<|MERGE_RESOLUTION|>--- conflicted
+++ resolved
@@ -344,19 +344,10 @@
     if (dplasma_imin(C->m, dplasma_imin(C->n, A->n)) == 0)
         return 0;
 
-<<<<<<< HEAD
-    dague_zunmqr = dplasma_zunmqr_New(side, trans, A, T, B);
-
-    dague_enqueue(dague, (dague_handle_t*)dague_zunmqr);
-    dplasma_progress(dague);
-
-    dplasma_zunmqr_Destruct( dague_zunmqr );
-=======
     dague_zunmqr = dplasma_zunmqr_New(side, trans, A, T, C);
->>>>>>> 49e28217
 
     if ( dague_zunmqr != NULL ){
-        dague_enqueue(dague, (dague_object_t*)dague_zunmqr);
+        dague_enqueue(dague, (dague_handle_t*)dague_zunmqr);
         dplasma_progress(dague);
         dplasma_zunmqr_Destruct( dague_zunmqr );
     }
