extern "C" %{
/*
 *  Copyright (c) 2010
 *
 *  The University of Tennessee and The University
 *  of Tennessee Research Foundation.  All rights
 *  reserved.
 *
 * @precisions normal z -> s d c
 *
 */
#define PRECISION_z

#include <plasma.h>
#include <core_blas.h>

#include "dague.h"
#include "data_dist/matrix/precision.h"
#include "data_dist/matrix/matrix.h"
#include "dplasma/lib/memory_pool.h"
#include "dplasma/lib/dplasmajdf.h"
#include "data_dist/matrix/two_dim_rectangle_cyclic.h"

<<<<<<< HEAD
#define max_thrdnbr_per_panel 48
#define nbthreads( __k ) (dague_imin( ((descA.mt - (__k)) + 3 )/  4, max_thrdnbr_per_panel) - 1)
=======
#define nbthreads( __k ) (dague_imin( ((descA.mt - (__k)) + 3 )/  4, nbmaxthrd) - 1)
>>>>>>> b98392a8

PLASMA_desc plasma_desc_init(PLASMA_enum dtyp, int mb, int nb, int bsiz,
                             int lm, int ln, int i, int j, int m, int n);
%}

/** Globals */
descA     [type = "tiled_matrix_desc_t"]
A         [type = "dague_ddesc_t *"]
IPIV      [type = "dague_ddesc_t *"]
INFO      [type = "int*"]
nbmaxthrd [type = "int" default="( dague_imin( A->cores, 48 ) )" hidden=on] /* 48 is the actual limit of the kernel */
minMNT    [type = "int" default="( (descA.mt < descA.nt) ? descA.mt-1 : descA.nt-1 )" hidden=on]

/************************************************************************************
 *                      Tiles 2 panel (Reduction version)
 *
 *  All Gemm from step k-1 on panel n have to be finished before
 *  to apply getrf or swptrsm on panel n
 ************************************************************************************/
/* tile2panel(k, n) [profile = off] */
/* k = 1..( (descA.mt < descA.nt) ? descA.mt-1 : descA.nt-1 ) */
/* n = k..descA.nt-1 */

/* :A(k, n) */

/* CTL  ctl <- ctlf gemm(k-1, k..descA.mt-1, n) */
/*          -> (n == k ) ? ctl getrf(k) : ctl swptrsm(k, n) */

/************************************************************************************
 *                      Tiles 2 panel (Forward)                                     *
 *            step k on tile(m, n) is done when tile2panel(k, m, n) is released     *
 ************************************************************************************/
tile2panel(k, m, n) [profile = off]
  k = 0..minMNT
  m = k+1..descA.mt-1
  n = k+1..descA.nt-1
  ntrd = inline_c %{ return nbthreads( k+1 ); %}

  :A(k, n)

  CTL  ctl1 <- ctl gemm(k, m, n)
  CTL  ctl2 <- (m > k+1        ) ? ctl2 tile2panel(k, m-1, n)
            -> (m < descA.mt-1 )  ? ctl2 tile2panel(k, m+1, n)
            -> ((m == descA.mt-1 ) && (n == k+1)) ? ctl  getrf(k+1, 0..ntrd)
            -> ((m == descA.mt-1 ) && (n >  k+1)) ? ctl  swptrsm(k+1, n)
            -> ( m == descA.mt-1 ) ? ctl1 subm2panel(k, n)

  ;descA.nt-n-1
BODY
    printlog("thread %d VP %d tile2panel( %d, %d, %d )\n",  context->th_id, context->virtual_process->vp_id, k, m, n);
END

/************************************************************************************
 *                    Submatrix 2 panel (backward)
 *
 * All the GEMM applied to the submatrix at step k-1 have to performed
 * before to do backward substitution from step k on previous panel
 *
 ************************************************************************************/
/* subm2panel(k, n) [profile = off] */
/* k = 1..( (descA.mt < descA.nt) ? descA.mt-1 : descA.nt-1 ) */

/* :A(k, k-1) */

/* CTL  ctl1 <- ctlb gemm(k-1, k..descA.mt-1, k+1..descA.nt-1) */
/*           -> ctl swpback(k, k-1) */
/* BODY */
/*      printlog("thread %d VP %d tile2panel( %d, %d, %d )\n",  context->th_id, context->virtual_process->vp_id, m, n, k); */
/* END */

/************************************************************************************
 *                    Submatrix 2 panel (backward)                                  *
 *       Step k on panel n is is done when subm2panel(k,n) is released              *
 ************************************************************************************/
subm2panel(k, n) [profile = off]
  k = 0..minMNT
  n = k+1..descA.nt-1

  :A(k, n)

  CTL  ctl1 <- ctl2 tile2panel(k, descA.mt-1, n)
  CTL  ctl2 <- (n > k+1) ? ctl2 subm2panel(k, n-1)
            -> (n < descA.nt-1) ? ctl2 subm2panel(k, n+1) : ctl swpback(k+1, k)

  ;0
BODY
    printlog("thread %d VP %d subm2panel( %d, %d )\n", context->th_id, context->virtual_process->vp_id, k, n);
END

/************************************************************************************
 *                                    GETRF                                         *
 ************************************************************************************/
IPIV_in(k) [profile = off]
  k  = 0..minMNT
  nbtrd  = inline_c %{ return nbthreads( k ); %}

:IPIV(k, 0)

READ IP <- IPIV(k, 0)                [type = PIVOT]
        -> IPIV getrf(k, 0..nbtrd)   [type = PIVOT]

BODY
    /**/
END

IPIV_out(k) [profile = off]
  k  = 0..( (descA.mt < descA.nt) ? descA.mt-1 : descA.nt-1 )

:IPIV(k, 0)

READ IP <- IPIV getrf(k, 0)          [type = PIVOT]
        -> IPIV(k, 0)                [type = PIVOT]

BODY
    /**/
END

getrf(k, t) [high_priority = on]
  /* Execution space */
  k  = 0..minMNT
  t  = 0..inline_c %{ return nbthreads( k ); %}
  m1 = inline_c %{ return k + t * 4; %}
  m2 = inline_c %{ return dague_imin( k + (t+1) * 4 - 1, descA.mt-1); %}

  /* Locality */
  :A(k, k)

  RW    A    <- ( 0 == k ) ? A(k, k) : C gemm(k-1, k, k)
          /* <- A(m1..m2, k) : C gemm(k-1, m1..m2, k) */
             -> ((k < descA.nt-1) && (t == 0)) ? A swptrsm(k, k+1..descA.nt-1)
             -> (t == 0) ? A(k, k)
          /* -> A(m1..m2, k) */
  RW    IPIV <- IP IPIV_in(k)                                                    [type = PIVOT]
             -> ( t==0 ) ? IP IPIV_out(k)                                        [type = PIVOT]
             -> ((t==0) && (k < descA.nt-1)) ? IPIV swptrsm(k, k+1..descA.nt-1)  [type = PIVOT]
             -> ((t==0) && (k > 0)         ) ? IPIV swpback(k, 0..k-1)           [type = PIVOT]
  CTL   ctl  <- (k > 0) ? ctl2 tile2panel(k-1, descA.mt-1, k)
             -> (t == 0 ) ? ctl GEMM_A_in(k, k+1..descA.mt-1)
  /*  CTL   ctl  <- (k > 0) ? ctl2 tile2panel(k-1, m2,         k)*/

/* Priority */
;descA.nt-k-1

BODY

  int tempk  = k * descA.mb;
  int tempm  = descA.m - tempk;
  int tempkn = k == descA.nt-1 ? descA.n-k*descA.nb : descA.nb;
  int ldak = BLKLDD(descA, k);

  /* DRYRUN( */
      int tempkm = k == descA.mt-1 ? tempm : descA.mb;
      int nbthrd = nbthreads( k );
      int info[3];

      /* Set local IPIV to 0 before generation
       * Better here than a global initialization for locality
       * and it's also done in parallel */
      if ( t == 0 ) {
          memset(IPIV, 0, dague_imin(tempkn, tempkm) * sizeof(int) );
<<<<<<< HEAD
          /* fprintf(stderr, "There are %d threads woking on it\n", nbthrd); */
=======
          /*fprintf(stderr, "There are %d threads woking on it\n", nbthrd+1);*/
>>>>>>> b98392a8
      }

      info[1] = t;
      info[2] = nbthrd+1;

      if ( descA.storage == matrix_Tile ) {
          PLASMA_desc pdescA = plasma_desc_init( PlasmaComplexDouble,
                                                 descA.mb, descA.nb, descA.mb * descA.nb,
                                                 (descA.mt-k)*descA.mb, descA.nb, 0, 0,
                                                 tempm, tempkn);
          pdescA.mat = A;
          CORE_zgetrf_rectil( pdescA, IPIV, info );

      } else {
          CORE_zgetrf_reclap(
              tempm, tempkn,
              A/*(k, k)*/, ldak, IPIV, info );
      }

      if ( (t == 0) && (info[0] != PLASMA_SUCCESS) ) {
          *INFO = tempk + info[0]; /* Should return if enter here */
          fprintf(stderr, "zgetrf(%d) failed => %d\n", k, *INFO );
      }
/*          ); */

   printlog("thread %d VP %d  CORE_zgetrf_rec(%d)\n"
            "\t(%d, %d, A(%d,%d)[%p], %d, IPIV(%d)[%p])\n",
             context->th_id, context->virtual_process->vp_id, k, tempm, tempkn, k, k, A, ldak, k, IPIV);

END


/************************************************************************************
 *                              SWAP + TRSM                                         *
 ************************************************************************************/

swptrsm(k, n)
  /* Execution space */
  k = 0..minMNT
  n = k+1..descA.nt-1

  /* Locality */
  :A(k, n)

  READ  A    <- A    getrf(k, 0)
  READ  IPIV <- IPIV getrf(k, 0)                                [type = PIVOT]
  RW    B    <- ( 0 == k ) ? A(k,n) : C gemm(k-1, k, n)
          /* <- A(k..descA.mt-1, n) : C gemm(k-1, k..descA.mt-1, n) */
             -> (k < descA.mt-1) ? B gemm(k, k+1..descA.mt-1, n)
             -> A(k, n)
  CTL   ctl  <- ( k > 0 ) ? ctl2 tile2panel(k-1, descA.mt-1, n)

/* Priority */
;descA.nt-n-1

BODY

/*   DRYRUN( */
         int tempkm = ((k)==(descA.mt-1)) ? (descA.m-(k*descA.mb)) : (descA.mb);
         int tempnn = ((n)==(descA.nt-1)) ? (descA.n-(n*descA.nb)) : (descA.nb);
         int ldak = BLKLDD(descA, k);

         if ( descA.storage == matrix_Tile ) {
             int tempk = k * descA.mb;
             int tempm = descA.m - tempk;
             PLASMA_desc pdescA = plasma_desc_init( PlasmaComplexDouble,
                                                    descA.mb, descA.nb, descA.mb * descA.nb,
                                                    (descA.mt-k)*descA.mb, descA.nb, 0, 0,
                                                    tempm, tempnn);
             pdescA.mat = (void*)B;

             CORE_zlaswp_ontile(pdescA, 1, tempkm, IPIV, 1);
         } else {
             CORE_zlaswp( tempnn, B, descA.lm, 1, tempkm, IPIV, 1);
         }

         CORE_ztrsm(
             PlasmaLeft, PlasmaLower, PlasmaNoTrans, PlasmaUnit,
             tempkm, tempnn,
             1., A /*(k, k)*/, ldak,
                 B /*(k, n)*/, ldak);
/*          ); */

   printlog("thread %d VP %d CORE_zswptrsm(%d, %d)\n"
            "\t(%d, %d, A(%d,%d)[%p], B(%d,%d)[%p])\n",
            context->th_id, context->virtual_process->vp_id, k, n, tempkm, tempnn, k, k, A, k, n, B);

END

/************************************************************************************
 *                                    GEMM                                         *
 ************************************************************************************/
GEMM_A_in(k,m)
  /* Execution space */
  k = 0..minMNT
  m = k+1..descA.mt-1
    //myrank = inline_c %{ return A->rank_of(A, m, k); %}

  /* Locality */
:A(m, k)

  READ  A  <- ( k == 0 ) ? A(m, k) : C gemm(k-1, m, k)
           -> A gemm(k, m, k+1..descA.nt-1)
  CTL  ctl <- ctl getrf(k, 0)

BODY
  /* */
END


gemm(k,m,n)
  /* Execution space */
  k = 0..minMNT
  m = k+1..descA.mt-1
  n = k+1..descA.nt-1
  ntrd   = inline_c %{ return nbthreads( k+1 ); %}
  //  myrank = inline_c %{ return A->rank_of(A, m, n); %}

  /* Locality */
:A(m, n)

READ  A  <- A GEMM_A_in(k, m)
  READ  B  <- B swptrsm(k, n)
  RW    C  <- ( k   == 0 ) ? A(m, n) : C gemm(k-1, m, n)
           -> ( k+1 == n ) && ( k+1 == m ) ? A getrf(k+1, 0..ntrd)
           -> ( k+1 == n ) && ( k+1 <  m ) ? A GEMM_A_in(k+1, m)
           -> ( k+1 <  n ) && ( k+1 == m ) ? B swptrsm(k+1, n)
           -> ( k+1 <  n ) && ( k+1 <  m ) ? C gemm(k+1, m, n)
  CTL  ctl -> ctl1 tile2panel(k, m, n)

    /* Priority */
;descA.nt-n-1

BODY

  DRYRUN(
      int tempmm = ((m)==(descA.mt-1)) ? (descA.m-(m*descA.mb)) : (descA.mb);
      int tempnn = ((n)==(descA.nt-1)) ? (descA.n-(n*descA.nb)) : (descA.nb);
      int ldak = BLKLDD(descA, k);
      int ldam = BLKLDD(descA, m);

      CORE_zgemm(PlasmaNoTrans, PlasmaNoTrans,
                 tempmm, tempnn, descA.mb,
                 -1., A /*(m, k)*/, ldam,
                      B /*(k, n)*/, ldak,
                 1.,  C /*(m, n)*/, ldam );
         );
   printlog("thread %d VP %d CORE_zgemm(%d, %d, %d)\n"
            "\t(%d, %d, %d, A(%d,%d)[%p], %d, B(%d,%d)[%p], %d, C(%d,%d)[%p], %d)\n",
            context->th_id, context->virtual_process->vp_id, k, m, n, tempmm, tempnn, descA.mb, k, k, A, ldam, k, k, B, ldak, k, n, C, ldam);

END

/************************************************************************************
 *                              SWAP Backward                                       *
 ************************************************************************************/

swpback(k, n)
  /* Execution space */
  k = 1..minMNT
  n = 0..k-1

  /* Locality */
  :A(k, n)

  READ  IPIV <- IPIV getrf(k, 0)                                [type = PIVOT]
  RW    A    <- A(k, n)
             -> A(k, n)
  CTL   ctl  <- (n == k-1) ? ctl2 subm2panel(k-1, descA.nt-1)
             <- (n <  k-1)                                ? ctl swpback(k-1, n)
             -> (( k < descA.nt-1 ) && (k < descA.mt-1 )) ? ctl swpback(k+1, n)

/* Priority */
;0

BODY

/*   DRYRUN( */
      int tempkm = k == descA.mt-1 ? descA.m-k*descA.mb : descA.mb;
      int tempkn = k == descA.nt-1 ? descA.n-k*descA.nb : descA.nb;
      int tempmin = dague_imin(tempkn, tempkm);
      int ldak = BLKLDD(descA, k);

      if ( descA.storage == matrix_Tile ) {
          int tempk  = k * descA.mb;
          int tempm  = descA.m - tempk;
          PLASMA_desc pdescA = plasma_desc_init( PlasmaComplexDouble,
                                                 descA.mb, descA.nb, descA.mb * descA.nb,
                                                 (descA.mt-k)*descA.mb, descA.nb, 0, 0,
                                                 tempm, descA.nb);
          pdescA.mat = (void*)A;
          CORE_zlaswp_ontile(pdescA, 1, tempmin, IPIV, 1);
      } else {
          CORE_zlaswp( descA.nb, A/*(k, n)*/, ldak, 1, tempmin, IPIV, 1 );
      }
/*          ); */


  printlog("thread %d VP %d CORE_zswpback(%d, %d)\n"
           "\t(%d, A(%d,%d)[%p], %d, IPIV(%d)[%p])\n",
           context->th_id, context->virtual_process->vp_id, k, n, descA.nb, k, n, A, ldak, k, IPIV);

END<|MERGE_RESOLUTION|>--- conflicted
+++ resolved
@@ -21,12 +21,7 @@
 #include "dplasma/lib/dplasmajdf.h"
 #include "data_dist/matrix/two_dim_rectangle_cyclic.h"
 
-<<<<<<< HEAD
-#define max_thrdnbr_per_panel 48
-#define nbthreads( __k ) (dague_imin( ((descA.mt - (__k)) + 3 )/  4, max_thrdnbr_per_panel) - 1)
-=======
 #define nbthreads( __k ) (dague_imin( ((descA.mt - (__k)) + 3 )/  4, nbmaxthrd) - 1)
->>>>>>> b98392a8
 
 PLASMA_desc plasma_desc_init(PLASMA_enum dtyp, int mb, int nb, int bsiz,
                              int lm, int ln, int i, int j, int m, int n);
@@ -187,11 +182,7 @@
        * and it's also done in parallel */
       if ( t == 0 ) {
           memset(IPIV, 0, dague_imin(tempkn, tempkm) * sizeof(int) );
-<<<<<<< HEAD
-          /* fprintf(stderr, "There are %d threads woking on it\n", nbthrd); */
-=======
           /*fprintf(stderr, "There are %d threads woking on it\n", nbthrd+1);*/
->>>>>>> b98392a8
       }
 
       info[1] = t;
