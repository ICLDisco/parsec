#ifndef _DPLASMAJDF_H_
#define _DPLASMAJDF_H_

#define QUOTEME_(x) #x
#define QUOTEME(x) QUOTEME_(x)

#ifdef DAGUE_CALL_TRACE
#   include <stdlib.h>
#   include <stdio.h>
#   define printlog(...) fprintf(stderr, __VA_ARGS__)
#   define OUTPUT(ARG)  printf ARG
#else
#   define printlog(...) do {} while(0)
#   define OUTPUT(ARG)
#endif

#if   defined(PRECISION_z) 
#define TYPENAME   PLASMA_Complex64_t
#define TYPELETTER z
#define PRECNAME   double
#define PRECLETTER d
#define CORE(FN, ARGS) CORE_z##FN ARGS
#define dagueprefix(fn) dague_z##fn
#define DAGUEprefix(fn) DAGUE_z##fn
<<<<<<< HEAD
#elif defined(PRECISION_c)
=======
#define MPITYPE  MPI_DOUBLE_COMPLEX
#else 
>>>>>>> 83c65e1d
#define TYPENAME   PLASMA_Complex32_t
#define TYPELETTER c
#define PRECNAME   float
#define PRECLETTER s
#define CORE(FN, ARGS) CORE_c##FN ARGS
#define dagueprefix(fn) dague_c##fn
#define DAGUEprefix(fn) DAGUE_c##fn
<<<<<<< HEAD
#elif defined(PRECISION_d)
=======
#define MPITYPE  MPI_COMPLEX
#endif
#else
#if (defined DAGDOUBLE)
>>>>>>> 83c65e1d
#define TYPENAME   double
#define TYPELETTER d
#define PRECNAME   double
#define PRECLETTER d
#define CORE(FN, ARGS) CORE_d##FN ARGS
#define dagueprefix(fn) dague_d##fn
#define DAGUEprefix(fn) DAGUE_d##fn
<<<<<<< HEAD
#elif defined(PRECISION_s) 
=======
#define MPITYPE  MPI_DOUBLE
#else 
>>>>>>> 83c65e1d
#define TYPENAME   float
#define TYPELETTER s
#define PRECNAME   float
#define PRECLETTER s
#define CORE(FN, ARGS) CORE_s##FN ARGS
#define dagueprefix(fn) dague_s##fn
#define DAGUEprefix(fn) DAGUE_s##fn
<<<<<<< HEAD
#else
#error "Precision is not selected. You have to set Precision_[zcdf]"
=======
#define MPITYPE  MPI_FLOAT
#endif
>>>>>>> 83c65e1d
#endif

#ifdef DAGUE_DRY_RUN
#undef CORE
#define CORE(FN, ARGS)
#endif

#ifndef USE_MPI
#define TEMP_TYPE MPITYPE
#undef MPITYPE
#define MPITYPE ((dague_remote_dep_datatype_t)QUOTEME(TEMP_TYPE))
#undef TEMP_TYPE
#endif  /* USE_MPI */
#endif /* _DPLASMAJDF_H_ */<|MERGE_RESOLUTION|>--- conflicted
+++ resolved
@@ -22,12 +22,9 @@
 #define CORE(FN, ARGS) CORE_z##FN ARGS
 #define dagueprefix(fn) dague_z##fn
 #define DAGUEprefix(fn) DAGUE_z##fn
-<<<<<<< HEAD
+#define MPITYPE  MPI_DOUBLE_COMPLEX
+
 #elif defined(PRECISION_c)
-=======
-#define MPITYPE  MPI_DOUBLE_COMPLEX
-#else 
->>>>>>> 83c65e1d
 #define TYPENAME   PLASMA_Complex32_t
 #define TYPELETTER c
 #define PRECNAME   float
@@ -35,14 +32,9 @@
 #define CORE(FN, ARGS) CORE_c##FN ARGS
 #define dagueprefix(fn) dague_c##fn
 #define DAGUEprefix(fn) DAGUE_c##fn
-<<<<<<< HEAD
+#define MPITYPE  MPI_COMPLEX
+
 #elif defined(PRECISION_d)
-=======
-#define MPITYPE  MPI_COMPLEX
-#endif
-#else
-#if (defined DAGDOUBLE)
->>>>>>> 83c65e1d
 #define TYPENAME   double
 #define TYPELETTER d
 #define PRECNAME   double
@@ -50,12 +42,9 @@
 #define CORE(FN, ARGS) CORE_d##FN ARGS
 #define dagueprefix(fn) dague_d##fn
 #define DAGUEprefix(fn) DAGUE_d##fn
-<<<<<<< HEAD
+#define MPITYPE  MPI_DOUBLE
+
 #elif defined(PRECISION_s) 
-=======
-#define MPITYPE  MPI_DOUBLE
-#else 
->>>>>>> 83c65e1d
 #define TYPENAME   float
 #define TYPELETTER s
 #define PRECNAME   float
@@ -63,13 +52,9 @@
 #define CORE(FN, ARGS) CORE_s##FN ARGS
 #define dagueprefix(fn) dague_s##fn
 #define DAGUEprefix(fn) DAGUE_s##fn
-<<<<<<< HEAD
+#define MPITYPE  MPI_FLOAT
 #else
 #error "Precision is not selected. You have to set Precision_[zcdf]"
-=======
-#define MPITYPE  MPI_FLOAT
-#endif
->>>>>>> 83c65e1d
 #endif
 
 #ifdef DAGUE_DRY_RUN
