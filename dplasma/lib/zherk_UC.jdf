--- conflicted
+++ resolved
@@ -39,18 +39,11 @@
              -> ((descA.mt-1) == k) ? dataC(n,n)
 
 BODY
-<<<<<<< HEAD
-    int tempnn = (n==(descC.nt-1)) ? (descC.n-(n*descC.nb)) : descC.nb;
-    int tempkm = (k==(descA.mt-1)) ? (descA.m-(k*descA.mb)) : descA.mb;
-    int ldak = BLKLDD( descA, k );
-    double dbeta = (k==0) ? beta : ((double)1.);
-=======
 {
     int tempnn = (n==(descC.nt-1)) ? (descC.n-(n*descC.nb)) : descC.nb;
     int tempkm = (k==(descA.mt-1)) ? (descA.m-(k*descA.mb)) : descA.mb;
     int ldak = BLKLDD( descA, k );
     double dbeta = (k==0) ? beta : (double)1.;
->>>>>>> 49e28217
     int ldcn = BLKLDD( descC, n );
 
     printlog("CORE_zherk(%d, %d)\n"
@@ -60,12 +53,8 @@
     CORE_zherk(uplo, trans, tempnn, tempkm,
                alpha, A /* dataA(k,n) */, ldak,
                dbeta, C /* dataC(n,n) */, ldcn );
-<<<<<<< HEAD
-#endif  /* !defined(DAGUE_DRY_RUN) */
-=======
 #endif /* !defined(DAGUE_DRY_RUN) */
 }
->>>>>>> 49e28217
 END
 
 zherk_in_data_A0(n, k) [profile = off]
@@ -80,7 +69,9 @@
              -> A zherk(n, k)
 
 BODY
+{
     /* nothing */
+}
 END
 
 zgemm(n, m, k)
@@ -100,10 +91,7 @@
              -> ((descA.mt>=(2+k))) ? C zgemm(n, m, k+1)
 
 BODY
-<<<<<<< HEAD
-=======
 {
->>>>>>> 49e28217
     int tempnn = (n==(descC.nt-1)) ? (descC.n-(n*descC.nb)) : descC.nb;
     int tempmm = ((m)==(descC.mt-1)) ? (descC.m-(m*descC.mb)) : descC.mb;
     int tempkm = (k==(descA.mt-1)) ? (descA.m-(k*descA.mb)) : descA.mb;
@@ -120,12 +108,8 @@
                zalpha, A /* dataA(k,n) */, ldak,
                        B /* dataA(k,m) */, ldak,
                zbeta,  C /* dataC(n,m) */, ldcn );
-<<<<<<< HEAD
-#endif  /* !defined(DAGUE_DRY_RUN) */
-=======
 #endif /* !defined(DAGUE_DRY_RUN) */
 }
->>>>>>> 49e28217
 END
 
 zgemm_in_data_A1(m, k) [profile = off]
@@ -140,7 +124,9 @@
              -> B zgemm(0..(descC.mt-2), m, k)
 
 BODY
+{
     /* nothing */
+}
 END
 
 zgemm_in_data_A0(n, k) [profile = off]
@@ -155,11 +141,7 @@
              -> A zgemm(n, (n+1)..(descC.mt-1), k)
 
 BODY
+{
     /* nothing */
-<<<<<<< HEAD
-END
-
-=======
 }
-END
->>>>>>> 49e28217
+END