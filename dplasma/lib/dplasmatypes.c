/*
 * Copyright (c) 2010      The University of Tennessee and The University
 *                         of Tennessee Research Foundation.  All rights
 *                         reserved.
 */

#include <plasma.h>
#include <dague.h>
#include "dplasma.h"
#include "dplasmatypes.h"

<<<<<<< HEAD
#if defined(USE_MPI)
int dplasma_add2arena_rectangle( dague_arena_t *arena, 
                                 size_t elem_size, 
                                 size_t alignment,
                                 dague_remote_dep_datatype_t oldtype,
                                 unsigned int tile_mb,
                                 unsigned int tile_nb,
                                 int resized )
{
    dague_remote_dep_datatype_t newtype;
    MPI_Aint lb = 0, extent = 0;

    (void)elem_size;

    dplasma_datatype_define_rectangle(oldtype, tile_mb, tile_nb, resized, &newtype);
    MPI_Type_get_extent(newtype, &lb, &extent);
    dague_arena_construct(arena, extent, alignment, newtype);

    return 0;
}

int dplasma_add2arena_tile( dague_arena_t *arena, 
                            size_t elem_size, 
                            size_t alignment,
                            dague_remote_dep_datatype_t oldtype,
                            unsigned int tile_mb )
{
    return dplasma_add2arena_rectangle( arena, elem_size, alignment, 
                                        oldtype, tile_mb, tile_mb, -1);
}

int dplasma_add2arena_upper( dague_arena_t *arena, 
                             size_t elem_size, 
                             size_t alignment,
                             dague_remote_dep_datatype_t oldtype,
                             unsigned int tile_mb,  int diag )
{
    dague_remote_dep_datatype_t newtype;
    MPI_Aint lb = 0, extent = 0;
    (void)elem_size;

    dplasma_datatype_define_upper( oldtype, tile_mb, diag, &newtype);
    MPI_Type_get_extent(newtype, &lb, &extent);
    dague_arena_construct(arena, extent, alignment, newtype);
    return 0;
}

int dplasma_add2arena_lower( dague_arena_t *arena, 
                             size_t elem_size, 
                             size_t alignment,
                             dague_remote_dep_datatype_t oldtype,
                             unsigned int tile_mb, int diag )
{
    dague_remote_dep_datatype_t newtype;
    MPI_Aint lb = 0, extent = 0;
    (void)elem_size;

    dplasma_datatype_define_lower( oldtype, tile_mb, diag, &newtype);
    MPI_Type_get_extent(newtype, &lb, &extent);
    dague_arena_construct(arena, extent, alignment, newtype);
    return 0;
}

=======
#if defined(HAVE_MPI)
>>>>>>> 494e3008
int dplasma_datatype_define_rectangle( dague_remote_dep_datatype_t oldtype,
                                       unsigned int tile_mb,
                                       unsigned int tile_nb,
                                       int resized,
                                       dague_remote_dep_datatype_t* newtype )
{
    int oldsize;
    /**
     * Define the TILE type.
     */
    MPI_Type_contiguous(tile_nb * tile_mb, oldtype, newtype);
    MPI_Type_size(oldtype, &oldsize);
    if( resized >= 0 ) {
        MPI_Datatype tmp = *newtype;
        MPI_Type_create_resized(tmp, 0, resized*oldsize, newtype);
        MPI_Type_free(&tmp);
    }
    MPI_Type_commit(newtype);
    {
        char newtype_name[MPI_MAX_OBJECT_NAME], oldtype_name[MPI_MAX_OBJECT_NAME];
        int len;

        MPI_Type_get_name(oldtype, oldtype_name, &len);
        snprintf(newtype_name, MPI_MAX_OBJECT_NAME, "TILE %s*%4u*%4u", oldtype_name, tile_mb, tile_nb);
        MPI_Type_set_name(*newtype, newtype_name);
    }
    return 0;
}

int dplasma_datatype_define_tile( dague_remote_dep_datatype_t oldtype,
                                  unsigned int tile_nb,
                                  dague_remote_dep_datatype_t* newtype )
{
    return dplasma_datatype_define_rectangle(oldtype, tile_nb, tile_nb, -1, newtype);
}

int dplasma_datatype_define_upper( dague_remote_dep_datatype_t oldtype,
                                   unsigned int tile_nb, int diag,
                                   dague_remote_dep_datatype_t* newtype )
{
    int *blocklens, *indices, oldsize;
    unsigned int i;
    MPI_Datatype tmp;

    diag = (diag == 0) ? 1 : 0;
    blocklens = (int*)malloc( tile_nb * sizeof(int) );
    indices = (int*)malloc( tile_nb * sizeof(int) );

    /* UPPER_TILE with the diagonal */
    for( i = 0; i < tile_nb; i++ ) {
        blocklens[i] = i + diag;
        indices[i] = i * tile_nb;
    }
    MPI_Type_indexed(tile_nb, blocklens, indices, oldtype, &tmp);
    MPI_Type_size(oldtype, &oldsize);
    MPI_Type_create_resized(tmp, 0, tile_nb*tile_nb*oldsize, newtype);
    {
        char newtype_name[MPI_MAX_OBJECT_NAME], oldtype_name[MPI_MAX_OBJECT_NAME];
        int len;

        MPI_Type_get_name(oldtype, oldtype_name, &len);
        snprintf(newtype_name, MPI_MAX_OBJECT_NAME, "UPPER %s*%4u", oldtype_name, tile_nb);
        MPI_Type_set_name(*newtype, newtype_name);
    }
    MPI_Type_commit(newtype);
    MPI_Type_free(&tmp);
    free(blocklens);
    free(indices);
    return 0;
}

int dplasma_datatype_define_lower( dague_remote_dep_datatype_t oldtype,
                                   unsigned int tile_nb, int diag,
                                   dague_remote_dep_datatype_t* newtype )
{
    int *blocklens, *indices, oldsize;
    unsigned int i;
    MPI_Datatype tmp;

    diag = (diag == 0) ? 1 : 0;
    blocklens = (int*)malloc( tile_nb * sizeof(int) );
    indices = (int*)malloc( tile_nb * sizeof(int) );

    /* LOWER_TILE without the diagonal */
    for( i = 0; i < tile_nb-1; i++ ) {
        blocklens[i] = tile_nb - i - diag;
        indices[i] = i * tile_nb + i + diag;
    }
    MPI_Type_indexed(tile_nb-1, blocklens, indices, oldtype, &tmp);
    MPI_Type_size(oldtype, &oldsize);
    MPI_Type_create_resized(tmp, 0, tile_nb*tile_nb*oldsize, newtype);
    {
        char newtype_name[MPI_MAX_OBJECT_NAME], oldtype_name[MPI_MAX_OBJECT_NAME];
        int len;

        MPI_Type_get_name(oldtype, oldtype_name, &len);
        snprintf(newtype_name, MPI_MAX_OBJECT_NAME, "LOWER %s*%4u", oldtype_name, tile_nb);
        MPI_Type_set_name(*newtype, newtype_name);
    }
    MPI_Type_commit(newtype);
    MPI_Type_free(&tmp);
    free(blocklens);
    free(indices);
    return 0;
}

#else /* USE_MPI */

int dplasma_add2arena_rectangle( dague_arena_t *arena, 
                                 size_t elem_size, 
                                 size_t alignment,
                                 dague_remote_dep_datatype_t oldtype,
                                 unsigned int tile_mb,
                                 unsigned int tile_nb,
                                 int resized )
{
    (void)oldtype;
    (void)tile_mb;
    (void)tile_nb;
    (void)resized;

    dague_arena_construct(arena, elem_size, alignment, NULL);
    return 0;
}

int dplasma_add2arena_tile( dague_arena_t *arena, 
                            size_t elem_size, 
                            size_t alignment,
                            dague_remote_dep_datatype_t oldtype,
                            unsigned int tile_mb )
{
    (void)oldtype;
    (void)tile_mb;

    dague_arena_construct(arena, elem_size, alignment, NULL);
    return 0;
}

int dplasma_add2arena_upper( dague_arena_t *arena, 
                             size_t elem_size, 
                             size_t alignment,
                             dague_remote_dep_datatype_t oldtype,
                             unsigned int tile_mb,  int diag )
{
    (void)oldtype;
    (void)tile_mb;
    (void)diag;

    dague_arena_construct(arena, elem_size, alignment, NULL);
    return 0;
}

int dplasma_add2arena_lower( dague_arena_t *arena, 
                             size_t elem_size, 
                             size_t alignment,
                             dague_remote_dep_datatype_t oldtype,
                             unsigned int tile_mb,  int diag )
{
    (void)oldtype;
    (void)tile_mb;
    (void)diag;

    dague_arena_construct(arena, elem_size, alignment, NULL);
    return 0;
}

#endif 
<|MERGE_RESOLUTION|>--- conflicted
+++ resolved
@@ -9,8 +9,7 @@
 #include "dplasma.h"
 #include "dplasmatypes.h"
 
-<<<<<<< HEAD
-#if defined(USE_MPI)
+#if defined(HAVE_MPI)
 int dplasma_add2arena_rectangle( dague_arena_t *arena, 
                                  size_t elem_size, 
                                  size_t alignment,
@@ -73,9 +72,6 @@
     return 0;
 }
 
-=======
-#if defined(HAVE_MPI)
->>>>>>> 494e3008
 int dplasma_datatype_define_rectangle( dague_remote_dep_datatype_t oldtype,
                                        unsigned int tile_mb,
                                        unsigned int tile_nb,
@@ -182,7 +178,7 @@
     return 0;
 }
 
-#else /* USE_MPI */
+#else /* HAVE_MPI */
 
 int dplasma_add2arena_rectangle( dague_arena_t *arena, 
                                  size_t elem_size, 
@@ -242,4 +238,4 @@
     return 0;
 }
 
-#endif 
+#endif /* HAVE_MPI */
