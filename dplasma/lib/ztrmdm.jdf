extern "C" %{
/*
 * Copyright (c) 2010-2013 The University of Tennessee and The University
 *                         of Tennessee Research Foundation. All rights
 *                         reserved.
 * Copyright (c) 2013      Inria. All rights reserved.
 * $COPYRIGHT
 *
 * @precisions normal z -> s d c
 *
 */
#include "dplasmajdf.h"
#include "data_dist/matrix/matrix.h"

extern int CORE_ztrmdm(int uplo, int N, PLASMA_Complex64_t *A, int LDA);

%}

desc_A  [type = "tiled_matrix_desc_t"]
data_A  [type = "dague_ddesc_t *"]

ztrmdm(k)
  /* Execution space */
  k = 0..(desc_A.mt-2)

  : data_A(k,k)

  /* A == data_A(k,k) */

  RW  A <- data_A(k,k)
        -> data_A(k,k)

BODY

    int tempkn = ((k)==((desc_A.nt)-1)) ? ((desc_A.n)-(k*(desc_A.nb))) : (desc_A.nb);
    int ldak = desc_A.mb;

<<<<<<< HEAD
    printlog("thread %d CORE_ztrmdm(%d)\n"
             "\t(PlasmaLower, tempkn, A(%d,%d)[%p], ldak)\n",
             context->th_id, k, k, k, A);
#if !defined(DAGUE_DRY_RUN)
    CORE_ztrmdm(PlasmaLower, tempkn, A /* desc_A(k,k) */, ldak );
#endif  /* !defined(DAGUE_DRY_RUN) */
=======
  printlog("thread %d CORE_ztrmdm(%d)\n"
           "\t(PlasmaLower, tempkn, A(%d,%d)[%p], ldak)\n",
           context->th_id, k, k, k, A);
#if !defined(DAGUE_DRY_RUN)
    CORE_ztrmdm(PlasmaLower, tempkn, A /* desc_A(k,k) */, ldak );
#endif /* !defined(DAGUE_DRY_RUN) */

>>>>>>> 49e28217

END<|MERGE_RESOLUTION|>--- conflicted
+++ resolved
@@ -32,17 +32,9 @@
 
 BODY
 
-    int tempkn = ((k)==((desc_A.nt)-1)) ? ((desc_A.n)-(k*(desc_A.nb))) : (desc_A.nb);
-    int ldak = desc_A.mb;
+  int tempkn = ((k)==((desc_A.nt)-1)) ? ((desc_A.n)-(k*(desc_A.nb))) : (desc_A.nb);
+  int ldak = desc_A.mb;
 
-<<<<<<< HEAD
-    printlog("thread %d CORE_ztrmdm(%d)\n"
-             "\t(PlasmaLower, tempkn, A(%d,%d)[%p], ldak)\n",
-             context->th_id, k, k, k, A);
-#if !defined(DAGUE_DRY_RUN)
-    CORE_ztrmdm(PlasmaLower, tempkn, A /* desc_A(k,k) */, ldak );
-#endif  /* !defined(DAGUE_DRY_RUN) */
-=======
   printlog("thread %d CORE_ztrmdm(%d)\n"
            "\t(PlasmaLower, tempkn, A(%d,%d)[%p], ldak)\n",
            context->th_id, k, k, k, A);
@@ -50,6 +42,5 @@
     CORE_ztrmdm(PlasmaLower, tempkn, A /* desc_A(k,k) */, ldak );
 #endif /* !defined(DAGUE_DRY_RUN) */
 
->>>>>>> 49e28217
 
 END