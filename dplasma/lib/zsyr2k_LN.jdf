--- conflicted
+++ resolved
@@ -42,7 +42,7 @@
              -> (k == (descA.nt-1)) ? dataC(n,n)
 
 BODY
-
+{
     int tempnn = (n == (descC.nt-1)) ? (descC.n - n * descC.nb) : descC.nb;
     int tempkn = (k == (descA.nt-1)) ? (descA.n - k * descA.nb) : descA.nb;
     int ldan = BLKLDD( descA, n );
@@ -58,13 +58,8 @@
                 alpha, A /* dataA(n,k) */, ldan,
                        B /* dataB(n,k) */, ldbn,
                 zbeta, C /* dataC(n,n) */, ldcn );
-<<<<<<< HEAD
-#endif  /* !defined(DAGUE_DRY_RUN) */
-
-=======
 #endif /* !defined(DAGUE_DRY_RUN) */
 }
->>>>>>> 49e28217
 END
 
 zgemm_AB(m, n, k)
@@ -83,7 +78,7 @@
              -> C zgemm_BA(m, n, k)
 
 BODY
-
+{
     int tempmm = (m == (descC.mt-1)) ? (descC.m - m * descC.mb) : descC.mb;
     int tempnn = (n == (descC.nt-1)) ? (descC.n - n * descC.nb) : descC.nb;
     int tempkn = (k == (descA.nt-1)) ? (descA.n - k * descA.nb) : descA.nb;
@@ -103,13 +98,8 @@
                alpha, A /* dataA(m,k) */, ldam,
                       B /* dataB(n,k) */, ldbn,
                zbeta, C /* dataC(m,n) */, ldcm );
-<<<<<<< HEAD
-#endif  /* !defined(DAGUE_DRY_RUN) */
-
-=======
 #endif /* !defined(DAGUE_DRY_RUN) */
 }
->>>>>>> 49e28217
 END
 
 zgemm_BA(m, n, k)
@@ -128,7 +118,7 @@
              -> (k == (descA.nt-1)) ? dataC(m, n)
 
 BODY
-
+{
     int tempmm = (m == (descC.mt-1)) ? (descC.m - m * descC.mb) : descC.mb;
     int tempnn = (n == (descC.nt-1)) ? (descC.n - n * descC.nb) : descC.nb;
     int tempkn = (k == (descA.nt-1)) ? (descA.n - k * descA.nb) : descA.nb;
@@ -148,13 +138,8 @@
                alpha, A /* dataB(m,k) */, ldbm,
                       B /* dataA(n,k) */, ldan,
                1.,    C /* dataC(m,n) */, ldcm );
-<<<<<<< HEAD
-#endif  /* !defined(DAGUE_DRY_RUN) */
-
-=======
 #endif /* !defined(DAGUE_DRY_RUN) */
 }
->>>>>>> 49e28217
 END
 
 in_data_A(m, n) [profile = off]
