extern "C" %{
/*
 *  Copyright (c) 2010
 *
 *  The University of Tennessee and The University
 *  of Tennessee Research Foundation.  All rights
 *  reserved.
 *
 * @precisions normal z -> s d c
 *
 */
#define PRECISION_z

#include <plasma.h>
#include <core_blas.h>

#include "dague.h"
#include "data_distribution.h"
#include "data_dist/matrix/precision.h"
#include "data_dist/matrix/matrix.h"
#include "dplasma/lib/dplasmajdf.h"

#define BLKLDD( _desc_, _m_ ) ( (_desc_).storage == matrix_Tile ? (_desc_).mb : (_desc_).lm )

%}

/*
 * Globals
 */
transA [type = int]
transB [type = int]

alpha  [type = Dague_Complex64_t]
beta   [type = Dague_Complex64_t]

descA [type = "tiled_matrix_desc_t"]
A     [type = "dague_ddesc_t *"]
descB [type = "tiled_matrix_desc_t"]
B     [type = "dague_ddesc_t *"]
descC [type = "tiled_matrix_desc_t"]
C     [type = "dague_ddesc_t *"]

/**************************************************
 *                       READ_A                   *
 **************************************************/
READ_A(k, m)  [profile = off]

k = 0 .. descA.mt-1
m = 0 .. descA.nt-1

: A(k, m)

A <- A(k, m)
  -> A GEMM(m, 0, k)
BODY
    printlog("rank %u <- A(%d,%d)\n", __dague_object->super.A->myrank, k, m);
END

/**************************************************
 *                       READ_B                   *
 **************************************************/
READ_B(n, k)  [profile = off]

n = 0 .. descB.mt-1
k = 0 .. descB.nt-1

: B(n, k)

B <- B(n, k)
  -> B GEMM(0, n, k)
BODY
     printlog("rank %u <- B(%d,%d)\n", __dague_object->super.B->myrank, n, k);
END

/**************************************************
 *                       GEMM                     *
 **************************************************/
GEMM(m, n, k)

// Execution space
m = 0 .. descC.mt-1
n = 0 .. descC.nt-1
k = 0 .. descA.mt-1

// Parallel partitioning
: C(m, n)

// Parameters
READ A <- (n == 0)            ? A READ_A(k, m) : A GEMM( m, (n+descC.nt-1) % descC.nt, k )
       -> (n <= (descC.nt-2)) ? A GEMM( m, (n+1) % descC.nt, k )
READ B <- (m == 0)            ? B READ_B(n, k) : B GEMM( (m+descC.mt-1) % descC.mt, n, k )
       -> (m <= (descC.mt-2)) ? B GEMM( (m+1) % descC.mt, n, k )
RW   C <- (k == 0)            ? C(m, n) : C GEMM( m, n, k-1 )
       -> (k == (descA.mt-1)) ? C(m, n) : C GEMM( m, n, k+1 )
BODY
        Dague_Complex64_t lbeta = (k == 0) ? beta : (Dague_Complex64_t)1.0;
        int tempmm = m == descC.mt-1 ? descC.m - m * descC.mb : descC.mb;
        int tempnn = n == descC.nt-1 ? descC.n - n * descC.nb : descC.nb;
        int tempkk = k == descA.mt-1 ? descA.m - k * descA.nb : descA.nb;
        int ldak = BLKLDD(descA, k);
        int ldbn = BLKLDD(descB, n);
        int ldcm = BLKLDD(descC, m);

        DRYRUN(
            CORE_zgemm(
                transA, transB,
                tempmm, tempnn, tempkk,
                alpha, A /*A(k, m)*/, ldak,
                       B /*B(n, k)*/, ldbn,
                lbeta, C /*C(m, n)*/, ldcm);
            );

        printlog("thread %d VP %d gemm( %d, %d, %d )\n"
                 "    ( %s, %s, %d, %d, %d, %f, A(%d,%d), %d, B(%d,%d), %d, %f, C(%d,%d), %d)\n",
<<<<<<< HEAD
                 context->th_id, context->virtual_process->vp_id, m, n, k,
                 plasma_const( transA ), plasma_const( transB ), 
=======
                 context->eu_id, m, n, k,
                 plasma_const( transA ), plasma_const( transB ),
>>>>>>> 6d352447
                 tempmm, tempnn, tempkk,
                 creal(alpha), k, m, ldak,
                               n, k, ldbn,
                 creal(lbeta), m, n, ldcm);
END

extern "C" %{

%}<|MERGE_RESOLUTION|>--- conflicted
+++ resolved
@@ -112,13 +112,8 @@
 
         printlog("thread %d VP %d gemm( %d, %d, %d )\n"
                  "    ( %s, %s, %d, %d, %d, %f, A(%d,%d), %d, B(%d,%d), %d, %f, C(%d,%d), %d)\n",
-<<<<<<< HEAD
                  context->th_id, context->virtual_process->vp_id, m, n, k,
                  plasma_const( transA ), plasma_const( transB ), 
-=======
-                 context->eu_id, m, n, k,
-                 plasma_const( transA ), plasma_const( transB ),
->>>>>>> 6d352447
                  tempmm, tempnn, tempkk,
                  creal(alpha), k, m, ldak,
                                n, k, ldbn,
