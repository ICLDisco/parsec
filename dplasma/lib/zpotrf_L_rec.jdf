extern "C" %{
/*
 * Copyright (c) 2010-2013 The University of Tennessee and The University
 *                         of Tennessee Research Foundation.  All rights
 *                         reserved.
 * Copyright (c) 2013      Inria. All rights reserved.
 *
 * @precisions normal z -> s d c
 *
 */
#include "dplasma/lib/dplasmajdf.h"
#include "data_dist/matrix/matrix.h"

#include "data_dist/matrix/subtile.h"
#include "dague/recursive.h"

#if defined(HAVE_CUDA)
#include "dplasma/cores/cuda_zgemm.h"
#endif  /* defined(HAVE_CUDA) */

/*
 * Priorities used in this jdf:
 *      - POTRF(k)    : (MT-k)**3
 *      - HERK(k,m)   : (MT-m)**3 + 3 * (m - k)
 *      - TRSM(m,k)   : (MT-m)**3 + 3 * (m - k) * (2 * MT - k - m - 1)
 *      - GEMM(k,m,n) : (MT-m)**3 + 3 * (m - n) * (2 * MT - m - n - 1) + 6 * (m - k)
 *
 * So max priority is:
 *      (MT - PRI_CHANGE)**3 + 3 * MT * (2 * MT - PRI_CHANGE - 1) + 6 * MT  < (MT**3 + 6 MT**2 + 3 MT)
 *
 * WARNING: If mt is greater than 1200, we might get integer overflow.
 */

#define RECURSIVE_POTRF
#define RECURSIVE_HERK
#define RECURSIVE_TRSM
#define RECURSIVE_GEMM

%}

/* Globals
 */
uplo       [type = PLASMA_enum]
dataA      [type = "dague_ddesc_t *"]
INFO       [type = "int*"]

descA      [type = "tiled_matrix_desc_t" hidden = on default = "*((tiled_matrix_desc_t*)dataA)"]
PRI_CHANGE [type = "int" hidden = on default = 0 ]
PRI_MAX    [type = "int" hidden = on default = "(descA.mt * ( 3 + descA.mt * ( 2 + descA.mt )))" ]
smallnb    [type = "int" hidden=on default="(192)" ]

/**************************************************
 *                      POTRF                     *
 **************************************************/
POTRF(k) [high_priority = on]

// Execution space
k = 0 .. descA.mt-1

// Parallel partitioning
:dataA(k, k)

// Parameters
RW T <- (k == 0) ? dataA(k, k) : T HERK(k-1, k)
     -> T TRSM(k+1..descA.mt-1, k)
     -> dataA(k, k)

; (k >= (descA.mt - PRI_CHANGE)) ? (descA.mt - k) * (descA.mt - k) * (descA.mt - k) : PRI_MAX

BODY
{
    int tempkm = k == descA.mt-1 ? descA.m - k*descA.mb : descA.mb;
    int iinfo = 0;
    int ldak = BLKLDD( descA, k );

#if defined(RECURSIVE_POTRF)
    if (tempkm > smallnb) {
        subtile_desc_t *small_descT;
        dague_handle_t *dague_zpotrf;

        small_descT = subtile_desc_create( &(descA), k, k,
                                           smallnb, smallnb, 0, 0, tempkm, tempkm );
        small_descT->mat = T;

        dague_zpotrf = dplasma_zpotrf_New(uplo, (tiled_matrix_desc_t *)small_descT, &iinfo );

        dague_recursivecall( context, this_task,
                             dague_zpotrf, dplasma_zpotrf_Destruct,
                             1, small_descT );

        return -1;
    }
    else
#endif /* defined(RECURSIVE_POTRF) */

#if !defined(DAGUE_DRY_RUN)
    {
        CORE_zpotrf(uplo, tempkm, T, ldak, &iinfo );
        if( iinfo != 0 && *INFO == 0 )
            *INFO = k*descA.mb+iinfo; /* Should return here */
    }
#endif /* !defined(DAGUE_DRY_RUN) */

    printlog("CORE_zpotrf( %d )\n\t( %s, %d, A(%d,%d)[%p], %d) return info = %d\n",
             k,
             plasma_const(uplo), tempkm, k, k, T, descA.mb, iinfo );
}
END


/**************************************************
 *                      TRSM                      *
 **************************************************/
TRSM(m, k) [high_priority = on]

// Execution space
m = 1 .. descA.mt-1
k = 0 .. m-1

// Parallel partitioning
: dataA(m, k)

// Parameters
READ  T <- T POTRF(k)
RW    C <- (k == 0) ? dataA(m, k) : C GEMM(k-1, m, k)
        -> A HERK(k, m)
        -> A GEMM(k, m, k+1..m-1 )
        -> B GEMM(k, m+1..descA.mt-1, m )
        -> dataA(m, k)

; (m >= (descA.mt - PRI_CHANGE)) ? (descA.mt - m) * (descA.mt - m) * (descA.mt - m) + 3 * ((2 * descA.mt) - k - m - 1) * (m - k) : PRI_MAX

BODY
{
    int tempmm = m == descA.mt-1 ? descA.m - m * descA.mb : descA.mb;
    int ldak = BLKLDD( descA, k );
    int ldam = BLKLDD( descA, m );

#if defined(RECURSIVE_TRSM)
    if (tempmm > smallnb || descA.nb > smallnb) {
        subtile_desc_t *small_descT;
        subtile_desc_t *small_descC;
        dague_handle_t* dague_ztrsm;

        small_descT = subtile_desc_create( &(descA), k, k,
                                           smallnb, smallnb, 0, 0, descA.nb, descA.nb );
        small_descT->mat = T;

        small_descC = subtile_desc_create( &(descA), m, k,
                                           smallnb, smallnb, 0, 0, tempmm, descA.nb );
        small_descC->mat = C;

        dague_ztrsm = dplasma_ztrsm_New(PlasmaRight, PlasmaLower,
                                        PlasmaConjTrans, PlasmaNonUnit,
                                        (dague_complex64_t)1.0,
                                        (tiled_matrix_desc_t *)small_descT,
                                        (tiled_matrix_desc_t *)small_descC );

        dague_recursivecall( context, this_task,
                             dague_ztrsm, dplasma_ztrsm_Destruct,
                             2, small_descT, small_descC );

        dague_data_transfer_ownership_to_copy(gC->original, 0 /* device */,FLOW_ACCESS_WRITE);

        return -1;
    }
    else
#endif /* defined(RECURSIVE_TRSM) */

#if !defined(DAGUE_DRY_RUN)
    {
        CORE_ztrsm(PlasmaRight, PlasmaLower, PlasmaConjTrans, PlasmaNonUnit,
                   tempmm, descA.nb,
                   (dague_complex64_t)1.0, T /*A(k, k)*/, ldak,
                                           C /*A(m, k)*/, ldam);
    }
#endif  /* !defined(DAGUE_DRY_RUN) */

    printlog("CORE_ztrsm( %d, %d )\n\t( %s, %s, %s, %s, %d, %d, %f, A(%d,%d)[%p], %d,  A(%d,%d)[%p], %d)\n",
             m, k,
             plasma_const( PlasmaRight ), plasma_const( PlasmaLower ),
             plasma_const( PlasmaConjTrans ), plasma_const( PlasmaNonUnit ),
             tempmm, descA.nb,
             1.0, k, k, T, ldak,
                  m, k, C, ldam);
}
END


/**************************************************
 *                      HERK                      *
 **************************************************/
HERK(k, m) [high_priority = on]

// Execution space
k = 0   .. descA.mt-2
m = k+1 .. descA.mt-1

// Parallel partitioning
: dataA(m, m)

//Parameters
READ  A <- C TRSM(m, k)
RW    T <- (k == 0)   ? dataA(m, m) : T HERK(k-1, m)
        -> (m == k+1) ? T POTRF(m)  : T HERK(k+1, m)

; (m >= (descA.mt - PRI_CHANGE)) ? (descA.mt - m) * (descA.mt - m) * (descA.mt - m) + 3 * (m - k) : PRI_MAX

BODY
{
    int tempmm = m == descA.mt-1 ? descA.m - m*descA.mb : descA.mb;
    int ldam = BLKLDD( descA, m );

#if defined(RECURSIVE_HERK)
    if ((tempmm > smallnb) || (descA.nb > smallnb)) {
        subtile_desc_t *small_descT;
        subtile_desc_t *small_descA;
        dague_handle_t* dague_zherk;

        small_descT = subtile_desc_create( &(descA), m, m,
                                           smallnb, smallnb, 0, 0, tempmm, tempmm );
        small_descT->mat = T;

        small_descA = subtile_desc_create( &(descA), m, k,
                                           smallnb, smallnb, 0, 0, tempmm, descA.nb );
        small_descA->mat = A;

        dague_zherk = dplasma_zherk_New( PlasmaLower, PlasmaNoTrans,
                                         (double)-1.0, (tiled_matrix_desc_t*) small_descA,
                                         (double)1.0,  (tiled_matrix_desc_t*) small_descT);

        dague_recursivecall( context, this_task,
                             dague_zherk, dplasma_zherk_Destruct,
                             2, small_descA, small_descT );
        return -1;
    }
    else
#endif /* defined(RECURSIVE_HERK) */

#if !defined(DAGUE_DRY_RUN)
    {
        CORE_zherk(PlasmaLower, PlasmaNoTrans,
                   tempmm, descA.nb,
                   (double)-1.0, A /*A(m, k)*/, ldam,
                   (double) 1.0, T /*A(m, m)*/, ldam);
    }
#endif  /* !defined(DAGUE_DRY_RUN) */

    printlog(
        "CORE_zherk( %d, %d )\n\t( %s, %s, %d, %d, %f, A(%d,%d)[%p], %d, %f, A(%d,%d)[%p], %d)\n",
        k, m,
        plasma_const( PlasmaLower ), plasma_const( PlasmaNoTrans ),
        tempmm, descA.mb,
        -1.0, m, k, A, ldam,
         1.0, m, m, T, ldam);
}
END

/**************************************************
 *                      GEMM                      *
 **************************************************/
// Name
GEMM(k, m, n)

// Execution space
k = 0   .. descA.mt-3
m = k+2 .. descA.mt-1
n = k+1 .. m-1

// Parallel partitioning
: dataA(m, n)

// Parameters
READ  A <- C TRSM(m, k)
READ  B <- C TRSM(n, k)
RW    C <- (k == 0)   ? dataA(m, n)  : C GEMM(k-1, m, n)
        -> (n == k+1) ? C TRSM(m, n) : C GEMM(k+1, m, n)

; (m >= (descA.mt - PRI_CHANGE)) ? (descA.mt - m) * (descA.mt - m) * (descA.mt - m) + 3 * ((2 * descA.mt) - m - n - 3) * (m - n) + 6 * (m - k) : PRI_MAX

BODY [type=CUDA dyld=cublasZgemm]
{
    int tempmm = m == descA.mt-1 ? descA.m - m * descA.mb : descA.mb;
    int ldam = BLKLDD( descA, m );
    int ldan = BLKLDD( descA, n );

#if !defined(DAGUE_DRY_RUN)
    if (tempmm > smallnb || descA.nb > smallnb) {
        int ret = gpu_zgemm(context, this_task,
                            ( n == k+1 ), n-k,
                            PlasmaNoTrans, PlasmaConjTrans,
                            tempmm, descA.mb, descA.mb,
                            (dague_complex64_t)-1.0, ldam,
                                                     ldan,
                            (dague_complex64_t) 1.0, ldam);

        printlog("CUDA_zgemm( %d, %d, %d )\n\t( %s, %s, %d, %d, %d, %f, A(%d,%d)[%p], %d, A(%d,%d)[%p], %d, %f, A(%d,%d)[%p], %d)\n",
                 k, m, n,
                 plasma_const( PlasmaNoTrans ),  plasma_const( PlasmaConjTrans ),
                 tempmm, descA.mb, descA.mb,
                 -1.0, m, k, A, ldam,
                       n, k, B, ldan,
                  1.0, m, n, C, ldam);
        return ret;
    }
    else
    {
        CORE_zgemm(PlasmaNoTrans, PlasmaConjTrans,
                   tempmm, descA.mb, descA.mb,
                   (dague_complex64_t)-1.0, A /*A(m, k)*/, ldam,
                                            B /*A(n, k)*/, ldan,
                   (dague_complex64_t) 1.0, C /*A(m, n)*/, ldam);
    }
#endif  /* !defined(DAGUE_DRY_RUN) */

    printlog("CORE_zgemm( %d, %d, %d )\n\t( %s, %s, %d, %d, %d, %f, A(%d,%d)[%p], %d, A(%d,%d)[%p], %d, %f, A(%d,%d)[%p], %d)\n",
             k, m, n,
             plasma_const( PlasmaNoTrans ),  plasma_const( PlasmaConjTrans ),
             tempmm, descA.mb, descA.mb,
             -1.0, m, k, A, ldam,
                   n, k, B, ldan,
              1.0, m, n, C, ldam);
}
END

BODY
{
    int tempmm = m == descA.mt-1 ? descA.m - m * descA.mb : descA.mb;
    int ldam = BLKLDD( descA, m );
    int ldan = BLKLDD( descA, n );

#if defined(RECURSIVE_GEMM)
    if (tempmm > smallnb || descA.nb > smallnb) {
        subtile_desc_t *small_descA;
        subtile_desc_t *small_descB;
        subtile_desc_t *small_descC;
        dague_handle_t *dague_zgemm;

        small_descA = subtile_desc_create( &(descA), m, k,
                                           smallnb, smallnb, 0, 0, tempmm, descA.nb );
        small_descA->mat = A;

        small_descB = subtile_desc_create( &(descA), n, k,
                                           smallnb, smallnb, 0, 0, descA.mb, descA.nb );
        small_descB->mat = B;

        small_descC = subtile_desc_create( &(descA), m, n,
                                           smallnb, smallnb, 0, 0, tempmm, descA.nb );
        small_descC->mat = C;

        dague_zgemm = dplasma_zgemm_New(PlasmaNoTrans, PlasmaConjTrans,
                                        (dague_complex64_t)-1.0,
                                        (tiled_matrix_desc_t *)small_descA,
                                        (tiled_matrix_desc_t *)small_descB,
                                        (dague_complex64_t) 1.0,
                                        (tiled_matrix_desc_t *)small_descC);
<<<<<<< HEAD

        dague_recursivecall( context, this_task,
                             dague_zgemm, dplasma_zgemm_Destruct,
                             3, small_descA, small_descB, small_descC );

        return -1;
    }
    else
=======
        dague_zgemm->devices_mask = 1;

        cbdata_zgemm = (cb_data_t *) malloc(sizeof(cb_data_t));
        cbdata_zgemm->context = context;
        cbdata_zgemm->task = this_task;
        cbdata_zgemm->A = (dague_ddesc_t *) small_descA;
        cbdata_zgemm->B = (dague_ddesc_t *) small_descB;
        cbdata_zgemm->C = (dague_ddesc_t *) small_descC;
        cbdata_zgemm->destruct = dplasma_zgemm_Destruct;
        dague_set_complete_callback(dague_zgemm,
                                    complete_recursive_dague_callback,
                                    (void *)cbdata_zgemm);

        dague_enqueue(context->virtual_process->dague_context, dague_zgemm);
        return -1;
    } else
>>>>>>> 144c9e88
#endif /* defined(RECURSIVE_GEMM) */

#if !defined(DAGUE_DRY_RUN)
<<<<<<< HEAD
    {
        CORE_zgemm(PlasmaNoTrans, PlasmaConjTrans,
                   tempmm, descA.mb, descA.mb,
                   (dague_complex64_t)-1.0, A /*A(m, k)*/, ldam,
                                            B /*A(n, k)*/, ldan,
                   (dague_complex64_t) 1.0, C /*A(m, n)*/, ldam);
=======
    CORE_zgemm(PlasmaNoTrans, PlasmaConjTrans,
               tempmm, descA.mb, descA.mb,
               (dague_complex64_t)-1.0, A /*A(m, k)*/, ldam,
                                        B /*A(n, k)*/, ldan,
               (dague_complex64_t) 1.0, C /*A(m, n)*/, ldam);
#endif  /* !defined(DAGUE_DRY_RUN) */

>>>>>>> 144c9e88
    }
#endif  /* !defined(DAGUE_DRY_RUN) */

    printlog("CORE_zgemm( %d, %d, %d )\n\t( %s, %s, %d, %d, %d, %f, A(%d,%d)[%p], %d, A(%d,%d)[%p], %d, %f, A(%d,%d)[%p], %d)\n",
             k, m, n,
             plasma_const( PlasmaNoTrans ),  plasma_const( PlasmaConjTrans ),
             tempmm, descA.mb, descA.mb,
             -1.0, m, k, A, ldam,
                   n, k, B, ldan,
              1.0, m, n, C, ldam);
}
END<|MERGE_RESOLUTION|>--- conflicted
+++ resolved
@@ -354,7 +354,6 @@
                                         (tiled_matrix_desc_t *)small_descB,
                                         (dague_complex64_t) 1.0,
                                         (tiled_matrix_desc_t *)small_descC);
-<<<<<<< HEAD
 
         dague_recursivecall( context, this_task,
                              dague_zgemm, dplasma_zgemm_Destruct,
@@ -363,43 +362,15 @@
         return -1;
     }
     else
-=======
-        dague_zgemm->devices_mask = 1;
-
-        cbdata_zgemm = (cb_data_t *) malloc(sizeof(cb_data_t));
-        cbdata_zgemm->context = context;
-        cbdata_zgemm->task = this_task;
-        cbdata_zgemm->A = (dague_ddesc_t *) small_descA;
-        cbdata_zgemm->B = (dague_ddesc_t *) small_descB;
-        cbdata_zgemm->C = (dague_ddesc_t *) small_descC;
-        cbdata_zgemm->destruct = dplasma_zgemm_Destruct;
-        dague_set_complete_callback(dague_zgemm,
-                                    complete_recursive_dague_callback,
-                                    (void *)cbdata_zgemm);
-
-        dague_enqueue(context->virtual_process->dague_context, dague_zgemm);
-        return -1;
-    } else
->>>>>>> 144c9e88
 #endif /* defined(RECURSIVE_GEMM) */
 
 #if !defined(DAGUE_DRY_RUN)
-<<<<<<< HEAD
     {
         CORE_zgemm(PlasmaNoTrans, PlasmaConjTrans,
                    tempmm, descA.mb, descA.mb,
                    (dague_complex64_t)-1.0, A /*A(m, k)*/, ldam,
                                             B /*A(n, k)*/, ldan,
                    (dague_complex64_t) 1.0, C /*A(m, n)*/, ldam);
-=======
-    CORE_zgemm(PlasmaNoTrans, PlasmaConjTrans,
-               tempmm, descA.mb, descA.mb,
-               (dague_complex64_t)-1.0, A /*A(m, k)*/, ldam,
-                                        B /*A(n, k)*/, ldan,
-               (dague_complex64_t) 1.0, C /*A(m, n)*/, ldam);
-#endif  /* !defined(DAGUE_DRY_RUN) */
-
->>>>>>> 144c9e88
     }
 #endif  /* !defined(DAGUE_DRY_RUN) */
 
