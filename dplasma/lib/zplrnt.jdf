extern "C" %{
/*
 *  Copyright (c) 2010
 *
 *  The University of Tennessee and The University
 *  of Tennessee Research Foundation.  All rights
 *  reserved.
 *
 * @precisions normal z -> s d c
 *
 */
#define PRECISION_z

#include <plasma.h>
#include <core_blas.h>


#include "dague.h"
#include "data_distribution.h"
#include "data_dist/matrix/precision.h"
#include "data_dist/matrix/matrix.h"
#include "dplasma/lib/dplasmajdf.h"

%}

/*
 * Globals
 */
diagdom [type = "int" ]
seed    [type = "unsigned long long int" ]
descA   [type = "tiled_matrix_desc_t"]
A       [type = "dague_ddesc_t *"]

PLRNT(m, n)  [profile = off]

// Execution space
m = 0 .. descA.mt-1
n = 0 .. descA.nt-1

// Parallel partitioning
: A(m, n)

// Parameters

RW A <- A(m, n)
     -> A(m, n)
BODY
{
    int tempmm = ((m)==((descA.mt)-1)) ? ((descA.m)-(m*(descA.mb))) : (descA.mb);
    int tempnn = ((n)==((descA.nt)-1)) ? ((descA.n)-(n*(descA.nb))) : (descA.nb);
    int ldam = BLKLDD( descA, m );

<<<<<<< HEAD
    DRYRUN(
        CORE_zplrnt(
            tempmm, tempnn, A, ldam,
            descA.m, m*descA.mb, n*descA.nb, seed );
           );
=======
#if !defined(DAGUE_DRY_RUN)
    CORE_zplrnt(
        tempmm, tempnn, A, ldam,
        descA.m, m*descA.mb, n*descA.nb, seed );

    if (diagdom && (m == n)) {
        dague_complex64_t  alpha;
        dague_complex64_t *lA = (dague_complex64_t*)A;
        int maxmn = dague_imax( descA.m, descA.n );
        int i;

#if defined(PRECISION_z) || defined(PRECISION_c)
        int nvir  = descA.m + descA.n - 1;
        alpha = (double)nvir + I * (double)maxmn;
#else
        alpha = maxmn;
#endif

        for(i=0; i<dague_imin(tempmm, tempnn); i++)
            lA[i * (ldam+1)] += alpha;
    }
#endif
>>>>>>> 1e67a6cd

    printlog("plrnt( %d, %d )\n"
             "    ( %d, %d, A(%d,%d), %d, %d, %d, %d, %llu)\n",
             m, n, tempmm, tempnn,
             m, n, ldam,
             descA.m, m*descA.mb, n*descA.nb, seed);
}
END

extern "C" %{

%}<|MERGE_RESOLUTION|>--- conflicted
+++ resolved
@@ -50,13 +50,6 @@
     int tempnn = ((n)==((descA.nt)-1)) ? ((descA.n)-(n*(descA.nb))) : (descA.nb);
     int ldam = BLKLDD( descA, m );
 
-<<<<<<< HEAD
-    DRYRUN(
-        CORE_zplrnt(
-            tempmm, tempnn, A, ldam,
-            descA.m, m*descA.mb, n*descA.nb, seed );
-           );
-=======
 #if !defined(DAGUE_DRY_RUN)
     CORE_zplrnt(
         tempmm, tempnn, A, ldam,
@@ -79,7 +72,6 @@
             lA[i * (ldam+1)] += alpha;
     }
 #endif
->>>>>>> 1e67a6cd
 
     printlog("plrnt( %d, %d )\n"
              "    ( %d, %d, A(%d,%d), %d, %d, %d, %d, %llu)\n",
