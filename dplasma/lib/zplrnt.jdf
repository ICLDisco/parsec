--- conflicted
+++ resolved
@@ -1,7 +1,7 @@
 extern "C" %{
 /*
- *  Copyright (c) 2010      
- * 
+ *  Copyright (c) 2010
+ *
  *  The University of Tennessee and The University
  *  of Tennessee Research Foundation.  All rights
  *  reserved.
@@ -56,11 +56,7 @@
 
         printlog("thread %d VP %d plrnt( %d, %d )\n"
                  "    ( %d, %d, A(%d,%d), %d, %d, %d, %d, %llu)\n",
-<<<<<<< HEAD
-                 context->th_id, context->virtual_process->vp_id, m, n, tempmm, tempnn, 
-=======
-                 context->eu_id, m, n, tempmm, tempnn,
->>>>>>> e4fa1a46
+                 context->th_id, context->virtual_process->vp_id, m, n, tempmm, tempnn,
                  m, n, ldam,
                  descA.m, m*descA.mb, n*descA.nb, seed);
 END
