extern "C" %{
/*
 *  Copyright (c) 2010-2013
 *
 *  The University of Tennessee and The University
 *  of Tennessee Research Foundation.  All rights
 *  reserved.
 *
 * @precisions normal z -> z c d s
 *
 */
#include "dplasmajdf.h"
#include "data_dist/matrix/matrix.h"

%}

uplo      [type = "PLASMA_enum"]
trans     [type = "PLASMA_enum"]
alpha     [type = "dague_complex64_t"]
dataA     [type = "dague_ddesc_t *"]
descA     [type = "tiled_matrix_desc_t" hidden = on default = "*((tiled_matrix_desc_t*)dataA)"]
dataB     [type = "dague_ddesc_t *"]
descB     [type = "tiled_matrix_desc_t" hidden = on default = "*((tiled_matrix_desc_t*)dataB)"]
beta      [type = "dague_complex64_t"]
dataC     [type = "dague_ddesc_t *"]
descC     [type = "tiled_matrix_desc_t" hidden = on default = "*((tiled_matrix_desc_t*)dataC)"]


zsyr2k(n, k)
  /* Execution Space */
  n = 0 .. descC.nt-1
  k = 0 .. descA.nt-1

  /* Locality */
  : dataC(n,n)

  READ  A    <- A in_data_A(n, k)
  READ  B    <- B in_data_B(n, k)
  RW    C    <- (k == 0) ? dataC(n,n)
             <- (k >  0) ? C zsyr2k(n, k-1)
             -> (k <  (descA.nt-1)) ? C zsyr2k(n, k+1)
             -> (k == (descA.nt-1)) ? dataC(n,n)

BODY

    int tempnn = (n == (descC.nt-1)) ? (descC.n - n * descC.nb) : descC.nb;
    int tempkn = (k == (descA.nt-1)) ? (descA.n - k * descA.nb) : descA.nb;
    int ldan = BLKLDD( descA, n );
    int ldbn = BLKLDD( descB, n );
    int ldcn = BLKLDD( descC, n );
    dague_complex64_t zbeta = (k == 0) ? beta : (dague_complex64_t)1.;

    printlog("CORE_zsyr2k(%d, %d)\n"
             "\t(uplo, trans, tempnn, tempkn, alpha, A(%d,%d)[%p], ldan, B(%d,%d)[%p], ldbn, zbeta, C(%d,%d)[%p], ldcn)\n",
             n, k, n, k, A, n, k, B, n, n, C);
#if !defined(DAGUE_DRY_RUN)
<<<<<<< HEAD
    CORE_zsyr2k(uplo, trans, tempnn, tempkn,
                alpha, A /* dataA(n,k) */, ldan,
                       B /* dataB(n,k) */, ldbn,
                zbeta, C /* dataC(n,n) */, ldcn );
#endif  /* !defined(DAGUE_DRY_RUN) */

=======
        CORE_zsyr2k(uplo, trans, tempnn, tempkn,
                    alpha, A /* dataA(n,k) */, ldan,
                           B /* dataB(n,k) */, ldbn,
                    zbeta, C /* dataC(n,n) */, ldcn );
#endif /* !defined(DAGUE_DRY_RUN) */
}
>>>>>>> 49e28217
END

zgemm_AB(m, n, k)
  /* Execution Space */
  m = 0   .. descC.mt-2
  n = m+1 .. descC.nt-1
  k = 0   .. descA.nt-1

  /* Locality */
  : dataC(m,n)

  READ  A    <- A in_data_A(m, k)
  READ  B    <- B in_data_B(n, k)
  RW    C    <- (k == 0) ? dataC(m, n)
             <- (k >  0) ? C zgemm_BA(m, n, k-1)
             -> C zgemm_BA(m, n, k)

BODY

    int tempmm = (m == (descC.mt-1)) ? (descC.m - m * descC.mb) : descC.mb;
    int tempnn = (n == (descC.nt-1)) ? (descC.n - n * descC.nb) : descC.nb;
    int tempkn = (k == (descA.nt-1)) ? (descA.n - k * descA.nb) : descA.nb;
    int ldam = BLKLDD( descA, m );
    int ldbn = BLKLDD( descB, n );
    int ldcm = BLKLDD( descC, m );
    dague_complex64_t zbeta = (k == 0) ? beta : (dague_complex64_t)1.;

    printlog("CORE_zgemm_AB(%d, %d, %d)\n"
             "\t(PlasmaNoTrans, PlasmaTrans, m=%d, n=%d, k=%d, alpha=(%e,%e), A(%d,%d)[%p], lda=%d, B(%d,%d)[%p], ldb=%d, beta=(%e,%e), C(%d,%d)[%p], ldc=%d)\n",
             m, n, k, tempmm, tempnn, tempkn,
             creal(alpha), cimag(alpha), m, k, A, ldam, n, k, B, ldbn,
             creal(zbeta), cimag(zbeta), m, n, C, ldcm);
#if !defined(DAGUE_DRY_RUN)
<<<<<<< HEAD
    CORE_zgemm(PlasmaNoTrans, PlasmaTrans,
               tempmm, tempnn, tempkn,
               alpha, A /* dataA(m,k) */, ldam,
                      B /* dataB(n,k) */, ldbn,
               zbeta, C /* dataC(m,n) */, ldcm );
#endif  /* !defined(DAGUE_DRY_RUN) */

=======
        CORE_zgemm(PlasmaNoTrans, PlasmaTrans,
                   tempmm, tempnn, tempkn,
                   alpha, A /* dataA(m,k) */, ldam,
                          B /* dataB(n,k) */, ldbn,
                   zbeta, C /* dataC(m,n) */, ldcm );
#endif /* !defined(DAGUE_DRY_RUN) */
}
>>>>>>> 49e28217
END

zgemm_BA(m, n, k)
  /* Execution Space */
  m = 0   .. (descC.mt-2)
  n = m+1 .. (descC.nt-1)
  k = 0   .. (descA.nt-1)

  /* Locality */
  : dataC(m,n)

  READ  A    <- B in_data_B(m, k)
  READ  B    <- A in_data_A(n, k)
  RW    C    <- C zgemm_AB(m, n, k)
             -> (k <  (descA.nt-1)) ? C zgemm_AB(m, n, k+1)
             -> (k == (descA.nt-1)) ? dataC(m, n)

BODY

    int tempmm = (m == (descC.mt-1)) ? (descC.m - m * descC.mb) : descC.mb;
    int tempnn = (n == (descC.nt-1)) ? (descC.n - n * descC.nb) : descC.nb;
    int tempkn = (k == (descA.nt-1)) ? (descA.n - k * descA.nb) : descA.nb;
    int ldan = BLKLDD( descA, n );
    int ldbm = BLKLDD( descB, m );
    int ldcm = BLKLDD( descC, m );

    printlog("CORE_zgemm_BA(%d, %d, %d)\n"
             "\t(PlasmaNoTrans, PlasmaTrans, m=%d, n=%d, k=%d, alpha=(%e,%e), B(%d,%d)[%p], ldb=%d, A(%d,%d)[%p], lda=%d, beta=(%e,%e), C(%d,%d)[%p], ldc=%d)\n",
             m, n, k, tempmm, tempnn, tempkn,
             creal(alpha), cimag(alpha), m, k, A, ldbm, n, k, B, ldan,
             creal(1.),    cimag(1.),    m, n, C, ldcm);

#if !defined(DAGUE_DRY_RUN)
<<<<<<< HEAD
    CORE_zgemm(PlasmaNoTrans, PlasmaTrans,
               tempmm, tempnn, tempkn,
               alpha, A /* dataB(m,k) */, ldbm,
                      B /* dataA(n,k) */, ldan,
               1.,    C /* dataC(m,n) */, ldcm );
#endif  /* !defined(DAGUE_DRY_RUN) */

=======
        CORE_zgemm(PlasmaNoTrans, PlasmaTrans,
                   tempmm, tempnn, tempkn,
                   alpha, A /* dataB(m,k) */, ldbm,
                          B /* dataA(n,k) */, ldan,
                   1.,    C /* dataC(m,n) */, ldcm );
#endif /* !defined(DAGUE_DRY_RUN) */
}
>>>>>>> 49e28217
END

in_data_A(m, n) [profile = off]
  /* Execution Space */
  m = 0 .. (descA.mt-1)
  n = 0 .. (descA.nt-1)

  /* Locality */
  : dataA(m,n)

  READ  A    <- dataA(m,n)
             -> A zsyr2k(m, n)
             -> A zgemm_AB(m, m+1 .. descC.nt-1, n)
             -> B zgemm_BA(0 .. m-1, m, n)

BODY
    /* nothing */
END

in_data_B(m, n) [profile = off]
  /* Execution Space */
  m = 0 .. (descB.mt-1)
  n = 0 .. (descB.nt-1)

  /* Locality */
  : dataB(m,n)

  READ  B    <- dataB(m,n)
             -> B zsyr2k(m, n)
             -> B zgemm_AB(0 .. m-1, m, n)
             -> A zgemm_BA(m, m+1 .. descC.nt-1, n)

BODY
    /* nothing */
END<|MERGE_RESOLUTION|>--- conflicted
+++ resolved
@@ -42,7 +42,7 @@
              -> (k == (descA.nt-1)) ? dataC(n,n)
 
 BODY
-
+{
     int tempnn = (n == (descC.nt-1)) ? (descC.n - n * descC.nb) : descC.nb;
     int tempkn = (k == (descA.nt-1)) ? (descA.n - k * descA.nb) : descA.nb;
     int ldan = BLKLDD( descA, n );
@@ -54,21 +54,12 @@
              "\t(uplo, trans, tempnn, tempkn, alpha, A(%d,%d)[%p], ldan, B(%d,%d)[%p], ldbn, zbeta, C(%d,%d)[%p], ldcn)\n",
              n, k, n, k, A, n, k, B, n, n, C);
 #if !defined(DAGUE_DRY_RUN)
-<<<<<<< HEAD
-    CORE_zsyr2k(uplo, trans, tempnn, tempkn,
-                alpha, A /* dataA(n,k) */, ldan,
-                       B /* dataB(n,k) */, ldbn,
-                zbeta, C /* dataC(n,n) */, ldcn );
-#endif  /* !defined(DAGUE_DRY_RUN) */
-
-=======
         CORE_zsyr2k(uplo, trans, tempnn, tempkn,
                     alpha, A /* dataA(n,k) */, ldan,
                            B /* dataB(n,k) */, ldbn,
                     zbeta, C /* dataC(n,n) */, ldcn );
 #endif /* !defined(DAGUE_DRY_RUN) */
 }
->>>>>>> 49e28217
 END
 
 zgemm_AB(m, n, k)
@@ -87,7 +78,7 @@
              -> C zgemm_BA(m, n, k)
 
 BODY
-
+{
     int tempmm = (m == (descC.mt-1)) ? (descC.m - m * descC.mb) : descC.mb;
     int tempnn = (n == (descC.nt-1)) ? (descC.n - n * descC.nb) : descC.nb;
     int tempkn = (k == (descA.nt-1)) ? (descA.n - k * descA.nb) : descA.nb;
@@ -102,15 +93,6 @@
              creal(alpha), cimag(alpha), m, k, A, ldam, n, k, B, ldbn,
              creal(zbeta), cimag(zbeta), m, n, C, ldcm);
 #if !defined(DAGUE_DRY_RUN)
-<<<<<<< HEAD
-    CORE_zgemm(PlasmaNoTrans, PlasmaTrans,
-               tempmm, tempnn, tempkn,
-               alpha, A /* dataA(m,k) */, ldam,
-                      B /* dataB(n,k) */, ldbn,
-               zbeta, C /* dataC(m,n) */, ldcm );
-#endif  /* !defined(DAGUE_DRY_RUN) */
-
-=======
         CORE_zgemm(PlasmaNoTrans, PlasmaTrans,
                    tempmm, tempnn, tempkn,
                    alpha, A /* dataA(m,k) */, ldam,
@@ -118,7 +100,6 @@
                    zbeta, C /* dataC(m,n) */, ldcm );
 #endif /* !defined(DAGUE_DRY_RUN) */
 }
->>>>>>> 49e28217
 END
 
 zgemm_BA(m, n, k)
@@ -137,7 +118,7 @@
              -> (k == (descA.nt-1)) ? dataC(m, n)
 
 BODY
-
+{
     int tempmm = (m == (descC.mt-1)) ? (descC.m - m * descC.mb) : descC.mb;
     int tempnn = (n == (descC.nt-1)) ? (descC.n - n * descC.nb) : descC.nb;
     int tempkn = (k == (descA.nt-1)) ? (descA.n - k * descA.nb) : descA.nb;
@@ -152,15 +133,6 @@
              creal(1.),    cimag(1.),    m, n, C, ldcm);
 
 #if !defined(DAGUE_DRY_RUN)
-<<<<<<< HEAD
-    CORE_zgemm(PlasmaNoTrans, PlasmaTrans,
-               tempmm, tempnn, tempkn,
-               alpha, A /* dataB(m,k) */, ldbm,
-                      B /* dataA(n,k) */, ldan,
-               1.,    C /* dataC(m,n) */, ldcm );
-#endif  /* !defined(DAGUE_DRY_RUN) */
-
-=======
         CORE_zgemm(PlasmaNoTrans, PlasmaTrans,
                    tempmm, tempnn, tempkn,
                    alpha, A /* dataB(m,k) */, ldbm,
@@ -168,7 +140,6 @@
                    1.,    C /* dataC(m,n) */, ldcm );
 #endif /* !defined(DAGUE_DRY_RUN) */
 }
->>>>>>> 49e28217
 END
 
 in_data_A(m, n) [profile = off]
@@ -185,7 +156,9 @@
              -> B zgemm_BA(0 .. m-1, m, n)
 
 BODY
+{
     /* nothing */
+}
 END
 
 in_data_B(m, n) [profile = off]
@@ -202,5 +175,7 @@
              -> A zgemm_BA(m, m+1 .. descC.nt-1, n)
 
 BODY
+{
     /* nothing */
+}
 END