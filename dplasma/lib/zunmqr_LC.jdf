--- conflicted
+++ resolved
@@ -44,7 +44,7 @@
              -> ( k == (descB.mt-1)) ? dataB(k,n)
 
 BODY
-
+{
     int tempkm   = (k == (descB.mt-1)) ? (descB.m - k * descB.mb) : descB.mb;
     int tempnn   = (n == (descB.nt-1)) ? (descB.n - n * descB.nb) : descB.nb;
     int tempkmin = (k == (descA.nt-1)) ? (descA.n - k * descA.nb) : descA.nb;
@@ -58,13 +58,8 @@
 #if !defined(DAGUE_DRY_RUN)
     void *p_elem_A = dague_private_memory_pop( pool_0 );
 
-<<<<<<< HEAD
-    CORE_zunmqr(side, trans, tempkm,
-                tempnn, tempkmin, ib,
-=======
     CORE_zunmqr(side, trans,
                 tempkm, tempnn, tempkmin, ib,
->>>>>>> 49e28217
                 A /* dataA(k,k) */, ldak,
                 T /* dataT(k,k) */, descT.mb,
                 C /* dataB(k,n) */, ldbk,
@@ -72,11 +67,7 @@
 
     dague_private_memory_push( pool_0, p_elem_A );
 #endif  /* !defined(DAGUE_DRY_RUN) */
-<<<<<<< HEAD
-
-=======
-}
->>>>>>> 49e28217
+}
 END
 
 zunmqr_in_data_T1(k) [profile = off]
@@ -90,7 +81,9 @@
              -> T zunmqr(k, 0 .. descB.nt-1)    [type = LITTLE_T]
 
 BODY
-    /* nothing */
+{
+    /* nothing */
+}
 END
 
 zunmqr_in_data_A0(k) [profile = off]
@@ -104,7 +97,9 @@
              -> A zunmqr(k, 0 .. descB.nt-1 )  [type = LOWER_TILE]
 
 BODY
-    /* nothing */
+{
+    /* nothing */
+}
 END
 
 ztsmqr(k, m, n)
@@ -129,7 +124,7 @@
   READ  T    <- T ztsmqr_in_data_T2(k, m)  [type = LITTLE_T]
 
 BODY
-
+{
     int tempnn   = (n == (descB.nt-1)) ? (descB.n - n * descB.nb) : descB.nb;
     int tempmm   = (m == (descB.mt-1)) ? (descB.m - m * descB.mb) : descB.mb;
     int tempkmin = (k == (descA.nt-1)) ? (descA.n - k * descA.nb) : descA.nb;
@@ -145,29 +140,17 @@
 #if !defined(DAGUE_DRY_RUN)
     void *p_elem_A = dague_private_memory_pop( pool_0 );
 
-<<<<<<< HEAD
-    CORE_ztsmqr(side, trans, descB.mb, tempnn,
-                tempmm, tempnn, tempkmin, ib,
-=======
     CORE_ztsmqr(side, trans,
                 descB.mb, tempnn, tempmm, tempnn, tempkmin, ib,
->>>>>>> 49e28217
                 A1 /* dataB(k,n) */, ldbk,
                 A2 /* dataB(m,n) */, ldbm,
                 V  /* dataA(m,k) */,  ldam,
                 T  /* dataT(m,k) */,  descT.mb,
                 p_elem_A, ldwork );
-<<<<<<< HEAD
 
     dague_private_memory_push( pool_0, p_elem_A );
 #endif  /* !defined(DAGUE_DRY_RUN) */
-
-=======
-
-    dague_private_memory_push( pool_0, p_elem_A );
-#endif  /* !defined(DAGUE_DRY_RUN) */
-}
->>>>>>> 49e28217
+}
 END
 
 ztsmqr_in_data_T2(k, m) [profile = off]
@@ -182,7 +165,9 @@
              -> T ztsmqr(k, m, 0 .. (descB.nt-1))   [type = LITTLE_T]
 
 BODY
-    /* nothing */
+{
+    /* nothing */
+}
 END
 
 ztsmqr_in_data_A1(k, m) [profile = off]
@@ -197,7 +182,9 @@
              -> V ztsmqr(k, m, 0 .. (descB.nt-1))
 
 BODY
-    /* nothing */
+{
+    /* nothing */
+}
 END
 
 ztsmqr_out_data_B0(k, n) [profile = off]
@@ -212,5 +199,7 @@
              -> dataB(k,n)
 
 BODY
-    /* nothing */
-END
+{
+    /* nothing */
+}
+END