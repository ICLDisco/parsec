--- conflicted
+++ resolved
@@ -50,7 +50,6 @@
      -> A(m, n)
 
 BODY
-<<<<<<< HEAD
 
     int tempmm = ((m)==((descA.mt)-1)) ? ((descA.m)-(m*(descA.mb))) : (descA.mb);
     int tempnn = ((n)==((descA.nt)-1)) ? ((descA.n)-(n*(descA.nb))) : (descA.nb);
@@ -66,24 +65,6 @@
              m, n, bump, tempmm, tempnn, 
              m, n, ldam,
              descA.m, m*descA.mb, n*descA.nb, seed);
-
-=======
-  int tempmm = ((m)==((descA.mt)-1)) ? ((descA.m)-(m*(descA.mb))) : (descA.mb);
-  int tempnn = ((n)==((descA.nt)-1)) ? ((descA.n)-(n*(descA.nb))) : (descA.nb);
-  int ldam = BLKLDD( descA, m );
-
-        DRYRUN(
-               CORE_zplghe(
-                   bump, tempmm, tempnn, A, ldam,
-                   descA.m, m*descA.mb, n*descA.nb, seed );
-               );
-
-        printlog("plghe_l( %d, %d )\n"
-                 "    ( %f, %d, %d, A(%d,%d), %d, %d, %d, %d, %llu)\n",
-                 m, n, bump, tempmm, tempnn,
-                 m, n, ldam,
-                 descA.m, m*descA.mb, n*descA.nb, seed);
->>>>>>> 1e67a6cd
 END
 
 PLGHE_U(m, n)  [profile = off]
@@ -100,7 +81,6 @@
 RW   A <- A(m, n)
        -> A(m, n)
 BODY
-<<<<<<< HEAD
 
     int tempmm = ((m)==((descA.mt)-1)) ? ((descA.m)-(m*(descA.mb))) : (descA.mb);
     int tempnn = ((n)==((descA.nt)-1)) ? ((descA.n)-(n*(descA.nb))) : (descA.nb);
@@ -117,23 +97,6 @@
              m, n, ldam,
              descA.m, m*descA.mb, n*descA.nb, seed);
 
-=======
-  int tempmm = ((m)==((descA.mt)-1)) ? ((descA.m)-(m*(descA.mb))) : (descA.mb);
-  int tempnn = ((n)==((descA.nt)-1)) ? ((descA.n)-(n*(descA.nb))) : (descA.nb);
-  int ldam = BLKLDD( descA, m );
-
-        DRYRUN(
-               CORE_zplghe(
-                   bump, tempmm, tempnn, A, ldam,
-                   descA.m, m*descA.mb, n*descA.nb, seed );
-               );
-
-        printlog("plghe_u( %d, %d )\n"
-                 "    ( %f, %d, %d, A(%d,%d), %d, %d, %d, %d, %llu)\n",
-                 m, n, bump, tempmm, tempnn,
-                 m, n, ldam,
-                 descA.m, m*descA.mb, n*descA.nb, seed);
->>>>>>> 1e67a6cd
 END
 
 PLGHE_DIAG(k)  [profile = off]
@@ -149,7 +112,6 @@
 RW   A <- A(k, k)
        -> A(k, k)
 BODY
-<<<<<<< HEAD
 
     int tempkm = ((k)==((descA.mt)-1)) ? ((descA.m)-(k*(descA.mb))) : (descA.mb);
     int tempkn = ((k)==((descA.nt)-1)) ? ((descA.n)-(k*(descA.nb))) : (descA.nb);
@@ -165,23 +127,6 @@
              k, bump, tempkm, tempkn, 
              k, k, ldak,
              descA.m, k*descA.mb, k*descA.nb, seed);
-=======
-  int tempkm = ((k)==((descA.mt)-1)) ? ((descA.m)-(k*(descA.mb))) : (descA.mb);
-  int tempkn = ((k)==((descA.nt)-1)) ? ((descA.n)-(k*(descA.nb))) : (descA.nb);
-  int ldak = BLKLDD( descA, k );
-
-        DRYRUN(
-               CORE_zplghe(
-                   bump, tempkm, tempkn, A, ldak,
-                   descA.m, k*descA.mb, k*descA.nb, seed );
-               );
-
-        printlog("plghe_diag( %d )\n"
-                 "    ( %f, %d, %d, A(%d,%d), %d, %d, %d, %d, %llu)\n",
-                 k, bump, tempkm, tempkn,
-                 k, k, ldak,
-                 descA.m, k*descA.mb, k*descA.nb, seed);
->>>>>>> 1e67a6cd
 END
 extern "C" %{
 
