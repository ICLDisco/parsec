--- conflicted
+++ resolved
@@ -39,28 +39,18 @@
   k = 0..(descB.nt-1)
   m = 0..(descB.mt-1)
 
-<<<<<<< HEAD
-READ A <- A(k, k)
-       -> A TRSM(0..descB.mt-1, k)
-BODY
- /* Nothing */
-  printlog("thread %d VP %d ztrsm_in( %d )\n", 
-           context->th_id, context->virtual_process->vp_id, k);
-END
-=======
   : B(m,k)
 
   /* A == A(k,k) */
   /* B == B(m,k) */
   /* C == B(m1,k) */
   /* E == B(m1,n) */
->>>>>>> e4fa1a46
 
   READ  A <- A ztrsm_in_A0(k,m)
 
-  RW    B <- (k>=1) ? E zgemm(k-1, m, k) 
+  RW    B <- (k>=1) ? E zgemm(k-1, m, k)
           <- (0==k) ? B(m,k)
-          -> (descB.nt>=(2+k)) ? C zgemm(k, m, (k+1)..(descB.nt-1)) 
+          -> (descB.nt>=(2+k)) ? C zgemm(k, m, (k+1)..(descB.nt-1))
           -> B(m,k)
 
   /*
@@ -69,27 +59,6 @@
   */
 
 BODY
-<<<<<<< HEAD
-      Dague_Complex64_t lalpha = k == 0 ? alpha : (Dague_Complex64_t)1.0;    
-      int tempmm = m == descB.mt-1 ? descB.m - m * descB.mb : descB.mb;
-      int tempkn = k == descB.nt-1 ? descB.n - k * descB.nb : descB.nb;
-      DRYRUN(
-	   CORE_ztrsm(
-			side, uplo, trans, diag,
-			tempmm, tempkn,
-			lalpha, A /*A(k, k)*/, descA.mb,
-                                B /*B(m, k)*/, descB.mb)
-	   );
-
-      printlog("thread %d VP %d CORE_ztrsm( %d, %d)\n\t( %s, %s, %s, %s, %d, %d, %f, A(%d,%d)[%p], %d, B(%d,%d)[%p], %d)\n",
-	       context->th_id, context->virtual_process->vp_id, m, k,
-               plasma_const( side ), plasma_const( uplo ), 
-               plasma_const( trans ), plasma_const( diag ),
-               tempmm, tempkn,
-	       creal(alpha), k, k, A /*A(k, k)*/, descA.mb,
-                       m, k, B /*B(m. k)*/, descB.mb);
-=======
-
   int tempmm = ((m)==(descB.mt-1)) ? (descB.m-(m*descB.mb)) : descB.mb;
   int tempkn = ((k)==(descB.nt-1)) ? (descB.n-(k*descB.nb)) : descB.nb;
   Dague_Complex64_t lalpha = ((k)==(0)) ? (alpha) : (Dague_Complex64_t)1.0;
@@ -98,16 +67,15 @@
 
   DRYRUN(
 
-    CORE_ztrsm(side, uplo, trans, 
-	diag, tempmm, tempkn, 
-	lalpha, A /* A(k,k) */, lda, 
+    CORE_ztrsm(side, uplo, trans,
+	diag, tempmm, tempkn,
+	lalpha, A /* A(k,k) */, lda,
 	B /* B(m,k) */, ldb );  );
 
-  printlog("thread %d CORE_ztrsm(%d, %d)\n"
+  printlog("thread %d VP %d CORE_ztrsm(%d, %d)\n"
            "\t(side, uplo, trans, diag, tempmm, tempkn, lalpha, A(%d,%d)[%p], lda, B(%d,%d)[%p], ldb)\n",
-  context->eu_id, k, m, k, k, A, m, k, B);
+  context->th_id, context->virtual_process->vp_id, k, m, k, k, A, m, k, B);
 
->>>>>>> e4fa1a46
 END
 
 /*
@@ -122,13 +90,7 @@
   RW A <- A(k,k)
        -> A ztrsm(k,m)
 BODY
-<<<<<<< HEAD
-        /* Nothing */
-        printlog("thread %d VP %d zgemm_in( %d, %d )\n", 
-                 context->th_id, context->virtual_process->vp_id, k, n);
-=======
 /* nothing */
->>>>>>> e4fa1a46
 END
 
 
@@ -146,13 +108,13 @@
   /* D == A(k,n) */
   /* E == B(m1,n) */
 
-  READ  C <- B ztrsm(k, m1) 
+  READ  C <- B ztrsm(k, m1)
   READ  D <- D zgemm_in_A0(k,m1,n)
 
   RW    E <- (0==k) ? B(m1,n)
-          <- (k>=1) ? E zgemm(k-1, m1, n) 
-          -> ((1+k)==n) ? B ztrsm(n, m1) 
-          -> (n>=(k+2)) ? E zgemm(k+1, m1, n) 
+          <- (k>=1) ? E zgemm(k-1, m1, n)
+          -> ((1+k)==n) ? B ztrsm(n, m1)
+          -> (n>=(k+2)) ? E zgemm(k+1, m1, n)
 
   /*
   Anti-dependencies:
@@ -160,7 +122,6 @@
   */
 
 BODY
-
   int tempmm = ((m1)==(descB.mt-1)) ? (descB.m-(m1*descB.mb)) : descB.mb;
   int tempnn = ((n)==(descB.nt-1)) ? (descB.n-(n*descB.nb)) : descB.nb;
   Dague_Complex64_t mzone = (Dague_Complex64_t)-1.000000;
@@ -170,16 +131,15 @@
 
   DRYRUN(
 
-    CORE_zgemm(PlasmaNoTrans, PlasmaNoTrans, tempmm, 
-	tempnn, descB.mb, mzone, 
-	C /* B(m1,k) */, ldb, D /* A(k,n) */, 
-	lda, lalpha, E /* B(m1,n) */, 
+    CORE_zgemm(PlasmaNoTrans, PlasmaNoTrans, tempmm,
+	tempnn, descB.mb, mzone,
+	C /* B(m1,k) */, ldb, D /* A(k,n) */,
+	lda, lalpha, E /* B(m1,n) */,
 	ldb );  );
 
-  printlog("thread %d CORE_zgemm(%d, %d, %d)\n"
+  printlog("thread %d VP %d CORE_zgemm(%d, %d, %d)\n"
            "\t(PlasmaNoTrans, PlasmaNoTrans, tempmm, tempnn, descB.mb, mzone, B(%d,%d)[%p], ldb, A(%d,%d)[%p], lda, lalpha, B(%d,%d)[%p], ldb)\n",
-  context->eu_id, k, m1, n, m1, k, C, k, n, D, m1, n, E);
-
+  context->th_id, context->virtual_process->vp_id, k, m1, n, m1, k, C, k, n, D, m1, n, E);
 END
 
 /*
@@ -195,28 +155,5 @@
   RW D <- A(k,n)
        -> D zgemm(k,m1,n)
 BODY
-<<<<<<< HEAD
-      Dague_Complex64_t lalpha = k == 0 ? alpha : (Dague_Complex64_t)1.0;    
-      int tempmm = m == descB.mt-1 ? descB.m - m * descB.mb : descB.mb;
-      int tempnn = n == descB.nt-1 ? descB.n - n * descB.nb : descB.nb;
-      DRYRUN(
-	   CORE_zgemm(
-			trans, PlasmaNoTrans,
-                        tempmm, tempnn, descB.mb,
-			(Dague_Complex64_t)-1.0, B /* B(m, k)*/ , descB.mb,
-                                                 A /* A(k, n)*/ , descA.mb,
-			lalpha,                  C /* B(m, n)*/ , descB.mb)
-	   );
-
-      printlog("thread %d VP %d CORE_zgemm( %d, %d, %d )\n\t( %s, %s, %d, %d, %d, %f, B(%d,%d)[%p], %d, A(%d,%d)[%p], %d, %f, B(%d,%d)[%p], %d)\n",
-	       context->th_id, context->virtual_process->vp_id,  k, m, n,
-               plasma_const( trans ), plasma_const( PlasmaNoTrans ), 
-               tempmm, tempnn, descB.mb,
-               -1.0, m, k, B, descB.mb,
-                            k, n, A, descA.mb,
-	       creal(alpha),      m, n, C, descB.mb);
-END
-=======
-/* nothing */
-END
->>>>>>> e4fa1a46
+        /* nothing */
+END