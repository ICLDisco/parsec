/*
 * Copyright (c) 2011-2013 The University of Tennessee and The University
 *                         of Tennessee Research Foundation.  All rights
 *                         reserved.
 * Copyright (c) 2013      Inria. All rights reserved.
 *
 * @precisions normal z -> c
 *
 */
#include "dague_internal.h"
#include "dplasma.h"
#include "dplasma/lib/dplasmatypes.h"

#include "map.h"

struct zplghe_args_s {
    double                 bump;
    unsigned long long int seed;
};
typedef struct zplghe_args_s zplghe_args_t;

static int
dplasma_zplghe_operator( dague_execution_unit_t *eu,
                         const tiled_matrix_desc_t *descA,
                         void *_A,
                         PLASMA_enum uplo, int m, int n,
                         void *op_data )
{
    int tempmm, tempnn, ldam;
    zplghe_args_t     *args = (zplghe_args_t*)op_data;
    dague_complex64_t *A    = (dague_complex64_t*)_A;
    (void)eu;
    (void)uplo;

    tempmm = ((m)==((descA->mt)-1)) ? ((descA->m)-(m*(descA->mb))) : (descA->mb);
    tempnn = ((n)==((descA->nt)-1)) ? ((descA->n)-(n*(descA->nb))) : (descA->nb);
    ldam   = BLKLDD( *descA, m );

    CORE_zplghe(
        args->bump, tempmm, tempnn, A, ldam,
        descA->m, m*descA->mb, n*descA->nb, args->seed );

    return 0;
}

/**
 *******************************************************************************
 *
 * @ingroup dplasma_complex64_t
 *
 * dplasma_zplghe_New - Generates the object that generates a random hermitian
 * matrix by tiles.
 *
 * See dplasma_map_New() for further information.
 *
 *  WARNINGS: The computations are not done by this call.
 *
 *******************************************************************************
 *
 * @param[in] bump
 *          The value to add to the diagonal to be sure
 *          to have a positive definite matrix.
 *
 * @param[in] uplo
 *          Specifies which elements of the matrix are to be set
 *          = PlasmaUpper: Upper part of A is set;
 *          = PlasmaLower: Lower part of A is set;
 *          = PlasmaUpperLower: ALL elements of A are set.
 *
 * @param[in,out] A
 *          Descriptor of the distributed matrix A to generate. Any tiled matrix
 *          descriptor can be used.
 *          On exit, the hermitian matrix A generated.
 *
 * @param[in] seed
 *          The seed used in the random generation.
 *
 *******************************************************************************
 *
 * @return
 *          \retval NULL if incorrect parameters are given.
 *          \retval The dague object describing the operation that can be
 *          enqueued in the runtime with dague_enqueue(). It, then, needs to be
 *          destroy with dplasma_zplghe_Destruct();
 *
 *******************************************************************************
 *
 * @sa dplasma_zplghe
 * @sa dplasma_zplghe_Destruct
 * @sa dplasma_cplghe_New
 *
 ******************************************************************************/
<<<<<<< HEAD
dague_handle_t* dplasma_zplghe_New( double bump, PLASMA_enum uplo, 
                                    tiled_matrix_desc_t *A,
                                    unsigned long long int seed)
{
    dague_zplghe_handle_t* object;
    
    object = dague_zplghe_new( uplo, bump, seed, *A, (dague_ddesc_t*)A);

    /* Default type */
    dplasma_add2arena_tile( object->arenas[DAGUE_zplghe_DEFAULT_ARENA], 
                            A->mb*A->nb*sizeof(dague_complex64_t),
                            DAGUE_ARENA_ALIGNMENT_SSE,
                            MPI_DOUBLE_COMPLEX, A->mb );
    
    return (dague_handle_t*)object;
}

int dplasma_zplghe( dague_context_t *dague, 
                    double bump, PLASMA_enum uplo, 
=======
dague_object_t*
dplasma_zplghe_New( double bump, PLASMA_enum uplo,
>>>>>>> 49e28217
                    tiled_matrix_desc_t *A,
                    unsigned long long int seed)
{
<<<<<<< HEAD
    dague_handle_t *dague_zplghe = NULL;

    dague_zplghe = dplasma_zplghe_New(bump, uplo, A, seed);

    dague_enqueue(dague, (dague_handle_t*)dague_zplghe);
    dplasma_progress(dague);
=======
    zplghe_args_t *params = (zplghe_args_t*)malloc(sizeof(zplghe_args_t));

    params->bump  = bump;
    params->seed  = seed;
>>>>>>> 49e28217

    return dplasma_map_New( uplo, A, dplasma_zplghe_operator, params );
}

/**
 *******************************************************************************
 *
 * @ingroup dplasma_complex64_t
 *
 *  dplasma_zplghe_Destruct - Free the data structure associated to an object
 *  created with dplasma_zplghe_New().
 *
 *******************************************************************************
 *
 * @param[in,out] o
 *          On entry, the object to destroy.
 *          On exit, the object cannot be used anymore.
 *
 *******************************************************************************
 *
 * @sa dplasma_zplghe_New
 * @sa dplasma_zplghe
 *
 ******************************************************************************/
void
dplasma_zplghe_Destruct( dague_handle_t *o )
{
<<<<<<< HEAD
    dague_zplghe_handle_t *dague_zplghe = (dague_zplghe_handle_t *)o;
    dplasma_datatype_undefine_type( &(dague_zplghe->arenas[DAGUE_zplghe_DEFAULT_ARENA]->opaque_dtt) );
    DAGUE_INTERNAL_HANDLE_DESTRUCT(dague_zplghe);
=======
    dplasma_map_Destruct( o );
>>>>>>> 49e28217
}

/**
 *******************************************************************************
 *
 * @ingroup dplasma_complex64_t
 *
 * dplasma_zplghe - Generates a random hermitian matrix by tiles.
 *
 * See dplasma_map() for further information.
 *
 *******************************************************************************
 *
 * @param[in,out] dague
 *          The dague context of the application that will run the operation.
 *
 * @param[in] bump
 *          The value to add to the diagonal to be sure
 *          to have a positive definite matrix.
 *
 * @param[in] uplo
 *          Specifies which elements of the matrix are to be set
 *          = PlasmaUpper: Upper part of A is set;
 *          = PlasmaLower: Lower part of A is set;
 *          = PlasmaUpperLower: ALL elements of A are set.
 *
 * @param[in,out] A
 *          Descriptor of the distributed matrix A to generate. Any tiled matrix
 *          descriptor can be used.
 *          On exit, the hermitian matrix A generated.
 *
 * @param[in] seed
 *          The seed used in the random generation.
 *
 *******************************************************************************
 *
 * @return
 *          \retval -i if the ith parameters is incorrect.
 *          \retval 0 on success.
 *
 *******************************************************************************
 *
 * @sa dplasma_zplghe_New
 * @sa dplasma_zplghe_Destruct
 * @sa dplasma_cplghe
 *
 ******************************************************************************/
int
dplasma_zplghe( dague_context_t *dague,
                double bump, PLASMA_enum uplo,
                tiled_matrix_desc_t *A,
                unsigned long long int seed)
{
    dague_object_t *dague_zplghe = NULL;

    /* Check input arguments */
    if ((uplo != PlasmaLower) &&
        (uplo != PlasmaUpper) &&
        (uplo != PlasmaUpperLower))
    {
        dplasma_error("dplasma_zplghe", "illegal value of type");
        return -3;
    }

    dague_zplghe = dplasma_zplghe_New( bump, uplo, A, seed );

    if ( dague_zplghe != NULL ) {
        dague_enqueue(dague, (dague_object_t*)dague_zplghe);
        dplasma_progress(dague);
        dplasma_zplghe_Destruct( dague_zplghe );
    }
    return 0;
}<|MERGE_RESOLUTION|>--- conflicted
+++ resolved
@@ -90,46 +90,15 @@
  * @sa dplasma_cplghe_New
  *
  ******************************************************************************/
-<<<<<<< HEAD
-dague_handle_t* dplasma_zplghe_New( double bump, PLASMA_enum uplo, 
-                                    tiled_matrix_desc_t *A,
-                                    unsigned long long int seed)
-{
-    dague_zplghe_handle_t* object;
-    
-    object = dague_zplghe_new( uplo, bump, seed, *A, (dague_ddesc_t*)A);
-
-    /* Default type */
-    dplasma_add2arena_tile( object->arenas[DAGUE_zplghe_DEFAULT_ARENA], 
-                            A->mb*A->nb*sizeof(dague_complex64_t),
-                            DAGUE_ARENA_ALIGNMENT_SSE,
-                            MPI_DOUBLE_COMPLEX, A->mb );
-    
-    return (dague_handle_t*)object;
-}
-
-int dplasma_zplghe( dague_context_t *dague, 
-                    double bump, PLASMA_enum uplo, 
-=======
-dague_object_t*
+dague_handle_t*
 dplasma_zplghe_New( double bump, PLASMA_enum uplo,
->>>>>>> 49e28217
                     tiled_matrix_desc_t *A,
                     unsigned long long int seed)
 {
-<<<<<<< HEAD
-    dague_handle_t *dague_zplghe = NULL;
-
-    dague_zplghe = dplasma_zplghe_New(bump, uplo, A, seed);
-
-    dague_enqueue(dague, (dague_handle_t*)dague_zplghe);
-    dplasma_progress(dague);
-=======
     zplghe_args_t *params = (zplghe_args_t*)malloc(sizeof(zplghe_args_t));
 
     params->bump  = bump;
     params->seed  = seed;
->>>>>>> 49e28217
 
     return dplasma_map_New( uplo, A, dplasma_zplghe_operator, params );
 }
@@ -155,15 +124,9 @@
  *
  ******************************************************************************/
 void
-dplasma_zplghe_Destruct( dague_handle_t *o )
-{
-<<<<<<< HEAD
-    dague_zplghe_handle_t *dague_zplghe = (dague_zplghe_handle_t *)o;
-    dplasma_datatype_undefine_type( &(dague_zplghe->arenas[DAGUE_zplghe_DEFAULT_ARENA]->opaque_dtt) );
-    DAGUE_INTERNAL_HANDLE_DESTRUCT(dague_zplghe);
-=======
+dplasma_zplghe_Destruct( dague_object_t *o )
+{
     dplasma_map_Destruct( o );
->>>>>>> 49e28217
 }
 
 /**
@@ -217,7 +180,7 @@
                 tiled_matrix_desc_t *A,
                 unsigned long long int seed)
 {
-    dague_object_t *dague_zplghe = NULL;
+    dague_handle_t *dague_zplghe = NULL;
 
     /* Check input arguments */
     if ((uplo != PlasmaLower) &&
