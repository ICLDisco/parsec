extern "C" %{
/*
 *  Copyright (c) 2010-2013
 *
 *  The University of Tennessee and The University
 *  of Tennessee Research Foundation.  All rights
 *  reserved.
 *
 * @precisions normal z -> s d c
 *
 */
#include "dplasmajdf.h"
#include "data_dist/matrix/matrix.h"

#if defined(HAVE_CUDA)
#include <dague/devices/cuda/dev_cuda.h>
#include "dplasma/cores/cuda_zgemm.h"
extern int *gpu_counter;
#endif  /* defined(HAVE_CUDA) */
%}

/*
 * Globals
 */
transA [type = int]
transB [type = int]

alpha  [type = dague_complex64_t]
beta   [type = dague_complex64_t]

dataA  [type = "dague_ddesc_t *"]
descA  [type = "tiled_matrix_desc_t" hidden = on default = "*((tiled_matrix_desc_t*)dataA)"]
dataB  [type = "dague_ddesc_t *"]
descB  [type = "tiled_matrix_desc_t" hidden = on default = "*((tiled_matrix_desc_t*)dataB)"]
dataC  [type = "dague_ddesc_t *"]
descC  [type = "tiled_matrix_desc_t" hidden = on default = "*((tiled_matrix_desc_t*)dataC)"]

/**************************************************
 *                       READ_A                   *
 **************************************************/
READ_A(m, k)  [profile = off]

m = 0 .. descA.mt-1
k = 0 .. descA.nt-1

: dataA(m, k)

READ A <- dataA(m, k)
       -> A GEMM(m, 0, k)
BODY
<<<<<<< HEAD
    printlog("rank %u <- A(%d,%d)\n", __dague_handle->super.dataA->myrank, m, k);
=======
{
    printlog("rank %u <- A(%d,%d)\n", __dague_object->super.dataA->myrank, m, k);
}
>>>>>>> 49e28217
END

/**************************************************
 *                       READ_B                   *
 **************************************************/
READ_B(k, n)  [profile = off]

k = 0 .. descB.mt-1
n = 0 .. descB.nt-1

: dataB(k, n)

READ B <- dataB(k, n)
       -> B GEMM(0, n, k)
BODY
<<<<<<< HEAD
     printlog("rank %u <- B(%d,%d)\n", __dague_handle->super.dataB->myrank, k, n);
=======
{
     printlog("rank %u <- B(%d,%d)\n", __dague_object->super.dataB->myrank, k, n);
}
>>>>>>> 49e28217
END

/**************************************************
 *                       GEMM                     *
 **************************************************/
GEMM(m, n, k)

// Execution space
m = 0 .. descC.mt-1
n = 0 .. descC.nt-1
k = 0 .. descA.nt-1

// Parallel partitioning
: dataC(m, n)

// Parameters
READ A <- (n == 0)            ? A READ_A(m, k) : A GEMM( m, (n+descC.nt-1) % descC.nt, k )
       -> (n <= (descC.nt-2)) ? A GEMM( m, (n+1) % descC.nt, k )
READ B <- (m == 0)            ? B READ_B(k, n) : B GEMM( (m+descC.mt-1) % descC.mt, n, k )
       -> (m <= (descC.mt-2)) ? B GEMM( (m+1) % descC.mt, n, k )
RW   C <- (k == 0)            ? dataC(m, n) : C GEMM( m, n, k-1 )
       -> (k == (descA.nt-1)) ? dataC(m, n) : C GEMM( m, n, k+1 )
<<<<<<< HEAD
BODY [type=CUDA dyld=magmablas_ZGEMM]
        dague_complex64_t lbeta = (k == 0) ? beta : (dague_complex64_t)1.0;
        int tempmm = m == descC.mt-1 ? descC.m - m * descC.mb : descC.mb;
        int tempnn = n == descC.nt-1 ? descC.n - n * descC.nb : descC.nb;
        int tempkk = k == descA.nt-1 ? descA.n - k * descA.nb : descA.nb;
        int ldam = BLKLDD(descA, m);
        int ldbk = BLKLDD(descB, k);
        int ldcm = BLKLDD(descC, m);

        return gpu_zgemm(context, this_task,
                         ( k == descA.nt-1 ),
                         transA, transB,
                         tempmm, tempnn, tempkk,
                         alpha, m, k, &descA, ldam,
                         k, n, &descB, ldbk,
                         lbeta, m, n, &descC, ldcm);
END

BODY
        dague_complex64_t lbeta = (k == 0) ? beta : (dague_complex64_t)1.0;
        int tempmm = m == descC.mt-1 ? descC.m - m * descC.mb : descC.mb;
        int tempnn = n == descC.nt-1 ? descC.n - n * descC.nb : descC.nb;
        int tempkk = k == descA.nt-1 ? descA.n - k * descA.nb : descA.nb;
        int ldam = BLKLDD(descA, m);
        int ldbk = BLKLDD(descB, k);
        int ldcm = BLKLDD(descC, m);

#if !defined(DAGUE_DRY_RUN)
     CORE_zgemm(transA, transB,
                tempmm, tempnn, tempkk,
                alpha, A /*A(m, k)*/, ldam,
                       B /*B(k, n)*/, ldbk,
                lbeta, C /*C(m, n)*/, ldcm);
#endif  /* !defined(DAGUE_DRY_RUN) */

        printlog("CORE_zgemm( %d, %d, %d )\n"
                 "\t( %s, %s, %d, %d, %d, %f, A(%d,%d), %d, B(%d,%d), %d, %f, C(%d,%d), %d)\n",
                 m, n, k,
                 plasma_const( transA ), plasma_const( transB ),
                 tempmm, tempnn, tempkk,
                 creal(alpha), m, k, ldam,
                               k, n, ldbk,
                 creal(lbeta), m, n, ldcm );

END

extern "C" %{

%}
=======
BODY
{
    dague_complex64_t lbeta = (k == 0) ? beta : (dague_complex64_t)1.0;
    int tempmm = m == descC.mt-1 ? descC.m - m * descC.mb : descC.mb;
    int tempnn = n == descC.nt-1 ? descC.n - n * descC.nb : descC.nb;
    int tempkk = k == descA.nt-1 ? descA.n - k * descA.nb : descA.nb;
    int ldam = BLKLDD(descA, m);
    int ldbk = BLKLDD(descB, k);
    int ldcm = BLKLDD(descC, m);

#if defined(HAVE_CUDA)
    if( dague_active_gpu() > 0 ) {
        int rc;

        if( 0 == (rc = gpu_zgemm( context, this_task,
                                  ( k == descA.nt-1 ),
                                  transA, transB,
                                  tempmm, tempnn, tempkk,
                                  alpha, m, k, &descA, ldam,
                                  k, n, &descB, ldbk,
                                  lbeta, m, n, &descC, ldcm)) )
            goto FIN;
        if( -1 == rc ) {
            /* The task is pending in the device, and will be subsequently completed */
            return -1;
        }
        if( -2 == rc ) {
            /* The GPU failed to execute this task, but the task was already rescheduled */
            fprintf(stderr, "Unable to disable GPU at runtime. Fatal error.\n");
            exit(2);
        }
    }
    moesi_master_update( descC.super.moesi_map, TILED_MATRIX_KEY( &descC, m, n ) );
#endif  /* defined(HAVE_CUDA) */

#if !defined(DAGUE_DRY_RUN)
    CORE_zgemm(
        transA, transB,
        tempmm, tempnn, tempkk,
        alpha, A /*A(m, k)*/, ldam,
               B /*B(k, n)*/, ldbk,
        lbeta, C /*C(m, n)*/, ldcm);
#endif /* !defined(DAGUE_DRY_RUN) */

#if defined(HAVE_CUDA)
  FIN:
#endif /* defined(HAVE_CUDA) */

    printlog("gemm( %d, %d, %d )\n"
             "    ( %s, %s, %d, %d, %d, %f, A(%d,%d), %d, B(%d,%d), %d, %f, C(%d,%d), %d)\n",
             m, n, k,
             plasma_const( transA ), plasma_const( transB ),
             tempmm, tempnn, tempkk,
             creal(alpha), m, k, ldam,
             k, n, ldbk,
             creal(lbeta), m, n, ldcm );
}
END
>>>>>>> 49e28217
<|MERGE_RESOLUTION|>--- conflicted
+++ resolved
@@ -48,13 +48,9 @@
 READ A <- dataA(m, k)
        -> A GEMM(m, 0, k)
 BODY
-<<<<<<< HEAD
-    printlog("rank %u <- A(%d,%d)\n", __dague_handle->super.dataA->myrank, m, k);
-=======
 {
     printlog("rank %u <- A(%d,%d)\n", __dague_object->super.dataA->myrank, m, k);
 }
->>>>>>> 49e28217
 END
 
 /**************************************************
@@ -70,13 +66,9 @@
 READ B <- dataB(k, n)
        -> B GEMM(0, n, k)
 BODY
-<<<<<<< HEAD
-     printlog("rank %u <- B(%d,%d)\n", __dague_handle->super.dataB->myrank, k, n);
-=======
 {
      printlog("rank %u <- B(%d,%d)\n", __dague_object->super.dataB->myrank, k, n);
 }
->>>>>>> 49e28217
 END
 
 /**************************************************
@@ -99,7 +91,6 @@
        -> (m <= (descC.mt-2)) ? B GEMM( (m+1) % descC.mt, n, k )
 RW   C <- (k == 0)            ? dataC(m, n) : C GEMM( m, n, k-1 )
        -> (k == (descA.nt-1)) ? dataC(m, n) : C GEMM( m, n, k+1 )
-<<<<<<< HEAD
 BODY [type=CUDA dyld=magmablas_ZGEMM]
         dague_complex64_t lbeta = (k == 0) ? beta : (dague_complex64_t)1.0;
         int tempmm = m == descC.mt-1 ? descC.m - m * descC.mb : descC.mb;
@@ -119,38 +110,6 @@
 END
 
 BODY
-        dague_complex64_t lbeta = (k == 0) ? beta : (dague_complex64_t)1.0;
-        int tempmm = m == descC.mt-1 ? descC.m - m * descC.mb : descC.mb;
-        int tempnn = n == descC.nt-1 ? descC.n - n * descC.nb : descC.nb;
-        int tempkk = k == descA.nt-1 ? descA.n - k * descA.nb : descA.nb;
-        int ldam = BLKLDD(descA, m);
-        int ldbk = BLKLDD(descB, k);
-        int ldcm = BLKLDD(descC, m);
-
-#if !defined(DAGUE_DRY_RUN)
-     CORE_zgemm(transA, transB,
-                tempmm, tempnn, tempkk,
-                alpha, A /*A(m, k)*/, ldam,
-                       B /*B(k, n)*/, ldbk,
-                lbeta, C /*C(m, n)*/, ldcm);
-#endif  /* !defined(DAGUE_DRY_RUN) */
-
-        printlog("CORE_zgemm( %d, %d, %d )\n"
-                 "\t( %s, %s, %d, %d, %d, %f, A(%d,%d), %d, B(%d,%d), %d, %f, C(%d,%d), %d)\n",
-                 m, n, k,
-                 plasma_const( transA ), plasma_const( transB ),
-                 tempmm, tempnn, tempkk,
-                 creal(alpha), m, k, ldam,
-                               k, n, ldbk,
-                 creal(lbeta), m, n, ldcm );
-
-END
-
-extern "C" %{
-
-%}
-=======
-BODY
 {
     dague_complex64_t lbeta = (k == 0) ? beta : (dague_complex64_t)1.0;
     int tempmm = m == descC.mt-1 ? descC.m - m * descC.mb : descC.mb;
@@ -160,43 +119,13 @@
     int ldbk = BLKLDD(descB, k);
     int ldcm = BLKLDD(descC, m);
 
-#if defined(HAVE_CUDA)
-    if( dague_active_gpu() > 0 ) {
-        int rc;
-
-        if( 0 == (rc = gpu_zgemm( context, this_task,
-                                  ( k == descA.nt-1 ),
-                                  transA, transB,
-                                  tempmm, tempnn, tempkk,
-                                  alpha, m, k, &descA, ldam,
-                                  k, n, &descB, ldbk,
-                                  lbeta, m, n, &descC, ldcm)) )
-            goto FIN;
-        if( -1 == rc ) {
-            /* The task is pending in the device, and will be subsequently completed */
-            return -1;
-        }
-        if( -2 == rc ) {
-            /* The GPU failed to execute this task, but the task was already rescheduled */
-            fprintf(stderr, "Unable to disable GPU at runtime. Fatal error.\n");
-            exit(2);
-        }
-    }
-    moesi_master_update( descC.super.moesi_map, TILED_MATRIX_KEY( &descC, m, n ) );
-#endif  /* defined(HAVE_CUDA) */
-
 #if !defined(DAGUE_DRY_RUN)
-    CORE_zgemm(
-        transA, transB,
-        tempmm, tempnn, tempkk,
-        alpha, A /*A(m, k)*/, ldam,
-               B /*B(k, n)*/, ldbk,
-        lbeta, C /*C(m, n)*/, ldcm);
-#endif /* !defined(DAGUE_DRY_RUN) */
-
-#if defined(HAVE_CUDA)
-  FIN:
-#endif /* defined(HAVE_CUDA) */
+    CORE_zgemm(transA, transB,
+               tempmm, tempnn, tempkk,
+               alpha, A /*A(m, k)*/, ldam,
+                      B /*B(k, n)*/, ldbk,
+               lbeta, C /*C(m, n)*/, ldcm);
+#endif  /* !defined(DAGUE_DRY_RUN) */
 
     printlog("gemm( %d, %d, %d )\n"
              "    ( %s, %s, %d, %d, %d, %f, A(%d,%d), %d, B(%d,%d), %d, %f, C(%d,%d), %d)\n",
@@ -204,8 +133,7 @@
              plasma_const( transA ), plasma_const( transB ),
              tempmm, tempnn, tempkk,
              creal(alpha), m, k, ldam,
-             k, n, ldbk,
+                           k, n, ldbk,
              creal(lbeta), m, n, ldcm );
 }
-END
->>>>>>> 49e28217
+END