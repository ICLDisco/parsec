extern "C" %{
/*
 *  Copyright (c) 2010-2013
 *
 *  The University of Tennessee and The University
 *  of Tennessee Research Foundation.  All rights
 *  reserved.
 *
 * @precisions normal z -> s d c
 *
 */
#include "dplasma/lib/dplasmajdf.h"
#include "data_dist/matrix/matrix.h"

#if defined(HAVE_CUDA)
#include <dague/devices/cuda/dev_cuda.h>
#include "dplasma/cores/cuda_zgemm.h"
extern int *gpu_counter;
#endif  /* defined(HAVE_CUDA) */
%}

/*
 * Globals
 */
transA [type = int]
transB [type = int]

alpha  [type = dague_complex64_t]
beta   [type = dague_complex64_t]

dataA  [type = "dague_ddesc_t *"]
descA  [type = "tiled_matrix_desc_t" hidden = on default = "*((tiled_matrix_desc_t*)dataA)"]
Adist  [type = "dague_ddesc_t *" aligned = dataA]
dataB  [type = "dague_ddesc_t *"]
descB  [type = "tiled_matrix_desc_t" hidden = on default = "*((tiled_matrix_desc_t*)dataB)"]
Bdist  [type = "dague_ddesc_t *" aligned = dataB]
dataC  [type = "dague_ddesc_t *"]
descC  [type = "tiled_matrix_desc_t" hidden = on default = "*((tiled_matrix_desc_t*)dataC)"]
P      [type = "int" ]
Q      [type = "int" ]

/**************************************************
 *                       READ_A                   *
 **************************************************/
READ_A(m, k, q)  [profile = off]

m = 0 .. descA.mt-1
k = 0 .. descA.nt-1
q = 0 .. Q-1
first = inline_c %{ return  k % Q; %}
prev  = inline_c %{ return (q + Q - 1) % Q; %}
next  = inline_c %{ return (q     + 1) % Q; %}

: Adist(m, q)

READ A <- (q    == first) ? dataA(m, k) : A READ_A(m, k, prev)
       -> (next != first) ? A READ_A(m, k, next)
       -> A GEMM(m, q .. (descC.nt-1) .. Q, k)

CTL ctl <- (k != descA.nt-1) ? ctl READ_A( m, k+1, q )
        -> (k != 0         ) ? ctl READ_A( m, k-1, q )
BODY
{
    printlog("rank %u <- A(%d,%d)\n", __dague_handle->super.dataA->myrank, m, k);
}
END

/**************************************************
 *                       READ_B                   *
 **************************************************/
READ_B(k, n, p)  [profile = off]

k = 0 .. descB.mt-1
n = 0 .. descB.nt-1
p = 0 .. P-1
first = inline_c %{ return  k % P; %}
prev  = inline_c %{ return (p + P - 1) % P; %}
next  = inline_c %{ return (p     + 1) % P; %}

: Bdist(p, n)

READ B <- (p    == first) ? dataB(k, n) : B READ_B(k, n, prev)
       -> (next != first) ? B READ_B(k, n, next)
       -> B GEMM(p .. (descC.mt-1) .. P, n, k)

CTL ctl <- (k != descB.mt-1) ? ctl READ_B( k+1, n, p )
        -> (k != 0         ) ? ctl READ_B( k-1, n, p )

BODY
{
    printlog("rank %u <- B(%d,%d)\n", __dague_handle->super.dataB->myrank, k, n);
}
END

/**************************************************
 *                       GEMM                     *
 **************************************************/
GEMM(m, n, k)

// Execution space
m = 0 .. descC.mt-1
n = 0 .. descC.nt-1
k = 0 .. descA.nt-1

p  = inline_c %{ return m % P; %}
q  = inline_c %{ return n % Q; %}

// Parallel partitioning
: dataC(m, n)

// Parameters
READ A <- A READ_A(m, k, q)
READ B <- B READ_B(k, n, p)

RW   C <- (k == descA.nt-1) ? dataC(m, n) : C GEMM( m, n, k+1 )
       -> (k == 0         ) ? dataC(m, n) : C GEMM( m, n, k-1 )

BODY [type=CUDA dyld=cublasZgemm]
<<<<<<< HEAD
        dague_complex64_t lbeta = (k == 0) ? beta : (dague_complex64_t)1.0;
        int tempmm = m == descC.mt-1 ? descC.m - m * descC.mb : descC.mb;
        int tempnn = n == descC.nt-1 ? descC.n - n * descC.nb : descC.nb;
        int tempkk = k == descA.nt-1 ? descA.n - k * descA.nb : descA.nb;
        int ldam = BLKLDD(descA, m);
        int ldbk = BLKLDD(descB, k);
        int ldcm = BLKLDD(descC, m);

        return gpu_zgemm(context, this_task,
                         ( k == descA.nt-1 ), descA.nt-k,
                         transA, transB,
                         tempmm, tempnn, tempkk,
                         alpha, m, k, &descA, ldam,
                         k, n, &descB, ldbk,
                         lbeta, m, n, &descC, ldcm);
=======
{
    dague_complex64_t lbeta = (k == descA.nt-1) ? beta : (dague_complex64_t)1.0;
    int tempmm = m == descC.mt-1 ? descC.m - m * descC.mb : descC.mb;
    int tempnn = n == descC.nt-1 ? descC.n - n * descC.nb : descC.nb;
    int tempkk = k == descA.nt-1 ? descA.n - k * descA.nb : descA.nb;
    int ldam = BLKLDD(descA, m);
    int ldbk = BLKLDD(descB, k);
    int ldcm = BLKLDD(descC, m);

    return gpu_zgemm(context, this_task,
                     ( k == descA.nt-1 ),
                     transA, transB,
                     tempmm, tempnn, tempkk,
                     alpha, ldam,
                     ldbk,
                     lbeta, ldcm);
}
>>>>>>> e84d0740
END

BODY
{
    dague_complex64_t lbeta = (k == descA.nt-1) ? beta : (dague_complex64_t)1.0;
    int tempmm = m == descC.mt-1 ? descC.m - m * descC.mb : descC.mb;
    int tempnn = n == descC.nt-1 ? descC.n - n * descC.nb : descC.nb;
    int tempkk = k == descA.nt-1 ? descA.n - k * descA.nb : descA.nb;
    int ldam = BLKLDD(descA, m);
    int ldbk = BLKLDD(descB, k);
    int ldcm = BLKLDD(descC, m);

#if !defined(DAGUE_DRY_RUN)
    CORE_zgemm(transA, transB,
               tempmm, tempnn, tempkk,
               alpha, A /*A(m, k)*/, ldam,
                      B /*B(k, n)*/, ldbk,
               lbeta, C /*C(m, n)*/, ldcm);
#endif  /* !defined(DAGUE_DRY_RUN) */

    printlog("gemm( %d, %d, %d )\n"
             "    ( %s, %s, %d, %d, %d, %f, A(%d,%d), %d, B(%d,%d), %d, %f, C(%d,%d), %d)\n",
             m, n, k,
             plasma_const( transA ), plasma_const( transB ),
             tempmm, tempnn, tempkk,
             creal(alpha), m, k, ldam,
                           k, n, ldbk,
             creal(lbeta), m, n, ldcm );
}
END<|MERGE_RESOLUTION|>--- conflicted
+++ resolved
@@ -116,23 +116,6 @@
        -> (k == 0         ) ? dataC(m, n) : C GEMM( m, n, k-1 )
 
 BODY [type=CUDA dyld=cublasZgemm]
-<<<<<<< HEAD
-        dague_complex64_t lbeta = (k == 0) ? beta : (dague_complex64_t)1.0;
-        int tempmm = m == descC.mt-1 ? descC.m - m * descC.mb : descC.mb;
-        int tempnn = n == descC.nt-1 ? descC.n - n * descC.nb : descC.nb;
-        int tempkk = k == descA.nt-1 ? descA.n - k * descA.nb : descA.nb;
-        int ldam = BLKLDD(descA, m);
-        int ldbk = BLKLDD(descB, k);
-        int ldcm = BLKLDD(descC, m);
-
-        return gpu_zgemm(context, this_task,
-                         ( k == descA.nt-1 ), descA.nt-k,
-                         transA, transB,
-                         tempmm, tempnn, tempkk,
-                         alpha, m, k, &descA, ldam,
-                         k, n, &descB, ldbk,
-                         lbeta, m, n, &descC, ldcm);
-=======
 {
     dague_complex64_t lbeta = (k == descA.nt-1) ? beta : (dague_complex64_t)1.0;
     int tempmm = m == descC.mt-1 ? descC.m - m * descC.mb : descC.mb;
@@ -150,7 +133,6 @@
                      ldbk,
                      lbeta, ldcm);
 }
->>>>>>> e84d0740
 END
 
 BODY
