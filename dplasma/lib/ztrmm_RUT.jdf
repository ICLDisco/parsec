extern "C" %{
/*
<<<<<<< HEAD
 *  Copyright (c) 2010-2013
 *
 *  The University of Tennessee and The University
 *  of Tennessee Research Foundation.  All rights
 *  reserved.
=======
 * Copyright (c) 2010-2013 The University of Tennessee and The University
 *                         of Tennessee Research Foundation. All rights
 *                         reserved.
 * Copyright (c) 2013      Inria. All rights reserved.
 * $COPYRIGHT
>>>>>>> 49e28217
 *
 * @precisions normal z -> s d c
 *
 */
#include "dplasmajdf.h"
#include "data_dist/matrix/matrix.h"

%}

side      [type = "PLASMA_enum"]
uplo      [type = "PLASMA_enum"]
trans     [type = "PLASMA_enum"]
diag      [type = "PLASMA_enum"]
alpha     [type = "dague_complex64_t"]
dataA     [type = "dague_ddesc_t *"]
descA     [type = "tiled_matrix_desc_t" hidden = on default = "*((tiled_matrix_desc_t*)dataA)"]
dataB     [type = "dague_ddesc_t *"]
descB     [type = "tiled_matrix_desc_t" hidden = on default = "*((tiled_matrix_desc_t*)dataB)"]


ztrmm(n, m)
  /* Execution Space */
  n = 0 .. (descB.nt-1)
  m = 0 .. (descB.mt-1)

  /* Locality */
  : dataB(m,n)

  CTL   ctl0 <- ctl0 zgemm(0..n-1, m, n)
  READ  A    <- A ztrmm_in_data_A0(n)
  RW    B    <- dataB(m,n)
             -> (n <  (descB.nt-1)) ? C zgemm(n, m, n+1)
             -> (n == (descB.nt-1)) ? dataB(m,n)

BODY
<<<<<<< HEAD

=======
{
>>>>>>> 49e28217
    int tempmm = ((m)==(descB.mt-1)) ? (descB.m-(m*descB.mb)) : descB.mb;
    int tempnn = ((n)==(descB.nt-1)) ? (descB.n-(n*descB.nb)) : descB.nb;
    int lda = BLKLDD( descA, n );
    int ldb = BLKLDD( descB, m );

    printlog("CORE_ztrmm(%d, %d)\n"
             "\t(side, uplo, trans, diag, tempmm, tempnn, alpha, A(%d,%d)[%p], lda, B(%d,%d)[%p], ldb)\n",
             n, m, n, n, A, m, n, B);

#if !defined(DAGUE_DRY_RUN)
<<<<<<< HEAD
    CORE_ztrmm(side, uplo, trans, 
               diag, tempmm, tempnn, 
               alpha, A /* dataA(n,n) */, lda, 
               B /* dataB(m,n) */, ldb );
#endif  /* !defined(DAGUE_DRY_RUN) */

=======
    CORE_ztrmm(side, uplo, trans,
               diag, tempmm, tempnn,
               alpha, A /* dataA(n,n) */, lda,
                      B /* dataB(m,n) */, ldb );
#endif  /* !defined(DAGUE_DRY_RUN) */
}
>>>>>>> 49e28217
END

ztrmm_in_data_A0(n) [profile = off]
  /* Execution Space */
  n = 0 .. (descB.nt-1)

  /* Locality */
  : dataA(n,n)

  READ  A    <- dataA(n,n)
             -> A ztrmm(n, 0..(descB.mt-1))

BODY
    /* nothing */
END

zgemm(n, m, k)
  /* Execution Space */
  n = 0     .. (descB.nt-2)
  m = 0     .. (descB.mt-1)
  k = (n+1) .. (descB.nt-1)

  /* Locality */
  : dataB(m,n)

  CTL   ctl0 -> ctl0 ztrmm(k, m)
  READ  A    <- A zgemm_in_data_B0(m, k)
  READ  B    <- B zgemm_in_data_A1(n, k)
  RW    C    <- (k >= (n+2)) ? C zgemm(n, m, k-1)
             <- (k == (n+1)) ? B ztrmm(k-1, m)
             -> (k == (descB.nt-1)) ? dataB(m,n)
             -> (k <  (descB.nt-1)) ? C zgemm(n, m, k+1)

BODY
<<<<<<< HEAD

=======
{
>>>>>>> 49e28217
    int tempmm = ((m)==(descB.mt-1)) ? (descB.m-(m*descB.mb)) : descB.mb;
    int tempnn = ((n)==(descB.nt-1)) ? (descB.n-(n*descB.nb)) : descB.nb;
    int tempkn = ((k)==(descA.nt-1)) ? (descA.n-(k*descA.nb)) : descA.nb;
    int ldb = BLKLDD( descB, m );
    int lda = BLKLDD( descA, n );

    printlog("CORE_zgemm(%d, %d, %d)\n"
             "\t(PlasmaNoTrans, trans, tempmm, tempnn, tempkn, alpha, B(%d,%d)[%p], ldb, A(%d,%d)[%p], lda, 1.000000, B(%d,%d)[%p], ldb)\n",
<<<<<<< HEAD
             n, m, k, m, k, C, n, k, D, m, n, E);

#if !defined(DAGUE_DRY_RUN)
    CORE_zgemm(PlasmaNoTrans, trans, tempmm, 
               tempnn, tempkn, alpha, 
               C /* dataB(m,k) */, ldb, D /* dataA(n,k) */, 
               lda, 1.000000, E /* dataB(m,n) */, 
               ldb);
#endif  /* !defined(DAGUE_DRY_RUN) */

=======
             n, m, k, m, k, A, n, k, B, m, n, C);

#if !defined(DAGUE_DRY_RUN)
    CORE_zgemm(PlasmaNoTrans, trans, tempmm, tempnn, tempkn,
               alpha, A /* dataB(m,k) */, ldb,
                      B /* dataA(n,k) */, lda,
               1.0,   C /* dataB(m,n) */, ldb );
#endif  /* !defined(DAGUE_DRY_RUN) */
}
>>>>>>> 49e28217
END

zgemm_in_data_A1(n, k) [profile = off]
  /* Execution Space */
  n = 0     .. (descB.nt-2)
  k = (n+1) .. (descB.nt-1)

  /* Locality */
  : dataA(n,k)

  READ  B    <- dataA(n,k)
             -> B zgemm(n, 0..(descB.mt-1), k)

BODY
    /* nothing */
END

zgemm_in_data_B0(m, k) [profile = off]
  /* Execution Space */
  m = 0 .. (descB.mt-1)
  k = 1 .. (descB.nt-1)

  /* Locality */
  : dataB(m,k)

  READ  A    <- dataB(m,k)
             -> A zgemm(0 .. (k-1), m, k)

BODY
    /* nothing */
<<<<<<< HEAD
END
=======
}
END
>>>>>>> 49e28217
<|MERGE_RESOLUTION|>--- conflicted
+++ resolved
@@ -1,18 +1,10 @@
 extern "C" %{
 /*
-<<<<<<< HEAD
- *  Copyright (c) 2010-2013
- *
- *  The University of Tennessee and The University
- *  of Tennessee Research Foundation.  All rights
- *  reserved.
-=======
  * Copyright (c) 2010-2013 The University of Tennessee and The University
  *                         of Tennessee Research Foundation. All rights
  *                         reserved.
  * Copyright (c) 2013      Inria. All rights reserved.
  * $COPYRIGHT
->>>>>>> 49e28217
  *
  * @precisions normal z -> s d c
  *
@@ -48,11 +40,7 @@
              -> (n == (descB.nt-1)) ? dataB(m,n)
 
 BODY
-<<<<<<< HEAD
-
-=======
 {
->>>>>>> 49e28217
     int tempmm = ((m)==(descB.mt-1)) ? (descB.m-(m*descB.mb)) : descB.mb;
     int tempnn = ((n)==(descB.nt-1)) ? (descB.n-(n*descB.nb)) : descB.nb;
     int lda = BLKLDD( descA, n );
@@ -63,21 +51,12 @@
              n, m, n, n, A, m, n, B);
 
 #if !defined(DAGUE_DRY_RUN)
-<<<<<<< HEAD
-    CORE_ztrmm(side, uplo, trans, 
-               diag, tempmm, tempnn, 
-               alpha, A /* dataA(n,n) */, lda, 
-               B /* dataB(m,n) */, ldb );
-#endif  /* !defined(DAGUE_DRY_RUN) */
-
-=======
     CORE_ztrmm(side, uplo, trans,
                diag, tempmm, tempnn,
                alpha, A /* dataA(n,n) */, lda,
                       B /* dataB(m,n) */, ldb );
 #endif  /* !defined(DAGUE_DRY_RUN) */
 }
->>>>>>> 49e28217
 END
 
 ztrmm_in_data_A0(n) [profile = off]
@@ -91,7 +70,9 @@
              -> A ztrmm(n, 0..(descB.mt-1))
 
 BODY
+{
     /* nothing */
+}
 END
 
 zgemm(n, m, k)
@@ -112,11 +93,7 @@
              -> (k <  (descB.nt-1)) ? C zgemm(n, m, k+1)
 
 BODY
-<<<<<<< HEAD
-
-=======
 {
->>>>>>> 49e28217
     int tempmm = ((m)==(descB.mt-1)) ? (descB.m-(m*descB.mb)) : descB.mb;
     int tempnn = ((n)==(descB.nt-1)) ? (descB.n-(n*descB.nb)) : descB.nb;
     int tempkn = ((k)==(descA.nt-1)) ? (descA.n-(k*descA.nb)) : descA.nb;
@@ -125,18 +102,6 @@
 
     printlog("CORE_zgemm(%d, %d, %d)\n"
              "\t(PlasmaNoTrans, trans, tempmm, tempnn, tempkn, alpha, B(%d,%d)[%p], ldb, A(%d,%d)[%p], lda, 1.000000, B(%d,%d)[%p], ldb)\n",
-<<<<<<< HEAD
-             n, m, k, m, k, C, n, k, D, m, n, E);
-
-#if !defined(DAGUE_DRY_RUN)
-    CORE_zgemm(PlasmaNoTrans, trans, tempmm, 
-               tempnn, tempkn, alpha, 
-               C /* dataB(m,k) */, ldb, D /* dataA(n,k) */, 
-               lda, 1.000000, E /* dataB(m,n) */, 
-               ldb);
-#endif  /* !defined(DAGUE_DRY_RUN) */
-
-=======
              n, m, k, m, k, A, n, k, B, m, n, C);
 
 #if !defined(DAGUE_DRY_RUN)
@@ -146,7 +111,6 @@
                1.0,   C /* dataB(m,n) */, ldb );
 #endif  /* !defined(DAGUE_DRY_RUN) */
 }
->>>>>>> 49e28217
 END
 
 zgemm_in_data_A1(n, k) [profile = off]
@@ -161,7 +125,9 @@
              -> B zgemm(n, 0..(descB.mt-1), k)
 
 BODY
+{
     /* nothing */
+}
 END
 
 zgemm_in_data_B0(m, k) [profile = off]
@@ -176,10 +142,7 @@
              -> A zgemm(0 .. (k-1), m, k)
 
 BODY
+{
     /* nothing */
-<<<<<<< HEAD
-END
-=======
 }
-END
->>>>>>> 49e28217
+END