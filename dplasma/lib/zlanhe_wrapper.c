/*
 * Copyright (c) 2011-2013 The University of Tennessee and The University
 *                         of Tennessee Research Foundation.  All rights
 *                         reserved.
 * Copyright (c) 2013      Inria. All rights reserved.
 *
 * @precisions normal z -> z c
 *
 */
#include "dague_internal.h"
#include "dplasma.h"
#include "dplasma/lib/dplasmatypes.h"
#include "data_dist/matrix/two_dim_rectangle_cyclic.h"
#include "data_dist/matrix/sym_two_dim_rectangle_cyclic.h"

#include "zlansy.h"

static inline void *fake_data_of(struct dague_ddesc *mat, ...)
{
    return (void*)mat;
}

/**
 *******************************************************************************
 *
 * @ingroup dplasma_complex64_t
 *
 *  dplasma_zlanhe_New - Generates the object that computes the value
 *
 *     zlanhe = ( max(abs(A(i,j))), NORM = PlasmaMaxNorm
 *              (
 *              ( norm1(A),         NORM = PlasmaOneNorm
 *              (
 *              ( normI(A),         NORM = PlasmaInfNorm
 *              (
 *              ( normF(A),         NORM = PlasmaFrobeniusNorm
 *
 *  where norm1 denotes the one norm of a matrix (maximum column sum),
 *  normI denotes the infinity norm of a matrix (maximum row sum) and
 *  normF denotes the Frobenius norm of a matrix (square root of sum
 *  of squares). Note that max(abs(A(i,j))) is not a consistent matrix
 *  norm.
 *
 *  WARNING: The computations are not done by this call
 *
 *******************************************************************************
 *
 * @param[in] norm
 *          = PlasmaMaxNorm: Max norm
 *          = PlasmaOneNorm: One norm
 *          = PlasmaInfNorm: Infinity norm
 *          = PlasmaFrobeniusNorm: Frobenius norm
 *
 * @param[in] uplo
 *          = PlasmaUpper: Upper triangle of A is stored;
 *          = PlasmaLower: Lower triangle of A is stored.
 *
 * @param[in] A
 *          The descriptor of the hermitian matrix A.
 *          Must be a two_dim_rectangle_cyclic or sym_two_dim_rectangle_cyclic
 *          matrix
 *
 * @param[out] result
 *          The norm described above. Might not be set when the function returns.
 *
 *******************************************************************************
 *
 * @return
 *          \retval NULL if incorrect parameters are given.
 *          \retval The dague object describing the operation that can be
 *          enqueued in the runtime with dague_enqueue(). It, then, needs to be
 *          destroy with dplasma_zlanhe_Destruct();
 *
 *******************************************************************************
 *
 * @sa dplasma_zlanhe
 * @sa dplasma_zlanhe_Destruct
 * @sa dplasma_clanhe_New
 *
 ******************************************************************************/
<<<<<<< HEAD
dague_handle_t* dplasma_zlanhe_New( PLASMA_enum ntype,
                                    PLASMA_enum uplo,
                                    const tiled_matrix_desc_t *A,
                                    double *result )
{
    int P, Q, m, n, mb, nb, elt;
    two_dim_block_cyclic_t *Wcol;
    two_dim_block_cyclic_t *Welt;
    dague_handle_t *dague_zlanhe = NULL;
=======
dague_object_t*
dplasma_zlanhe_New( PLASMA_enum norm,
                    PLASMA_enum uplo,
                    const tiled_matrix_desc_t *A,
                    double *result )
{
    int P, Q, mb, nb, elt;
    two_dim_block_cyclic_t *Tdist;
    dague_object_t *dague_zlanhe = NULL;
>>>>>>> 49e28217

    if ( (norm != PlasmaMaxNorm) && (norm != PlasmaOneNorm)
        && (norm != PlasmaInfNorm) && (norm != PlasmaFrobeniusNorm) ) {
        dplasma_error("dplasma_zlanhe", "illegal value of norm");
        return NULL;
    }
    if ( (uplo != PlasmaUpper) && (uplo != PlasmaLower) ) {
        dplasma_error("dplasma_zlanhe", "illegal value of uplo");
        return NULL;
    }
    if ( !(A->dtype & ( two_dim_block_cyclic_type | sym_two_dim_block_cyclic_type)) ) {
        dplasma_error("dplasma_zlanhe", "illegal type of descriptor for A");
        return NULL;
    }

    P = ((sym_two_dim_block_cyclic_t*)A)->grid.rows;
    Q = ((sym_two_dim_block_cyclic_t*)A)->grid.cols;

    /* Warning: Pb with smb/snb when mt/nt lower than P/Q */
    switch( norm ) {
    case PlasmaFrobeniusNorm:
        mb = 2;
        nb = 1;
        elt = 2;
        break;
    case PlasmaInfNorm:
    case PlasmaOneNorm:
        mb = A->mb;
        nb = 1;
        elt = 1;
        break;
    case PlasmaMaxNorm:
    default:
        mb = 1;
        nb = 1;
        elt = 1;
    }

<<<<<<< HEAD
    PASTE_CODE_INIT_AND_ALLOCATE_MATRIX(
        (*Wcol), two_dim_block_cyclic,
        (Wcol, matrix_RealDouble, matrix_Tile,
         A->super.nodes, A->super.myrank,
         mb,  nb,   /* Dimesions of the tile                */
         m,   n,    /* Dimensions of the matrix             */
         0,   0,    /* Starting points (not important here) */
         m,   n,    /* Dimensions of the submatrix          */
         1, 1, 1));

    PASTE_CODE_INIT_AND_ALLOCATE_MATRIX(
        (*Welt), two_dim_block_cyclic,
        (Welt, matrix_RealDouble, matrix_Tile,
         A->super.nodes, A->super.myrank,
         elt,   1,  /* Dimesions of the tile                */
         elt*P, Q,  /* Dimensions of the matrix             */
         0,     0,  /* Starting points (not important here) */
         elt*P, Q,  /* Dimensions of the submatrix          */
         1, 1, P));

    /* Create the DAG */
    dague_zlanhe = (dague_handle_t*)dague_zlansy_new(
        P, Q, ntype, uplo, PlasmaConjTrans,
=======
    /* Create a copy of the A descriptor that is general to avoid problem when
     * accessing not referenced part of the matrix */
    /* Create the task distribution */
    Tdist = (two_dim_block_cyclic_t*)malloc(sizeof(two_dim_block_cyclic_t));

    two_dim_block_cyclic_init(
        Tdist, matrix_RealDouble, matrix_Tile,
        A->super.nodes, A->super.cores, A->super.myrank,
        1, 1,       /* Dimensions of the tiles              */
        A->mt, P*Q, /* Dimensions of the matrix             */
        0, 0,       /* Starting points (not important here) */
        A->mt, P*Q, /* Dimensions of the submatrix          */
        1, 1, P);

    Tdist->super.super.data_of = fake_data_of;

    /* Create the DAG */
    dague_zlanhe = (dague_object_t*)dague_zlansy_new(
        P, Q, norm, uplo, PlasmaConjTrans,
>>>>>>> 49e28217
        (dague_ddesc_t*)A,
        (dague_ddesc_t*)Tdist,
        result);

    /* Set the datatypes */
    dplasma_add2arena_tile(((dague_zlansy_handle_t*)dague_zlanhe)->arenas[DAGUE_zlansy_DEFAULT_ARENA],
                           A->mb*A->nb*sizeof(dague_complex64_t),
                           DAGUE_ARENA_ALIGNMENT_SSE,
                           MPI_DOUBLE_COMPLEX, A->mb);
    dplasma_add2arena_rectangle(((dague_zlansy_handle_t*)dague_zlanhe)->arenas[DAGUE_zlansy_COL_ARENA],
                                mb * nb * sizeof(double), DAGUE_ARENA_ALIGNMENT_SSE,
                                MPI_DOUBLE, mb, nb, -1);
    dplasma_add2arena_rectangle(((dague_zlansy_handle_t*)dague_zlanhe)->arenas[DAGUE_zlansy_ELT_ARENA],
                                elt * sizeof(double), DAGUE_ARENA_ALIGNMENT_SSE,
                                MPI_DOUBLE, elt, 1, -1);

    return (dague_handle_t*)dague_zlanhe;
}

/**
 *******************************************************************************
 *
 * @ingroup dplasma_complex64_t
 *
 *  dplasma_zlanhe_Destruct - Free the data structure associated to an object
 *  created with dplasma_zlanhe_New().
 *
 *******************************************************************************
 *
 * @param[in,out] o
 *          On entry, the object to destroy.
 *          On exit, the object cannot be used anymore.
 *
 *******************************************************************************
 *
 * @sa dplasma_zlanhe_New
 * @sa dplasma_zlanhe
 *
 ******************************************************************************/
void
dplasma_zlanhe_Destruct( dague_handle_t *o )
{
<<<<<<< HEAD
    dague_zlansy_handle_t *dague_zlanhe = (dague_zlansy_handle_t *)o;
    two_dim_block_cyclic_t *Wcol = (two_dim_block_cyclic_t*)(dague_zlanhe->Wcol);
    two_dim_block_cyclic_t *Welt = (two_dim_block_cyclic_t*)(dague_zlanhe->Welt);
=======
    dague_zlansy_object_t *dague_zlanhe = (dague_zlansy_object_t *)o;

    dague_ddesc_destroy( dague_zlanhe->Tdist );
    free( dague_zlanhe->Tdist );
>>>>>>> 49e28217

    dplasma_datatype_undefine_type( &(dague_zlanhe->arenas[DAGUE_zlansy_DEFAULT_ARENA]->opaque_dtt) );
    dplasma_datatype_undefine_type( &(dague_zlanhe->arenas[DAGUE_zlansy_COL_ARENA]->opaque_dtt) );
    dplasma_datatype_undefine_type( &(dague_zlanhe->arenas[DAGUE_zlansy_ELT_ARENA]->opaque_dtt) );

    DAGUE_INTERNAL_HANDLE_DESTRUCT(o);

    dague_data_free( Wcol->mat );
    tiled_matrix_desc_destroy( (tiled_matrix_desc_t*)Wcol );
    free( Wcol );

    dague_data_free( Welt->mat );
    tiled_matrix_desc_destroy( (tiled_matrix_desc_t*)Welt );
    free( Welt );
}

/**
 *******************************************************************************
 *
 * @ingroup dplasma_complex64_t
 *
 *  dplasma_zlanhe - Computes the value
 *
 *     zlanhe = ( max(abs(A(i,j))), NORM = PlasmaMaxNorm
 *              (
 *              ( norm1(A),         NORM = PlasmaOneNorm
 *              (
 *              ( normI(A),         NORM = PlasmaInfNorm
 *              (
 *              ( normF(A),         NORM = PlasmaFrobeniusNorm
 *
 *  where norm1 denotes the one norm of a matrix (maximum column sum),
 *  normI denotes the infinity norm of a matrix (maximum row sum) and
 *  normF denotes the Frobenius norm of a matrix (square root of sum
 *  of squares). Note that max(abs(A(i,j))) is not a consistent matrix
 *  norm.
 *
 *******************************************************************************
 *
 * @param[in,out] dague
 *          The dague context of the application that will run the operation.
 *
 * @param[in] norm
 *          = PlasmaMaxNorm: Max norm
 *          = PlasmaOneNorm: One norm
 *          = PlasmaInfNorm: Infinity norm
 *          = PlasmaFrobeniusNorm: Frobenius norm
 *
 * @param[in] uplo
 *          = PlasmaUpper: Upper triangle of A is stored;
 *          = PlasmaLower: Lower triangle of A is stored.
 *
 * @param[in] A
 *          The descriptor of the hermitian matrix A.
 *          Must be a two_dim_rectangle_cyclic or sym_two_dim_rectangle_cyclic
 *          matrix
 *
*******************************************************************************
 *
 * @return
 *          \retval the computed norm described above.
 *
 *******************************************************************************
 *
 * @sa dplasma_zlanhe_New
 * @sa dplasma_zlanhe_Destruct
 * @sa dplasma_clanhe
 *
 ******************************************************************************/
double
dplasma_zlanhe( dague_context_t *dague,
                PLASMA_enum norm,
                PLASMA_enum uplo,
                const tiled_matrix_desc_t *A)
{
<<<<<<< HEAD
    double result;
    dague_handle_t *dague_zlanhe = NULL;
=======
    double result = 0.;
    dague_object_t *dague_zlanhe = NULL;
>>>>>>> 49e28217

    if ( (norm != PlasmaMaxNorm) && (norm != PlasmaOneNorm)
        && (norm != PlasmaInfNorm) && (norm != PlasmaFrobeniusNorm) ) {
        dplasma_error("dplasma_zlanhe", "illegal value of norm");
        return -2.;
    }
    if ( (uplo != PlasmaUpper) && (uplo != PlasmaLower) ) {
        dplasma_error("dplasma_zlanhe", "illegal value of uplo");
        return -3.;
    }
    if ( !(A->dtype & ( two_dim_block_cyclic_type | sym_two_dim_block_cyclic_type)) ) {
        dplasma_error("dplasma_zlanhe", "illegal type of descriptor for A");
        return -4.;
    }
    if ( A->m != A->n ) {
        dplasma_error("dplasma_zlanhe", "illegal matrix A (not square)");
        return -5.;
    }

    dague_zlanhe = dplasma_zlanhe_New(norm, uplo, A, &result);

    if ( dague_zlanhe != NULL )
    {
        dague_enqueue( dague, (dague_handle_t*)dague_zlanhe);
        dplasma_progress(dague);
        dplasma_zlanhe_Destruct( dague_zlanhe );
    }

    return result;
}
<|MERGE_RESOLUTION|>--- conflicted
+++ resolved
@@ -78,17 +78,6 @@
  * @sa dplasma_clanhe_New
  *
  ******************************************************************************/
-<<<<<<< HEAD
-dague_handle_t* dplasma_zlanhe_New( PLASMA_enum ntype,
-                                    PLASMA_enum uplo,
-                                    const tiled_matrix_desc_t *A,
-                                    double *result )
-{
-    int P, Q, m, n, mb, nb, elt;
-    two_dim_block_cyclic_t *Wcol;
-    two_dim_block_cyclic_t *Welt;
-    dague_handle_t *dague_zlanhe = NULL;
-=======
 dague_object_t*
 dplasma_zlanhe_New( PLASMA_enum norm,
                     PLASMA_enum uplo,
@@ -98,7 +87,6 @@
     int P, Q, mb, nb, elt;
     two_dim_block_cyclic_t *Tdist;
     dague_object_t *dague_zlanhe = NULL;
->>>>>>> 49e28217
 
     if ( (norm != PlasmaMaxNorm) && (norm != PlasmaOneNorm)
         && (norm != PlasmaInfNorm) && (norm != PlasmaFrobeniusNorm) ) {
@@ -137,31 +125,6 @@
         elt = 1;
     }
 
-<<<<<<< HEAD
-    PASTE_CODE_INIT_AND_ALLOCATE_MATRIX(
-        (*Wcol), two_dim_block_cyclic,
-        (Wcol, matrix_RealDouble, matrix_Tile,
-         A->super.nodes, A->super.myrank,
-         mb,  nb,   /* Dimesions of the tile                */
-         m,   n,    /* Dimensions of the matrix             */
-         0,   0,    /* Starting points (not important here) */
-         m,   n,    /* Dimensions of the submatrix          */
-         1, 1, 1));
-
-    PASTE_CODE_INIT_AND_ALLOCATE_MATRIX(
-        (*Welt), two_dim_block_cyclic,
-        (Welt, matrix_RealDouble, matrix_Tile,
-         A->super.nodes, A->super.myrank,
-         elt,   1,  /* Dimesions of the tile                */
-         elt*P, Q,  /* Dimensions of the matrix             */
-         0,     0,  /* Starting points (not important here) */
-         elt*P, Q,  /* Dimensions of the submatrix          */
-         1, 1, P));
-
-    /* Create the DAG */
-    dague_zlanhe = (dague_handle_t*)dague_zlansy_new(
-        P, Q, ntype, uplo, PlasmaConjTrans,
-=======
     /* Create a copy of the A descriptor that is general to avoid problem when
      * accessing not referenced part of the matrix */
     /* Create the task distribution */
@@ -181,24 +144,23 @@
     /* Create the DAG */
     dague_zlanhe = (dague_object_t*)dague_zlansy_new(
         P, Q, norm, uplo, PlasmaConjTrans,
->>>>>>> 49e28217
         (dague_ddesc_t*)A,
         (dague_ddesc_t*)Tdist,
         result);
 
     /* Set the datatypes */
-    dplasma_add2arena_tile(((dague_zlansy_handle_t*)dague_zlanhe)->arenas[DAGUE_zlansy_DEFAULT_ARENA],
+    dplasma_add2arena_tile(((dague_zlansy_object_t*)dague_zlanhe)->arenas[DAGUE_zlansy_DEFAULT_ARENA],
                            A->mb*A->nb*sizeof(dague_complex64_t),
                            DAGUE_ARENA_ALIGNMENT_SSE,
                            MPI_DOUBLE_COMPLEX, A->mb);
-    dplasma_add2arena_rectangle(((dague_zlansy_handle_t*)dague_zlanhe)->arenas[DAGUE_zlansy_COL_ARENA],
+    dplasma_add2arena_rectangle(((dague_zlansy_object_t*)dague_zlanhe)->arenas[DAGUE_zlansy_COL_ARENA],
                                 mb * nb * sizeof(double), DAGUE_ARENA_ALIGNMENT_SSE,
                                 MPI_DOUBLE, mb, nb, -1);
-    dplasma_add2arena_rectangle(((dague_zlansy_handle_t*)dague_zlanhe)->arenas[DAGUE_zlansy_ELT_ARENA],
+    dplasma_add2arena_rectangle(((dague_zlansy_object_t*)dague_zlanhe)->arenas[DAGUE_zlansy_ELT_ARENA],
                                 elt * sizeof(double), DAGUE_ARENA_ALIGNMENT_SSE,
                                 MPI_DOUBLE, elt, 1, -1);
 
-    return (dague_handle_t*)dague_zlanhe;
+    return (dague_object_t*)dague_zlanhe;
 }
 
 /**
@@ -222,32 +184,18 @@
  *
  ******************************************************************************/
 void
-dplasma_zlanhe_Destruct( dague_handle_t *o )
-{
-<<<<<<< HEAD
-    dague_zlansy_handle_t *dague_zlanhe = (dague_zlansy_handle_t *)o;
-    two_dim_block_cyclic_t *Wcol = (two_dim_block_cyclic_t*)(dague_zlanhe->Wcol);
-    two_dim_block_cyclic_t *Welt = (two_dim_block_cyclic_t*)(dague_zlanhe->Welt);
-=======
+dplasma_zlanhe_Destruct( dague_object_t *o )
+{
     dague_zlansy_object_t *dague_zlanhe = (dague_zlansy_object_t *)o;
 
     dague_ddesc_destroy( dague_zlanhe->Tdist );
     free( dague_zlanhe->Tdist );
->>>>>>> 49e28217
 
     dplasma_datatype_undefine_type( &(dague_zlanhe->arenas[DAGUE_zlansy_DEFAULT_ARENA]->opaque_dtt) );
     dplasma_datatype_undefine_type( &(dague_zlanhe->arenas[DAGUE_zlansy_COL_ARENA]->opaque_dtt) );
     dplasma_datatype_undefine_type( &(dague_zlanhe->arenas[DAGUE_zlansy_ELT_ARENA]->opaque_dtt) );
 
-    DAGUE_INTERNAL_HANDLE_DESTRUCT(o);
-
-    dague_data_free( Wcol->mat );
-    tiled_matrix_desc_destroy( (tiled_matrix_desc_t*)Wcol );
-    free( Wcol );
-
-    dague_data_free( Welt->mat );
-    tiled_matrix_desc_destroy( (tiled_matrix_desc_t*)Welt );
-    free( Welt );
+    DAGUE_INTERNAL_OBJECT_DESTRUCT(o);
 }
 
 /**
@@ -309,13 +257,8 @@
                 PLASMA_enum uplo,
                 const tiled_matrix_desc_t *A)
 {
-<<<<<<< HEAD
-    double result;
+    double result = 0.;
     dague_handle_t *dague_zlanhe = NULL;
-=======
-    double result = 0.;
-    dague_object_t *dague_zlanhe = NULL;
->>>>>>> 49e28217
 
     if ( (norm != PlasmaMaxNorm) && (norm != PlasmaOneNorm)
         && (norm != PlasmaInfNorm) && (norm != PlasmaFrobeniusNorm) ) {
