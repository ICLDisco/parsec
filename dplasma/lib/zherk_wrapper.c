/*
 * Copyright (c) 2010-2012 The University of Tennessee and The University
 *                         of Tennessee Research Foundation.  All rights
 *                         reserved.
 *
 * @precisions normal z -> z c
 *
 */
#include "dague_internal.h"
#include <core_blas.h>
#include "dplasma.h"
#include "dplasma/lib/dplasmatypes.h"

#include "zherk_LN.h"
#include "zherk_LC.h"
#include "zherk_UN.h"
#include "zherk_UC.h"

/**
 *******************************************************************************
 *
 * @ingroup dplasma_complex64_t
 *
 *  dplasm_zherk_New - Generates the object that performs the following operation
 *
 *    \f[ C = \alpha [ op( A ) \times conjg( op( A )' )] + \beta C \f],
 *
 *  where op( X ) is one of
 *
 *    op( X ) = X  or op( X ) = conjg( X' )
 *
 *  where alpha and beta are real scalars, C is an n-by-n hermitian
 *  matrix and A is an n-by-k matrix in the first case and a k-by-n
 *  matrix in the second case.
 *
 *  WARNING: The computations are not done by this call.
 *
 *******************************************************************************
 *
 * @param[in] uplo
 *          = PlasmaUpper: Upper triangle of C is stored;
 *          = PlasmaLower: Lower triangle of C is stored.
 *
 * @param[in] trans
 *          Specifies whether the matrix A is transposed or conjugate transposed:
 *          = PlasmaNoTrans:   A is not transposed;
 *          = PlasmaConjTrans: A is conjugate transposed.
 *
 * @param[in] alpha
 *          alpha specifies the scalar alpha.
 *
 * @param[in] A
 *          A is a LDA-by-ka matrix, where ka is K when trans = PlasmaNoTrans,
 *          and is N otherwise.
 *
 * @param[in] beta
 *          beta specifies the scalar beta
 *
 * @param[in,out] C
 *          C is a LDC-by-N matrix.
 *          On exit, the array uplo part of the matrix is overwritten
 *          by the uplo part of the updated matrix.
 *
 *******************************************************************************
 *
 * @return
 *          \retval NULL if incorrect parameters are given.
 *          \retval The dague object describing the operation that can be
 *          enqueued in the runtime with dague_enqueue(). It, then, needs to be
 *          destroy with dplasma_zherk_Destruct();
 *
 *******************************************************************************
 *
 * @sa dplasma_zherk
 * @sa dplasma_zherk_Destruct
 * @sa dplasma_cherk_New
 *
 ******************************************************************************/
<<<<<<< HEAD
dague_handle_t*
dplasma_zherk_New( const PLASMA_enum uplo,
                   const PLASMA_enum trans,
                   const double alpha,
=======
dague_object_t*
dplasma_zherk_New( PLASMA_enum uplo,
                   PLASMA_enum trans,
                   double alpha,
>>>>>>> 49e28217
                   const tiled_matrix_desc_t* A,
                   double beta,
                   tiled_matrix_desc_t* C)
{
    dague_handle_t* object;

    if ( uplo == PlasmaLower ) {
        if ( trans == PlasmaNoTrans ) {
            object = (dague_handle_t*)
                dague_zherk_LN_new(uplo, trans,
                                   alpha, (dague_ddesc_t*)A,
                                   beta,  (dague_ddesc_t*)C);
        }
        else {
            object = (dague_handle_t*)
                dague_zherk_LC_new(uplo, trans,
                                   alpha, (dague_ddesc_t*)A,
                                   beta,  (dague_ddesc_t*)C);
        }
    }
    else {
        if ( trans == PlasmaNoTrans ) {
            object = (dague_handle_t*)
                dague_zherk_UN_new(uplo, trans,
                                   alpha, (dague_ddesc_t*)A,
                                   beta,  (dague_ddesc_t*)C);
        }
        else {
            object = (dague_handle_t*)
                dague_zherk_UC_new(uplo, trans,
                                   alpha, (dague_ddesc_t*)A,
                                   beta,  (dague_ddesc_t*)C);
        }
    }

    dplasma_add2arena_tile(((dague_zherk_LN_handle_t*)object)->arenas[DAGUE_zherk_LN_DEFAULT_ARENA],
                           C->mb*C->nb*sizeof(dague_complex64_t),
                           DAGUE_ARENA_ALIGNMENT_SSE,
                           MPI_DOUBLE_COMPLEX, C->mb);

    return object;
}

/**
 *******************************************************************************
 *
 * @ingroup dplasma_complex64_t
 *
 *  dplasma_zherk_Destruct - Free the data structure associated to an object
 *  created with dplasma_zherk_New().
 *
 *******************************************************************************
 *
 * @param[in,out] o
 *          On entry, the object to destroy.
 *          On exit, the object cannot be used anymore.
 *
 *******************************************************************************
 *
 * @sa dplasma_zherk_New
 * @sa dplasma_zherk
 *
 ******************************************************************************/
void
dplasma_zherk_Destruct( dague_handle_t *o )
{
    dague_zherk_LN_handle_t *zherk_object = (dague_zherk_LN_handle_t*)o;
    dplasma_datatype_undefine_type( &(zherk_object->arenas[DAGUE_zherk_LN_DEFAULT_ARENA]->opaque_dtt) );
    DAGUE_INTERNAL_HANDLE_DESTRUCT(zherk_object);
}

/**
 *******************************************************************************
 *
 * @ingroup dplasma_complex64_t
 *
 *  dplasm_zherk - Performs the following operation
 *
 *    \f[ C = \alpha [ op( A ) \times conjg( op( A )' )] + \beta C \f],
 *
 *  where op( X ) is one of
 *
 *    op( X ) = X  or op( X ) = conjg( X' )
 *
 *  where alpha and beta are real scalars, C is an n-by-n hermitian
 *  matrix and A is an n-by-k matrix in the first case and a k-by-n
 *  matrix in the second case.
 *
 *******************************************************************************
 *
 * @param[in,out] dague
 *          The dague context of the application that will run the operation.
 *
 * @param[in] uplo
 *          = PlasmaUpper: Upper triangle of C is stored;
 *          = PlasmaLower: Lower triangle of C is stored.
 *
 * @param[in] trans
 *          Specifies whether the matrix A is transposed or conjugate transposed:
 *          = PlasmaNoTrans:   A is not transposed;
 *          = PlasmaConjTrans: A is conjugate transposed.
 *
 * @param[in] alpha
 *          alpha specifies the scalar alpha.
 *
 * @param[in] A
 *          A is a LDA-by-ka matrix, where ka is K when trans = PlasmaNoTrans,
 *          and is N otherwise.
 *
 * @param[in] beta
 *          beta specifies the scalar beta
 *
 * @param[in,out] C
 *          C is a LDC-by-N matrix.
 *          On exit, the array uplo part of the matrix is overwritten
 *          by the uplo part of the updated matrix.
 *
 *******************************************************************************
 *
 * @return
 *          \retval -i if the ith parameters is incorrect.
 *          \retval 0 on success.
 *
 *******************************************************************************
 *
 * @sa dplasma_zherk_New
 * @sa dplasma_zherk_Destruct
 * @sa dplasma_cherk
 *
 ******************************************************************************/
int
dplasma_zherk( dague_context_t *dague,
               PLASMA_enum uplo,
               PLASMA_enum trans,
               double alpha,
               const tiled_matrix_desc_t *A,
               double beta,
               tiled_matrix_desc_t *C)
{
    dague_handle_t *dague_zherk = NULL;

    /* Check input arguments */
    if ((uplo != PlasmaLower) && (uplo != PlasmaUpper)) {
        dplasma_error("PLASMA_zherk", "illegal value of uplo");
        return -1;
    }
    if (trans != PlasmaConjTrans && trans != PlasmaNoTrans ) {
        dplasma_error("dplasma_zherk", "illegal value of trans");
        return -2;
    }
    if ( (C->m != C->n) ) {
        dplasma_error("dplasma_zherk", "illegal size of matrix C which should be square");
        return -6;
    }
    if ( ((trans == PlasmaNoTrans) && (A->m != C->m)) ||
         ((trans != PlasmaNoTrans) && (A->n != C->m)) ) {
        dplasma_error("dplasma_zherk", "illegal size of matrix A");
        return -4;
    }

    dague_zherk = dplasma_zherk_New(uplo, trans,
                                    alpha, A,
                                    beta, C);

    if ( dague_zherk != NULL )
    {
        dague_enqueue( dague, dague_zherk);
        dplasma_progress(dague);
        dplasma_zherk_Destruct( dague_zherk );
    }
    return 0;
}<|MERGE_RESOLUTION|>--- conflicted
+++ resolved
@@ -76,17 +76,10 @@
  * @sa dplasma_cherk_New
  *
  ******************************************************************************/
-<<<<<<< HEAD
 dague_handle_t*
-dplasma_zherk_New( const PLASMA_enum uplo,
-                   const PLASMA_enum trans,
-                   const double alpha,
-=======
-dague_object_t*
 dplasma_zherk_New( PLASMA_enum uplo,
                    PLASMA_enum trans,
                    double alpha,
->>>>>>> 49e28217
                    const tiled_matrix_desc_t* A,
                    double beta,
                    tiled_matrix_desc_t* C)
