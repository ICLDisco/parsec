--- conflicted
+++ resolved
@@ -71,24 +71,6 @@
   int tempkn = ((k)==(descA.nt-1)) ? (descA.n-(k*descA.nb)) : descA.nb;
   int ldak = BLKLDD( descA, k );
 
-<<<<<<< HEAD
-#if !defined(DAGUE_DRY_RUN)
-    int tempkm = ((k)==((descA.mt)-1)) ? ((descA.m)-(k*(descA.mb))) : (descA.mb);
-    int tempkn = ((k)==((descA.nt)-1)) ? ((descA.n)-(k*(descA.nb))) : (descA.nb);
-    int ldak = BLKLDD( descA, k );
-
-    void *p_elem_A = dague_private_memory_pop( p_tau  );
-    void *p_elem_B = dague_private_memory_pop( p_work );
-
-    CORE_zgeqrt(tempkm, tempkn, ib,
-                A /* A(k,k) */, ldak,
-                B /* T(k,k) */, descT.mb,
-                p_elem_A, p_elem_B );
-
-    dague_private_memory_push( p_tau , p_elem_A );
-    dague_private_memory_push( p_work, p_elem_B );
-#endif  /* !defined(DAGUE_DRY_RUN) */
-=======
   printlog("CORE_zgeqrt(%d)\n"
            "\t(tempkm, tempkn, ib, A(%d,%d)[%p], ldak, T(%d,%d)[%p], descT.mb, p_elem_A, p_elem_B)\n",
            k, k, k, A, k, k, T);
@@ -104,7 +86,6 @@
 
   dague_private_memory_push( p_tau,  p_elem_A );
   dague_private_memory_push( p_work, p_elem_B );
->>>>>>> 0048de37
 
 #endif  /* !defined(DAGUE_DRY_RUN) */
 
@@ -135,26 +116,6 @@
            "\t(PlasmaLeft, PlasmaConjTrans, tempkm, tempnn, tempkm, ib, A(%d,%d)[%p], ldak, T(%d,%d)[%p], descT.mb, A(%d,%d)[%p], ldak, p_elem_A, descT.nb)\n",
            k, n, k, k, A, k, k, T, k, n, C);
 
-<<<<<<< HEAD
-    void *p_elem_A = dague_private_memory_pop( p_work );
-
-#if !defined(DAGUE_DRY_RUN)
-    int tempkm = ((k)==((descA.mt)-1)) ? ((descA.m)-(k*(descA.mb))) : (descA.mb);
-    int tempnn = ((n)==((descA.nt)-1)) ? ((descA.n)-(n*(descA.nb))) : (descA.nb);
-    int ldak = BLKLDD( descA, k );
-
-    CORE_zunmqr(PlasmaLeft, PlasmaConjTrans,
-                tempkm, tempnn, tempkm, ib,
-                C /* A(k,k) */, ldak,
-                D /* T(k,k) */, descT.mb,
-                E /* A(k,n) */, ldak,
-                p_elem_A, descT.nb );
-#endif  /* !defined(DAGUE_DRY_RUN) */
-    dague_private_memory_push( p_work, p_elem_A );
-
-    printlog("CORE_zunmqr(%d, %d)\n\t(PlasmaLeft, PlasmaConjTrans, tempkm, tempnn, tempkm, ib, A(%d,%d)[%p], ldak, T(%d,%d)[%p], descT.mb, A(%d,%d)[%p], ldak, p_elem_A, descT.nb)\n",
-             k, n, k, k, C, k, k, D, k, n, E);
-=======
 #if !defined(DAGUE_DRY_RUN)
   void *p_elem_A = dague_private_memory_pop( p_work );
 
@@ -168,7 +129,6 @@
   dague_private_memory_push( p_work, p_elem_A );
 
 #endif  /* !defined(DAGUE_DRY_RUN) */
->>>>>>> 0048de37
 
 }
 END
@@ -209,35 +169,6 @@
 ; (descA.mt-k)*(descA.mt-k)*(descA.mt-k)
 
 BODY
-<<<<<<< HEAD
-#if defined(HAVE_CUDA) && defined(PRECISION_s) && 0
-    gpu_qr_mark_data_usage( 0, &descA, DAGUE_READ | DAGUE_WRITE, k, k );
-    gpu_qr_mark_data_usage( 0, &descA, DAGUE_READ | DAGUE_WRITE, m, k );
-    gpu_qr_mark_data_usage( 1, &descT, DAGUE_READ | DAGUE_WRITE, m, k );
-#endif  /* defined(HAVE_CUDA)  && defined(PRECISION_s) */
-
-    void *p_elem_A = dague_private_memory_pop( p_tau  );
-    void *p_elem_B = dague_private_memory_pop( p_work );
-
-#if !defined(DAGUE_DRY_RUN)
-    int tempmm = ((m)==((descA.mt)-1)) ? ((descA.m)-(m*(descA.mb))) : (descA.mb);
-    int tempkn = ((k)==((descA.nt)-1)) ? ((descA.n)-(k*(descA.nb))) : (descA.nb);
-    int ldak = BLKLDD( descA, k );
-    int ldam = BLKLDD( descA, m );
-
-    CORE_ztsqrt(tempmm, tempkn, ib,
-                F /* A(k,k) */, ldak,
-                G /* A(m,k) */, ldam,
-                H /* T(m,k) */, descT.mb,
-                p_elem_A, p_elem_B );
-#endif  /* !defined(DAGUE_DRY_RUN) */
-    dague_private_memory_push( p_tau , p_elem_A );
-    dague_private_memory_push( p_work, p_elem_B );
-
-    printlog("CORE_ztsqrt(%d, %d)\n\t(tempmm, tempkn, ib, A(%d,%d)[%p], ldak, A(%d,%d)[%p], ldam, T(%d,%d)[%p], descT.mb, p_elem_A, p_elem_B)\n",
-             k, m, k, k, F, m, k, G, m, k, H);
-
-=======
 {
   int tempmm = ((m)==(descA.mt-1)) ? (descA.m-(m*descA.mb)) : descA.mb;
   int tempkn = ((k)==(descA.nt-1)) ? (descA.n-(k*descA.nb)) : descA.nb;
@@ -263,7 +194,6 @@
 
 #endif  /* !defined(DAGUE_DRY_RUN) */
 }
->>>>>>> 0048de37
 END
 
 
@@ -304,60 +234,6 @@
 ; (descA.mt-k)*(descA.mt-n)*(descA.mt-n)
 
 BODY
-<<<<<<< HEAD
-
-    void *p_elem_A;
-
-#if !defined(DAGUE_DRY_RUN)
-    int tempnn = ((n1)==((descA.nt)-1)) ? ((descA.n)-(n1*(descA.nb))) : (descA.nb);
-    int tempmm = ((m)==((descA.mt)-1)) ? ((descA.m)-(m*(descA.mb))) : (descA.mb);
-    int ldak = BLKLDD( descA, k );
-    int ldam = BLKLDD( descA, m );
-    int ldwork = ib;
-#endif  /* !defined(DAGUE_DRY_RUN) */
-
-#if defined(HAVE_CUDA) && defined(PRECISION_s) && 0
-    gpu_qr_mark_data_usage( 0, &descA, DAGUE_READ, m, k );
-    gpu_qr_mark_data_usage( 1, &descT, DAGUE_READ, m, k );
-    if( dague_active_gpu() > 0 ) {
-        int rc;
-
-        if( 0 == (rc = gpu_stsmqr( context, this_task)) )
-            goto FIN;
-        if( -1 == rc ) {
-            /* We're done, but the task has been already destroyed */
-            return -1;
-        }
-        if( -2 == rc ) {
-            /* The GPU failed to execute this task, but the task was already rescheduled */
-            fprintf(stderr, "Unable to disable GPU at runtime. Fatal error.\n");
-            exit(2);
-        }
-        /* Continue with the task on the cores */
-    }
-    gpu_qr_mark_data_usage( 0, &descA, DAGUE_READ | DAGUE_WRITE, k, n1 );
-    gpu_qr_mark_data_usage( 0, &descA, DAGUE_READ | DAGUE_WRITE, m, n1 );
-#endif  /* defined(HAVE_CUDA) && defined(PRECISION_s) */
-
-    p_elem_A = dague_private_memory_pop( p_work );
-#if !defined(DAGUE_DRY_RUN)
-    CORE_ztsmqr(PlasmaLeft, PlasmaConjTrans,
-                descA.mb, tempnn, tempmm, tempnn, descA.nb, ib,
-                J /* A(k,n1) */, ldak,
-                K /* A(m,n1) */, ldam,
-                L /* A(m,k) */,  ldam,
-                M /* T(m,k) */,  descT.mb,
-                p_elem_A, ldwork );
-#endif  /* !defined(DAGUE_DRY_RUN) */
-    dague_private_memory_push( p_work, p_elem_A );
-
-    printlog("CORE_ztsmqr(%d, %d, %d)\n"
-             "\t(PlasmaLeft, PlasmaConjTrans, descA.mb, tempnn, tempmm, tempnn, descA.nb, ib, \n"
-             "\tA(%d,%d)[%p], ldak, A(%d,%d)[%p], ldam, A(%d,%d)[%p], ldam, T(%d,%d)[%p], descT.mb, p_elem_A, ldwork)\n",
-             k, m, n1,
-             k, n1, J, m, n1, K,
-             m, k,  L, m, k,  M);
-=======
 {
   int tempnn = ((n)==(descA.nt-1)) ? (descA.n-(n*descA.nb)) : descA.nb;
   int tempmm = ((m)==(descA.mt-1)) ? (descA.m-(m*descA.mb)) : descA.mb;
@@ -381,7 +257,6 @@
               p_elem_A, ldwork );
 
   dague_private_memory_push( p_work, p_elem_A );
->>>>>>> 0048de37
 
 #endif  /* !defined(DAGUE_DRY_RUN) */
 
