--- conflicted
+++ resolved
@@ -1,14 +1,10 @@
 extern "C" %{
 /*
-<<<<<<< HEAD
- *  Copyright (c) 2010-2013
-=======
  * Copyright (c) 2010-2013 The University of Tennessee and The University
  *                         of Tennessee Research Foundation. All rights
  *                         reserved.
  * Copyright (c) 2013      Inria. All rights reserved.
  * $COPYRIGHT
->>>>>>> 49e28217
  *
  *
  * @precisions normal z -> s d c
@@ -57,34 +53,6 @@
 
 BODY
 {
-<<<<<<< HEAD
-    printlog("CORE_zunmqr(%d, %d, %d)\n"
-             "\t(PlasmaLeft, PlasmaConjTrans, tempmm, tempnn, min(tempmm, tempnn), ib, \n"
-             "\t A(%d,%d)[%p], ldam, T(%d,%d)[%p], descTS.mb, A(%d,%d)[%p], ldam, p_elem_A, descTS.nb)",
-             k, m, n, m, k, A, m, k, T, m, n, C);
-
-#if !defined(DAGUE_DRY_RUN)
-        void *p_elem_B = dague_private_memory_pop( p_work );
-
-        int tempAmm = ( m == descA.mt-1 ) ? descA.m - m * descA.mb : descA.mb;
-        int tempAkn = ( k == descA.nt-1 ) ? descA.n - k * descA.nb : descA.nb;
-         int tempmin = dague_imin( tempAmm, tempAkn );
-        int tempmm  = (m == (descB.mt-1)) ? (descB.m - m * descB.mb) : descB.mb;
-        int tempnn  = (n == (descB.nt-1)) ? (descB.n - n * descB.nb) : descB.nb;
-        int ldam    = BLKLDD( descA, m );
-        int ldbm    = BLKLDD( descB, m );
-
-        CORE_zunmqr(
-            side, trans,
-            tempmm, tempnn, tempmin, ib,
-            A /* A(m, k) */, ldam,
-            T /* T(m, k) */, descTS.mb,
-            C /* B(m, n) */, ldbm,
-            p_elem_B, descTS.nb );
-
-        dague_private_memory_push( p_work, p_elem_B );
-#endif
-=======
     int temppm  = (p == (descB.mt-1)) ? (descB.m - p * descB.mb) : descB.mb;
     int tempnn  = (n == (descB.nt-1)) ? (descB.n - n * descB.nb) : descB.nb;
     int tempAkn = (k == (descA.nt-1)) ? (descA.n - k * descA.nb) : descA.nb;
@@ -111,7 +79,6 @@
 #endif /* !defined(DAGUE_DRY_RUN) */
 
     dague_private_memory_push( p_work, W );
->>>>>>> 49e28217
 }
 END
 
@@ -183,37 +150,6 @@
     int ldbm = BLKLDD( descB, m );
     int ldwork = ib;
 
-<<<<<<< HEAD
-    printlog("CORE_zttmqr(%d, %d, %d)\n"
-             "\t(PlasmaLeft, PlasmaConjTrans, descA.mb, tempnn, tempmm, tempnn, descA.nb, ib, \n"
-             "\t A(%d,%d)[%p], A.mb, A(%d,%d)[%p], ldam, A(%d,%d)[%p], ldam, T(%d,%d)[%p], descTT.mb, p_elem_A, ldwork)",
-             k, m, n, p, n, A1, m, n, A2, m, k, V, m, k, T);
-
-#if !defined(DAGUE_DRY_RUN)
-        void *p_elem_B = dague_private_memory_pop( p_work );
-
-        if ( type == DPLASMA_QR_KILLED_BY_TS ) {
-            CORE_ztsmqr(
-                side, trans,
-                descB.mb, tempnn, tempmm, tempnn, tempkn, ib,
-                A1 /* B(p, n) */, ldbp,
-                A2 /* B(m, n) */, ldbm,
-                V  /* A(m, k) */, ldam,
-                T  /* T(m, k) */, descTT.mb,
-                p_elem_B, ldwork );
-        } else {
-            CORE_zttmqr(
-                side, trans,
-                descB.mb, tempnn, tempmm, tempnn, tempkn, ib,
-                A1 /* B(p, n) */, ldbp,
-                A2 /* B(m, n) */, ldbm,
-                V  /* A(m, k) */, ldam,
-                T  /* T(m, k) */, descTT.mb,
-                p_elem_B, ldwork );
-        }
-        dague_private_memory_push( p_work, p_elem_B );
-#endif
-=======
     void *W = dague_private_memory_pop( p_work );
 
     printlog("CORE_ztsmqr(%d, %d, %d)\n"
@@ -246,7 +182,6 @@
 #endif /* !defined(DAGUE_DRY_RUN) */
 
     dague_private_memory_push( p_work, W );
->>>>>>> 49e28217
 }
 END
 
