--- conflicted
+++ resolved
@@ -107,22 +107,6 @@
         int ldam = BLKLDD( descA, m );
         int ldbk = BLKLDD( descB, k );
 
-<<<<<<< HEAD
-        CORE_zhemm(side, uplo,
-                   tempmm, tempnn,
-                   alpha, A, ldam,
-                          B, ldbk,
-                   zbeta, C, ldcm);
-    } else if (side == PlasmaRight && k == n) {
-        int ldak = BLKLDD( descA, k );
-        int ldbm = BLKLDD( descB, m );
-
-        CORE_zhemm(side, uplo,
-                   tempmm, tempnn,
-                   alpha, B, ldak,
-                          A, ldbm,
-                   zbeta, C, ldcm);
-=======
         CORE_zhemm(
             side, uplo,
             tempmm, tempnn,
@@ -140,38 +124,10 @@
             alpha, B, ldak,
             A, ldbm,
             zbeta, C, ldcm);
->>>>>>> 49e28217
     } else {
         PLASMA_enum transl = (c == 0 && k > m) || (c == 1 && k < m) ? PlasmaConjTrans : PlasmaNoTrans;
         PLASMA_enum transr = (c == 3 && k > n) || (c == 2 && k < n) ? PlasmaConjTrans : PlasmaNoTrans;
         int tempk = (side == PlasmaLeft) ? (( k == descC.mt-1 ) ? descC.m - k * descC.mb : descC.mb)
-<<<<<<< HEAD
-                                         : (( k == descC.nt-1 ) ? descC.n - k * descC.nb : descC.nb);
-
-        int lda = (side == PlasmaRight) ? BLKLDD(descB, m)
-                : ((c == 0 && k > m) || (c == 1 && k < m) ? BLKLDD(descA, k) : BLKLDD(descA, m) );
-        int ldb = (side == PlasmaLeft) ? BLKLDD(descB, k)
-                : ((c == 3 && k > n) || (c == 2 && k < n) ? BLKLDD(descA, n) : BLKLDD(descA, k) );
-
-        CORE_zgemm(transl, transr,
-                   tempmm, tempnn, tempk,
-                   alpha, A, lda,
-                          B, ldb,
-                   zbeta, C, ldcm); /* ldc * Y */
-    }
-#endif  /* !defined(DAGUE_DRY_RUN) */
-
-    printlog("hemm( %d, %d, %d )\n",
-             /* "    ( %s, %d, %d, A(%d,%d), %d, B(%d,%d), %d)\n", */
-             m, n, k);
-             /* plasma_const(uplo), tempmm, tempnn,  */
-             /* m, n, ldam, m, n, ldbm); */
-END
-
-extern "C" %{
-
-%}
-=======
         :                                  (( k == descC.nt-1 ) ? descC.n - k * descC.nb : descC.nb);
 
         int lda = (side == PlasmaRight) ? BLKLDD(descB, m)
@@ -190,5 +146,4 @@
 
     printlog("hemm( %d, %d, %d )\n", m, n, k);
 }
-END
->>>>>>> 49e28217
+END