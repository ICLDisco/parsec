extern "C" %{
/*
 *  Copyright (c) 2010-2013
 *
 *  The University of Tennessee and The University
 *  of Tennessee Research Foundation.  All rights
 *  reserved.
 *
 * @precisions normal z -> z c
 *
 */
#include "dplasmajdf.h"
#include "data_dist/matrix/matrix.h"

%}

uplo      [type = "PLASMA_enum"]
trans     [type = "PLASMA_enum"]
alpha     [type = "double"]
dataA     [type = "dague_ddesc_t *"]
descA     [type = "tiled_matrix_desc_t" hidden = on default = "*((tiled_matrix_desc_t*)dataA)"]
beta      [type = "double"]
dataC     [type = "dague_ddesc_t *"]
descC     [type = "tiled_matrix_desc_t" hidden = on default = "*((tiled_matrix_desc_t*)dataC)"]


zherk(n, k)
  /* Execution Space */
  n = 0..(descC.nt-1)
  k = 0..(descA.nt-1)

  /* Locality */
  : dataC(n,n)

  READ  A    <- A zherk_in_data_A0(n, k)
  RW    C    <- ((k>=1)) ? C zherk(n, k-1)
             <- ((0==k)) ? dataC(n,n)
             -> ((descA.nt>=(k+2))) ? C zherk(n, k+1)
             -> ((descA.nt==(k+1))) ? dataC(n,n)

BODY
{
    int tempnn = (n==(descC.nt-1)) ? (descC.n-(n*descC.nb)) : descC.nb;
    int tempkn = (k==(descA.nt-1)) ? (descA.n-(k*descA.nb)) : descA.nb;
    int ldan = BLKLDD( descA, n );
    double dbeta = (k==0) ? beta : ((double)1.);
    int ldcn = BLKLDD( descC, n );

    printlog("CORE_zherk(%d, %d)\n"
             "\t(uplo, trans, tempnn, tempkn, alpha, A(%d,%d)[%p], ldan, dbeta, C(%d,%d)[%p], ldcn)\n",
             n, k, n, k, A, n, n, C);
#if !defined(DAGUE_DRY_RUN)
<<<<<<< HEAD
    CORE_zherk(uplo, trans, tempnn, 
               tempkn, alpha, A /* dataA(n,k) */, 
               ldan, dbeta, C /* dataC(n,n) */, 
               ldcn );
#endif  /* !defined(DAGUE_DRY_RUN) */
=======
    CORE_zherk(uplo, trans, tempnn,
               tempkn, alpha, A /* dataA(n,k) */,
               ldan, dbeta, C /* dataC(n,n) */,
               ldcn );
#endif /* !defined(DAGUE_DRY_RUN) */
>>>>>>> 49e28217
}
END

zherk_in_data_A0(n, k) [profile = off]
  /* Execution Space */
  n = 0..(descC.nt-1)
  k = 0..(descA.nt-1)

  /* Locality */
  : dataA(n,k)

  READ  A    <- dataA(n,k)
             -> A zherk(n, k)

BODY
    /* nothing */
END

zgemm(n, m, k)
  /* Execution Space */
  n = 0..(descC.mt-2)
  m = (n+1)..(descC.mt-1)
  k = 0..(descA.nt-1)

  /* Locality */
  : dataC(m,n)

  READ  A    <- A zgemm_in_data_A0(m, k)
  READ  B    <- B zgemm_in_data_A1(n, k)
  RW    C    <- ((0==k)) ? dataC(m,n)
             <- ((k>=1)) ? C zgemm(n, m, k-1)
             -> ((descA.nt==(k+1))) ? dataC(m,n)
             -> ((descA.nt>=(k+2))) ? C zgemm(n, m, k+1)

BODY
<<<<<<< HEAD
=======
{
>>>>>>> 49e28217
    int tempmm = ((m)==(descC.mt-1)) ? (descC.m-(m*descC.mb)) : descC.mb;
    int tempnn = (n==(descC.nt-1)) ? (descC.n-(n*descC.nb)) : descC.nb;
    int tempkn = (k==(descA.nt-1)) ? (descA.n-(k*descA.nb)) : descA.nb;
    dague_complex64_t zalpha = (dague_complex64_t)alpha;
    int ldam = BLKLDD( descA, m );
    int ldan = BLKLDD( descA, n );
    dague_complex64_t zbeta = (k==0) ? ((dague_complex64_t)beta) : ((double)1.);
    int ldcm = BLKLDD( descC, m );

    printlog("CORE_zgemm(%d, %d, %d)\n"
             "\t(trans, PlasmaConjTrans, tempmm, tempnn, tempkn, zalpha, A(%d,%d)[%p], ldam, A(%d,%d)[%p], ldan, zbeta, C(%d,%d)[%p], ldcm)\n",
             n, m, k, m, k, A, n, k, B, m, n, C);
#if !defined(DAGUE_DRY_RUN)
<<<<<<< HEAD
    CORE_zgemm(trans, PlasmaConjTrans, tempmm, 
               tempnn, tempkn, zalpha, 
               A /* dataA(m,k) */, ldam, B /* dataA(n,k) */, 
               ldan, zbeta, C /* dataC(m,n) */, 
               ldcm );
#endif  /* !defined(DAGUE_DRY_RUN) */
=======
    CORE_zgemm(trans, PlasmaConjTrans, tempmm,
               tempnn, tempkn, zalpha,
               A /* dataA(m,k) */, ldam, B /* dataA(n,k) */,
               ldan, zbeta, C /* dataC(m,n) */,
               ldcm );
#endif /* !defined(DAGUE_DRY_RUN) */
}
>>>>>>> 49e28217
END

zgemm_in_data_A1(n, k) [profile = off]
  /* Execution Space */
  n = 0..(descC.mt-2)
  k = 0..(descA.nt-1)

  /* Locality */
  : dataA(n,k)

  READ  B    <- dataA(n,k)
             -> B zgemm(n, (n+1)..(descC.mt-1), k)

BODY
    /* nothing */
END

zgemm_in_data_A0(m, k) [profile = off]
  /* Execution Space */
  m = 1..(descC.mt-1) /* tight bound is (n+1)..(descC.mt-1) */
  k = 0..(descA.nt-1)

  /* Locality */
  : dataA(m,k)

  READ  A    <- dataA(m,k)
             -> A zgemm(0..(descC.mt-2), m, k)

BODY
    /* nothing */
<<<<<<< HEAD
END

=======
}
END
>>>>>>> 49e28217
<|MERGE_RESOLUTION|>--- conflicted
+++ resolved
@@ -50,19 +50,11 @@
              "\t(uplo, trans, tempnn, tempkn, alpha, A(%d,%d)[%p], ldan, dbeta, C(%d,%d)[%p], ldcn)\n",
              n, k, n, k, A, n, n, C);
 #if !defined(DAGUE_DRY_RUN)
-<<<<<<< HEAD
-    CORE_zherk(uplo, trans, tempnn, 
-               tempkn, alpha, A /* dataA(n,k) */, 
-               ldan, dbeta, C /* dataC(n,n) */, 
-               ldcn );
-#endif  /* !defined(DAGUE_DRY_RUN) */
-=======
     CORE_zherk(uplo, trans, tempnn,
                tempkn, alpha, A /* dataA(n,k) */,
                ldan, dbeta, C /* dataC(n,n) */,
                ldcn );
 #endif /* !defined(DAGUE_DRY_RUN) */
->>>>>>> 49e28217
 }
 END
 
@@ -78,7 +70,9 @@
              -> A zherk(n, k)
 
 BODY
+{
     /* nothing */
+}
 END
 
 zgemm(n, m, k)
@@ -98,10 +92,7 @@
              -> ((descA.nt>=(k+2))) ? C zgemm(n, m, k+1)
 
 BODY
-<<<<<<< HEAD
-=======
 {
->>>>>>> 49e28217
     int tempmm = ((m)==(descC.mt-1)) ? (descC.m-(m*descC.mb)) : descC.mb;
     int tempnn = (n==(descC.nt-1)) ? (descC.n-(n*descC.nb)) : descC.nb;
     int tempkn = (k==(descA.nt-1)) ? (descA.n-(k*descA.nb)) : descA.nb;
@@ -115,14 +106,6 @@
              "\t(trans, PlasmaConjTrans, tempmm, tempnn, tempkn, zalpha, A(%d,%d)[%p], ldam, A(%d,%d)[%p], ldan, zbeta, C(%d,%d)[%p], ldcm)\n",
              n, m, k, m, k, A, n, k, B, m, n, C);
 #if !defined(DAGUE_DRY_RUN)
-<<<<<<< HEAD
-    CORE_zgemm(trans, PlasmaConjTrans, tempmm, 
-               tempnn, tempkn, zalpha, 
-               A /* dataA(m,k) */, ldam, B /* dataA(n,k) */, 
-               ldan, zbeta, C /* dataC(m,n) */, 
-               ldcm );
-#endif  /* !defined(DAGUE_DRY_RUN) */
-=======
     CORE_zgemm(trans, PlasmaConjTrans, tempmm,
                tempnn, tempkn, zalpha,
                A /* dataA(m,k) */, ldam, B /* dataA(n,k) */,
@@ -130,7 +113,6 @@
                ldcm );
 #endif /* !defined(DAGUE_DRY_RUN) */
 }
->>>>>>> 49e28217
 END
 
 zgemm_in_data_A1(n, k) [profile = off]
@@ -145,7 +127,9 @@
              -> B zgemm(n, (n+1)..(descC.mt-1), k)
 
 BODY
+{
     /* nothing */
+}
 END
 
 zgemm_in_data_A0(m, k) [profile = off]
@@ -160,11 +144,7 @@
              -> A zgemm(0..(descC.mt-2), m, k)
 
 BODY
+{
     /* nothing */
-<<<<<<< HEAD
-END
-
-=======
 }
-END
->>>>>>> 49e28217
+END