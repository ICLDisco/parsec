--- conflicted
+++ resolved
@@ -81,17 +81,10 @@
  * @sa dplasma_chemm_New
  *
  ******************************************************************************/
-<<<<<<< HEAD
 dague_handle_t*
-dplasma_zhemm_New( const PLASMA_enum side,
-                   const PLASMA_enum uplo,
-                   const dague_complex64_t alpha,
-=======
-dague_object_t*
 dplasma_zhemm_New( PLASMA_enum side,
                    PLASMA_enum uplo,
                    dague_complex64_t alpha,
->>>>>>> 49e28217
                    const tiled_matrix_desc_t* A,
                    const tiled_matrix_desc_t* B,
                    dague_complex64_t beta,
