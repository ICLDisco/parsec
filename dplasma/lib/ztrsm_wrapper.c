--- conflicted
+++ resolved
@@ -90,21 +90,12 @@
  * @sa dplasma_strsm_New
  *
  ******************************************************************************/
-<<<<<<< HEAD
 dague_handle_t*
-dplasma_ztrsm_New(const PLASMA_enum side,  const PLASMA_enum uplo,
-                  const PLASMA_enum trans, const PLASMA_enum diag,
-                  const dague_complex64_t alpha,
-                  const tiled_matrix_desc_t *A,
-                  tiled_matrix_desc_t *B )
-=======
-dague_object_t*
 dplasma_ztrsm_New( PLASMA_enum side,  PLASMA_enum uplo,
                    PLASMA_enum trans, PLASMA_enum diag,
                    dague_complex64_t alpha,
                    const tiled_matrix_desc_t *A,
                    tiled_matrix_desc_t *B )
->>>>>>> 49e28217
 {
     dague_handle_t *dague_trsm = NULL;
 
