--- conflicted
+++ resolved
@@ -88,11 +88,6 @@
     // B = U_but_vec^T * B 
     multilevel_zgebmm(dague, B_cast, U_but_vec, level, PlasmaConjTrans, HIGH_TO_LOW, &info);
 
-<<<<<<< HEAD
-    dplasma_ztrsm( dague, PlasmaLeft, uplo, (uplo == PlasmaUpper) ? PlasmaConjTrans : PlasmaNoTrans, PlasmaUnit, 1.0, A, B_cast );
-    dplasma_ztrdsm( dague, A, (tiled_matrix_desc_t *)B_cast );
-    dplasma_ztrsm( dague, PlasmaLeft, uplo, (uplo == PlasmaUpper) ? PlasmaNoTrans : PlasmaConjTrans, PlasmaUnit, 1.0, A, B_cast );
-=======
     if ( 1 == info ){
         fprintf(stderr,"dplasma_zhetrs() requires matrix B to be of type \"two_dim_block_cyclic_type\"\n");
         return 1;
@@ -101,7 +96,6 @@
     dplasma_ztrsm( dague, PlasmaLeft, uplo, (uplo == PlasmaUpper) ? PlasmaConjTrans : PlasmaNoTrans, PlasmaUnit, 1.0, A, B );
     dplasma_ztrdsm( dague, A, (tiled_matrix_desc_t *)B );
     dplasma_ztrsm( dague, PlasmaLeft, uplo, (uplo == PlasmaUpper) ? PlasmaNoTrans : PlasmaConjTrans, PlasmaUnit, 1.0, A, B );
->>>>>>> 23d1cadf
 
     // X = U_but_vec * X  (here X is B)
     multilevel_zgebmm(dague, B_cast, U_but_vec, level, PlasmaNoTrans, LOW_TO_HIGH, &info);
