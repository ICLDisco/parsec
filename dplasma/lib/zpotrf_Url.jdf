--- conflicted
+++ resolved
@@ -56,12 +56,6 @@
 //; (k >= (descA.nt - PRI_CHANGE)) ? (descA.nt - k + 7) * (descA.nt - k + 2) * (descA.nt - k) / 6 : 0
 
 BODY
-<<<<<<< HEAD
-=======
-#if defined(HAVE_CUDA)
-     moesi_master_update( descA.super.moesi_map, TILED_MATRIX_KEY( &descA, k, k ) );
-#endif  /* defined(HAVE_CUDA) */
->>>>>>> daa50a6d
 
     int tempkn = k == descA.nt-1 ? descA.n - k*descA.nb : descA.nb;
     int iinfo = 0;
@@ -104,12 +98,6 @@
 //;  (n >= (descA.nt - PRI_CHANGE)) ? (descA.nt - n - k) * ((descA.nt - n - k + 1) / 2 + 2) - 1 + (descA.nt - n + 2) * (descA.nt - n + 1) * (descA.nt - n) / 6 : 0
 
 BODY
-<<<<<<< HEAD
-=======
-#if defined(HAVE_CUDA)
-    moesi_master_update( descA.super.moesi_map, TILED_MATRIX_KEY( &descA, k, n ) );
-#endif  /* defined(HAVE_CUDA) */
->>>>>>> daa50a6d
 
     int tempnn = n == descA.nt-1 ? descA.n - n * descA.nb : descA.nb;
     int ldak = BLKLDD( descA, k );
@@ -153,12 +141,6 @@
 //; (n >= (descA.nt - PRI_CHANGE)) ? (descA.nt - n + 2) * (descA.nt - n + 1) * (descA.nt - n) / 6 + descA.nt - n + k + 1 : 0
 
 BODY
-<<<<<<< HEAD
-=======
-#if defined(HAVE_CUDA)
-    moesi_master_update( descA.super.moesi_map, TILED_MATRIX_KEY( &descA, n, n ) );
-#endif  /* defined(HAVE_CUDA) */
->>>>>>> daa50a6d
 
     int tempnn = n == descA.nt-1 ? descA.n - n*descA.nb : descA.nb;
     int ldak = BLKLDD( descA, k );
@@ -221,7 +203,6 @@
     int ldak = BLKLDD( descA, k );
     int ldam = BLKLDD( descA, m );
 
-<<<<<<< HEAD
 #if !defined(DAGUE_DRY_RUN)
     CORE_zgemm(PlasmaConjTrans, PlasmaNoTrans,
                descA.mb, tempnn, descA.nb,
@@ -229,32 +210,6 @@
                                         B /*A(k, n)*/, ldak,
                (dague_complex64_t) 1.0, C /*A(m, n)*/, ldam);
 #endif  /* !defined(DAGUE_DRY_RUN) */
-=======
-#if defined(HAVE_CUDA)
-    if( dague_active_gpu() > 0 ) {
-        int rc;
-
-        if( 0 == (rc = gpu_zgemm( context, this_task, 
-                                  ( m == k+1 ),
-                                  PlasmaConjTrans, PlasmaNoTrans,
-                                  descA.mb, tempnn, descA.mb,
-                                  (dague_complex64_t)-1.0, k, m, &descA, ldak,
-                                                           k, n, &descA, ldak,
-                                  (dague_complex64_t) 1.0, m, n, &descA, ldam)) )
-            goto FIN;
-        if( -1 == rc ) {
-            /* We're done, but the task has been already destroyed */
-            return -1;
-        }
-        if( -2 == rc ) {
-            /* The GPU failed to execute this task, but the task was already rescheduled */
-	    fprintf(stderr, "Unable to disable GPU at runtime. Fatal error.\n");
-	    exit(2);
-        }
-    }
-    moesi_master_update( descA.super.moesi_map, TILED_MATRIX_KEY( &descA, m, n ) );
-#endif  /* defined(HAVE_CUDA) */
->>>>>>> daa50a6d
 
     printlog("CORE_zgemm( %d, %d, %d )\n\t( %s, %s, %d, %d, %d, %e, A(%d,%d)[%p], %d, A(%d,%d)[%p], %d, %e, A(%d,%d)[%p], %d)\n",
              k, m, n,
