extern "C" %{
/*
 *  Copyright (c) 2010
 *
 *  The University of Tennessee and The University
 *  of Tennessee Research Foundation.  All rights
 *  reserved.
 *
 * @precisions normal z -> s d c
 *
 */
#define PRECISION_z

#include <plasma.h>
#include <core_blas.h>

#include "dague.h"
#include "data_distribution.h"
#include "data_dist/matrix/precision.h"
#include "data_dist/matrix/matrix.h"
#include "dplasma/lib/memory_pool.h"
#include "dplasma/lib/dplasmajdf.h"

%}

side      [type = "PLASMA_enum"]
uplo      [type = "PLASMA_enum"]
trans     [type = "PLASMA_enum"]
diag      [type = "PLASMA_enum"]
alpha     [type = "dague_complex64_t"]
dataA     [type = "dague_ddesc_t *"]
descA     [type = "tiled_matrix_desc_t" hidden = on default = "*((tiled_matrix_desc_t*)dataA)"]
dataB     [type = "dague_ddesc_t *"]
descB     [type = "tiled_matrix_desc_t" hidden = on default = "*((tiled_matrix_desc_t*)dataB)"]


ztrmm(m, n) 
  /* Execution Space */
  m = 0..(descB.mt-1)
  n = 0..(descB.nt-1)

  /* Locality */
  : dataB((descB.mt-1)-m,n)

  CTL   ctl0 <- ctl0 zgemm(0..m-1, n, descB.mt-m-1)
  READ  A    <- A ztrmm_in_data_A0(m)
  RW    B    <- dataB((descB.mt-1)-m,n)
             -> E zgemm(m, n, 0)

BODY

<<<<<<< HEAD
    int tempmm = (((descB.mt-1)-m)==(descB.mt-1)) ? (descB.m-(((descB.mt-1)-m)*descB.mb)) : descB.mb;
    int tempnn = ((n)==(descB.nt-1)) ? (descB.n-(n*descB.nb)) : descB.nb;
    int lda = BLKLDD( descA, (descB.mt-1)-m );
    int ldb = BLKLDD( descB, (descB.mt-1)-m );

    printlog("CORE_ztrmm(%d, %d)\n"
             "\t(side, uplo, trans, diag, tempmm, tempnn, alpha, A(%d,%d)[%p], lda, B(%d,%d)[%p], ldb)\n",
             m, n, (descB.mt-1)-m, (descB.mt-1)-m, A, (descB.mt-1)-m, n, B);
#if !defined(DAGUE_DRY_RUN)

    CORE_ztrmm(side, uplo, trans, 
               diag, tempmm, tempnn, 
               alpha, A /* dataA((descB.mt-1)-m,(descB.mt-1)-m) */, lda, 
               B /* dataB((descB.mt-1)-m,n) */, ldb );
#endif  /* !defined(DAGUE_DRY_RUN) */
=======
  printlog("CORE_ztrmm(%d, %d)\n"
           "\t(side, uplo, trans, diag, tempmm, tempnn, alpha, A(%d,%d)[%p], lda, B(%d,%d)[%p], ldb)\n",
            m, n, (descB.mt-1)-m, (descB.mt-1)-m, A, (descB.mt-1)-m, n, B);
  DRYRUN(

    CORE_ztrmm(side, uplo, trans, 
        diag, tempmm, tempnn, 
        alpha, A /* dataA((descB.mt-1)-m,(descB.mt-1)-m) */, lda, 
        B /* dataB((descB.mt-1)-m,n) */, ldb );
  );
>>>>>>> 3385a35d

END

ztrmm_in_data_A0(m) [profile = off]
  /* Execution Space */
  m = 0..(descB.mt-1)

  /* Locality */
  : dataA((descB.mt-1)-m,(descB.mt-1)-m)

  READ  A    <- dataA((descB.mt-1)-m,(descB.mt-1)-m)
             -> A ztrmm(m, 0..(descB.nt-1))

BODY
    /* nothing */
END

zgemm(m, n, k) 
  /* Execution Space */
  m = 0..(descB.mt-1)
  n = 0..(descB.nt-1)
  k = 0..(descB.mt-m-2)

  /* Locality */
  : dataB((descB.mt-1)-m,n)

  CTL   ctl0 -> ctl0 ztrmm(descB.mt-k-1, n)
  READ  C    <- C zgemm_in_data_A0(m, k)
  READ  D    <- D zgemm_in_data_B1(n, k)
  RW    E    <- ((0==k)) ? B ztrmm(m, n)
             <- ((k>=1)) ? E zgemm(m, n, k-1)
             -> (((k+m+2)==descB.mt) & (k>=1)) ? dataB((descB.mt-1)-m,n)
             -> ((descB.mt>=(m+k+3))) ? E zgemm(m, n, k+1)

BODY

<<<<<<< HEAD
    int tempmm = (((descB.mt-1)-m)==(descB.mt-1)) ? (descB.m-(((descB.mt-1)-m)*descB.mb)) : descB.mb;
    int tempnn = ((n)==(descB.nt-1)) ? (descB.n-(n*descB.nb)) : descB.nb;
    int lda = BLKLDD( descA, (descB.mt-1)-m );
    int ldb = BLKLDD( descB, (descB.mt-1)-m );

    printlog("CORE_zgemm(%d, %d, %d)\n"
             "\t(trans, PlasmaNoTrans, tempmm, tempnn, descB.mb, alpha, A(%d,%d)[%p], lda, B(%d,%d)[%p], descB.mb, 1.000000, B(%d,%d)[%p], ldb)\n",
             m, n, k, (descB.mt-1)-m, k, C, k, n, D, (descB.mt-1)-m, n, E);

#if !defined(DAGUE_DRY_RUN)

    CORE_zgemm(trans, PlasmaNoTrans, tempmm, 
               tempnn, descB.mb, alpha, 
               C /* dataA((descB.mt-1)-m,k) */, lda, D /* dataB(k,n) */, 
               descB.mb, 1.000000, E /* dataB((descB.mt-1)-m,n) */, 
               ldb);
#endif  /* !defined(DAGUE_DRY_RUN) */
=======
  printlog("CORE_zgemm(%d, %d, %d)\n"
           "\t(trans, PlasmaNoTrans, tempmm, tempnn, descB.mb, alpha, A(%d,%d)[%p], lda, B(%d,%d)[%p], descB.mb, 1.000000, B(%d,%d)[%p], ldb)\n",
            m, n, k, (descB.mt-1)-m, k, C, k, n, D, (descB.mt-1)-m, n, E);
  DRYRUN(

    CORE_zgemm(trans, PlasmaNoTrans, tempmm, 
        tempnn, descB.mb, alpha, 
        C /* dataA((descB.mt-1)-m,k) */, lda, D /* dataB(k,n) */, 
        descB.mb, 1.000000, E /* dataB((descB.mt-1)-m,n) */, 
        ldb );
  );
>>>>>>> 3385a35d

END

zgemm_in_data_B1(n, k) [profile = off]
  /* Execution Space */
  n = 0..(descB.nt-1)
  k = 0..(descB.mt-2) /* tight bound is 0..(descB.mt-m-2) */

  /* Locality */
  : dataB(k,n)

  READ  D    <- dataB(k,n)
             -> D zgemm(0..(descB.mt-1), n, k)

BODY
    /* nothing */
END

zgemm_in_data_A0(m, k) [profile = off]
  /* Execution Space */
  m = 0..(descB.mt-1)
  k = 0..(descB.mt-m-2)

  /* Locality */
  : dataA((descB.mt-1)-m,k)

  READ  C    <- dataA((descB.mt-1)-m,k)
             -> C zgemm(m, 0..(descB.nt-1), k)

BODY
    /* nothing */
END

<|MERGE_RESOLUTION|>--- conflicted
+++ resolved
@@ -1,6 +1,6 @@
 extern "C" %{
 /*
- *  Copyright (c) 2010
+ *  Copyright (c) 2010-2013
  *
  *  The University of Tennessee and The University
  *  of Tennessee Research Foundation.  All rights
@@ -49,7 +49,6 @@
 
 BODY
 
-<<<<<<< HEAD
     int tempmm = (((descB.mt-1)-m)==(descB.mt-1)) ? (descB.m-(((descB.mt-1)-m)*descB.mb)) : descB.mb;
     int tempnn = ((n)==(descB.nt-1)) ? (descB.n-(n*descB.nb)) : descB.nb;
     int lda = BLKLDD( descA, (descB.mt-1)-m );
@@ -59,24 +58,11 @@
              "\t(side, uplo, trans, diag, tempmm, tempnn, alpha, A(%d,%d)[%p], lda, B(%d,%d)[%p], ldb)\n",
              m, n, (descB.mt-1)-m, (descB.mt-1)-m, A, (descB.mt-1)-m, n, B);
 #if !defined(DAGUE_DRY_RUN)
-
     CORE_ztrmm(side, uplo, trans, 
                diag, tempmm, tempnn, 
                alpha, A /* dataA((descB.mt-1)-m,(descB.mt-1)-m) */, lda, 
                B /* dataB((descB.mt-1)-m,n) */, ldb );
 #endif  /* !defined(DAGUE_DRY_RUN) */
-=======
-  printlog("CORE_ztrmm(%d, %d)\n"
-           "\t(side, uplo, trans, diag, tempmm, tempnn, alpha, A(%d,%d)[%p], lda, B(%d,%d)[%p], ldb)\n",
-            m, n, (descB.mt-1)-m, (descB.mt-1)-m, A, (descB.mt-1)-m, n, B);
-  DRYRUN(
-
-    CORE_ztrmm(side, uplo, trans, 
-        diag, tempmm, tempnn, 
-        alpha, A /* dataA((descB.mt-1)-m,(descB.mt-1)-m) */, lda, 
-        B /* dataB((descB.mt-1)-m,n) */, ldb );
-  );
->>>>>>> 3385a35d
 
 END
 
@@ -113,7 +99,6 @@
 
 BODY
 
-<<<<<<< HEAD
     int tempmm = (((descB.mt-1)-m)==(descB.mt-1)) ? (descB.m-(((descB.mt-1)-m)*descB.mb)) : descB.mb;
     int tempnn = ((n)==(descB.nt-1)) ? (descB.n-(n*descB.nb)) : descB.nb;
     int lda = BLKLDD( descA, (descB.mt-1)-m );
@@ -124,26 +109,12 @@
              m, n, k, (descB.mt-1)-m, k, C, k, n, D, (descB.mt-1)-m, n, E);
 
 #if !defined(DAGUE_DRY_RUN)
-
     CORE_zgemm(trans, PlasmaNoTrans, tempmm, 
                tempnn, descB.mb, alpha, 
                C /* dataA((descB.mt-1)-m,k) */, lda, D /* dataB(k,n) */, 
                descB.mb, 1.000000, E /* dataB((descB.mt-1)-m,n) */, 
                ldb);
 #endif  /* !defined(DAGUE_DRY_RUN) */
-=======
-  printlog("CORE_zgemm(%d, %d, %d)\n"
-           "\t(trans, PlasmaNoTrans, tempmm, tempnn, descB.mb, alpha, A(%d,%d)[%p], lda, B(%d,%d)[%p], descB.mb, 1.000000, B(%d,%d)[%p], ldb)\n",
-            m, n, k, (descB.mt-1)-m, k, C, k, n, D, (descB.mt-1)-m, n, E);
-  DRYRUN(
-
-    CORE_zgemm(trans, PlasmaNoTrans, tempmm, 
-        tempnn, descB.mb, alpha, 
-        C /* dataA((descB.mt-1)-m,k) */, lda, D /* dataB(k,n) */, 
-        descB.mb, 1.000000, E /* dataB((descB.mt-1)-m,n) */, 
-        ldb );
-  );
->>>>>>> 3385a35d
 
 END
 
