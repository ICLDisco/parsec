extern "C" %{
/*
 *  Copyright (c) 2010
 *
 *  The University of Tennessee and The University
 *  of Tennessee Research Foundation.  All rights
 *  reserved.
 *
 * @precisions normal z -> s d c
 *
 */
#define PRECISION_z

#include <plasma.h>
#include <core_blas.h>

#include "dague.h"
#include "data_distribution.h"
#include "data_dist/matrix/precision.h"
#include "data_dist/matrix/matrix.h"
#include "dplasma/lib/memory_pool.h"
#include "dplasma/lib/dplasmajdf.h"

%}

side  [type = "PLASMA_enum"]
uplo  [type = "PLASMA_enum"]
trans [type = "PLASMA_enum"]
diag  [type = "PLASMA_enum"]
alpha [type = "Dague_Complex64_t"]
descA [type = "tiled_matrix_desc_t"]
A     [type = "dague_ddesc_t *"]
descB [type = "tiled_matrix_desc_t"]
B     [type = "dague_ddesc_t *"]


ztrsm(k,m)
  /* Execution space */
  k = 0..(descB.nt-1)
  m = 0..(descB.mt-1)

  : B(m,(descB.nt-1)-k)

  READ  A <- A ztrsm_in_A0(k,m)

  RW    B <- (k>=1) ? E zgemm(k-1, m, k)
          <- (0==k) ? B(m,(descB.nt-1)-k)
          -> (descB.nt>=(2+k)) ? C zgemm(k, m, (k+1)..(descB.nt-1))
          -> B(m,(descB.nt-1)-k)

BODY

  int tempmm = ((m)==(descB.mt-1)) ? (descB.m-(m*descB.mb)) : descB.mb;
  int tempkn = ((k)==(0)) ? (descB.n-((descB.nt-1)*descB.nb)) : descB.nb;
  int lda = BLKLDD( descA, (descB.nt-1)-k );
  int ldb = BLKLDD( descB, m );

  DRYRUN(
<<<<<<< HEAD

    CORE_ztrsm(side, uplo, trans,
	diag, tempmm, tempkn,
	alpha, A /* A((descB.nt-1)-k,(descB.nt-1)-k) */, lda,
	B /* B(m,(descB.nt-1)-k) */, ldb );  );
=======
      CORE_ztrsm(side, uplo, trans, diag,
                 tempmm, tempkn, alpha,
                 A /* A((descB.nt-1)-k,(descB.nt-1)-k) */, lda,
                 B /* B(m,(descB.nt-1)-k) */, ldb );
         );
>>>>>>> d5383e23

  printlog("thread %d VP %d CORE_ztrsm(%d, %d)\n"
           "\t(side, uplo, trans, diag, tempmm, tempkn, alpha, A(%d,%d)[%p], lda, B(%d,%d)[%p], ldb)\n",
<<<<<<< HEAD
   context->th_id, context->virtual_process->vp_id, k, m, (descB.nt-1)-k, (descB.nt-1)-k, A, m, (descB.nt-1)-k, B);
=======
           context->eu_id, k, m, (descB.nt-1)-k, (descB.nt-1)-k, A, m, (descB.nt-1)-k, B);
>>>>>>> d5383e23

END

/*
 * Pseudo-task
 */
ztrsm_in_A0(k,m)
  k = 0..(descB.nt-1)
  m = 0..(descB.mt-1)

  : A((descB.nt-1)-k,(descB.nt-1)-k)

  RW A <- A((descB.nt-1)-k,(descB.nt-1)-k)
       -> A ztrsm(k,m)
BODY
/* nothing */
END



zgemm(k,m,n)
  /* Execution space */
  k = 0..(descB.nt-2)
  m = 0..(descB.mt-1)
  n = (k+1)..(descB.nt-1)

  : B(m,(descB.nt-1)-n)

<<<<<<< HEAD
  /* B == B(m,(descB.nt-1)-k) */
  /* C == B(m,(descB.nt-1)-k) */
  /* D == A((descB.nt-1)-n,(descB.nt-1)-k) */
  /* E == B(m,(descB.nt-1)-n) */

=======
>>>>>>> d5383e23
  READ  C <- B ztrsm(k, m)
  READ  D <- D zgemm_in_A0(k,m,n)

  RW    E <- (0==k) ? B(m,(descB.nt-1)-n)
          <- (k>=1) ? E zgemm(k-1, m, n)
          -> (n>=(k+2)) ? E zgemm(k+1, m, n)
          -> ((k+1)==n) ? B ztrsm(n, m)
<<<<<<< HEAD

  /*
  Anti-dependencies:

  */
=======
>>>>>>> d5383e23

BODY

  int tempmm = ((m)==(descB.mt-1)) ? (descB.m-(m*descB.mb)) : descB.mb;
  int tempkn = ((k)==(0)) ? (descB.n-((descB.nt-1)*descB.nb)) : descB.nb;
  Dague_Complex64_t minvalpha = ((Dague_Complex64_t)-1.000000)/alpha;
  int ldan = BLKLDD( descA, (descB.nt-1)-n );
  int ldb = BLKLDD( descB, m );

  DRYRUN(

<<<<<<< HEAD
    CORE_zgemm(PlasmaNoTrans, trans, tempmm,
	descB.nb, tempkn, minvalpha,
	C /* B(m,(descB.nt-1)-k) */, ldb, D /* A((descB.nt-1)-n,(descB.nt-1)-k) */,
	descA.mb, zone, E /* B(m,(descB.nt-1)-n) */,
	ldb );  );
=======
    CORE_zgemm(PlasmaNoTrans, trans,
               tempmm, descB.nb, tempkn,
               minvalpha, C /* B(m,             (descB.nt-1)-k) */, ldb,
                          D /* A((descB.nt-1)-n,(descB.nt-1)-k) */, ldan,
               1.0,       E /* B(m,             (descB.nt-1)-n) */, ldb );
         );
>>>>>>> d5383e23

  printlog("thread %d VP %d CORE_zgemm(%d, %d, %d)\n"
           "\t(PlasmaNoTrans, trans, tempmm, descB.nb, tempkn, minvalpha, B(%d,%d)[%p], ldb, A(%d,%d)[%p], descA.mb, zone, B(%d,%d)[%p], ldb)\n",
  context->th_id, context->virtual_process->vp_id, k, m, n, m, (descB.nt-1)-k, C, (descB.nt-1)-n, (descB.nt-1)-k, D, m, (descB.nt-1)-n, E);

END

/*
 * Pseudo-task
 */
zgemm_in_A0(k,m,n)
  k = 0..(descB.nt-2)
  m = 0..(descB.mt-1)
  n = (k+1)..(descB.nt-1)

  : A((descB.nt-1)-n,(descB.nt-1)-k)

  RW D <- A((descB.nt-1)-n,(descB.nt-1)-k)
       -> D zgemm(k,m,n)
BODY
/* nothing */
END
<|MERGE_RESOLUTION|>--- conflicted
+++ resolved
@@ -56,27 +56,16 @@
   int ldb = BLKLDD( descB, m );
 
   DRYRUN(
-<<<<<<< HEAD
 
-    CORE_ztrsm(side, uplo, trans,
-	diag, tempmm, tempkn,
-	alpha, A /* A((descB.nt-1)-k,(descB.nt-1)-k) */, lda,
-	B /* B(m,(descB.nt-1)-k) */, ldb );  );
-=======
       CORE_ztrsm(side, uplo, trans, diag,
                  tempmm, tempkn, alpha,
                  A /* A((descB.nt-1)-k,(descB.nt-1)-k) */, lda,
                  B /* B(m,(descB.nt-1)-k) */, ldb );
          );
->>>>>>> d5383e23
 
   printlog("thread %d VP %d CORE_ztrsm(%d, %d)\n"
            "\t(side, uplo, trans, diag, tempmm, tempkn, alpha, A(%d,%d)[%p], lda, B(%d,%d)[%p], ldb)\n",
-<<<<<<< HEAD
-   context->th_id, context->virtual_process->vp_id, k, m, (descB.nt-1)-k, (descB.nt-1)-k, A, m, (descB.nt-1)-k, B);
-=======
-           context->eu_id, k, m, (descB.nt-1)-k, (descB.nt-1)-k, A, m, (descB.nt-1)-k, B);
->>>>>>> d5383e23
+              context->th_id, context->virtual_process->vp_id, k, m, (descB.nt-1)-k, (descB.nt-1)-k, A, m, (descB.nt-1)-k, B);
 
 END
 
@@ -105,14 +94,7 @@
 
   : B(m,(descB.nt-1)-n)
 
-<<<<<<< HEAD
-  /* B == B(m,(descB.nt-1)-k) */
-  /* C == B(m,(descB.nt-1)-k) */
-  /* D == A((descB.nt-1)-n,(descB.nt-1)-k) */
-  /* E == B(m,(descB.nt-1)-n) */
 
-=======
->>>>>>> d5383e23
   READ  C <- B ztrsm(k, m)
   READ  D <- D zgemm_in_A0(k,m,n)
 
@@ -120,14 +102,11 @@
           <- (k>=1) ? E zgemm(k-1, m, n)
           -> (n>=(k+2)) ? E zgemm(k+1, m, n)
           -> ((k+1)==n) ? B ztrsm(n, m)
-<<<<<<< HEAD
 
   /*
   Anti-dependencies:
 
   */
-=======
->>>>>>> d5383e23
 
 BODY
 
@@ -139,20 +118,13 @@
 
   DRYRUN(
 
-<<<<<<< HEAD
-    CORE_zgemm(PlasmaNoTrans, trans, tempmm,
-	descB.nb, tempkn, minvalpha,
-	C /* B(m,(descB.nt-1)-k) */, ldb, D /* A((descB.nt-1)-n,(descB.nt-1)-k) */,
-	descA.mb, zone, E /* B(m,(descB.nt-1)-n) */,
-	ldb );  );
-=======
+
     CORE_zgemm(PlasmaNoTrans, trans,
                tempmm, descB.nb, tempkn,
                minvalpha, C /* B(m,             (descB.nt-1)-k) */, ldb,
                           D /* A((descB.nt-1)-n,(descB.nt-1)-k) */, ldan,
                1.0,       E /* B(m,             (descB.nt-1)-n) */, ldb );
          );
->>>>>>> d5383e23
 
   printlog("thread %d VP %d CORE_zgemm(%d, %d, %d)\n"
            "\t(PlasmaNoTrans, trans, tempmm, descB.nb, tempkn, minvalpha, B(%d,%d)[%p], ldb, A(%d,%d)[%p], descA.mb, zone, B(%d,%d)[%p], ldb)\n",
