extern "C" %{
/*
 *  Copyright (c) 2010-2013
 *
 *  The University of Tennessee and The University
 *  of Tennessee Research Foundation.  All rights
 *  reserved.
 *
 * @precisions normal z -> s d c
 *
 */
#include "dplasmajdf.h"
#include "data_dist/matrix/matrix.h"

%}

side      [type = "PLASMA_enum"]
uplo      [type = "PLASMA_enum"]
trans     [type = "PLASMA_enum"]
diag      [type = "PLASMA_enum"]
alpha     [type = "dague_complex64_t"]
dataA     [type = "dague_ddesc_t *"]
descA     [type = "tiled_matrix_desc_t" hidden = on default = "*((tiled_matrix_desc_t*)dataA)"]
dataB     [type = "dague_ddesc_t *"]
descB     [type = "tiled_matrix_desc_t" hidden = on default = "*((tiled_matrix_desc_t*)dataB)"]


ztrsm(k,m)
  /* Execution space */
  k = 0 .. (descB.nt-1)
  m = 0 .. (descB.mt-1)

  : dataB(m,(descB.nt-1)-k)

  READ  A <- A ztrsm_in_A0(k)

  RW    B <- (0==k) ? dataB(m,(descB.nt-1)-k)
          <- (k>=1) ? E zgemm(k-1, m, k)
          -> (descB.nt>=(2+k)) ? C zgemm(k, m, (k+1)..(descB.nt-1))
          -> dataB(m,(descB.nt-1)-k)

BODY
<<<<<<< HEAD

=======
{
>>>>>>> 49e28217
    int tempmm = ((m)==(descB.mt-1)) ? (descB.m-(m*descB.mb)) : descB.mb;
    int tempkn = ((k)==(0)) ? (descB.n-((descB.nt-1)*descB.nb)) : descB.nb;
    int lda = BLKLDD( descA, (descB.nt-1)-k );
    int ldb = BLKLDD( descB, m );

#if !defined(DAGUE_DRY_RUN)
<<<<<<< HEAD
    CORE_ztrsm(side, uplo, trans, diag,
               tempmm, tempkn, alpha,
               A /* A((descB.nt-1)-k,(descB.nt-1)-k) */, lda,
               B /* B(m,(descB.nt-1)-k) */, ldb );
#endif  /* !defined(DAGUE_DRY_RUN) */

    printlog("CORE_ztrsm(%d, %d)\n"
             "\t(side, uplo, trans, diag, tempmm, tempkn, alpha, A(%d,%d)[%p], lda, B(%d,%d)[%p], ldb)\n",
              k, m, (descB.nt-1)-k, (descB.nt-1)-k, A, m, (descB.nt-1)-k, B);

=======
        CORE_ztrsm(side, uplo, trans, diag,
                   tempmm, tempkn, alpha,
                   A /* dataA((descB.nt-1)-k,(descB.nt-1)-k) */, lda,
                   B /* dataB(m,(descB.nt-1)-k) */, ldb );
#endif /* !defined(DAGUE_DRY_RUN) */

    printlog("CORE_ztrsm(%d, %d)\n"
             "\t(side, uplo, trans, diag, tempmm, tempkn, alpha, dataA(%d,%d)[%p], lda, dataB(%d,%d)[%p], ldb)\n",
             k, m, (descB.nt-1)-k, (descB.nt-1)-k, A, m, (descB.nt-1)-k, B);
}
>>>>>>> 49e28217
END

/*
 * Pseudo-task
 */
ztrsm_in_A0(k) [profile = off]
  k = 0 .. (descB.nt-1)

  : dataA((descB.nt-1)-k,(descB.nt-1)-k)

  RW A <- dataA((descB.nt-1)-k,(descB.nt-1)-k)
       -> A ztrsm(k,0..(descB.mt-1))
BODY
<<<<<<< HEAD
    /* nothing */
END

=======
{
    /* nothing */
}
END


>>>>>>> 49e28217
zgemm(k,m,n)
  /* Execution space */
  k = 0     .. (descB.nt-2)
  m = 0     .. (descB.mt-1)
  n = (k+1) .. (descB.nt-1)

  : dataB(m,(descB.nt-1)-n)

  READ  C <- B ztrsm(k, m)
  READ  D <- D zgemm_in_A0(k,n)

  RW    E <- (k>=1) ? E zgemm(k-1, m, n)
          <- (0==k) ? dataB(m,(descB.nt-1)-n)
          -> (n>=(k+2)) ? E zgemm(k+1, m, n)
          -> ((k+1)==n) ? B ztrsm(n, m)
<<<<<<< HEAD

  /* Anti-dependencies: */

BODY

=======
BODY
{
>>>>>>> 49e28217
    int tempmm = ((m)==(descB.mt-1)) ? (descB.m-(m*descB.mb)) : descB.mb;
    int tempkn = ((k)==(0)) ? (descB.n-((descB.nt-1)*descB.nb)) : descB.nb;
    dague_complex64_t minvalpha = ((dague_complex64_t)-1.000000)/alpha;
    int ldan = BLKLDD( descA, (descB.nt-1)-n );
<<<<<<< HEAD
    int ldb = BLKLDD( descB, m );

#if !defined(DAGUE_DRY_RUN)
    CORE_zgemm(PlasmaNoTrans, trans,
               tempmm, descB.nb, tempkn,
               minvalpha, C /* B(m,             (descB.nt-1)-k) */, ldb,
                          D /* A((descB.nt-1)-n,(descB.nt-1)-k) */, ldan,
               1.0,       E /* B(m,             (descB.nt-1)-n) */, ldb );
#endif  /* !defined(DAGUE_DRY_RUN) */
=======
    int ldb  = BLKLDD( descB, m );

#if !defined(DAGUE_DRY_RUN)
        CORE_zgemm(PlasmaNoTrans, trans,
                   tempmm, descB.nb, tempkn,
                   minvalpha, C /* dataB(m,             (descB.nt-1)-k) */, ldb,
                              D /* dataA((descB.nt-1)-n,(descB.nt-1)-k) */, ldan,
                   1.0,       E /* dataB(m,             (descB.nt-1)-n) */, ldb );
#endif /* !defined(DAGUE_DRY_RUN) */
>>>>>>> 49e28217

    printlog("CORE_zgemm(%d, %d, %d)\n"
             "\t(PlasmaNoTrans, trans, tempmm, descB.nb, tempkn, minvalpha, B(%d,%d)[%p], ldb, A(%d,%d)[%p], descA.mb, zone, B(%d,%d)[%p], ldb)\n",
             k, m, n, m, (descB.nt-1)-k, C, (descB.nt-1)-n, (descB.nt-1)-k, D, m, (descB.nt-1)-n, E);
<<<<<<< HEAD

=======
}
>>>>>>> 49e28217
END

/*
 * Pseudo-task
 */
zgemm_in_A0(k,n) [profile = off]
  k = 0     .. (descB.nt-2)
  n = (k+1) .. (descB.nt-1)

  : dataA((descB.nt-1)-n,(descB.nt-1)-k)

  RW D <- dataA((descB.nt-1)-n,(descB.nt-1)-k)
       -> D zgemm(k,0..(descB.mt-1),n)
BODY
<<<<<<< HEAD
    /* nothing */
END
=======
{
    /* nothing */
}
END
>>>>>>> 49e28217
<|MERGE_RESOLUTION|>--- conflicted
+++ resolved
@@ -40,29 +40,13 @@
           -> dataB(m,(descB.nt-1)-k)
 
 BODY
-<<<<<<< HEAD
-
-=======
 {
->>>>>>> 49e28217
     int tempmm = ((m)==(descB.mt-1)) ? (descB.m-(m*descB.mb)) : descB.mb;
     int tempkn = ((k)==(0)) ? (descB.n-((descB.nt-1)*descB.nb)) : descB.nb;
     int lda = BLKLDD( descA, (descB.nt-1)-k );
     int ldb = BLKLDD( descB, m );
 
 #if !defined(DAGUE_DRY_RUN)
-<<<<<<< HEAD
-    CORE_ztrsm(side, uplo, trans, diag,
-               tempmm, tempkn, alpha,
-               A /* A((descB.nt-1)-k,(descB.nt-1)-k) */, lda,
-               B /* B(m,(descB.nt-1)-k) */, ldb );
-#endif  /* !defined(DAGUE_DRY_RUN) */
-
-    printlog("CORE_ztrsm(%d, %d)\n"
-             "\t(side, uplo, trans, diag, tempmm, tempkn, alpha, A(%d,%d)[%p], lda, B(%d,%d)[%p], ldb)\n",
-              k, m, (descB.nt-1)-k, (descB.nt-1)-k, A, m, (descB.nt-1)-k, B);
-
-=======
         CORE_ztrsm(side, uplo, trans, diag,
                    tempmm, tempkn, alpha,
                    A /* dataA((descB.nt-1)-k,(descB.nt-1)-k) */, lda,
@@ -73,7 +57,6 @@
              "\t(side, uplo, trans, diag, tempmm, tempkn, alpha, dataA(%d,%d)[%p], lda, dataB(%d,%d)[%p], ldb)\n",
              k, m, (descB.nt-1)-k, (descB.nt-1)-k, A, m, (descB.nt-1)-k, B);
 }
->>>>>>> 49e28217
 END
 
 /*
@@ -87,18 +70,12 @@
   RW A <- dataA((descB.nt-1)-k,(descB.nt-1)-k)
        -> A ztrsm(k,0..(descB.mt-1))
 BODY
-<<<<<<< HEAD
-    /* nothing */
-END
-
-=======
 {
     /* nothing */
 }
 END
 
 
->>>>>>> 49e28217
 zgemm(k,m,n)
   /* Execution space */
   k = 0     .. (descB.nt-2)
@@ -114,31 +91,12 @@
           <- (0==k) ? dataB(m,(descB.nt-1)-n)
           -> (n>=(k+2)) ? E zgemm(k+1, m, n)
           -> ((k+1)==n) ? B ztrsm(n, m)
-<<<<<<< HEAD
-
-  /* Anti-dependencies: */
-
-BODY
-
-=======
 BODY
 {
->>>>>>> 49e28217
     int tempmm = ((m)==(descB.mt-1)) ? (descB.m-(m*descB.mb)) : descB.mb;
     int tempkn = ((k)==(0)) ? (descB.n-((descB.nt-1)*descB.nb)) : descB.nb;
     dague_complex64_t minvalpha = ((dague_complex64_t)-1.000000)/alpha;
     int ldan = BLKLDD( descA, (descB.nt-1)-n );
-<<<<<<< HEAD
-    int ldb = BLKLDD( descB, m );
-
-#if !defined(DAGUE_DRY_RUN)
-    CORE_zgemm(PlasmaNoTrans, trans,
-               tempmm, descB.nb, tempkn,
-               minvalpha, C /* B(m,             (descB.nt-1)-k) */, ldb,
-                          D /* A((descB.nt-1)-n,(descB.nt-1)-k) */, ldan,
-               1.0,       E /* B(m,             (descB.nt-1)-n) */, ldb );
-#endif  /* !defined(DAGUE_DRY_RUN) */
-=======
     int ldb  = BLKLDD( descB, m );
 
 #if !defined(DAGUE_DRY_RUN)
@@ -148,16 +106,11 @@
                               D /* dataA((descB.nt-1)-n,(descB.nt-1)-k) */, ldan,
                    1.0,       E /* dataB(m,             (descB.nt-1)-n) */, ldb );
 #endif /* !defined(DAGUE_DRY_RUN) */
->>>>>>> 49e28217
 
     printlog("CORE_zgemm(%d, %d, %d)\n"
              "\t(PlasmaNoTrans, trans, tempmm, descB.nb, tempkn, minvalpha, B(%d,%d)[%p], ldb, A(%d,%d)[%p], descA.mb, zone, B(%d,%d)[%p], ldb)\n",
              k, m, n, m, (descB.nt-1)-k, C, (descB.nt-1)-n, (descB.nt-1)-k, D, m, (descB.nt-1)-n, E);
-<<<<<<< HEAD
-
-=======
 }
->>>>>>> 49e28217
 END
 
 /*
@@ -172,12 +125,7 @@
   RW D <- dataA((descB.nt-1)-n,(descB.nt-1)-k)
        -> D zgemm(k,0..(descB.mt-1),n)
 BODY
-<<<<<<< HEAD
-    /* nothing */
-END
-=======
 {
     /* nothing */
 }
-END
->>>>>>> 49e28217
+END