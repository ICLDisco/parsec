extern "C" %{
/*
 *  Copyright (c) 2010
 *
 *  The University of Tennessee and The University
 *  of Tennessee Research Foundation.  All rights
 *  reserved.
 *
 * @precisions normal z -> s d c
 *
 *
 * This jdf returns the value of the max norm of a matrix A
 * where the max norm of a matrix is the maximum absolute value of an element.
 *
 * This jdf is optimized for 2D-Block cyclic distributed data with a grid
 * P-by-Q.
 * The first step search the local maximum of each rows.
 * The second reduces the rows maxima. At the end of this step, all Q
 * processes belonging to a row have the same data.
 * The third step search the local maximum per column.
 * The fourth step combines the local maxima together. At the end all processes
 * owns the same value.
 *
 * The reductions are down by a pipeline folowed by a broadcast of the results.
 *
 */
#define PRECISION_z

#include <plasma.h>
#include <core_blas.h>
#include <math.h>

#include "dague.h"
#include "data_distribution.h"
#include "data_dist/matrix/precision.h"
#include "data_dist/matrix/matrix.h"
#include "dplasma/lib/memory_pool.h"
#include "dplasma/lib/dplasmajdf.h"
#include "dplasma/cores/dplasma_zcores.h"

%}

/* Globals
 */
P            [type = "int"]
Q            [type = "int"]
A            [type = "dague_ddesc_t *"]
W            [type = "dague_ddesc_t *"]
norm         [type = "double *"]

descA        [type = "tiled_matrix_desc_t" hidden=on default="*((tiled_matrix_desc_t*)A)" ]

READ_W(m, n) [profile = off]

    // Execution space
    m = 0 .. inline_c %{ return dague_imax( descA.mt-1, P-1 ); %}
    n = 0 .. Q-1
    col = inline_c %{
    	return descA.nt-((descA.nt-n-1)%Q)-1;
<<<<<<< HEAD
        /*return ((descA.nt - Q + n) / Q) * Q + n;*/
=======
>>>>>>> b98392a8
        %}

    // Parallel partitioning
    :W(m, n)

    // Parameters
    READ W <- W(m, n)
           -> ( (m > (descA.mt-1)) )                       ? W STEP4(m, n)    [type = ELT]
           -> ( (m <  descA.mt   ) && (n > (descA.nt-1) )) ? W STEP2(m, n)    [type = COL]
           -> ( (m <  descA.mt   ) && (n <  descA.nt    )) ? W STEP1(m, col)  [type = COL]

BODY
    DRYRUN(
        /* Initialize W */
        ((double *)W)[0] = 0;
           );
END

/**************************************************
 *
 *                    STEP 1
 *
 *  For j in [1,Q], W(m, j) = reduce( A(m, j+k*Q) )
 *
 **************************************************/
STEP1(m,n)

    // Execution space
    m = 0 .. descA.mt-1
    n = 0 .. descA.nt-1

    // Parallel partitioning
    :A(m, n)

    // Parameters
    READ A <-  A(m, n)
    RW   W <-  ( n < (descA.nt-Q)) ? W STEP1(m,n+Q) : W READ_W(m, n%Q) [type = COL]
           ->  ( n < Q           ) ? W STEP2(m,n)   : W STEP1(m,n-Q)   [type = COL]

BODY

    int tempmm = ( m == (descA.mt-1) ) ? descA.m - m * descA.mb : descA.mb;
    int tempnn = ( n == (descA.nt-1) ) ? descA.n - n * descA.nb : descA.nb;
    int ldam = BLKLDD( descA, m );

    printlog("thread %d zlange STEP1(%d, %d)\n"
             "\t( tempmm=%d, tempnn=%d, A(%d, %d)[%p], lda=%d, W(%d,%d)[%p])\n",
             context->th_id, m, n, tempmm, tempnn, m, n, A, ldam, m, n%Q, W);

    DRYRUN(

        CORE_zlange(PlasmaMaxNorm, tempmm, tempnn,
                    A, ldam, NULL, W);

           );

END

/**************************************************
 *                    STEP 2
 *
 *  For each j, W(m, j) = reduce( W(m, 0..Q-1) )
 *
 **************************************************/
STEP2(m, n)

    // Execution space
    m = 0 .. descA.mt-1
    n = 0 .. Q-1

    // Parallel partitioning
    :W(m, n)

    // Parameters
    READ A <-  (n == 0 ) ? W(m, n) : W STEP2(m, n-1)                      [type = COL]
    RW   W <-  (n >  (descA.nt-1)) ? W READ_W(m, n)     : W STEP1(m, n)   [type = COL]
           ->  (n == (Q-1)       ) ? A STEP3(m, 0..Q-1) : A STEP2(m, n+1) [type = COL]

BODY

    printlog("thread %d zlange STEP2(%d, %d)\n"
             "\t( W(%d, %d) || W(%d, %d) )\n",
             context->th_id, m, n, m, n-1, m, n);

    DRYRUN(
        if(n > 0)
        {
            double *dA = (double*)A;
            double *dW = (double*)W;
            *dW = ( *dA > *dW ) ? *dA : *dW;
        }
           );

END


/**************************************************
 *
 *                    STEP3
 *
 * For m in 0..P-1, W(m, n) = max( W(m..mt[P], n ) )
 *
 **************************************************/
STEP3(m, n)

    // Execution space
    m = 0 .. descA.mt-1
    n = 0 .. Q-1

    // Parallel partitioning
    :W(m, n)

    // Parameters
    READ A <- W STEP2(m, Q-1)                                            [type = COL]
    RW   W <- (m < (descA.mt-P)) ? W STEP3( m+P, n ) : W(m, n)           [type = ELT]
           -> (m < P           ) ? W STEP4( m,   n ) : W STEP3( m-P, n ) [type = ELT]

BODY

    printlog("thread %d zlange STEP3(%d, %d)\n",
             context->th_id, m, n);

    DRYRUN(
        double *dA = (double*)A;
        double *dW = (double*)W;

        if ( m < (descA.mt-P) ) {
            *dW = ( *dA > *dW ) ? *dA : *dW;
        } else {
            *dW = *dA;
        }
           );

END

/**************************************************
 *                    STEP 4
 *
 *  For each i, W(i, n) = max( W(0..P-1, n) )
 *
 **************************************************/
STEP4(m,n)

    // Execution space
    m = 0..P-1
    n = 0..Q-1

    // Parallel partitioning
    :W(m, n)

    // Parameters
    READ A <- ( m == 0 ) ? W(m, n) : W STEP4(m-1, n)                         [type = ELT]
    RW   W <- ( m > (descA.mt-1)) ? W READ_W(m, n)  : W STEP3(m, n)          [type = ELT]
           -> ( m < (P-1)       ) ? A STEP4(m+1, n) : W WRITE_RES(0..P-1, n) [type = ELT]

BODY

    printlog("thread %d zlange STEP4(%d, %d)\n",
             context->th_id, m, n);

    DRYRUN(
        if(m > 0)
        {
            double *dA = (double*)A;
            double *dW = (double*)W;
            *dW = ( *dA > *dW ) ? *dA : *dW;
        }
           );
END

/**************************************************
 *                      STEP5                     *
 **************************************************/
WRITE_RES(m,n)

    // Execution space
    m = 0..P-1
    n = 0..Q-1

    // Parallel partitioning
    :W(m, n)

    // Parameters
    READ W <- W STEP4( P-1, n )   [type = ELT]

BODY

    printlog("thread %d zlange STORE RESULT(%d, %d)\n",
             context->th_id, m, n);

    *norm = *( (double*)W );
END<|MERGE_RESOLUTION|>--- conflicted
+++ resolved
@@ -57,10 +57,6 @@
     n = 0 .. Q-1
     col = inline_c %{
     	return descA.nt-((descA.nt-n-1)%Q)-1;
-<<<<<<< HEAD
-        /*return ((descA.nt - Q + n) / Q) * Q + n;*/
-=======
->>>>>>> b98392a8
         %}
 
     // Parallel partitioning
