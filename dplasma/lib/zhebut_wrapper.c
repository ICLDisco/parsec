--- conflicted
+++ resolved
@@ -184,13 +184,8 @@
         } else {
             /* Oops, yet another arena allocated by the generated code for nothing
              *   We free it for it. */
-<<<<<<< HEAD
             free( ((dague_zhebut_object_t*)dague_zhebut)->arenas[DAGUE_zhebut_ARENA_INDEX_MIN + i]);
             ((dague_zhebut_object_t*)dague_zhebut)->arenas[DAGUE_zhebut_ARENA_INDEX_MIN + i] = NULL;
-=======
-            free( ((dague_zhebut_object_t*)dague_zhebut)->arenas[i]);
-            ((dague_zhebut_object_t*)dague_zhebut)->arenas[i] = NULL;
->>>>>>> d717f8d0
         }
     }
 
@@ -261,13 +256,8 @@
             dplasma_get_extent(newtype, &extent);
             dague_arena_construct(arena, extent, DAGUE_ARENA_ALIGNMENT_SSE, newtype);
         } else {
-<<<<<<< HEAD
             free(((dague_zgebut_object_t*)dague_zgebut)->arenas[DAGUE_zgebut_ARENA_INDEX_MIN + i]);
             ((dague_zgebut_object_t*)dague_zgebut)->arenas[DAGUE_zgebut_ARENA_INDEX_MIN + i] = NULL;
-=======
-            free(((dague_zgebut_object_t*)dague_zgebut)->arenas[i]);
-            ((dague_zgebut_object_t*)dague_zgebut)->arenas[i] = NULL;
->>>>>>> d717f8d0
         }
     }
 
@@ -295,11 +285,10 @@
  */
 
 static dague_object_t **iterate_ops(tiled_matrix_desc_t *A, int curlevel,
-<<<<<<< HEAD
-                                                       int maxlevel, int i_block, int j_block,
-                                                       dague_object_t **subop,
-                                                       dague_context_t *dague, 
-                                                int destroy, int *info)
+                                    int maxlevel, int i_block, int j_block,
+                                    dague_object_t **subop,
+                                    dague_context_t *dague, 
+                                    int destroy, int *info)
 {
     if(curlevel == maxlevel){
         if( i_block == j_block ){
@@ -318,50 +307,18 @@
         if( !destroy ){
             dague_enqueue(dague, *subop);
         }
-=======
-                                    int maxlevel, int i_block, int j_block,
-                                    dague_object_t **subop,
-                                    dague_context_t *dague, 
-                                    int destroy, int *info)
-{
-    if(curlevel == maxlevel){
-        if( i_block == j_block ){
-        if( destroy ){
-            dplasma_zhebut_Destruct(*subop);
-        }else{
-            *subop = dplasma_zhebut_New(A, i_block, j_block, curlevel, info);
-        }
-    }else{
-        if( destroy ){
-            dplasma_zgebut_Destruct(*subop);
-        }else{
-            *subop = dplasma_zgebut_New(A, i_block, j_block, curlevel, info);
-        }
-    }
-    if( !destroy ){
-        dague_enqueue(dague, *subop);
-    }
->>>>>>> d717f8d0
         return subop+1;
     }else{
         if( i_block == j_block ){
             subop = iterate_ops(A, curlevel+1, maxlevel, 2*i_block,   2*j_block,   subop, dague, destroy, info);
             subop = iterate_ops(A, curlevel+1, maxlevel, 2*i_block+1, 2*j_block,   subop, dague, destroy, info);
             subop = iterate_ops(A, curlevel+1, maxlevel, 2*i_block+1, 2*j_block+1, subop, dague, destroy, info);
-<<<<<<< HEAD
         }else{
-=======
-    }else{
->>>>>>> d717f8d0
             subop = iterate_ops(A, curlevel+1, maxlevel, 2*i_block,   2*j_block,   subop, dague, destroy, info);
             subop = iterate_ops(A, curlevel+1, maxlevel, 2*i_block+1, 2*j_block,   subop, dague, destroy, info);
             subop = iterate_ops(A, curlevel+1, maxlevel, 2*i_block,   2*j_block+1, subop, dague, destroy, info);
             subop = iterate_ops(A, curlevel+1, maxlevel, 2*i_block+1, 2*j_block+1, subop, dague, destroy, info);
-<<<<<<< HEAD
-        }
-=======
-    }
->>>>>>> d717f8d0
+        }
         return subop;
     }
 
