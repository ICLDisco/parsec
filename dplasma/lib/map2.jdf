extern "C" %{

#include <plasma.h>

#include "dague.h"
#include "data_distribution.h"
#include "data_dist/matrix/matrix.h"
#include "dplasma/lib/dplasmajdf.h"

%}

/*
 * Globals
 */
uplo     [type = PLASMA_enum]
descA    [type = "tiled_matrix_desc_t"]
descB    [type = "tiled_matrix_desc_t"]
operator [type = "dague_operator_t" ]
op_args  [type = "void *" ]

plasma_upper   [type="PLASMA_enum" hidden=on default=PlasmaUpper ]
plasma_lower   [type="PLASMA_enum" hidden=on default=PlasmaLower ]

map_l_in_Amn(m, n)
m = 1 .. ((uplo == plasma_upper) ? 0 : descA.mt-1)
n = 0 .. ( m < descA.nt ? m-1 : descA.nt-1 )
    
  : A(m, n)

  RW A <- A(m, n)
       -> A MAP_L(m, n)
BODY
/* nothing */
END

MAP_L(m, n)
// Execution space
m = 1 .. ((uplo == plasma_upper) ? 0 : descA.mt-1)
n = 0 .. ( m < descA.nt ? m-1 : descA.nt-1 )

// Parallel partitioning
: B(m, n)

// Parameters

READ  A <- A map_l_in_Amn(m, n)
RW    B <- B(m, n)
        -> B(m, n)
BODY
  
  DRYRUN(
<<<<<<< HEAD
         operator( context, A, B, op_args, m, n );
=======
         operator( context, A, B, op_args, PlasmaUpperLower, m, n );
>>>>>>> 9afd2ff5
      );

  printlog("thread %d map_l( %d, %d )\n",
           context->eu_id, m, n );
END

map_u_in_Amn(m, n)
m = 0   .. descA.mt-1
n = m+1 .. ((uplo == plasma_lower) ? 0 : descA.nt-1)
    
  : A(m, n)

  RW A <- A(m, n)
       -> A MAP_U(m, n)
BODY
/* nothing */
END

MAP_U(m, n)

// Execution space
m = 0   .. descA.mt-1
n = m+1 .. ((uplo == plasma_lower) ? 0 : descA.nt-1)

// Parallel partitioning
: B(m, n)

// Parameters

READ  A <- A map_u_in_Amn(m, n)
RW    B <- B(m, n)
        -> B(m, n)
BODY

  DRYRUN(
         operator( context, A, B, op_args, PlasmaUpperLower, m, n );
      );

  printlog("thread %d map_u( %d, %d )\n",
           context->eu_id, m, n );

END

map_diag_in_Akk(k)
     k = 0 .. ( descA.mt < descA.nt ? descA.mt-1 : descA.nt-1 )
    
  : A(k, k)

  RW A <- A(k, k)
       -> A MAP_DIAG(k)
BODY
/* nothing */
END

MAP_DIAG(k)

// Execution space
k = 0 .. ( descA.mt < descA.nt ? descA.mt-1 : descA.nt-1 )

// Parallel partitioning
: B(k, k)

// Parameters

READ  A <- A map_diag_in_Akk(k)
RW    B <- B(k, k)
        -> B(k, k)
BODY

  DRYRUN(
         operator( context, A, B, op_args, uplo, k, k );
      );

  printlog("thread %d map_diag( %d, %d )\n",
           context->eu_id, k, k );
END
extern "C" %{

%}
<|MERGE_RESOLUTION|>--- conflicted
+++ resolved
@@ -49,11 +49,7 @@
 BODY
   
   DRYRUN(
-<<<<<<< HEAD
-         operator( context, A, B, op_args, m, n );
-=======
          operator( context, A, B, op_args, PlasmaUpperLower, m, n );
->>>>>>> 9afd2ff5
       );
 
   printlog("thread %d map_l( %d, %d )\n",
