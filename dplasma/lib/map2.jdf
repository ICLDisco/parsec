extern "C" %{
/*
 * Copyright (c) 2010-2013 The University of Tennessee and The University
 *                         of Tennessee Research Foundation.  All rights
 *                         reserved.
 * Copyright (c) 2013      Inria. All rights reserved.
 *
 */
#include "dplasmajdf.h"
#include "data_dist/matrix/matrix.h"

%}

/*
 * Globals
 */
uplo     [type = PLASMA_enum]
dataA    [type = "dague_ddesc_t *"]
dataB    [type = "dague_ddesc_t *"]
operator [type = "tiled_matrix_binary_op_t" ]
op_args  [type = "void *" ]

descA        [type="tiled_matrix_desc_t" hidden=on default="*((tiled_matrix_desc_t*)dataA)" ]
descB        [type="tiled_matrix_desc_t" hidden=on default="*((tiled_matrix_desc_t*)dataB)" ]
plasma_upper [type="PLASMA_enum" hidden=on default=PlasmaUpper ]
plasma_lower [type="PLASMA_enum" hidden=on default=PlasmaLower ]

map_l_in_Amn(m, n)   [profile = off]
  m = 1 .. ((uplo == plasma_upper) ? 0 : descA.mt-1)
  n = 0 .. ( m < descA.nt ? m-1 : descA.nt-1 )

  : dataA(m, n)

  RW A <- dataA(m, n)
       -> A MAP_L(m, n)

BODY
{
    /* nothing */
}
END

MAP_L(m, n)  [profile = off]
  // Execution space
  m = 1 .. ((uplo == plasma_upper) ? 0 : descA.mt-1)
  n = 0 .. ( m < descA.nt ? m-1 : descA.nt-1 )

  // Parallel partitioning
  : dataB(m, n)

  // Parameters
  READ  A <- A map_l_in_Amn(m, n)
  RW    B <- dataB(m, n)
          -> dataB(m, n)

BODY
<<<<<<< HEAD

#if !defined(DAGUE_DRY_RUN)
  operator( context, A, B, op_args, PlasmaUpperLower, m, n );
#endif  /* !defined(DAGUE_DRY_RUN) */

  printlog("thread %d VP %d map_l( %d, %d )\n",
           context->th_id, context->virtual_process->vp_id, m, n );
=======
{
#if !defined(DAGUE_DRY_RUN)
    operator( context, &(descA), &(descB),
              A, B, PlasmaUpperLower, m, n, op_args );
#endif /* !defined(DAGUE_DRY_RUN) */

    printlog("thread %d VP %d map_l( %d, %d )\n",
             context->th_id, context->virtual_process->vp_id, m, n );
}
>>>>>>> 49e28217
END

map_u_in_Amn(m, n)  [profile = off]
  m = 0   .. descA.mt-1
  n = m+1 .. ((uplo == plasma_lower) ? 0 : descA.nt-1)

  : dataA(m, n)

  RW A <- dataA(m, n)
       -> A MAP_U(m, n)

BODY
{
    /* nothing */
}
END

MAP_U(m, n)  [profile = off]
  // Execution space
  m = 0   .. descA.mt-1
  n = m+1 .. ((uplo == plasma_lower) ? 0 : descA.nt-1)

  // Parallel partitioning
  : dataB(m, n)

  // Parameters
  READ  A <- A map_u_in_Amn(m, n)
  RW    B <- dataB(m, n)
          -> dataB(m, n)

BODY
<<<<<<< HEAD

#if !defined(DAGUE_DRY_RUN)
  operator( context, A, B, op_args, PlasmaUpperLower, m, n );
#endif  /* !defined(DAGUE_DRY_RUN) */

  printlog("thread %d VP %d map_u( %d, %d )\n",
           context->th_id, context->virtual_process->vp_id, m, n );

=======
{
#if !defined(DAGUE_DRY_RUN)
    operator( context, &(descA), &(descB),
              A, B, PlasmaUpperLower, m, n, op_args );
#endif /* !defined(DAGUE_DRY_RUN) */

    printlog("thread %d VP %d map_u( %d, %d )\n",
             context->th_id, context->virtual_process->vp_id, m, n );
}
>>>>>>> 49e28217
END

map_diag_in_Akk(k)  [profile = off]
  k = 0 .. ( descA.mt < descA.nt ? descA.mt-1 : descA.nt-1 )

  : dataA(k, k)

  RW A <- dataA(k, k)
       -> A MAP_DIAG(k)

BODY
{
    /* nothing */
}
END

MAP_DIAG(k) [profile = off]
  // Execution space
  k = 0 .. ( descA.mt < descA.nt ? descA.mt-1 : descA.nt-1 )

  // Parallel partitioning
  : dataB(k, k)

  // Parameters
  READ  A <- A map_diag_in_Akk(k)
  RW    B <- dataB(k, k)
          -> dataB(k, k)

BODY
<<<<<<< HEAD

#if !defined(DAGUE_DRY_RUN)
  operator( context, A, B, op_args, uplo, k, k );
#endif  /* !defined(DAGUE_DRY_RUN) */

  printlog("thread %d VP %d map_diag( %d, %d )\n",
           context->th_id, context->virtual_process->vp_id, k, k );
END
extern "C" %{

%}
=======
{
#if !defined(DAGUE_DRY_RUN)
    operator( context, &(descA), &(descB),
              A, B, uplo, k, k, op_args );
#endif /* !defined(DAGUE_DRY_RUN) */

    printlog("thread %d VP %d map_diag( %d, %d )\n",
             context->th_id, context->virtual_process->vp_id, k, k );
}
END
>>>>>>> 49e28217
<|MERGE_RESOLUTION|>--- conflicted
+++ resolved
@@ -54,15 +54,6 @@
           -> dataB(m, n)
 
 BODY
-<<<<<<< HEAD
-
-#if !defined(DAGUE_DRY_RUN)
-  operator( context, A, B, op_args, PlasmaUpperLower, m, n );
-#endif  /* !defined(DAGUE_DRY_RUN) */
-
-  printlog("thread %d VP %d map_l( %d, %d )\n",
-           context->th_id, context->virtual_process->vp_id, m, n );
-=======
 {
 #if !defined(DAGUE_DRY_RUN)
     operator( context, &(descA), &(descB),
@@ -72,7 +63,6 @@
     printlog("thread %d VP %d map_l( %d, %d )\n",
              context->th_id, context->virtual_process->vp_id, m, n );
 }
->>>>>>> 49e28217
 END
 
 map_u_in_Amn(m, n)  [profile = off]
@@ -104,16 +94,6 @@
           -> dataB(m, n)
 
 BODY
-<<<<<<< HEAD
-
-#if !defined(DAGUE_DRY_RUN)
-  operator( context, A, B, op_args, PlasmaUpperLower, m, n );
-#endif  /* !defined(DAGUE_DRY_RUN) */
-
-  printlog("thread %d VP %d map_u( %d, %d )\n",
-           context->th_id, context->virtual_process->vp_id, m, n );
-
-=======
 {
 #if !defined(DAGUE_DRY_RUN)
     operator( context, &(descA), &(descB),
@@ -123,7 +103,6 @@
     printlog("thread %d VP %d map_u( %d, %d )\n",
              context->th_id, context->virtual_process->vp_id, m, n );
 }
->>>>>>> 49e28217
 END
 
 map_diag_in_Akk(k)  [profile = off]
@@ -153,19 +132,6 @@
           -> dataB(k, k)
 
 BODY
-<<<<<<< HEAD
-
-#if !defined(DAGUE_DRY_RUN)
-  operator( context, A, B, op_args, uplo, k, k );
-#endif  /* !defined(DAGUE_DRY_RUN) */
-
-  printlog("thread %d VP %d map_diag( %d, %d )\n",
-           context->th_id, context->virtual_process->vp_id, k, k );
-END
-extern "C" %{
-
-%}
-=======
 {
 #if !defined(DAGUE_DRY_RUN)
     operator( context, &(descA), &(descB),
@@ -175,5 +141,4 @@
     printlog("thread %d VP %d map_diag( %d, %d )\n",
              context->th_id, context->virtual_process->vp_id, k, k );
 }
-END
->>>>>>> 49e28217
+END