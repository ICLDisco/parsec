extern "C" %{
/*
 *  Copyright (c) 2010-2013
 *
 *  The University of Tennessee and The University
 *  of Tennessee Research Foundation.  All rights
 *  reserved.
 *
 * @precisions normal z -> z c
 *
 */
#include "dplasmajdf.h"
#include "data_dist/matrix/matrix.h"

%}

uplo      [type = "PLASMA_enum"]
trans     [type = "PLASMA_enum"]
alpha     [type = "double"]
dataA     [type = "dague_ddesc_t *"]
descA     [type = "tiled_matrix_desc_t" hidden = on default = "*((tiled_matrix_desc_t*)dataA)"]
beta      [type = "double"]
dataC     [type = "dague_ddesc_t *"]
descC     [type = "tiled_matrix_desc_t" hidden = on default = "*((tiled_matrix_desc_t*)dataC)"]


zherk(n, k)
  /* Execution Space */
  n = 0..(descC.nt-1)
  k = 0..(descA.nt-1)

  /* Locality */
  : dataC(n,n)

  READ  A    <- A zherk_in_data_A0(n, k)
  RW    C    <- ((0==k)) ? dataC(n,n)
             <- ((k>=1)) ? C zherk(n, k-1)
             -> ((descA.nt>=(2+k))) ? C zherk(n, k+1)
             -> ((descA.nt==(k+1))) ? dataC(n,n)

BODY
<<<<<<< HEAD
=======
{
>>>>>>> 49e28217
    int tempnn = (n==(descC.nt-1)) ? (descC.n-(n*descC.nb)) : descC.nb;
    int tempkn = (k==(descA.nt-1)) ? (descA.n-(k*descA.nb)) : descA.nb;
    int ldan = BLKLDD( descA, n );
    double dbeta = (k==0) ? beta : ((double)1.);
    int ldcn = BLKLDD( descC, n );

    printlog("CORE_zherk(%d, %d)\n"
             "\t(uplo, trans, tempnn, tempkn, alpha, A(%d,%d)[%p], ldan, dbeta, C(%d,%d)[%p], ldcn)\n",
             n, k, n, k, A, n, n, C);
#if !defined(DAGUE_DRY_RUN)
<<<<<<< HEAD
    CORE_zherk(uplo, trans, tempnn, 
               tempkn, alpha, A /* dataA(n,k) */, 
               ldan, dbeta, C /* dataC(n,n) */, 
               ldcn );
#endif  /* !defined(DAGUE_DRY_RUN) */
=======
    CORE_zherk(uplo, trans, tempnn,
               tempkn, alpha, A /* dataA(n,k) */,
               ldan, dbeta, C /* dataC(n,n) */,
               ldcn );
#endif /* !defined(DAGUE_DRY_RUN) */
}
>>>>>>> 49e28217
END

zherk_in_data_A0(n, k) [profile = off]
  /* Execution Space */
  n = 0..(descC.nt-1)
  k = 0..(descA.nt-1)

  /* Locality */
  : dataA(n,k)

  READ  A    <- dataA(n,k)
             -> A zherk(n, k)

BODY
    /* nothing */
END

zgemm(n, m, k)
  /* Execution Space */
  n = 0..(descC.mt-2)
  m = (n+1)..(descC.mt-1)
  k = 0..(descA.nt-1)

  /* Locality */
  : dataC(n,m)

  READ  A    <- A zgemm_in_data_A0(n, k)
  READ  B    <- B zgemm_in_data_A1(m, k)
  RW    C    <- ((0==k)) ? dataC(n,m)
             <- ((k>=1)) ? C zgemm(n, m, k-1)
             -> ((descA.nt>=(k+2))) ? C zgemm(n, m, k+1)
             -> ((descA.nt==(k+1))) ? dataC(n,m)

BODY
<<<<<<< HEAD
=======
{
>>>>>>> 49e28217
    int tempnn = (n==(descC.nt-1)) ? (descC.n-(n*descC.nb)) : descC.nb;
    int tempmm = ((m)==(descC.mt-1)) ? (descC.m-(m*descC.mb)) : descC.mb;
    int tempkn = (k==(descA.nt-1)) ? (descA.n-(k*descA.nb)) : descA.nb;
    dague_complex64_t zalpha = (dague_complex64_t)alpha;
    int ldan = BLKLDD( descA, n );
    int ldam = BLKLDD( descA, m );
    dague_complex64_t zbeta = (k==0) ? ((dague_complex64_t)beta) : ((double)1.);
    int ldcn = BLKLDD( descC, n );

    printlog("CORE_zgemm(%d, %d, %d)\n"
             "\t(trans, PlasmaConjTrans, tempnn, tempmm, tempkn, zalpha, A(%d,%d)[%p], ldan, A(%d,%d)[%p], ldam, zbeta, C(%d,%d)[%p], ldcn)\n",
             n, m, k, n, k, A, m, k, B, n, m, C);
#if !defined(DAGUE_DRY_RUN)
<<<<<<< HEAD
    CORE_zgemm(trans, PlasmaConjTrans, tempnn, 
               tempmm, tempkn, zalpha,
               A /* dataA(n,k) */, ldan, B /* dataA(m,k) */, 
               ldam, zbeta, C /* dataC(n,m) */, 
               ldcn );
#endif  /* !defined(DAGUE_DRY_RUN) */
=======
    CORE_zgemm(trans, PlasmaConjTrans, tempnn,
               tempmm, tempkn, zalpha,
               A /* dataA(n,k) */, ldan, B /* dataA(m,k) */,
               ldam, zbeta, C /* dataC(n,m) */,
               ldcn );
#endif /* !defined(DAGUE_DRY_RUN) */
}
>>>>>>> 49e28217
END

zgemm_in_data_A1(m, k) [profile = off]
  /* Execution Space */
  m = 1..(descC.mt-1) /* tight bound is (n+1)..(descC.mt-1) */
  k = 0..(descA.nt-1)

  /* Locality */
  : dataA(m,k)

  READ  B    <- dataA(m,k)
             -> B zgemm(0..(descC.mt-2), m, k)

BODY
    /* nothing */
END

zgemm_in_data_A0(n, k) [profile = off]
  /* Execution Space */
  n = 0..(descC.mt-2)
  k = 0..(descA.nt-1)

  /* Locality */
  : dataA(n,k)

  READ  A    <- dataA(n,k)
             -> A zgemm(n, (n+1)..(descC.mt-1), k)

BODY
    /* nothing */
<<<<<<< HEAD
END

=======
}
END
>>>>>>> 49e28217
<|MERGE_RESOLUTION|>--- conflicted
+++ resolved
@@ -39,10 +39,7 @@
              -> ((descA.nt==(k+1))) ? dataC(n,n)
 
 BODY
-<<<<<<< HEAD
-=======
 {
->>>>>>> 49e28217
     int tempnn = (n==(descC.nt-1)) ? (descC.n-(n*descC.nb)) : descC.nb;
     int tempkn = (k==(descA.nt-1)) ? (descA.n-(k*descA.nb)) : descA.nb;
     int ldan = BLKLDD( descA, n );
@@ -53,20 +50,12 @@
              "\t(uplo, trans, tempnn, tempkn, alpha, A(%d,%d)[%p], ldan, dbeta, C(%d,%d)[%p], ldcn)\n",
              n, k, n, k, A, n, n, C);
 #if !defined(DAGUE_DRY_RUN)
-<<<<<<< HEAD
-    CORE_zherk(uplo, trans, tempnn, 
-               tempkn, alpha, A /* dataA(n,k) */, 
-               ldan, dbeta, C /* dataC(n,n) */, 
-               ldcn );
-#endif  /* !defined(DAGUE_DRY_RUN) */
-=======
     CORE_zherk(uplo, trans, tempnn,
                tempkn, alpha, A /* dataA(n,k) */,
                ldan, dbeta, C /* dataC(n,n) */,
                ldcn );
 #endif /* !defined(DAGUE_DRY_RUN) */
 }
->>>>>>> 49e28217
 END
 
 zherk_in_data_A0(n, k) [profile = off]
@@ -81,7 +70,9 @@
              -> A zherk(n, k)
 
 BODY
+{
     /* nothing */
+}
 END
 
 zgemm(n, m, k)
@@ -101,10 +92,7 @@
              -> ((descA.nt==(k+1))) ? dataC(n,m)
 
 BODY
-<<<<<<< HEAD
-=======
 {
->>>>>>> 49e28217
     int tempnn = (n==(descC.nt-1)) ? (descC.n-(n*descC.nb)) : descC.nb;
     int tempmm = ((m)==(descC.mt-1)) ? (descC.m-(m*descC.mb)) : descC.mb;
     int tempkn = (k==(descA.nt-1)) ? (descA.n-(k*descA.nb)) : descA.nb;
@@ -118,14 +106,6 @@
              "\t(trans, PlasmaConjTrans, tempnn, tempmm, tempkn, zalpha, A(%d,%d)[%p], ldan, A(%d,%d)[%p], ldam, zbeta, C(%d,%d)[%p], ldcn)\n",
              n, m, k, n, k, A, m, k, B, n, m, C);
 #if !defined(DAGUE_DRY_RUN)
-<<<<<<< HEAD
-    CORE_zgemm(trans, PlasmaConjTrans, tempnn, 
-               tempmm, tempkn, zalpha,
-               A /* dataA(n,k) */, ldan, B /* dataA(m,k) */, 
-               ldam, zbeta, C /* dataC(n,m) */, 
-               ldcn );
-#endif  /* !defined(DAGUE_DRY_RUN) */
-=======
     CORE_zgemm(trans, PlasmaConjTrans, tempnn,
                tempmm, tempkn, zalpha,
                A /* dataA(n,k) */, ldan, B /* dataA(m,k) */,
@@ -133,7 +113,6 @@
                ldcn );
 #endif /* !defined(DAGUE_DRY_RUN) */
 }
->>>>>>> 49e28217
 END
 
 zgemm_in_data_A1(m, k) [profile = off]
@@ -148,7 +127,9 @@
              -> B zgemm(0..(descC.mt-2), m, k)
 
 BODY
+{
     /* nothing */
+}
 END
 
 zgemm_in_data_A0(n, k) [profile = off]
@@ -163,11 +144,7 @@
              -> A zgemm(n, (n+1)..(descC.mt-1), k)
 
 BODY
+{
     /* nothing */
-<<<<<<< HEAD
-END
-
-=======
 }
-END
->>>>>>> 49e28217
+END