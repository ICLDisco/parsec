extern "C" %{
/*
 *  Copyright (c) 2010
 *
 *  The University of Tennessee and The University
 *  of Tennessee Research Foundation.  All rights
 *  reserved.
 *
 * @precisions normal z -> z c
 *
 */
#define PRECISION_z

#include <plasma.h>
#include <core_blas.h>

#include "dague.h"
#include "data_distribution.h"
#include "data_dist/matrix/precision.h"
#include "data_dist/matrix/matrix.h"
#include "dplasma/lib/memory_pool.h"
#include "dplasma/lib/dplasmajdf.h"

%}

uplo      [type = "PLASMA_enum"]
trans     [type = "PLASMA_enum"]
alpha     [type = "double"]
dataA     [type = "dague_ddesc_t *"]
descA     [type = "tiled_matrix_desc_t" hidden = on default = "*((tiled_matrix_desc_t*)dataA)"]
beta      [type = "double"]
dataC     [type = "dague_ddesc_t *"]
descC     [type = "tiled_matrix_desc_t" hidden = on default = "*((tiled_matrix_desc_t*)dataC)"]


zherk(n, k)
  /* Execution Space */
  n = 0..(descC.nt-1)
  k = 0..(descA.nt-1)

  /* Locality */
  : dataC(n,n)

  READ  A    <- A zherk_in_data_A0(n, k)
  RW    C    <- ((0==k)) ? dataC(n,n)
             <- ((k>=1)) ? C zherk(n, k-1)
             -> ((descA.nt>=(2+k))) ? C zherk(n, k+1)
             -> ((descA.nt==(k+1))) ? dataC(n,n)

BODY
    int tempnn = (n==(descC.nt-1)) ? (descC.n-(n*descC.nb)) : descC.nb;
    int tempkn = (k==(descA.nt-1)) ? (descA.n-(k*descA.nb)) : descA.nb;
    int ldan = BLKLDD( descA, n );
    double dbeta = (k==0) ? beta : ((double)1.);
    int ldcn = BLKLDD( descC, n );

    printlog("CORE_zherk(%d, %d)\n"
             "\t(uplo, trans, tempnn, tempkn, alpha, A(%d,%d)[%p], ldan, dbeta, C(%d,%d)[%p], ldcn)\n",
             n, k, n, k, A, n, n, C);
#if !defined(DAGUE_DRY_RUN)
    CORE_zherk(uplo, trans, tempnn, 
<<<<<<< HEAD
               tempkn, alpha, A /* dataA(n,k) */, 
               ldan, dbeta, C /* dataC(n,n) */, 
               ldcn );
#endif  /* !defined(DAGUE_DRY_RUN) */
=======
        tempkn, alpha, A /* dataA(n,k) */, 
        ldan, dbeta, C /* dataC(n,n) */, 
        ldcn );
  );

}
>>>>>>> 3385a35d
END

zherk_in_data_A0(n, k) [profile = off]
  /* Execution Space */
  n = 0..(descC.nt-1)
  k = 0..(descA.nt-1)

  /* Locality */
  : dataA(n,k)

  READ  A    <- dataA(n,k)
             -> A zherk(n, k)

BODY
    /* nothing */
END

zgemm(n, m, k)
  /* Execution Space */
  n = 0..(descC.mt-2)
  m = (n+1)..(descC.mt-1)
  k = 0..(descA.nt-1)

  /* Locality */
  : dataC(n,m)

  READ  A    <- A zgemm_in_data_A0(n, m, k)
  READ  B    <- B zgemm_in_data_A1(n, m, k)
  RW    C    <- ((0==k)) ? dataC(n,m)
             <- ((k>=1)) ? C zgemm(n, m, k-1)
             -> ((descA.nt>=(k+2))) ? C zgemm(n, m, k+1)
             -> ((descA.nt==(k+1))) ? dataC(n,m)

BODY
    int tempnn = (n==(descC.nt-1)) ? (descC.n-(n*descC.nb)) : descC.nb;
    int tempmm = ((m)==(descC.mt-1)) ? (descC.m-(m*descC.mb)) : descC.mb;
    int tempkn = (k==(descA.nt-1)) ? (descA.n-(k*descA.nb)) : descA.nb;
    dague_complex64_t zalpha = (dague_complex64_t)alpha;
    int ldan = BLKLDD( descA, n );
    int ldam = BLKLDD( descA, m );
    dague_complex64_t zbeta = (k==0) ? ((dague_complex64_t)beta) : ((double)1.);
    int ldcn = BLKLDD( descC, n );

    printlog("CORE_zgemm(%d, %d, %d)\n"
             "\t(trans, PlasmaConjTrans, tempnn, tempmm, tempkn, zalpha, A(%d,%d)[%p], ldan, A(%d,%d)[%p], ldam, zbeta, C(%d,%d)[%p], ldcn)\n",
             n, m, k, n, k, A, m, k, B, n, m, C);
#if !defined(DAGUE_DRY_RUN)
    CORE_zgemm(trans, PlasmaConjTrans, tempnn, 
<<<<<<< HEAD
               tempmm, tempkn, zalpha, 
               A /* dataA(n,k) */, ldan, B /* dataA(m,k) */, 
               ldam, zbeta, C /* dataC(n,m) */, 
               ldcn );
#endif  /* !defined(DAGUE_DRY_RUN) */
=======
        tempmm, tempkn, zalpha, 
        A /* dataA(n,k) */, ldan, B /* dataA(m,k) */, 
        ldam, zbeta, C /* dataC(n,m) */, 
        ldcn );
  );

}
>>>>>>> 3385a35d
END

zgemm_in_data_A1(n, m, k) [profile = off]
  /* Execution Space */
  n = 0..(descC.mt-2)
  m = (n+1)..(descC.mt-1)
  k = 0..(descA.nt-1)

  /* Locality */
  : dataA(m,k)

  READ  B    <- dataA(m,k)
             -> B zgemm(n, m, k)

BODY
    /* nothing */
END

zgemm_in_data_A0(n, m, k) [profile = off]
  /* Execution Space */
  n = 0..(descC.mt-2)
  m = (n+1)..(descC.mt-1)
  k = 0..(descA.nt-1)

  /* Locality */
  : dataA(n,k)

  READ  A    <- dataA(n,k)
             -> A zgemm(n, m, k)

BODY
    /* nothing */
END

<|MERGE_RESOLUTION|>--- conflicted
+++ resolved
@@ -1,6 +1,6 @@
 extern "C" %{
 /*
- *  Copyright (c) 2010
+ *  Copyright (c) 2010-2013
  *
  *  The University of Tennessee and The University
  *  of Tennessee Research Foundation.  All rights
@@ -59,19 +59,10 @@
              n, k, n, k, A, n, n, C);
 #if !defined(DAGUE_DRY_RUN)
     CORE_zherk(uplo, trans, tempnn, 
-<<<<<<< HEAD
                tempkn, alpha, A /* dataA(n,k) */, 
                ldan, dbeta, C /* dataC(n,n) */, 
                ldcn );
 #endif  /* !defined(DAGUE_DRY_RUN) */
-=======
-        tempkn, alpha, A /* dataA(n,k) */, 
-        ldan, dbeta, C /* dataC(n,n) */, 
-        ldcn );
-  );
-
-}
->>>>>>> 3385a35d
 END
 
 zherk_in_data_A0(n, k) [profile = off]
@@ -120,21 +111,11 @@
              n, m, k, n, k, A, m, k, B, n, m, C);
 #if !defined(DAGUE_DRY_RUN)
     CORE_zgemm(trans, PlasmaConjTrans, tempnn, 
-<<<<<<< HEAD
-               tempmm, tempkn, zalpha, 
+               tempmm, tempkn, zalpha,
                A /* dataA(n,k) */, ldan, B /* dataA(m,k) */, 
                ldam, zbeta, C /* dataC(n,m) */, 
                ldcn );
 #endif  /* !defined(DAGUE_DRY_RUN) */
-=======
-        tempmm, tempkn, zalpha, 
-        A /* dataA(n,k) */, ldan, B /* dataA(m,k) */, 
-        ldam, zbeta, C /* dataC(n,m) */, 
-        ldcn );
-  );
-
-}
->>>>>>> 3385a35d
 END
 
 zgemm_in_data_A1(n, m, k) [profile = off]
