extern "C" %{
/*
 *  Copyright (c) 2010
 *
 *  The University of Tennessee and The University
 *  of Tennessee Research Foundation.  All rights
 *  reserved.
 *
 * @precisions normal z -> z c
 *
 */
#define PRECISION_z

#include <plasma.h>
#include <core_blas.h>

#include "dague.h"
#include "data_distribution.h"
#include "data_dist/matrix/precision.h"
#include "data_dist/matrix/matrix.h"
#include "dplasma/lib/memory_pool.h"
#include "dplasma/lib/dplasmajdf.h"

%}

uplo      [type = "PLASMA_enum"]
trans     [type = "PLASMA_enum"]
alpha     [type = "double"]
dataA     [type = "dague_ddesc_t *"]
descA     [type = "tiled_matrix_desc_t" hidden = on default = "*((tiled_matrix_desc_t*)dataA)"]
beta      [type = "double"]
dataC     [type = "dague_ddesc_t *"]
descC     [type = "tiled_matrix_desc_t" hidden = on default = "*((tiled_matrix_desc_t*)dataC)"]


zherk(n, k)
  /* Execution Space */
  n = 0..(descC.nt-1)
  k = 0..(descA.mt-1)

  /* Locality */
  : dataC(n,n)

  READ  A    <- A zherk_in_data_A0(n, k)
  RW    C    <- ((0==k)) ? dataC(n,n)
             <- ((k>=1)) ? C zherk(n, k-1)
             -> ((descA.mt>=(2+k))) ? C zherk(n, k+1)
             -> ((descA.mt==(1+k))) ? dataC(n,n)

BODY
    int tempnn = (n==(descC.nt-1)) ? (descC.n-(n*descC.nb)) : descC.nb;
    int tempkm = (k==(descA.mt-1)) ? (descA.m-(k*descA.mb)) : descA.mb;
    int ldak = BLKLDD( descA, k );
    double dbeta = (k==0) ? beta : (double)1.;
    int ldcn = BLKLDD( descC, n );

<<<<<<< HEAD
    printlog("CORE_zherk(%d, %d)\n"
             "\t(uplo, trans, tempnn, tempkm, alpha, A(%d,%d)[%p], ldak, dbeta, C(%d,%d)[%p], ldcn)\n",
             n, k, k, n, A, n, n, C);
=======
    CORE_zherk(uplo, trans, tempnn,
        tempkm, alpha, A /* dataA(k,n) */,
        ldak, dbeta, C /* dataC(n,n) */,
        ldcn );
  );
>>>>>>> 3385a35d

#if !defined(DAGUE_DRY_RUN)
    CORE_zherk(uplo, trans, tempnn,
               tempkm, alpha, A /* dataA(k,n) */,
               ldak, dbeta, C /* dataC(n,n) */,
               ldcn );
#endif  /* !defined(DAGUE_DRY_RUN) */
END

zherk_in_data_A0(n, k) [profile = off]
  /* Execution Space */
  n = 0..(descC.nt-1)
  k = 0..(descA.mt-1)

  /* Locality */
  : dataA(k,n)

  READ  A    <- dataA(k,n)
             -> A zherk(n, k)

BODY
    /* nothing */
END

zgemm(n, m, k)
  /* Execution Space */
  n = 0..(descC.mt-2)
  m = (n+1)..(descC.mt-1)
  k = 0..(descA.mt-1)

  /* Locality */
  : dataC(m,n)

  READ  A    <- A zgemm_in_data_A0(n, m, k)
  READ  B    <- B zgemm_in_data_A1(n, m, k)
  RW    C    <- ((k>=1)) ? C zgemm(n, m, k-1)
             <- ((0==k)) ? dataC(m,n)
             -> ((descA.mt==(k+1))) ? dataC(m,n)
             -> ((descA.mt>=(2+k))) ? C zgemm(n, m, k+1)

BODY
    int tempmm = ((m)==(descC.mt-1)) ? (descC.m-(m*descC.mb)) : descC.mb;
    int tempnn = (n==(descC.nt-1)) ? (descC.n-(n*descC.nb)) : descC.nb;
    int tempkm = (k==(descA.mt-1)) ? (descA.m-(k*descA.mb)) : descA.mb;
    dague_complex64_t zalpha = (dague_complex64_t)alpha;
    int ldak = BLKLDD( descA, k );
    dague_complex64_t zbeta = (k==0) ? ((dague_complex64_t)beta) : ((double)1.);
    int ldcm = BLKLDD( descC, m );

    printlog("CORE_zgemm(%d, %d, %d)\n"
             "\t(trans, PlasmaNoTrans, tempmm, tempnn, tempkm, zalpha, A(%d,%d)[%p], ldak, A(%d,%d)[%p], ldak, zbeta, C(%d,%d)[%p], ldcm)\n",
             n, m, k, k, m, A, k, n, B, m, n, C);
#if !defined(DAGUE_DRY_RUN)
    CORE_zgemm(trans, PlasmaNoTrans, tempmm, 
<<<<<<< HEAD
               tempnn, tempkm, zalpha, 
               A /* dataA(k,m) */, ldak, B /* dataA(k,n) */, 
               ldak, zbeta, C /* dataC(m,n) */, 
               ldcm );
#endif  /* !defined(DAGUE_DRY_RUN) */
=======
        tempnn, tempkm, zalpha, 
        A /* dataA(k,m) */, ldak, B /* dataA(k,n) */, 
        ldak, zbeta, C /* dataC(m,n) */, 
        ldcm );
  );

}
>>>>>>> 3385a35d
END

zgemm_in_data_A1(n, m, k) [profile = off]
  /* Execution Space */
  n = 0..(descC.mt-2)
  m = (n+1)..(descC.mt-1)
  k = 0..(descA.mt-1)

  /* Locality */
  : dataA(k,n)

  READ  B    <- dataA(k,n)
             -> B zgemm(n, m, k)

BODY
    /* nothing */
END

zgemm_in_data_A0(n, m, k) [profile = off]
  /* Execution Space */
  n = 0..(descC.mt-2)
  m = (n+1)..(descC.mt-1)
  k = 0..(descA.mt-1)

  /* Locality */
  : dataA(k,m)

  READ  A    <- dataA(k,m)
             -> A zgemm(n, m, k)

BODY
    /* nothing */
END

<|MERGE_RESOLUTION|>--- conflicted
+++ resolved
@@ -1,6 +1,6 @@
 extern "C" %{
 /*
- *  Copyright (c) 2010
+ *  Copyright (c) 2010-2013
  *
  *  The University of Tennessee and The University
  *  of Tennessee Research Foundation.  All rights
@@ -54,17 +54,9 @@
     double dbeta = (k==0) ? beta : (double)1.;
     int ldcn = BLKLDD( descC, n );
 
-<<<<<<< HEAD
     printlog("CORE_zherk(%d, %d)\n"
              "\t(uplo, trans, tempnn, tempkm, alpha, A(%d,%d)[%p], ldak, dbeta, C(%d,%d)[%p], ldcn)\n",
              n, k, k, n, A, n, n, C);
-=======
-    CORE_zherk(uplo, trans, tempnn,
-        tempkm, alpha, A /* dataA(k,n) */,
-        ldak, dbeta, C /* dataC(n,n) */,
-        ldcn );
-  );
->>>>>>> 3385a35d
 
 #if !defined(DAGUE_DRY_RUN)
     CORE_zherk(uplo, trans, tempnn,
@@ -119,21 +111,11 @@
              n, m, k, k, m, A, k, n, B, m, n, C);
 #if !defined(DAGUE_DRY_RUN)
     CORE_zgemm(trans, PlasmaNoTrans, tempmm, 
-<<<<<<< HEAD
                tempnn, tempkm, zalpha, 
                A /* dataA(k,m) */, ldak, B /* dataA(k,n) */, 
                ldak, zbeta, C /* dataC(m,n) */, 
                ldcm );
 #endif  /* !defined(DAGUE_DRY_RUN) */
-=======
-        tempnn, tempkm, zalpha, 
-        A /* dataA(k,m) */, ldak, B /* dataA(k,n) */, 
-        ldak, zbeta, C /* dataC(m,n) */, 
-        ldcm );
-  );
-
-}
->>>>>>> 3385a35d
 END
 
 zgemm_in_data_A1(n, m, k) [profile = off]
