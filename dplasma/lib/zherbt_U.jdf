--- conflicted
+++ resolved
@@ -84,13 +84,8 @@
   dague_private_memory_push( pool_0, p_elem_A );
   dague_private_memory_push( pool_1, p_elem_B );
 
-<<<<<<< HEAD
-  printlog("thread %d VP %d CORE_zgelqt(%d)\n\t(A.nb, tempkn, ib, A(%d,%d)[%p], A.nb, T(%d,%d)[%p], T.mb, pool_A, pool_B)\n",
+  printlog("thread %d VP %d CORE_zgelqt(%d)\n\t(descA.nb, tempkn, ib, A(%d,%d)[%p], ldak, T(%d,%d)[%p], descT.mb, p_elem_A, p_elem_B)\n",
   context->th_id, context->virtual_process->vp_id, k, k, k+1, A, k, k+1, B);
-=======
-  printlog("thread %d CORE_zgelqt(%d)\n\t(descA.nb, tempkn, ib, A(%d,%d)[%p], ldak, T(%d,%d)[%p], descT.mb, p_elem_A, p_elem_B)\n",
-  context->eu_id, k, k, k+1, A, k, k+1, B);
->>>>>>> e4fa1a46
 
 END
 
@@ -137,13 +132,9 @@
 
   dague_private_memory_push( pool_2, p_elem_A );
 
-<<<<<<< HEAD
-  printlog("thread %d VP %d CORE_zherfb(%d)\n\t(PlasmaUpper, tempkn, tempkn, ib, T.nb, A(%d,%d)[%p], A.nb, T(%d,%d)[%p], T.mb, A(%d,%d)[%p], ldak, pool_A, T.nb)\n",
+
+  printlog("thread %d VP %d CORE_zherfb(%d)\n\t(PlasmaUpper, tempkn, tempkn, ib, descT.nb, A(%d,%d)[%p], descA.nb, T(%d,%d)[%p], descT.mb, A(%d,%d)[%p], ldak, p_elem_A, descT.nb)\n",
   context->th_id, context->virtual_process->vp_id, k, k, k+1, C, k, k+1, D, k+1, k+1, E);
-=======
-  printlog("thread %d CORE_zherfb(%d)\n\t(PlasmaUpper, tempkn, tempkn, ib, descT.nb, A(%d,%d)[%p], descA.nb, T(%d,%d)[%p], descT.mb, A(%d,%d)[%p], ldak, p_elem_A, descT.nb)\n",
-  context->eu_id, k, k, k+1, C, k, k+1, D, k+1, k+1, E);
->>>>>>> e4fa1a46
 
 END
 
@@ -193,13 +184,9 @@
 
   dague_private_memory_push( pool_1, p_elem_A );
 
-<<<<<<< HEAD
-  printlog("thread %d VP %d CORE_zunmlq(%d, %d)\n\t(PlasmaLeft, PlasmaNoTrans, A.nb, tempnn, tempkn, ib, A(%d,%d)[%p], A.nb, T(%d,%d)[%p], T.mb, A(%d,%d)[%p], ldak, pool_A, T.nb)\n",
+
+  printlog("thread %d VP %d CORE_zunmlq(%d, %d)\n\t(PlasmaLeft, PlasmaNoTrans, descA.nb, tempnn, tempkn, ib, A(%d,%d)[%p], descA.nb, T(%d,%d)[%p], descT.mb, A(%d,%d)[%p], ldak, pool_A, descT.nb)\n",
   context->th_id, context->virtual_process->vp_id, k, n, k, k+1, F, k, k+1, G, k+1, n, H);
-=======
-  printlog("thread %d CORE_zunmlq(%d, %d)\n\t(PlasmaLeft, PlasmaNoTrans, descA.nb, tempnn, tempkn, ib, A(%d,%d)[%p], descA.nb, T(%d,%d)[%p], descT.mb, A(%d,%d)[%p], ldak, pool_A, descT.nb)\n",
-  context->eu_id, k, n, k, k+1, F, k, k+1, G, k+1, n, H);
->>>>>>> e4fa1a46
 
 END
 
@@ -263,13 +250,8 @@
   dague_private_memory_push( pool_0, p_elem_A );
   dague_private_memory_push( pool_1, p_elem_B );
 
-<<<<<<< HEAD
-  printlog("thread %d VP %d CORE_ztslqt(%d, %d)\n\t(A.nb, tempnn, ib, A(%d,%d)[%p], A.nb, A(%d,%d)[%p], A.nb, T(%d,%d)[%p], T.mb, pool_A, pool_B)\n",
+  printlog("thread %d VP %d CORE_ztslqt(%d, %d)\n\t(descA.nb, tempnn, ib, A(%d,%d)[%p], descA.nb, A(%d,%d)[%p], descA.nb, T(%d,%d)[%p], descT.mb, p_elem_A, p_elem_B)\n",
   context->th_id, context->virtual_process->vp_id, k, n1, k, k+1, J, k, n1, K, k, n1, L);
-=======
-  printlog("thread %d CORE_ztslqt(%d, %d)\n\t(descA.nb, tempnn, ib, A(%d,%d)[%p], descA.nb, A(%d,%d)[%p], descA.nb, T(%d,%d)[%p], descT.mb, p_elem_A, p_elem_B)\n",
-  context->eu_id, k, n1, k, k+1, J, k, n1, K, k, n1, L);
->>>>>>> e4fa1a46
 
 END
 
@@ -329,13 +311,8 @@
 
   dague_private_memory_push( pool_1, p_elem_A );
 
-<<<<<<< HEAD
-  printlog("thread %d VP %d CORE_ztsmlq_hetra1(%d, %d, %d)\n\t(PlasmaRight, PlasmaConjTrans, A.mb, A.nb, A.nb, tempnn, A.nb, ib, A(%d,%d)[%p], ldak, A(%d,%d)[%p], ldai, A(%d,%d)[%p], A.nb, T(%d,%d)[%p], T.mb, pool_A, ldwork)\n",
+  printlog("thread %d VP %d CORE_ztsmlq_hetra1(%d, %d, %d)\n\t(PlasmaRight, PlasmaConjTrans, descA.mb, descA.nb, descA.nb, tempnn, descA.nb, ib, A(%d,%d)[%p], ldak, A(%d,%d)[%p], ldai, A(%d,%d)[%p], descA.nb, T(%d,%d)[%p], descT.mb, p_elem_A, ldwork)\n",
   context->th_id, context->virtual_process->vp_id, k, n1, i, k+1, i, M, i, n1, N, k, n1, O, k, n1, P);
-=======
-  printlog("thread %d CORE_ztsmlq_hetra1(%d, %d, %d)\n\t(PlasmaRight, PlasmaConjTrans, descA.mb, descA.nb, descA.nb, tempnn, descA.nb, ib, A(%d,%d)[%p], ldak, A(%d,%d)[%p], ldai, A(%d,%d)[%p], descA.nb, T(%d,%d)[%p], descT.mb, p_elem_A, ldwork)\n",
-  context->eu_id, k, n1, i, k+1, i, M, i, n1, N, k, n1, O, k, n1, P);
->>>>>>> e4fa1a46
 
 END
 
@@ -394,13 +371,8 @@
 
   dague_private_memory_push( pool_1, p_elem_A );
 
-<<<<<<< HEAD
-  printlog("thread %d VP %d CORE_ztsmlq(%d, %d, %d)\n\t(PlasmaLeft, PlasmaNoTrans, A.nb, tempjj, tempnn, tempjj, A.nb, ib, A(%d,%d)[%p], ldak, A(%d,%d)[%p], ldan, A(%d,%d)[%p], A.nb, T(%d,%d)[%p], T.mb, pool_A, ldwork)\n",
+  printlog("thread %d VP % CORE_ztsmlq(%d, %d, %d)\n\t(PlasmaLeft, PlasmaNoTrans, descA.nb, tempjj, tempnn, tempjj, descA.nb, ib, A(%d,%d)[%p], ldak, A(%d,%d)[%p], ldan, A(%d,%d)[%p], descA.nb, T(%d,%d)[%p], descT.mb, p_elem_A, ldwork)\n",
   context->th_id, context->virtual_process->vp_id, k, n1, j, k+1, j, Q, n1, j, R, k, n1, S, k, n1, T);
-=======
-  printlog("thread %d CORE_ztsmlq(%d, %d, %d)\n\t(PlasmaLeft, PlasmaNoTrans, descA.nb, tempjj, tempnn, tempjj, descA.nb, ib, A(%d,%d)[%p], ldak, A(%d,%d)[%p], ldan, A(%d,%d)[%p], descA.nb, T(%d,%d)[%p], descT.mb, p_elem_A, ldwork)\n",
-  context->eu_id, k, n1, j, k+1, j, Q, n1, j, R, k, n1, S, k, n1, T);
->>>>>>> e4fa1a46
 
 END
 
@@ -466,12 +438,7 @@
 
   dague_private_memory_push( pool_3, p_elem_A );
 
-<<<<<<< HEAD
-  printlog("thread %d VP %d CORE_ztsmlq_corner(%d, %d)\n\t(A.nb, A.nb, A.nb, tempnn, tempnn, tempnn, A.nb, ib, T.nb, A(%d,%d)[%p], ldak, A(%d,%d)[%p], ldak, A(%d,%d)[%p], ldan, A(%d,%d)[%p], A.nb, T(%d,%d)[%p], T.mb, pool_A, ldwork)\n",
+  printlog("thread %d VP  %d CORE_ztsmlq_corner(%d, %d)\n\t(descA.nb, descA.nb, descA.nb, tempnn, tempnn, tempnn, descA.nb, ib, descT.nb, A(%d,%d)[%p], ldak, A(%d,%d)[%p], ldak, A(%d,%d)[%p], ldan, A(%d,%d)[%p], descA.nb, T(%d,%d)[%p], descT.mb, p_elem_A, ldwork)\n",
   context->th_id, context->virtual_process->vp_id, k, n1, k+1, k+1, U, k+1, n1, V, n1, n1, W, k, n1, X, k, n1, Y);
-=======
-  printlog("thread %d CORE_ztsmlq_corner(%d, %d)\n\t(descA.nb, descA.nb, descA.nb, tempnn, tempnn, tempnn, descA.nb, ib, descT.nb, A(%d,%d)[%p], ldak, A(%d,%d)[%p], ldak, A(%d,%d)[%p], ldan, A(%d,%d)[%p], descA.nb, T(%d,%d)[%p], descT.mb, p_elem_A, ldwork)\n",
-  context->eu_id, k, n1, k+1, k+1, U, k+1, n1, V, n1, n1, W, k, n1, X, k, n1, Y);
->>>>>>> e4fa1a46
 
 END