extern "C" %{
/*
 *  Copyright (c) 2010-2013
 *
 *  The University of Tennessee and The University
 *  of Tennessee Research Foundation.  All rights
 *  reserved.
 *
 * @precisions normal z -> z c d s
 *
 */
#include "dplasmajdf.h"
#include "data_dist/matrix/matrix.h"

%}

uplo      [type = "PLASMA_enum"]
trans     [type = "PLASMA_enum"]
alpha     [type = "dague_complex64_t"]
dataA     [type = "dague_ddesc_t *"]
descA     [type = "tiled_matrix_desc_t" hidden = on default = "*((tiled_matrix_desc_t*)dataA)"]
beta      [type = "dague_complex64_t"]
dataC     [type = "dague_ddesc_t *"]
descC     [type = "tiled_matrix_desc_t" hidden = on default = "*((tiled_matrix_desc_t*)dataC)"]


zsyrk(n, k)
  /* Execution Space */
  n = 0..(descC.nt-1)
  k = 0..(descA.mt-1)

  /* Locality */
  : dataC(n,n)

  READ  A    <- A zsyrk_in_data_A0(n, k)
  RW    C    <- (0 == k) ? dataC(n,n)
             <- (k >= 1) ? C zsyrk(n, k-1)
             -> ((descA.mt-1) >  k) ? C zsyrk(n, k+1)
             -> ((descA.mt-1) == k) ? dataC(n,n)

BODY
<<<<<<< HEAD

=======
{
>>>>>>> 49e28217
    int tempnn = (n==(descC.nt-1)) ? (descC.n-(n*descC.nb)) : descC.nb;
    int tempkm = (k==(descA.mt-1)) ? (descA.m-(k*descA.mb)) : descA.mb;
    int ldak = BLKLDD( descA, k );
    dague_complex64_t zbeta = (k==0) ? beta : (dague_complex64_t)1.;
    int ldcn = BLKLDD( descC, n );

    printlog("CORE_zsyrk(%d, %d)\n"
             "\t(uplo, trans, tempnn, tempkm, alpha, A(%d,%d)[%p], ldak, zbeta, C(%d,%d)[%p], ldcn)\n",
             n, k, k, n, A, n, n, C);
#if !defined(DAGUE_DRY_RUN)
    CORE_zsyrk(uplo, trans, tempnn, tempkm,
               alpha, A /* dataA(k,n) */, ldak,
               zbeta, C /* dataC(n,n) */, ldcn );
<<<<<<< HEAD
#endif  /* !defined(DAGUE_DRY_RUN) */

=======
#endif /* !defined(DAGUE_DRY_RUN) */
}
>>>>>>> 49e28217
END

zsyrk_in_data_A0(n, k) [profile = off]
  /* Execution Space */
  n = 0..(descC.nt-1)
  k = 0..(descA.mt-1)

  /* Locality */
  : dataA(k,n)

  READ  A    <- dataA(k,n)
             -> A zsyrk(n, k)

BODY
    /* nothing */
END

zgemm(n, m, k)
  /* Execution Space */
  n = 0     .. (descC.mt-2)
  m = (n+1) .. (descC.mt-1)
  k = 0     .. (descA.mt-1)

  /* Locality */
  : dataC(n,m)

  READ  A    <- A zgemm_in_data_A0(n, k)
  READ  B    <- B zgemm_in_data_A1(m, k)
  RW    C    <- ((k>=1)) ? C zgemm(n, m, k-1)
             <- ((0==k)) ? dataC(n,m)
             -> ((descA.mt==(k+1))) ? dataC(n,m)
             -> ((descA.mt>=(2+k))) ? C zgemm(n, m, k+1)

BODY
<<<<<<< HEAD

=======
{
>>>>>>> 49e28217
    int tempnn = (n==(descC.nt-1)) ? (descC.n-(n*descC.nb)) : descC.nb;
    int tempmm = ((m)==(descC.mt-1)) ? (descC.m-(m*descC.mb)) : descC.mb;
    int tempkm = (k==(descA.mt-1)) ? (descA.m-(k*descA.mb)) : descA.mb;
    int ldak = BLKLDD( descA, k );
    dague_complex64_t zbeta = (k==0) ? beta : (dague_complex64_t)1.;
    int ldcn = BLKLDD( descC, n );

    printlog("CORE_zgemm(%d, %d, %d)\n"
             "\t(trans, PlasmaNoTrans, tempnn, tempmm, tempkm, zalpha, A(%d,%d)[%p], ldak, A(%d,%d)[%p], ldak, zbeta, C(%d,%d)[%p], ldcn)\n",
             n, m, k, k, n, A, k, m, B, n, m, C);
<<<<<<< HEAD

=======
>>>>>>> 49e28217
#if !defined(DAGUE_DRY_RUN)
    CORE_zgemm(trans, PlasmaNoTrans, tempnn, tempmm, tempkm,
               alpha,  A /* dataA(k,n) */, ldak,
                       B /* dataA(k,m) */, ldak,
               zbeta,  C /* dataC(n,m) */, ldcn );
<<<<<<< HEAD
#endif  /* !defined(DAGUE_DRY_RUN) */

=======
#endif /* !defined(DAGUE_DRY_RUN) */
}
>>>>>>> 49e28217
END

zgemm_in_data_A1(m, k) [profile = off]
  /* Execution Space */
  m = 1..(descC.mt-1) /* tight bound is (n+1)..(descC.mt-1) */
  k = 0..(descA.mt-1)

  /* Locality */
  : dataA(k,m)

  READ  B    <- dataA(k,m)
             -> B zgemm(0..(descC.mt-2), m, k)

BODY
    /* nothing */
END

zgemm_in_data_A0(n, k) [profile = off]
  /* Execution Space */
  n = 0..(descC.mt-2)
  k = 0..(descA.mt-1)

  /* Locality */
  : dataA(k,n)

  READ  A    <- dataA(k,n)
             -> A zgemm(n, (n+1)..(descC.mt-1), k)

BODY
    /* nothing */
<<<<<<< HEAD
END
=======
}
END
>>>>>>> 49e28217
<|MERGE_RESOLUTION|>--- conflicted
+++ resolved
@@ -39,11 +39,7 @@
              -> ((descA.mt-1) == k) ? dataC(n,n)
 
 BODY
-<<<<<<< HEAD
-
-=======
 {
->>>>>>> 49e28217
     int tempnn = (n==(descC.nt-1)) ? (descC.n-(n*descC.nb)) : descC.nb;
     int tempkm = (k==(descA.mt-1)) ? (descA.m-(k*descA.mb)) : descA.mb;
     int ldak = BLKLDD( descA, k );
@@ -57,13 +53,8 @@
     CORE_zsyrk(uplo, trans, tempnn, tempkm,
                alpha, A /* dataA(k,n) */, ldak,
                zbeta, C /* dataC(n,n) */, ldcn );
-<<<<<<< HEAD
-#endif  /* !defined(DAGUE_DRY_RUN) */
-
-=======
 #endif /* !defined(DAGUE_DRY_RUN) */
 }
->>>>>>> 49e28217
 END
 
 zsyrk_in_data_A0(n, k) [profile = off]
@@ -78,7 +69,9 @@
              -> A zsyrk(n, k)
 
 BODY
+{
     /* nothing */
+}
 END
 
 zgemm(n, m, k)
@@ -98,11 +91,7 @@
              -> ((descA.mt>=(2+k))) ? C zgemm(n, m, k+1)
 
 BODY
-<<<<<<< HEAD
-
-=======
 {
->>>>>>> 49e28217
     int tempnn = (n==(descC.nt-1)) ? (descC.n-(n*descC.nb)) : descC.nb;
     int tempmm = ((m)==(descC.mt-1)) ? (descC.m-(m*descC.mb)) : descC.mb;
     int tempkm = (k==(descA.mt-1)) ? (descA.m-(k*descA.mb)) : descA.mb;
@@ -113,22 +102,13 @@
     printlog("CORE_zgemm(%d, %d, %d)\n"
              "\t(trans, PlasmaNoTrans, tempnn, tempmm, tempkm, zalpha, A(%d,%d)[%p], ldak, A(%d,%d)[%p], ldak, zbeta, C(%d,%d)[%p], ldcn)\n",
              n, m, k, k, n, A, k, m, B, n, m, C);
-<<<<<<< HEAD
-
-=======
->>>>>>> 49e28217
 #if !defined(DAGUE_DRY_RUN)
     CORE_zgemm(trans, PlasmaNoTrans, tempnn, tempmm, tempkm,
                alpha,  A /* dataA(k,n) */, ldak,
                        B /* dataA(k,m) */, ldak,
                zbeta,  C /* dataC(n,m) */, ldcn );
-<<<<<<< HEAD
-#endif  /* !defined(DAGUE_DRY_RUN) */
-
-=======
 #endif /* !defined(DAGUE_DRY_RUN) */
 }
->>>>>>> 49e28217
 END
 
 zgemm_in_data_A1(m, k) [profile = off]
@@ -143,7 +123,9 @@
              -> B zgemm(0..(descC.mt-2), m, k)
 
 BODY
+{
     /* nothing */
+}
 END
 
 zgemm_in_data_A0(n, k) [profile = off]
@@ -158,10 +140,7 @@
              -> A zgemm(n, (n+1)..(descC.mt-1), k)
 
 BODY
+{
     /* nothing */
-<<<<<<< HEAD
-END
-=======
 }
-END
->>>>>>> 49e28217
+END