--- conflicted
+++ resolved
@@ -19,42 +19,10 @@
 dataT     [type = "dague_ddesc_t *"]
 dataQ     [type = "dague_ddesc_t *"]
 
-<<<<<<< HEAD
-    printlog("CORE_ztsmqr(%d, %d, %d)\n\t(PlasmaLeft, PlasmaNoTrans, \n"
-             "\tdescQ.mb, tempnn, tempmm, tempnn, tempAkn, ib, \n"
-             "\tQ(%d,%d)[%p], ldqk, Q(%d,%d)[%p], ldqm, \n"
-             "\tA(%d,%d)[%p], ldam, T(%d,%d)[%p], descT.mb, p_elem_A, ldwork)\n",
-             k, m, n,
-             k, n, A1, m, n, A2,
-             m, k, V, m, k, T);
-
-#if !defined(DAGUE_DRY_RUN)
-    int tempnn  = ( n == descQ.nt-1 ) ? descQ.n - n * descQ.nb : descQ.nb;
-    int tempmm  = ( m == descQ.mt-1 ) ? descQ.m - m * descQ.mb : descQ.mb;
-    int tempAkn = ( k == descA.nt-1 ) ? descA.n - k * descA.nb : descA.nb;
-    int ldqk = BLKLDD( descQ, k );
-    int ldqm = BLKLDD( descQ, m );
-    int ldam = BLKLDD( descA, m );
-    int ldwork = ib;
-
-    void *p_elem_A = dague_private_memory_pop( p_work );
-
-    CORE_ztsmqr(PlasmaLeft, PlasmaNoTrans,
-                descQ.mb, tempnn, tempmm, tempnn, tempAkn, ib,
-                A1 /* Q(k, n) */, ldqk,
-                A2 /* Q(m, n) */, ldqm,
-                V  /* A(m, k) */, ldam,
-                T  /* T(m, k) */, descT.mb,
-                p_elem_A, ldwork );
-
-    dague_private_memory_push( p_work, p_elem_A );
-#endif  /* !defined(DAGUE_DRY_RUN) */
-=======
 descA     [type = "tiled_matrix_desc_t" hidden = on default = "*((tiled_matrix_desc_t*)dataA)"]
 descT     [type = "tiled_matrix_desc_t" hidden = on default = "*((tiled_matrix_desc_t*)dataT)"]
 descQ     [type = "tiled_matrix_desc_t" hidden = on default = "*((tiled_matrix_desc_t*)dataQ)"]
 ib        [type = "int" hidden = on default = "descT.mb" ]
->>>>>>> 49e28217
 
 p_work    [type = "dague_memory_pool_t *" size = "((sizeof(dague_complex64_t))*ib)*descT.nb"]
 
@@ -74,9 +42,6 @@
              <- ( k == (descQ.mt-1)) ? dataQ(k, n)
 
 BODY
-<<<<<<< HEAD
-    /* nothing */
-=======
 {
     int tempAkm  = (k == (descA.mt-1)) ? (descA.m - k * descA.mb) : descA.mb;
     int tempAkn  = (k == (descA.nt-1)) ? (descA.n - k * descA.nb) : descA.nb;
@@ -99,7 +64,6 @@
     dague_private_memory_push( p_work, p_elem_A );
 #endif  /* !defined(DAGUE_DRY_RUN) */
 }
->>>>>>> 49e28217
 END
 
 zunmqr_in_data_T1(k) [profile = off]
@@ -113,13 +77,9 @@
              -> T zunmqr(k, 0 .. descQ.nt-1)    [type = LITTLE_T]
 
 BODY
-<<<<<<< HEAD
-    /* nothing */
-=======
-{
-    /* nothing */
-}
->>>>>>> 49e28217
+{
+    /* nothing */
+}
 END
 
 zunmqr_in_data_A0(k) [profile = off]
@@ -133,15 +93,6 @@
              -> A zunmqr(k, 0 .. (descQ.nt-1))  [type = LOWER_TILE]
 
 BODY
-<<<<<<< HEAD
-    /* nothing */
-END
-
-zunmqr(k, n)
-  /* Execution space */
-  k = 0..(minMN-1)
-  n = 0..(descQ.nt-1)
-=======
 {
     /* nothing */
 }
@@ -160,7 +111,6 @@
              -> ( m >  (k+1) ) ? A1 ztsmqr(k, m-1, n)
              <- ( m <  (descQ.mt-1) ) ? A1 ztsmqr(k, m+1, n)
              <- ( m == (descQ.mt-1) ) ? A1 ztsmqr_out_data_Q0(k, n)
->>>>>>> 49e28217
 
   RW    A2   -> ( k == 0 ) ? dataQ(m, n)
              -> ( k >  0 ) ? A2 ztsmqr(k-1, m, n)
@@ -207,37 +157,6 @@
   k = 0     .. inline_c %{ return dplasma_imin((descQ.mt-2),(descA.nt-1)); %}
   m = (k+1) .. (descQ.mt-1)
 
-<<<<<<< HEAD
-  /* The following is a superset of the necessary anti-dependencies: */
-
-BODY
-
-    printlog("CORE_zunmqr(%d, %d)\n\t(PlasmaLeft, PlasmaNoTrans, tempkm, tempnn, tempkmin, ib, \n"
-             "\tA(%d,%d)[%p], ldak, T(%d,%d)[%p], descT.mb, Q(%d,%d)[%p], ldqk, p_elem_A, descT.nb)\n",
-             k, n, k, k, A, k, k, T, k, n, C);
-
-#if !defined(DAGUE_DRY_RUN)
-    int tempAkm  = ( k == descA.mt-1 ) ? descA.m - k * descA.mb : descA.mb;
-    int tempAkn  = ( k == descA.nt-1 ) ? descA.n - k * descA.nb : descA.nb;
-    int tempkm   = ( k == descQ.mt-1 ) ? descQ.m - k * descQ.mb : descQ.mb;
-    int tempnn   = ( n == descQ.nt-1 ) ? descQ.n - n * descQ.nb : descQ.nb;
-    int tempkmin = ( tempAkn < tempAkm ) ? tempAkn : tempAkm ;
-    int ldak = BLKLDD( descA, k );
-    int ldqk = BLKLDD( descQ, k );
-
-    void *p_elem_A = dague_private_memory_pop( p_work );
-
-    CORE_zunmqr(PlasmaLeft, PlasmaNoTrans,
-                tempkm, tempnn, tempkmin, ib,
-                A /* A(k, k) */, ldak,
-                T /* T(k, k) */, descT.mb,
-                C /* Q(k, n) */, ldqk,
-                p_elem_A, descT.nb );
-
-    dague_private_memory_push( p_work, p_elem_A );
-#endif  /* !defined(DAGUE_DRY_RUN) */
-
-=======
   /* Locality */
   : dataT(m, k)
 
@@ -248,7 +167,6 @@
 {
     /* nothing */
 }
->>>>>>> 49e28217
 END
 
 ztsmqr_in_data_A1(k, m) [profile = off]
@@ -263,13 +181,9 @@
              -> V ztsmqr(k, m, 0 .. (descQ.nt-1))
 
 BODY
-<<<<<<< HEAD
-    /* nothing */
-=======
-{
-    /* nothing */
-}
->>>>>>> 49e28217
+{
+    /* nothing */
+}
 END
 
 ztsmqr_out_data_Q0(k, n) [profile = off]
@@ -284,12 +198,7 @@
              <- dataQ(k, n)
 
 BODY
-<<<<<<< HEAD
-    /* nothing */
-END
-=======
-{
-    /* nothing */
-}
-END
->>>>>>> 49e28217
+{
+    /* nothing */
+}
+END