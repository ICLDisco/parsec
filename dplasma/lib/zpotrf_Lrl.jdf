--- conflicted
+++ resolved
@@ -74,13 +74,8 @@
          );
 
     printlog(
-<<<<<<< HEAD
              "thread %d VP %d CORE_zpotrf( %d )\n\t( %s, %d, A(%d,%d)[%p], %d)\n",
-             context->th_id, context->virtual_process->vp_id, k, 
-=======
-             "thread %d CORE_zpotrf( %d ) {%d}\n\t( %s, %d, A(%d,%d)[%p], %d)\n",
-             context->eu_id, k, this_task->priority,
->>>>>>> d5383e23
+             context->th_id, context->virtual_process->vp_id, k,
              plasma_const(uplo), tempkm, k, k, T, descA.mb );
 END
 
@@ -239,13 +234,8 @@
                                      B /*A(n, k)*/, ldan,
             (Dague_Complex64_t) 1.0, C /*A(m, n)*/, ldam);
         );
-<<<<<<< HEAD
     printlog("thread %d VP %d CORE_zgemm( %d, %d, %d )\n\t( %s, %s, %d, %d, %d, %f, A(%d,%d)[%p], %d, A(%d,%d)[%p], %d, %f, A(%d,%d)[%p], %d)\n",
-             context->th_id, context->virtual_process->vp_id, k, m, n, 
-=======
-    printlog("thread %d CORE_zgemm( %d, %d, %d ) {%d}\n\t( %s, %s, %d, %d, %d, %f, A(%d,%d)[%p], %d, A(%d,%d)[%p], %d, %f, A(%d,%d)[%p], %d)\n",
-             context->eu_id, k, m, n, this_task->priority,
->>>>>>> d5383e23
+             context->th_id, context->virtual_process->vp_id, k, m, n,
              plasma_const( PlasmaNoTrans ),  plasma_const( PlasmaConjTrans ),
              tempmm, descA.mb, descA.mb,
              -1.0, m, k, A, ldam,
