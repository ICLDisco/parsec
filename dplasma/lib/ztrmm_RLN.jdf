--- conflicted
+++ resolved
@@ -1,18 +1,10 @@
 extern "C" %{
 /*
-<<<<<<< HEAD
- *  Copyright (c) 2010-2013
- *
- *  The University of Tennessee and The University
- *  of Tennessee Research Foundation.  All rights
- *  reserved.
-=======
  * Copyright (c) 2010-2013 The University of Tennessee and The University
  *                         of Tennessee Research Foundation. All rights
  *                         reserved.
  * Copyright (c) 2013      Inria. All rights reserved.
  * $COPYRIGHT
->>>>>>> 49e28217
  *
  * @precisions normal z -> s d c
  *
@@ -48,11 +40,7 @@
              -> (n == (descB.nt-1)) ? dataB(m,n)
 
 BODY
-<<<<<<< HEAD
-
-=======
 {
->>>>>>> 49e28217
     int tempmm = ((m)==(descB.mt-1)) ? (descB.m-(m*descB.mb)) : descB.mb;
     int tempnn = ((n)==(descB.nt-1)) ? (descB.n-(n*descB.nb)) : descB.nb;
     int lda = BLKLDD( descA, n );
@@ -61,16 +49,6 @@
     printlog("CORE_ztrmm(%d, %d)\n"
              "\t(side, uplo, trans, diag, tempmm, tempnn, alpha, A(%d,%d)[%p], lda, B(%d,%d)[%p], ldb)\n",
              n, m, n, n, A, m, n, B);
-<<<<<<< HEAD
-
-#if !defined(DAGUE_DRY_RUN)
-    CORE_ztrmm(side, uplo, trans, 
-               diag, tempmm, tempnn, 
-               alpha, A /* dataA(n,n) */, lda, 
-               B /* dataB(m,n) */, ldb );
-#endif  /* !defined(DAGUE_DRY_RUN) */
-
-=======
 #if !defined(DAGUE_DRY_RUN)
     CORE_ztrmm(side, uplo, trans,
                diag, tempmm, tempnn,
@@ -78,7 +56,6 @@
                       B /* dataB(m,n) */, ldb );
 #endif  /* !defined(DAGUE_DRY_RUN) */
 }
->>>>>>> 49e28217
 END
 
 ztrmm_in_data_A0(n) [profile = off]
@@ -115,11 +92,7 @@
              -> (k <  (descB.nt-1)) ? C zgemm(n, m, k+1)
 
 BODY
-<<<<<<< HEAD
-
-=======
 {
->>>>>>> 49e28217
     int tempmm = ((m)==(descB.mt-1)) ? (descB.m-(m*descB.mb)) : descB.mb;
     int tempnn = ((n)==(descB.nt-1)) ? (descB.n-(n*descB.nb)) : descB.nb;
     int tempkn = ((k)==(descA.nt-1)) ? (descA.n-(k*descA.nb)) : descA.nb;
@@ -128,18 +101,6 @@
 
     printlog("CORE_zgemm(%d, %d, %d)\n"
              "\t(PlasmaNoTrans, trans, tempmm, tempnn, tempkn, alpha, B(%d,%d)[%p], ldb, A(%d,%d)[%p], ldak, 1.000000, B(%d,%d)[%p], ldb)\n",
-<<<<<<< HEAD
-             n, m, k, m, k, C, k, n, D, m, n, E);
-
-#if !defined(DAGUE_DRY_RUN)
-    CORE_zgemm(PlasmaNoTrans, trans, tempmm, 
-               tempnn, tempkn, alpha, 
-               C /* dataB(m,k) */, ldb, D /* dataA(k,n) */, 
-               ldak, 1.000000, E /* dataB(m,n) */, 
-               ldb);
-#endif  /* !defined(DAGUE_DRY_RUN) */
-
-=======
              n, m, k, m, k, A, k, n, B, m, n, C);
 #if !defined(DAGUE_DRY_RUN)
     CORE_zgemm(PlasmaNoTrans, trans, tempmm, tempnn, tempkn,
@@ -148,7 +109,6 @@
                1.0,   C /* dataB(m,n) */, ldb );
 #endif  /* !defined(DAGUE_DRY_RUN) */
 }
->>>>>>> 49e28217
 END
 
 zgemm_in_data_A1(n, k) [profile = off]
@@ -163,7 +123,9 @@
              -> B zgemm(n, 0..(descB.mt-1), k)
 
 BODY
+{
     /* nothing */
+}
 END
 
 zgemm_in_data_B0(m, k) [profile = off]
@@ -178,10 +140,7 @@
              -> A zgemm(0 .. (k-1), m, k)
 
 BODY
+{
     /* nothing */
-<<<<<<< HEAD
-END
-=======
 }
-END
->>>>>>> 49e28217
+END