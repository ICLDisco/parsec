/*
 * Copyright (c) 2011-2013 The University of Tennessee and The University
 *                         of Tennessee Research Foundation.  All rights
 *                         reserved.
 * Copyright (c) 2013      Inria. All rights reserved.
 *
 * @precisions normal z -> c d s
 *
 */
#include "dague_internal.h"
#include "dplasma.h"
#include "dplasma/lib/dplasmatypes.h"

#include "zprint.h"

/**
 *******************************************************************************
 *
 * @ingroup dplasma_complex64_t
 *
 * dplasma_zprint - Print a matrix tile by tile.
 *
 * Rk: This function doesn't use the dplasma_map() function because it has extra
 * control to synchronize the outputs.
 *
 *******************************************************************************
 *
 * @param[in,out] dague
 *          The dague context of the application that will run the operation.
 *
 * @param[in] uplo
 *          Specifies which part of the matrix is printed
 *          = PlasmaUpper: Upper part of A;
 *          = PlasmaLower: Lower part of A;
 *          = PlasmaUpperLower: ALL elements of A.
 *
 * @param[in] A
 *          Descriptor of the distributed matrix A to generate. Any tiled matrix
 *          descriptor can be used.
 *
 *******************************************************************************
 *
 * @return
 *          \retval -i if the ith parameters is incorrect.
 *          \retval 0 on success.
 *
 *******************************************************************************
 *
 * @sa dplasma_cprint
 * @sa dplasma_dprint
 * @sa dplasma_sprint
 *
 ******************************************************************************/
int dplasma_zprint( dague_context_t *dague,
                    PLASMA_enum uplo,
                    const tiled_matrix_desc_t *A)
{
<<<<<<< HEAD
    dague_zprint_handle_t* handle;
    
    handle = dague_zprint_new( uplo, *A, (dague_ddesc_t*)A);

    /* Default type */
    dplasma_add2arena_tile( handle->arenas[DAGUE_zprint_DEFAULT_ARENA], 
                            A->mb*A->nb*sizeof(dague_complex64_t),
                            DAGUE_ARENA_ALIGNMENT_SSE,
                            MPI_DOUBLE_COMPLEX, A->mb );
    
    dague_enqueue(dague, (dague_handle_t*)handle);
    dplasma_progress(dague);

    dplasma_datatype_undefine_type( &(handle->arenas[DAGUE_zprint_DEFAULT_ARENA]->opaque_dtt) );
    DAGUE_INTERNAL_HANDLE_DESTRUCT( handle );
=======
    dague_zprint_object_t* object;

    /* Check input arguments */
    if ((uplo != PlasmaLower) &&
        (uplo != PlasmaUpper) &&
        (uplo != PlasmaUpperLower))
    {
        dplasma_error("dplasma_zplghe", "illegal value of type");
        return -3;
    }

    object = dague_zprint_new( uplo, (dague_ddesc_t*)A);

    if (object != NULL) {
        /* Default type */
        dplasma_add2arena_tile( object->arenas[DAGUE_zprint_DEFAULT_ARENA],
                                A->mb*A->nb*sizeof(dague_complex64_t),
                                DAGUE_ARENA_ALIGNMENT_SSE,
                                MPI_DOUBLE_COMPLEX, A->mb );

        dague_enqueue(dague, (dague_object_t*)object);
        dplasma_progress(dague);
>>>>>>> 49e28217

        dplasma_datatype_undefine_type( &(object->arenas[DAGUE_zprint_DEFAULT_ARENA]->opaque_dtt) );
        DAGUE_INTERNAL_OBJECT_DESTRUCT( object );
        return 0;
    }
    else
        return -101;
}<|MERGE_RESOLUTION|>--- conflicted
+++ resolved
@@ -55,24 +55,7 @@
                     PLASMA_enum uplo,
                     const tiled_matrix_desc_t *A)
 {
-<<<<<<< HEAD
-    dague_zprint_handle_t* handle;
-    
-    handle = dague_zprint_new( uplo, *A, (dague_ddesc_t*)A);
-
-    /* Default type */
-    dplasma_add2arena_tile( handle->arenas[DAGUE_zprint_DEFAULT_ARENA], 
-                            A->mb*A->nb*sizeof(dague_complex64_t),
-                            DAGUE_ARENA_ALIGNMENT_SSE,
-                            MPI_DOUBLE_COMPLEX, A->mb );
-    
-    dague_enqueue(dague, (dague_handle_t*)handle);
-    dplasma_progress(dague);
-
-    dplasma_datatype_undefine_type( &(handle->arenas[DAGUE_zprint_DEFAULT_ARENA]->opaque_dtt) );
-    DAGUE_INTERNAL_HANDLE_DESTRUCT( handle );
-=======
-    dague_zprint_object_t* object;
+    dague_zprint_handle_t* object;
 
     /* Check input arguments */
     if ((uplo != PlasmaLower) &&
@@ -94,10 +77,9 @@
 
         dague_enqueue(dague, (dague_object_t*)object);
         dplasma_progress(dague);
->>>>>>> 49e28217
 
         dplasma_datatype_undefine_type( &(object->arenas[DAGUE_zprint_DEFAULT_ARENA]->opaque_dtt) );
-        DAGUE_INTERNAL_OBJECT_DESTRUCT( object );
+        DAGUE_INTERNAL_HANDLE_DESTRUCT( object );
         return 0;
     }
     else
