extern "C" %{
/*
 *  Copyright (c) 2010-2013
 *
 *  The University of Tennessee and The University
 *  of Tennessee Research Foundation.  All rights
 *  reserved.
 *
 * @precisions normal z -> z c d s
 *
 */
#include "dplasmajdf.h"
#include "data_dist/matrix/matrix.h"

%}

uplo      [type = "PLASMA_enum"]
trans     [type = "PLASMA_enum"]
alpha     [type = "dague_complex64_t"]
dataA     [type = "dague_ddesc_t *"]
descA     [type = "tiled_matrix_desc_t" hidden = on default = "*((tiled_matrix_desc_t*)dataA)"]
beta      [type = "dague_complex64_t"]
dataC     [type = "dague_ddesc_t *"]
descC     [type = "tiled_matrix_desc_t" hidden = on default = "*((tiled_matrix_desc_t*)dataC)"]


zsyrk(n, k)
  /* Execution Space */
  n = 0..(descC.nt-1)
  k = 0..(descA.nt-1)

  /* Locality */
  : dataC(n,n)

  READ  A    <- A zsyrk_in_data_A0(n, k)
  RW    C    <- ((k>=1)) ? C zsyrk(n, k-1)
             <- ((0==k)) ? dataC(n,n)
             -> ((descA.nt>=(k+2))) ? C zsyrk(n, k+1)
             -> ((descA.nt==(k+1))) ? dataC(n,n)

BODY
<<<<<<< HEAD

=======
{
>>>>>>> 49e28217
    int tempnn = (n==(descC.nt-1)) ? (descC.n-(n*descC.nb)) : descC.nb;
    int tempkn = (k==(descA.nt-1)) ? (descA.n-(k*descA.nb)) : descA.nb;
    int ldan = BLKLDD( descA, n );
    dague_complex64_t zbeta = (k==0) ? beta : ((dague_complex64_t)1.);
    int ldcn = BLKLDD( descC, n );

    printlog("CORE_zsyrk(%d, %d)\n"
             "\t(uplo, trans, tempnn, tempkn, alpha, A(%d,%d)[%p], ldan, zbeta, C(%d,%d)[%p], ldcn)\n",
             n, k, n, k, A, n, n, C);
#if !defined(DAGUE_DRY_RUN)
<<<<<<< HEAD
    CORE_zsyrk(uplo, trans, tempnn, 
               tempkn, alpha, A /* dataA(n,k) */, 
               ldan, zbeta, C /* dataC(n,n) */, 
               ldcn );
#endif  /* !defined(DAGUE_DRY_RUN) */

=======
    CORE_zsyrk(uplo, trans, tempnn,
               tempkn,
               alpha, A /* dataA(n,k) */, ldan,
               zbeta, C /* dataC(n,n) */, ldcn );
#endif /* !defined(DAGUE_DRY_RUN) */
}
>>>>>>> 49e28217
END

zsyrk_in_data_A0(n, k) [profile = off]
  /* Execution Space */
  n = 0..(descC.nt-1)
  k = 0..(descA.nt-1)

  /* Locality */
  : dataA(n,k)

  READ  A    <- dataA(n,k)
             -> A zsyrk(n, k)

BODY
    /* nothing */
END

zgemm(n, m, k)
  /* Execution Space */
  n = 0..(descC.mt-2)
  m = (n+1)..(descC.mt-1)
  k = 0..(descA.nt-1)

  /* Locality */
  : dataC(m,n)

  READ  A    <- A zgemm_in_data_A0(m, k)
  READ  B    <- B zgemm_in_data_A1(n, k)
  RW    C    <- ((0==k)) ? dataC(m,n)
             <- ((k>=1)) ? C zgemm(n, m, k-1)
             -> ((descA.nt==(k+1))) ? dataC(m,n)
             -> ((descA.nt>=(k+2))) ? C zgemm(n, m, k+1)

BODY
<<<<<<< HEAD

    int tempmm = ((m)==(descC.mt-1)) ? (descC.m-(m*descC.mb)) : descC.mb;
    int tempnn = (n==(descC.nt-1)) ? (descC.n-(n*descC.nb)) : descC.nb;
    int tempkn = (k==(descA.nt-1)) ? (descA.n-(k*descA.nb)) : descA.nb;
    int ldam = BLKLDD( descA, m );
    int ldan = BLKLDD( descA, n );
    dague_complex64_t zbeta = (k==0) ? beta : (dague_complex64_t)1.;
    int ldcm = BLKLDD( descC, m );

    printlog("CORE_zgemm(%d, %d, %d)\n"
             "\t(trans, PlasmaTrans, tempmm, tempnn, tempkn, zalpha, A(%d,%d)[%p], ldam, A(%d,%d)[%p], ldan, zbeta, C(%d,%d)[%p], ldcm)\n",
             n, m, k, m, k, A, n, k, B, m, n, C);

#if !defined(DAGUE_DRY_RUN)
    CORE_zgemm(trans, PlasmaTrans, tempmm, 
               tempnn, tempkn, alpha, 
               A /* dataA(m,k) */, ldam, B /* dataA(n,k) */, 
               ldan, zbeta, C /* dataC(m,n) */, 
               ldcm );
#endif  /* !defined(DAGUE_DRY_RUN) */

=======
  {
      int tempmm = ((m)==(descC.mt-1)) ? (descC.m-(m*descC.mb)) : descC.mb;
      int tempnn = (n==(descC.nt-1)) ? (descC.n-(n*descC.nb)) : descC.nb;
      int tempkn = (k==(descA.nt-1)) ? (descA.n-(k*descA.nb)) : descA.nb;
      int ldam = BLKLDD( descA, m );
      int ldan = BLKLDD( descA, n );
      dague_complex64_t zbeta = (k==0) ? beta : (dague_complex64_t)1.;
      int ldcm = BLKLDD( descC, m );

      printlog("CORE_zgemm(%d, %d, %d)\n"
               "\t(trans, PlasmaTrans, tempmm, tempnn, tempkn, zalpha, A(%d,%d)[%p], ldam, A(%d,%d)[%p], ldan, zbeta, C(%d,%d)[%p], ldcm)\n",
               n, m, k, m, k, A, n, k, B, m, n, C);
#if !defined(DAGUE_DRY_RUN)
      CORE_zgemm(trans, PlasmaTrans, tempmm,
                 tempnn, tempkn, alpha,
                 A /* dataA(m,k) */, ldam, B /* dataA(n,k) */,
                 ldan, zbeta, C /* dataC(m,n) */,
                 ldcm );
#endif /* !defined(DAGUE_DRY_RUN) */
}
>>>>>>> 49e28217
END

zgemm_in_data_A1(n, k) [profile = off]
  /* Execution Space */
  n = 0..(descC.mt-2)
  k = 0..(descA.nt-1)

  /* Locality */
  : dataA(n,k)

  READ  B    <- dataA(n,k)
             -> B zgemm(n, (n+1)..(descC.mt-1), k)

BODY
    /* nothing */
END

zgemm_in_data_A0(m, k) [profile = off]
  /* Execution Space */
  m = 1..(descC.mt-1) /* tight bound is (n+1)..(descC.mt-1) */
  k = 0..(descA.nt-1)

  /* Locality */
  : dataA(m,k)

  READ  A    <- dataA(m,k)
             -> A zgemm(0..(descC.mt-2), m, k)

BODY
    /* nothing */
<<<<<<< HEAD
END
=======
}
END
>>>>>>> 49e28217
<|MERGE_RESOLUTION|>--- conflicted
+++ resolved
@@ -39,11 +39,7 @@
              -> ((descA.nt==(k+1))) ? dataC(n,n)
 
 BODY
-<<<<<<< HEAD
-
-=======
 {
->>>>>>> 49e28217
     int tempnn = (n==(descC.nt-1)) ? (descC.n-(n*descC.nb)) : descC.nb;
     int tempkn = (k==(descA.nt-1)) ? (descA.n-(k*descA.nb)) : descA.nb;
     int ldan = BLKLDD( descA, n );
@@ -54,21 +50,12 @@
              "\t(uplo, trans, tempnn, tempkn, alpha, A(%d,%d)[%p], ldan, zbeta, C(%d,%d)[%p], ldcn)\n",
              n, k, n, k, A, n, n, C);
 #if !defined(DAGUE_DRY_RUN)
-<<<<<<< HEAD
-    CORE_zsyrk(uplo, trans, tempnn, 
-               tempkn, alpha, A /* dataA(n,k) */, 
-               ldan, zbeta, C /* dataC(n,n) */, 
-               ldcn );
-#endif  /* !defined(DAGUE_DRY_RUN) */
-
-=======
     CORE_zsyrk(uplo, trans, tempnn,
                tempkn,
                alpha, A /* dataA(n,k) */, ldan,
                zbeta, C /* dataC(n,n) */, ldcn );
 #endif /* !defined(DAGUE_DRY_RUN) */
 }
->>>>>>> 49e28217
 END
 
 zsyrk_in_data_A0(n, k) [profile = off]
@@ -83,7 +70,9 @@
              -> A zsyrk(n, k)
 
 BODY
+{
     /* nothing */
+}
 END
 
 zgemm(n, m, k)
@@ -103,29 +92,6 @@
              -> ((descA.nt>=(k+2))) ? C zgemm(n, m, k+1)
 
 BODY
-<<<<<<< HEAD
-
-    int tempmm = ((m)==(descC.mt-1)) ? (descC.m-(m*descC.mb)) : descC.mb;
-    int tempnn = (n==(descC.nt-1)) ? (descC.n-(n*descC.nb)) : descC.nb;
-    int tempkn = (k==(descA.nt-1)) ? (descA.n-(k*descA.nb)) : descA.nb;
-    int ldam = BLKLDD( descA, m );
-    int ldan = BLKLDD( descA, n );
-    dague_complex64_t zbeta = (k==0) ? beta : (dague_complex64_t)1.;
-    int ldcm = BLKLDD( descC, m );
-
-    printlog("CORE_zgemm(%d, %d, %d)\n"
-             "\t(trans, PlasmaTrans, tempmm, tempnn, tempkn, zalpha, A(%d,%d)[%p], ldam, A(%d,%d)[%p], ldan, zbeta, C(%d,%d)[%p], ldcm)\n",
-             n, m, k, m, k, A, n, k, B, m, n, C);
-
-#if !defined(DAGUE_DRY_RUN)
-    CORE_zgemm(trans, PlasmaTrans, tempmm, 
-               tempnn, tempkn, alpha, 
-               A /* dataA(m,k) */, ldam, B /* dataA(n,k) */, 
-               ldan, zbeta, C /* dataC(m,n) */, 
-               ldcm );
-#endif  /* !defined(DAGUE_DRY_RUN) */
-
-=======
   {
       int tempmm = ((m)==(descC.mt-1)) ? (descC.m-(m*descC.mb)) : descC.mb;
       int tempnn = (n==(descC.nt-1)) ? (descC.n-(n*descC.nb)) : descC.nb;
@@ -146,7 +112,6 @@
                  ldcm );
 #endif /* !defined(DAGUE_DRY_RUN) */
 }
->>>>>>> 49e28217
 END
 
 zgemm_in_data_A1(n, k) [profile = off]
@@ -161,7 +126,9 @@
              -> B zgemm(n, (n+1)..(descC.mt-1), k)
 
 BODY
+{
     /* nothing */
+}
 END
 
 zgemm_in_data_A0(m, k) [profile = off]
@@ -176,10 +143,7 @@
              -> A zgemm(0..(descC.mt-2), m, k)
 
 BODY
+{
     /* nothing */
-<<<<<<< HEAD
-END
-=======
 }
-END
->>>>>>> 49e28217
+END