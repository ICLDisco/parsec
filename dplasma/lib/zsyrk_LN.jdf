extern "C" %{
/*
 *  Copyright (c) 2010
 *
 *  The University of Tennessee and The University
 *  of Tennessee Research Foundation.  All rights
 *  reserved.
 *
 * @precisions normal z -> z c d s
 *
 */
#define PRECISION_z

#include <plasma.h>
#include <core_blas.h>

#include "dague.h"
#include "data_distribution.h"
#include "data_dist/matrix/precision.h"
#include "data_dist/matrix/matrix.h"
#include "dplasma/lib/memory_pool.h"
#include "dplasma/lib/dplasmajdf.h"

%}

uplo      [type = "PLASMA_enum"]
trans     [type = "PLASMA_enum"]
alpha     [type = "dague_complex64_t"]
dataA     [type = "dague_ddesc_t *"]
descA     [type = "tiled_matrix_desc_t" hidden = on default = "*((tiled_matrix_desc_t*)dataA)"]
beta      [type = "dague_complex64_t"]
dataC     [type = "dague_ddesc_t *"]
descC     [type = "tiled_matrix_desc_t" hidden = on default = "*((tiled_matrix_desc_t*)dataC)"]


zsyrk(n, k)
  /* Execution Space */
  n = 0..(descC.nt-1)
  k = 0..(descA.nt-1)

  /* Locality */
  : dataC(n,n)

  READ  A    <- A zsyrk_in_data_A0(n, k)
  RW    C    <- ((k>=1)) ? C zsyrk(n, k-1)
             <- ((0==k)) ? dataC(n,n)
             -> ((descA.nt>=(k+2))) ? C zsyrk(n, k+1)
             -> ((descA.nt==(k+1))) ? dataC(n,n)

BODY

    int tempnn = (n==(descC.nt-1)) ? (descC.n-(n*descC.nb)) : descC.nb;
    int tempkn = (k==(descA.nt-1)) ? (descA.n-(k*descA.nb)) : descA.nb;
    int ldan = BLKLDD( descA, n );
    dague_complex64_t zbeta = (k==0) ? beta : ((dague_complex64_t)1.);
    int ldcn = BLKLDD( descC, n );

    printlog("CORE_zsyrk(%d, %d)\n"
             "\t(uplo, trans, tempnn, tempkn, alpha, A(%d,%d)[%p], ldan, zbeta, C(%d,%d)[%p], ldcn)\n",
             n, k, n, k, A, n, n, C);
#if !defined(DAGUE_DRY_RUN)
    CORE_zsyrk(uplo, trans, tempnn, 
<<<<<<< HEAD
	       tempkn, alpha, A /* dataA(n,k) */, 
               ldan, zbeta, C /* dataC(n,n) */, 
               ldcn );
#endif  /* !defined(DAGUE_DRY_RUN) */
=======
        tempkn, alpha, A /* dataA(n,k) */, 
        ldan, zbeta, C /* dataC(n,n) */, 
        ldcn );
  );
>>>>>>> 3385a35d

END

zsyrk_in_data_A0(n, k) [profile = off]
  /* Execution Space */
  n = 0..(descC.nt-1)
  k = 0..(descA.nt-1)

  /* Locality */
  : dataA(n,k)

  READ  A    <- dataA(n,k)
             -> A zsyrk(n, k)

BODY
    /* nothing */
END

zgemm(n, m, k)
  /* Execution Space */
  n = 0..(descC.mt-2)
  m = (n+1)..(descC.mt-1)
  k = 0..(descA.nt-1)

  /* Locality */
  : dataC(m,n)

  READ  A    <- A zgemm_in_data_A0(m, k)
  READ  B    <- B zgemm_in_data_A1(n, k)
  RW    C    <- ((0==k)) ? dataC(m,n)
             <- ((k>=1)) ? C zgemm(n, m, k-1)
             -> ((descA.nt==(k+1))) ? dataC(m,n)
             -> ((descA.nt>=(k+2))) ? C zgemm(n, m, k+1)

BODY

    int tempmm = ((m)==(descC.mt-1)) ? (descC.m-(m*descC.mb)) : descC.mb;
    int tempnn = (n==(descC.nt-1)) ? (descC.n-(n*descC.nb)) : descC.nb;
    int tempkn = (k==(descA.nt-1)) ? (descA.n-(k*descA.nb)) : descA.nb;
    int ldam = BLKLDD( descA, m );
    int ldan = BLKLDD( descA, n );
    dague_complex64_t zbeta = (k==0) ? beta : (dague_complex64_t)1.;
    int ldcm = BLKLDD( descC, m );

    printlog("CORE_zgemm(%d, %d, %d)\n"
             "\t(trans, PlasmaTrans, tempmm, tempnn, tempkn, zalpha, A(%d,%d)[%p], ldam, A(%d,%d)[%p], ldan, zbeta, C(%d,%d)[%p], ldcm)\n",
             n, m, k, m, k, A, n, k, B, m, n, C);

#if !defined(DAGUE_DRY_RUN)
    CORE_zgemm(trans, PlasmaTrans, tempmm, 
<<<<<<< HEAD
               tempnn, tempkn, alpha, 
               A /* dataA(m,k) */, ldam, B /* dataA(n,k) */, 
               ldan, zbeta, C /* dataC(m,n) */, 
               ldcm );
#endif  /* !defined(DAGUE_DRY_RUN) */
=======
        tempnn, tempkn, alpha, 
        A /* dataA(m,k) */, ldam, B /* dataA(n,k) */, 
        ldan, zbeta, C /* dataC(m,n) */, 
        ldcm );
  );
>>>>>>> 3385a35d

END

zgemm_in_data_A1(n, k) [profile = off]
  /* Execution Space */
  n = 0..(descC.mt-2)
  k = 0..(descA.nt-1)

  /* Locality */
  : dataA(n,k)

  READ  B    <- dataA(n,k)
             -> B zgemm(n, (n+1)..(descC.mt-1), k)

BODY
    /* nothing */
END

zgemm_in_data_A0(m, k) [profile = off]
  /* Execution Space */
  m = 1..(descC.mt-1) /* tight bound is (n+1)..(descC.mt-1) */
  k = 0..(descA.nt-1)

  /* Locality */
  : dataA(m,k)

  READ  A    <- dataA(m,k)
             -> A zgemm(0..(descC.mt-2), m, k)

BODY
    /* nothing */
END
<|MERGE_RESOLUTION|>--- conflicted
+++ resolved
@@ -1,6 +1,6 @@
 extern "C" %{
 /*
- *  Copyright (c) 2010
+ *  Copyright (c) 2010-2013
  *
  *  The University of Tennessee and The University
  *  of Tennessee Research Foundation.  All rights
@@ -60,17 +60,10 @@
              n, k, n, k, A, n, n, C);
 #if !defined(DAGUE_DRY_RUN)
     CORE_zsyrk(uplo, trans, tempnn, 
-<<<<<<< HEAD
-	       tempkn, alpha, A /* dataA(n,k) */, 
+               tempkn, alpha, A /* dataA(n,k) */, 
                ldan, zbeta, C /* dataC(n,n) */, 
                ldcn );
 #endif  /* !defined(DAGUE_DRY_RUN) */
-=======
-        tempkn, alpha, A /* dataA(n,k) */, 
-        ldan, zbeta, C /* dataC(n,n) */, 
-        ldcn );
-  );
->>>>>>> 3385a35d
 
 END
 
@@ -121,19 +114,11 @@
 
 #if !defined(DAGUE_DRY_RUN)
     CORE_zgemm(trans, PlasmaTrans, tempmm, 
-<<<<<<< HEAD
                tempnn, tempkn, alpha, 
                A /* dataA(m,k) */, ldam, B /* dataA(n,k) */, 
                ldan, zbeta, C /* dataC(m,n) */, 
                ldcm );
 #endif  /* !defined(DAGUE_DRY_RUN) */
-=======
-        tempnn, tempkn, alpha, 
-        A /* dataA(m,k) */, ldam, B /* dataA(n,k) */, 
-        ldan, zbeta, C /* dataC(m,n) */, 
-        ldcm );
-  );
->>>>>>> 3385a35d
 
 END
 
