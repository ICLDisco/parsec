--- conflicted
+++ resolved
@@ -1,14 +1,10 @@
 extern "C" %{
 /*
-<<<<<<< HEAD
- *  Copyright (c) 2010-2013
-=======
  * Copyright (c) 2010-2013 The University of Tennessee and The University
  *                         of Tennessee Research Foundation. All rights
  *                         reserved.
  * Copyright (c) 2013      Inria. All rights reserved.
  * $COPYRIGHT
->>>>>>> 49e28217
  *
  *
  * @precisions normal z -> s d c
@@ -45,11 +41,7 @@
              -> (m == (descB.mt-1)) ? dataB((descB.mt-1)-m,n)
 
 BODY
-<<<<<<< HEAD
-
-=======
 {
->>>>>>> 49e28217
     int tempmm = (((descB.mt-1)-m)==(descB.mt-1)) ? (descB.m-(((descB.mt-1)-m)*descB.mb)) : descB.mb;
     int tempnn = ((n)==(descB.nt-1)) ? (descB.n-(n*descB.nb)) : descB.nb;
     int lda = BLKLDD( descA, (descB.mt-1)-m );
@@ -58,16 +50,6 @@
     printlog("CORE_ztrmm(%d, %d)\n"
              "\t(side, uplo, trans, diag, tempmm, tempnn, alpha, A(%d,%d)[%p], lda, B(%d,%d)[%p], ldb)\n",
              m, n, (descB.mt-1)-m, (descB.mt-1)-m, A, (descB.mt-1)-m, n, B);
-<<<<<<< HEAD
-
-#if !defined(DAGUE_DRY_RUN)
-    CORE_ztrmm(side, uplo, trans, 
-               diag, tempmm, tempnn, 
-               alpha, A /* dataA((descB.mt-1)-m,(descB.mt-1)-m) */, lda, 
-               B /* dataB((descB.mt-1)-m,n) */, ldb );
-#endif  /* !defined(DAGUE_DRY_RUN) */
-
-=======
 #if !defined(DAGUE_DRY_RUN)
         CORE_ztrmm(side, uplo, trans,
                    diag, tempmm, tempnn,
@@ -75,7 +57,6 @@
                    B /* dataB((descB.mt-1)-m,n) */, ldb );
 #endif  /* !defined(DAGUE_DRY_RUN) */
 }
->>>>>>> 49e28217
 END
 
 ztrmm_in_data_A0(m) [profile = off]
@@ -89,7 +70,9 @@
              -> A ztrmm(m, 0..(descB.nt-1))
 
 BODY
+{
     /* nothing */
+}
 END
 
 zgemm(m, n, k)
@@ -110,29 +93,12 @@
              -> ((k+m) <  (descB.mt-2)) ? C zgemm(m, n, k+1)
 
 BODY
-<<<<<<< HEAD
-
-=======
 {
->>>>>>> 49e28217
     int tempmm = (((descB.mt-1)-m)==(descB.mt-1)) ? (descB.m-(((descB.mt-1)-m)*descB.mb)) : descB.mb;
     int tempnn = ((n)==(descB.nt-1)) ? (descB.n-(n*descB.nb)) : descB.nb;
     int ldb = BLKLDD( descB, (descB.mt-1)-m );
 
     printlog("CORE_zgemm(%d, %d, %d)\n"
-<<<<<<< HEAD
-             "\t(trans, PlasmaNoTrans, tempmm, tempnn, descB.mb, alpha, A(%d,%d)[%p], descA.mb, B(%d,%d)[%p], descB.mb, 1.000000, B(%d,%d)[%p], ldb)\n",
-             m, n, k, k, (descB.mt-1)-m, C, k, n, D, (descB.mt-1)-m, n, E);
-
-#if !defined(DAGUE_DRY_RUN)
-    CORE_zgemm(trans, PlasmaNoTrans, tempmm, 
-               tempnn, descB.mb, alpha, 
-               C /* dataA(k,(descB.mt-1)-m) */, descA.mb, D /* dataB(k,n) */, 
-               descB.mb, 1.000000, E /* dataB((descB.mt-1)-m,n) */, 
-               ldb );
-#endif  /* !defined(DAGUE_DRY_RUN) */
-
-=======
              "\t(trans, PlasmaNoTrans, tempmm, tempnn, descB.mb, alpha, A(%d,%d)[%p], lda, B(%d,%d)[%p], descB.mb, 1.000000, B(%d,%d)[%p], ldb)\n",
              m, n, k, (descB.mt-1)-m, k, A, k, n, B, (descB.mt-1)-m, n, C);
 
@@ -143,7 +109,6 @@
                1.0,   C /* dataB((descB.mt-1)-m,n) */, ldb );
 #endif  /* !defined(DAGUE_DRY_RUN) */
 }
->>>>>>> 49e28217
 END
 
 zgemm_in_data_B1(n, k) [profile = off]
@@ -158,7 +123,9 @@
              -> B zgemm(0..(descB.mt-k-2), n, k)
 
 BODY
+{
     /* nothing */
+}
 END
 
 zgemm_in_data_A0(m, k) [profile = off]
@@ -173,11 +140,7 @@
              -> A zgemm(m, 0..(descB.nt-1), k)
 
 BODY
+{
     /* nothing */
-<<<<<<< HEAD
-END
-
-=======
 }
-END
->>>>>>> 49e28217
+END