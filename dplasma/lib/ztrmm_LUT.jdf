--- conflicted
+++ resolved
@@ -1,6 +1,6 @@
 extern "C" %{
 /*
- *  Copyright (c) 2010
+ *  Copyright (c) 2010-2013
  *
  *  The University of Tennessee and The University
  *  of Tennessee Research Foundation.  All rights
@@ -60,17 +60,10 @@
 
 #if !defined(DAGUE_DRY_RUN)
     CORE_ztrmm(side, uplo, trans, 
-<<<<<<< HEAD
                diag, tempmm, tempnn, 
                alpha, A /* dataA((descB.mt-1)-m,(descB.mt-1)-m) */, lda, 
                B /* dataB((descB.mt-1)-m,n) */, ldb );
 #endif  /* !defined(DAGUE_DRY_RUN) */
-=======
-        diag, tempmm, tempnn, 
-        alpha, A /* dataA((descB.mt-1)-m,(descB.mt-1)-m) */, lda, 
-        B /* dataB((descB.mt-1)-m,n) */, ldb );
-  );
->>>>>>> 3385a35d
 
 END
 
@@ -117,19 +110,11 @@
 
 #if !defined(DAGUE_DRY_RUN)
     CORE_zgemm(trans, PlasmaNoTrans, tempmm, 
-<<<<<<< HEAD
                tempnn, descB.mb, alpha, 
                C /* dataA(k,(descB.mt-1)-m) */, descA.mb, D /* dataB(k,n) */, 
                descB.mb, 1.000000, E /* dataB((descB.mt-1)-m,n) */, 
                ldb );
 #endif  /* !defined(DAGUE_DRY_RUN) */
-=======
-        tempnn, descB.mb, alpha, 
-        C /* dataA(k,(descB.mt-1)-m) */, descA.mb, D /* dataB(k,n) */, 
-        descB.mb, 1.000000, E /* dataB((descB.mt-1)-m,n) */, 
-        ldb );
-  );
->>>>>>> 3385a35d
 
 END
 
