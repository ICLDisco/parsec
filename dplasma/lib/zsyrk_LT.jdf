--- conflicted
+++ resolved
@@ -1,6 +1,6 @@
 extern "C" %{
 /*
- *  Copyright (c) 2010
+ *  Copyright (c) 2010-2013
  *
  *  The University of Tennessee and The University
  *  of Tennessee Research Foundation.  All rights
@@ -61,17 +61,10 @@
 #if !defined(DAGUE_DRY_RUN)
 
     CORE_zsyrk(uplo, trans, tempnn,
-<<<<<<< HEAD
                tempkm, alpha, A /* dataA(k,n) */,
                ldak, zbeta, C /* dataC(n,n) */,
                ldcn );
 #endif  /* !defined(DAGUE_DRY_RUN) */
-=======
-        tempkm, alpha, A /* dataA(k,n) */,
-        ldak, zbeta, C /* dataC(n,n) */,
-        ldcn );
-  );
->>>>>>> 3385a35d
 
 END
 
@@ -121,19 +114,11 @@
 #if !defined(DAGUE_DRY_RUN)
 
     CORE_zgemm(trans, PlasmaNoTrans, tempmm, 
-<<<<<<< HEAD
                tempnn, tempkm, alpha, 
                A /* dataA(k,m) */, ldak, B /* dataA(k,n) */, 
                ldak, zbeta, C /* dataC(m,n) */, 
                ldcm);
 #endif  /* !defined(DAGUE_DRY_RUN) */
-=======
-        tempnn, tempkm, alpha, 
-        A /* dataA(k,m) */, ldak, B /* dataA(k,n) */, 
-        ldak, zbeta, C /* dataC(m,n) */, 
-        ldcm );
-  );
->>>>>>> 3385a35d
 
 END
 
