#ifndef _DPLASMAJDF_H_
#define _DPLASMAJDF_H_

<<<<<<< HEAD
=======
#include <core_blas.h>
#include "dague.h"
#include "dplasma.h"
#include "memory_pool.h"

#define QUOTEME_(x) #x
#define QUOTEME(x) QUOTEME_(x)

#define plasma_const( x )  plasma_lapack_constants[x]

>>>>>>> 49e28217
#ifdef DAGUE_CALL_TRACE
#   include <stdlib.h>
#   include <stdio.h>
#   define printlog(str, ...) fprintf(stderr, "thread %d VP %d " str "\n", \
                                      context->th_id, context->virtual_process->vp_id, __VA_ARGS__)
#else
#   define printlog(...) do {} while(0)
#endif

#endif /* _DPLASMAJDF_H_ */
<|MERGE_RESOLUTION|>--- conflicted
+++ resolved
@@ -1,8 +1,6 @@
 #ifndef _DPLASMAJDF_H_
 #define _DPLASMAJDF_H_
 
-<<<<<<< HEAD
-=======
 #include <core_blas.h>
 #include "dague.h"
 #include "dplasma.h"
@@ -13,14 +11,29 @@
 
 #define plasma_const( x )  plasma_lapack_constants[x]
 
->>>>>>> 49e28217
 #ifdef DAGUE_CALL_TRACE
 #   include <stdlib.h>
 #   include <stdio.h>
 #   define printlog(str, ...) fprintf(stderr, "thread %d VP %d " str "\n", \
                                       context->th_id, context->virtual_process->vp_id, __VA_ARGS__)
+#   define OUTPUT(ARG)  printf ARG
 #else
 #   define printlog(...) do {} while(0)
+#   define OUTPUT(ARG)
 #endif
 
+#ifdef DAGUE_DRY_RUN
+#define DRYRUN( body )
+#else
+#define DRYRUN( body ) body
+#endif
+
+#ifndef HAVE_MPI
+#define TEMP_TYPE MPITYPE
+#undef MPITYPE
+#define MPITYPE ((dague_datatype_t)QUOTEME(TEMP_TYPE))
+#undef TEMP_TYPE
+#endif  /* HAVE_MPI */
+
+
 #endif /* _DPLASMAJDF_H_ */
