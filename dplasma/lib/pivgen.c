--- conflicted
+++ resolved
@@ -153,27 +153,22 @@
 /*
  * Common functions
  */
-<<<<<<< HEAD
-int dplasma_qr_getnbgeqrf( const qr_piv_t *arg, const int k, const int gmt );
-int dplasma_qr_getm(       const qr_piv_t *arg, const int k, const int i   );
-int dplasma_qr_geti(       const qr_piv_t *arg, const int k, const int m   );
-int dplasma_qr_gettype(    const qr_piv_t *arg, const int k, const int m   );
-int dplasma_qr_getsize( const qr_piv_t *arg, const int k, const int i );
-int dplasma_qr_nexttriangle(const qr_piv_t *arg, int p, const int k, int m);
-int dplasma_qr_prevtriangle(const qr_piv_t *arg, int p, const int k, int m);
-int dplasma_qr_nbkill(const qr_piv_t *arg, const int k, const int m);
-int dplasma_qr_getkill(const qr_piv_t *arg, const int k, const int m, const int j);
-int dplasma_qr_getjkill(const qr_piv_t *arg, const int k, const int m, const int kill);
-=======
 static int hqr_getnbgeqrf( const dplasma_qrtree_t *qrtree, int k );
 static int hqr_getm(       const dplasma_qrtree_t *qrtree, int k, int i   );
 static int hqr_geti(       const dplasma_qrtree_t *qrtree, int k, int m   );
 static int hqr_gettype(    const dplasma_qrtree_t *qrtree, int k, int m   );
->>>>>>> e58e385c
 
 /* Permutation */
 static void hqr_genperm   (       dplasma_qrtree_t *qrtree );
 static int  hqr_getinvperm( const dplasma_qrtree_t *qrtree, int k, int m );
+
+/* int dplasma_qr_getsize( const qr_piv_t *arg, const int k, const int i ); */
+/* int dplasma_qr_nexttriangle(const qr_piv_t *arg, int p, const int k, int m); */
+/* int dplasma_qr_prevtriangle(const qr_piv_t *arg, int p, const int k, int m); */
+/* int dplasma_qr_nbkill(const qr_piv_t *arg, const int k, const int m); */
+/* int dplasma_qr_getkill(const qr_piv_t *arg, const int k, const int m, const int j); */
+/* int dplasma_qr_getjkill(const qr_piv_t *arg, const int k, const int m, const int kill); */
+
 
 /*
  * Subtree for low-level
@@ -360,14 +355,14 @@
     int m = dplasma_qr_getm(arg, k, i);
     int proc = m / p;
 
-    int i_proc = 
-    int nb_tile_proc = 
+    int i_proc =
+    int nb_tile_proc =
 
 
 
     int q = nb_tile_proc / a;
     int r = nb_tile_proc - q*a;
-    
+
     if (i_proc < r)
         return a-1;
     else
@@ -385,7 +380,7 @@
         size++;
     }
     //printf("\ngetsize( k=%d, i=%d) = %d\n",k,i,size);
-    return size;   
+    return size;
 }
 
 
@@ -1369,22 +1364,6 @@
         }
 }
 
-<<<<<<< HEAD
-int dplasma_qr_nexttriangle(const qr_piv_t *arg, int p, const int k, int m)
-{
-    int next = dplasma_qr_nextpiv(arg, p, k, m);
-    int mt = arg->desc->mt;
-
-    while (next == mt ? 0 : dplasma_qr_gettype(arg, k, next) == 0) {
-        next = dplasma_qr_nextpiv(arg, p, k, next);
-    }
-
-    //printf("\nnexttriangle( p=%d, k=%d, m=%d) = %d\n",p,k,m,next);
-    return next;
-};
-
-int dplasma_qr_prevpiv(const qr_piv_t *arg, int pivot, const int k, int start)
-=======
 /**
  *  hqr_prevpiv - Computes the previous row killed by the row p, before
  *  to kill the row start.
@@ -1404,7 +1383,6 @@
  *   -  m, the previous row killed by p if it exists, A->mt otherwise
  */
 static int hqr_prevpiv(const dplasma_qrtree_t *qrtree, int k, int pivot, int start)
->>>>>>> e58e385c
 {
     hqr_args_t *arg = (hqr_args_t*)(qrtree->args);
     int tmp, ls, lp, nextp;
@@ -1505,6 +1483,21 @@
         }
 };
 
+
+#if 0
+int dplasma_qr_nexttriangle(const qr_piv_t *arg, int p, const int k, int m)
+{
+    int next = dplasma_qr_nextpiv(arg, p, k, m);
+    int mt = arg->desc->mt;
+
+    while (next == mt ? 0 : dplasma_qr_gettype(arg, k, next) == 0) {
+        next = dplasma_qr_nextpiv(arg, p, k, next);
+    }
+
+    //printf("\nnexttriangle( p=%d, k=%d, m=%d) = %d\n",p,k,m,next);
+    return next;
+};
+
 int dplasma_qr_prevtriangle(const qr_piv_t *arg, int p, const int k, int m)
 {
     int prev = dplasma_qr_prevpiv(arg, p, k, m);
@@ -1513,7 +1506,7 @@
     while (prev == mt ? 0 : dplasma_qr_gettype(arg, k, prev) == 0) {
         prev = dplasma_qr_prevpiv(arg, p, k, prev);
     }
-    
+
     //printf("\nprevtriangle( p=%d, k=%d, m=%d) = %d\n",p,k,m,prev);
     return prev;
 };
@@ -1530,7 +1523,7 @@
         next = dplasma_qr_nexttriangle(arg, m, k, next);
         nb_kill++;
     }
-    
+
     //printf("\nnbkill(k=%d, m=%d) =%d\n",k,m,nb_kill);
 
     return nb_kill;
@@ -1541,8 +1534,8 @@
     int mt = arg -> desc -> mt;
     int kill = dplasma_qr_nexttriangle(arg, m, k, mt);
     int i = 0;
-   
-    for (i=0; i<j; i++) 
+
+    for (i=0; i<j; i++)
         kill = dplasma_qr_nexttriangle(arg, m, k, kill);
 
    return kill;
@@ -1553,7 +1546,7 @@
     int mt = arg -> desc -> mt;
     int j =0;
     int next = dplasma_qr_nexttriangle(arg, m, k, mt);
- 
+
     //printf("\nDébut getjkill(k=%d, m=%d, kill=%d)\n",k,m,kill);
 
     while (next != kill) {
@@ -1565,7 +1558,7 @@
 
     return j;
 };
-
+#endif
 
 /****************************************************
  *
