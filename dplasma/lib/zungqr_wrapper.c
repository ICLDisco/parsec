--- conflicted
+++ resolved
@@ -69,24 +69,6 @@
                     tiled_matrix_desc_t *T,
                     tiled_matrix_desc_t *Q )
 {
-<<<<<<< HEAD
-    dague_zungqr_handle_t* object;
-    int ib = T->mb;
-
-    /* if ( !dplasma_check_desc(A) ) { */
-    /*     dplasma_error("dplasma_zungqr_New", "illegal A descriptor"); */
-    /*     return NULL; */
-    /* } */
-    /* if ( !dplasma_check_desc(T) ) { */
-    /*     dplasma_error("dplasma_zungqr_New", "illegal T descriptor"); */
-    /*     return NULL; */
-    /* } */
-    /* if ( !dplasma_check_desc(Q) ) { */
-    /*     dplasma_error("dplasma_zungqr_New", "illegal Q descriptor"); */
-    /*     return NULL; */
-    /* } */
-=======
->>>>>>> 49e28217
     if ( Q->n > Q->m ) {
         dplasma_error("dplasma_zungqr_New", "illegal size of Q (N should be smaller or equal to M)");
         return NULL;
@@ -100,41 +82,7 @@
         return NULL;
     }
 
-<<<<<<< HEAD
-    /*
-     * TODO: We consider ib is T->mb but can be incorrect for some tricks with GPU,
-     * it should be passed as a parameter as in getrf
-     */
-    object = dague_zungqr_new( *A, (dague_ddesc_t*)A,
-                               *T, (dague_ddesc_t*)T,
-                               *Q, (dague_ddesc_t*)Q,
-                               ib, NULL);
-
-    object->p_work = (dague_memory_pool_t*)malloc(sizeof(dague_memory_pool_t));
-    dague_private_memory_init( object->p_work, ib * T->nb * sizeof(dague_complex64_t) );
-
-    /* Default type */
-    dplasma_add2arena_tile( object->arenas[DAGUE_zungqr_DEFAULT_ARENA],
-                            A->mb*A->nb*sizeof(dague_complex64_t),
-                            DAGUE_ARENA_ALIGNMENT_SSE,
-                            MPI_DOUBLE_COMPLEX, A->mb );
-
-    /* Lower triangular part of tile without diagonal */
-    dplasma_add2arena_lower( object->arenas[DAGUE_zungqr_LOWER_TILE_ARENA],
-                             A->mb*A->nb*sizeof(dague_complex64_t),
-                             DAGUE_ARENA_ALIGNMENT_SSE,
-                             MPI_DOUBLE_COMPLEX, A->mb, 0 );
-
-    /* Little T */
-    dplasma_add2arena_rectangle( object->arenas[DAGUE_zungqr_LITTLE_T_ARENA],
-                                 T->mb*T->nb*sizeof(dague_complex64_t),
-                                 DAGUE_ARENA_ALIGNMENT_SSE,
-                                 MPI_DOUBLE_COMPLEX, T->mb, T->nb, -1);
-
-    return (dague_handle_t*)object;
-=======
     return dplasma_zunmqr_New( PlasmaLeft, PlasmaNoTrans, A, T, Q );
->>>>>>> 49e28217
 }
 
 /**
@@ -160,20 +108,7 @@
 void
 dplasma_zungqr_Destruct( dague_handle_t *object )
 {
-<<<<<<< HEAD
-    dague_zungqr_handle_t *dague_zungqr = (dague_zungqr_handle_t *)object;
-
-    dplasma_datatype_undefine_type( &(dague_zungqr->arenas[DAGUE_zungqr_DEFAULT_ARENA   ]->opaque_dtt) );
-    dplasma_datatype_undefine_type( &(dague_zungqr->arenas[DAGUE_zungqr_LOWER_TILE_ARENA]->opaque_dtt) );
-    dplasma_datatype_undefine_type( &(dague_zungqr->arenas[DAGUE_zungqr_LITTLE_T_ARENA  ]->opaque_dtt) );
-
-    dague_private_memory_fini( dague_zungqr->p_work );
-    free( dague_zungqr->p_work );
-
-    DAGUE_INTERNAL_HANDLE_DESTRUCT(dague_zungqr);
-=======
     dplasma_zunmqr_Destruct( object );
->>>>>>> 49e28217
 }
 
 /**
@@ -236,11 +171,6 @@
                 tiled_matrix_desc_t *T,
                 tiled_matrix_desc_t *Q )
 {
-<<<<<<< HEAD
-    dague_handle_t *dague_zungqr = NULL;
-
-=======
->>>>>>> 49e28217
     if (dague == NULL) {
         dplasma_error("dplasma_zungqr", "dplasma not initialized");
         return -1;
@@ -261,16 +191,5 @@
     if (dplasma_imin(Q->m, dplasma_imin(Q->n, A->n)) == 0)
         return 0;
 
-<<<<<<< HEAD
-    dague_zungqr = dplasma_zungqr_New(A, T, Q);
-
-    dague_enqueue(dague, (dague_handle_t*)dague_zungqr);
-    dplasma_progress(dague);
-
-    dplasma_zungqr_Destruct( dague_zungqr );
-
-    return 0;
-=======
     return dplasma_zunmqr(dague, PlasmaLeft, PlasmaNoTrans, A, T, Q);
->>>>>>> 49e28217
 }