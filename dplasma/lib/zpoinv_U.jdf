extern "C" %{
/*
 * Copyright (c) 2010-2013 The University of Tennessee and The University
 *                         of Tennessee Research Foundation. All rights
 *                         reserved.
 * Copyright (c) 2013      Inria. All rights reserved.
 * $COPYRIGHT
 *
 *
 * @precisions normal z -> s d c
 *
 */
#include "dplasma/lib/dplasmajdf.h"
#include "data_dist/matrix/matrix.h"

<<<<<<< HEAD
#if defined(DAGUE_HAVE_CUDA)
#include "dague/devices/cuda/dev_cuda.h"
#include "dplasma/cores/cuda_zgemm.h"
#endif  /* defined(DAGUE_HAVE_CUDA) */
=======
#if defined(HAVE_CUDA)
#include <cublas.h>
#endif  /* defined(HAVE_CUDA) */
>>>>>>> 1fda8a3e

%}

dataA     [type = "dague_ddesc_t *"]
descA     [type = "tiled_matrix_desc_t" hidden = on default = "*((tiled_matrix_desc_t*)dataA)"]

potrf_zpotrf(k)
  /* Execution Space */
  k = 0..(descA.nt-1)

  /* Locality */
  : dataA(k,k)

  RW    A    <- (k == 0) ? dataA(k, k) : B potrf_zherk(k-1, k)
             -> A potrf_ztrsm(k, (k+1)..(descA.nt-1))
             -> A trtri_ztrsmR(k, 0..(k-1))
             -> A trtri_ztrsmL(k, (k+1)..(descA.nt-1))
             -> A trtri_ztrtri(k)

; 44

BODY
{
    int tempkm = (k == (descA.nt-1)) ? (descA.n - k * descA.nb) : descA.nb;
    int ldak = BLKLDD( descA, k );
    int info = 0;


    printlog("CORE_potrf_zpotrf(%d)\n"
             "\t(PlasmaUpper, tempkm, A(%d,%d)[%p], ldak, descA.nb*k)\n",
             k, k, k, A);

#if !defined(DAGUE_DRY_RUN)
    CORE_zpotrf(PlasmaUpper, tempkm,
                A /* dataA(k,k) */, ldak, &info );
#endif  /* !defined(DAGUE_DRY_RUN) */
}
END

potrf_ztrsm(k, m)
  /* Execution Space */
  k = 0    ..(descA.nt-2)
  m = (k+1)..(descA.nt-1)

  /* Locality */
  : dataA(k,m)

  READ  A    <- A potrf_zpotrf(k)
  RW    B    <- (k == 0) ? dataA(k, m) : C potrf_zgemm(k-1, m, k)
             -> A potrf_zherk(k, m)
             -> A potrf_zgemm(k, (m+1)..(descA.nt-1), m)
             -> B potrf_zgemm(k, m, (k+1)..(m-1))
             -> B trtri_ztrsmL(k, m)

; 40

BODY
{
    int tempmm = (m == (descA.nt-1)) ? (descA.n - m * descA.nb) : descA.nb;
    int ldak = BLKLDD( descA, k );


    printlog("CORE_potrf_ztrsm(%d, %d)\n"
             "\t(PlasmaLeft, PlasmaUpper, PlasmaConjTrans, PlasmaNonUnit, descA.nb, tempmm, 1., A(%d,%d)[%p], ldak, A(%d,%d)[%p], ldak)\n",
             k, m, k, k, A, k, m, B);

#if !defined(DAGUE_DRY_RUN)
    CORE_ztrsm(PlasmaLeft, PlasmaUpper, PlasmaConjTrans, PlasmaNonUnit,
               descA.nb, tempmm,
               1., A /* dataA(k,k) */, ldak,
                   B /* dataA(k,m) */, ldak );
#endif  /* !defined(DAGUE_DRY_RUN) */
}
END

potrf_zherk(k, m)
  /* Execution Space */
  k = 0    ..(descA.nt-2)
  m = (k+1)..(descA.nt-1)

  /* Locality */
  : dataA(m,m)

  READ  A    <- B potrf_ztrsm(k, m)
  RW    B    <- (k == 0) ? dataA(m, m) : B potrf_zherk(k-1, m)
             -> (m == (k+1)) ? A potrf_zpotrf(m) : B potrf_zherk(k+1, m)

  CTL   ctl0 -> ctl0 trtri_ztrsmL(k, m)

; 40

BODY
{
    int tempmm = (m == (descA.nt-1)) ? (descA.n - m * descA.nb) : descA.nb;
    int ldak = BLKLDD( descA, k );
    int ldam = BLKLDD( descA, m );


    printlog("CORE_potrf_zherk(%d, %d)\n"
             "\t(PlasmaUpper, PlasmaConjTrans, tempmm, descA.mb, -1., A(%d,%d)[%p], ldak, 1., A(%d,%d)[%p], ldam)\n",
             k, m, k, m, A, m, m, B);
#if !defined(DAGUE_DRY_RUN)
    CORE_zherk(PlasmaUpper, PlasmaConjTrans,
               tempmm, descA.mb,
               -1., A /* dataA(k,m) */, ldak,
                1., B /* dataA(m,m) */, ldam );
#endif  /* !defined(DAGUE_DRY_RUN) */
}
END

potrf_zgemm(k, m, n)
  /* Execution Space */
  k = 0    ..(descA.nt-2)
  m = (k+2)..(descA.nt-1)
  n = (k+1)..(m-1)

  /* Locality */
  : dataA(n,m)

  READ  A    <- B potrf_ztrsm(k, n)
  READ  B    <- B potrf_ztrsm(k, m)
  RW    C    <- (k == 0) ? dataA(n, m) : C potrf_zgemm(k-1, m, n)
             -> (n == (k+1)) ? B potrf_ztrsm(n, m) : C potrf_zgemm(k+1, m, n)

  CTL   ctl1 -> ctl1 trtri_ztrsmL(k, m)
  CTL   ctl2 -> ctl2 trtri_ztrsmL(k, n)

; 40

BODY [type=CUDA]
{
#if defined(PRECISION_z) || defined(PRECISION_c)
    cuDoubleComplex zone  = make_cuDoubleComplex( 1., 0.);
    cuDoubleComplex mzone = make_cuDoubleComplex(-1., 0.);
#else
    double zone  =  1.;
    double mzone = -1.;
#endif

    int tempmm = (m == (descA.nt-1)) ? (descA.n - m * descA.nb) : descA.nb;
    int ldak = BLKLDD( descA, k );
    int ldan = BLKLDD( descA, n );

    cublasStatus_t status;
    cublasSetKernelStream( dague_body.stream );
    cublasZgemm( lapack_const(PlasmaConjTrans), 'N',
                 descA.mb, tempmm, descA.mb,
                 mzone, (cuDoubleComplex*)A, ldak,
                        (cuDoubleComplex*)B, ldak,
                 zone,  (cuDoubleComplex*)C, ldan );
    status = cublasGetError();
    DAGUE_CUDA_CHECK_ERROR( "cublasZgemm ", status,
                            {return -1;} );
}
END

BODY
{
    int tempmm = (m == (descA.nt-1)) ? (descA.n - m * descA.nb) : descA.nb;
    int ldak = BLKLDD( descA, k );
    int ldan = BLKLDD( descA, n );

    printlog("CORE_potrf_zgemm(%d, %d, %d)\n"
             "\t(PlasmaConjTrans, PlasmaNoTrans, descA.mb, tempmm, descA.mb, -1, A(%d,%d)[%p], ldak, A(%d,%d)[%p], ldak, 1., A(%d,%d)[%p], descA.mb)\n",
             k, m, n, k, n, A, k, m, B, n, m, C);

#if !defined(DAGUE_DRY_RUN)
    CORE_zgemm(PlasmaConjTrans, PlasmaNoTrans,
               descA.mb, tempmm, descA.mb,
               -1., A /* dataA(k,n) */, ldak,
                    B /* dataA(k,m) */, ldak,
                1., C /* dataA(n,m) */, ldan );
#endif  /* !defined(DAGUE_DRY_RUN) */
}
END

trtri_ztrsmL(k, n)
  /* Execution Space */
  k = 0    ..(descA.nt-2)
  n = (k+1)..(descA.nt-1)

  /* Locality */
  : dataA(k,n)

  READ  A    <- A potrf_zpotrf(k)
  RW    B    <- B potrf_ztrsm(k, n)
             -> (n == (k+1)) ? A trtri_zgemm(n, n-1, (n+1)..(descA.nt-1))
             -> (n == (k+1)) ? B trtri_ztrsmR(n, n-1)
             -> (n >  (k+1)) ? C trtri_zgemm(k+1, k, n)
             -> B trtri_zgemm(k, 0..(k-1), n)

  CTL   ctl0 <- ctl0 potrf_zherk(k, n)
  CTL   ctl1 <- ctl1 potrf_zgemm(k, (n+1)..(descA.nt-1), n)
  CTL   ctl2 <- ctl2 potrf_zgemm(k, n, (k+1)..(n-1))
  CTL   ctl3 -> (k == 0) ? ctl3 trtri_ztrtri(k)

; 30

BODY
{
    int tempkm = (k == (descA.mt-1)) ? (descA.m - k * descA.mb) : descA.mb;
    int tempnn = (n == (descA.nt-1)) ? (descA.n - n * descA.nb) : descA.nb;
    int ldak = BLKLDD( descA, k );


    printlog("CORE_trtri_ztrsmL(%d, %d)\n"
             "\t(PlasmaLeft, PlasmaUpper, PlasmaNoTrans, PlasmaNonUnit, tempkm, tempnn, -1, A(%d,%d)[%p], ldak, A(%d,%d)[%p], ldak)\n",
             k, n, k, k, A, k, n, B);

#if !defined(DAGUE_DRY_RUN)
    CORE_ztrsm(PlasmaLeft, PlasmaUpper, PlasmaNoTrans, PlasmaNonUnit,
               tempkm, tempnn,
               -1., A /* dataA(k,k) */, ldak,
                    B /* dataA(k,n) */, ldak );
#endif  /* !defined(DAGUE_DRY_RUN) */
}
END

trtri_zgemm(k, m, n)
  /* Execution Space */
  k = 1    ..(descA.nt-2)
  m = 0    ..(k-1)
  n = (k+1)..(descA.nt-1)

  /* Locality */
  : dataA(m,n)

  READ  A    <- (k == (m+1)) ? B trtri_ztrsmL(m+1-1, m+1) : C trtri_zgemm(k-1, m, k)
  READ  B    <- B trtri_ztrsmL(k, n)
  RW    C    <- (k == (m+1)) ? B trtri_ztrsmL(m, n) : C trtri_zgemm(k-1, m, n)
             -> (n == (k+1)) ? B trtri_ztrsmR(n, m) : C trtri_zgemm(k+1, m, n)
             -> (n == (k+1)) ? A trtri_zgemm(n, m, (n+1)..(descA.nt-1))

  CTL   ctl4 -> ctl4 trtri_ztrsmR(k, m)
  CTL   ctl5 <- ctl5 trtri_zgemm(m, 0..(m-1), n)
             -> ctl5 trtri_zgemm((k+1)..(n-1), k, n)
  CTL   ctl6 -> (n == (k+1)) ? ctl6 trtri_ztrsmR(k+1, k)

; 30

BODY [type=CUDA]
{
#if defined(PRECISION_z) || defined(PRECISION_c)
    cuDoubleComplex zone  = make_cuDoubleComplex( 1., 0.);
#else
    double zone  =  1.;
#endif

    int tempnn = (n == (descA.nt-1)) ? (descA.n - n * descA.nb) : descA.nb;
    int tempkm = (k == (descA.mt-1)) ? (descA.m - k * descA.mb) : descA.mb;
    int ldam = BLKLDD( descA, m );
    int ldak = BLKLDD( descA, k );

    cublasStatus_t status;
    cublasSetKernelStream( dague_body.stream );
    cublasZgemm( 'N', 'N',
                 descA.mb, tempnn, tempkm,
                 zone, (cuDoubleComplex*)A, ldam,
                       (cuDoubleComplex*)B, ldak,
                 zone, (cuDoubleComplex*)C, ldam );
    status = cublasGetError();
    DAGUE_CUDA_CHECK_ERROR( "cublasZgemm ", status,
                            {return -1;} );
}
END

BODY
{
    int tempnn = (n == (descA.nt-1)) ? (descA.n - n * descA.nb) : descA.nb;
    int tempkm = (k == (descA.mt-1)) ? (descA.m - k * descA.mb) : descA.mb;
    int ldam = BLKLDD( descA, m );
    int ldak = BLKLDD( descA, k );

    printlog("CORE_trtri_zgemm(%d, %d, %d)\n"
             "\t(PlasmaNoTrans, PlasmaNoTrans, descA.mb, tempnn, tempkm, 1., A(%d,%d)[%p], ldam, A(%d,%d)[%p], ldak, 1., A(%d,%d)[%p], ldam)\n",
             k, m, n, m, k, A, k, n, B, m, n, C);

#if !defined(DAGUE_DRY_RUN)
    CORE_zgemm(PlasmaNoTrans, PlasmaNoTrans,
               descA.mb, tempnn, tempkm,
               1., A /* dataA(m,k) */, ldam,
                   B /* dataA(k,n) */, ldak,
               1., C /* dataA(m,n) */, ldam );
#endif  /* !defined(DAGUE_DRY_RUN) */
}
END

trtri_ztrsmR(k, m)
  /* Execution Space */
  k = 1..(descA.mt-1)
  m = 0..(k-1)

  /* Locality */
  : dataA(m,k)

  READ  A    <- A potrf_zpotrf(k)
  RW    B    <- (k == (m+1)) ? B trtri_ztrsmL(k-1, k) : C trtri_zgemm(k-1, m, k)
             -> A lauum_zherk(k, m)
             -> B lauum_ztrmm(k, m)
             -> A lauum_zgemm(k, m, (m+1)..(k-1))
             -> B lauum_zgemm(k, 0..(m-1), m)

  CTL   ctl4 <- ctl4 trtri_zgemm(k, m, (k+1)..(descA.nt-1))
  CTL   ctl6 <- (k == (m+1)) ? ctl6 trtri_zgemm(k-1, 0..(k-2), k)
  CTL   ctl7 -> ctl7 trtri_ztrtri(k)

; 30

BODY
{
    int tempkm = (k == (descA.mt-1)) ? (descA.m - k * descA.mb) : descA.mb;
    int ldak = BLKLDD( descA, k );
    int ldam = BLKLDD( descA, m );


    printlog("CORE_trtri_ztrsmR(%d, %d)\n"
             "\t(PlasmaRight, PlasmaUpper, PlasmaNoTrans, PlasmaNonUnit, descA.mb, tempkm, 1., A(%d,%d)[%p], ldak, A(%d,%d)[%p], ldam)\n",
             k, m, k, k, A, m, k, B);
#if !defined(DAGUE_DRY_RUN)
    CORE_ztrsm(PlasmaRight, PlasmaUpper, PlasmaNoTrans, PlasmaNonUnit,
               descA.mb, tempkm,
               1., A /* dataA(k,k) */, ldak,
                   B /* dataA(m,k) */, ldam );
#endif  /* !defined(DAGUE_DRY_RUN) */
}
END

trtri_ztrtri(k)
  /* Execution Space */
  k = 0..(descA.mt-1)

  /* Locality */
  : dataA(k,k)

  RW    A    <- A potrf_zpotrf(k)
             -> A lauum_zlauum(k)
             -> A lauum_ztrmm(k, 0..(k-1))

  CTL   ctl3 <- (k == 0) ? ctl3 trtri_ztrsmL(0, 1..(descA.nt-1))
  CTL   ctl7 <- (k >  0) ? ctl7 trtri_ztrsmR(k, 0..(k-1))

; 30

BODY
{
    int tempkm = (k == (descA.mt-1)) ? (descA.m - k * descA.mb) : descA.mb;
    int ldak = BLKLDD( descA, k );
    int info = 0;


    printlog("CORE_trtri_ztrtri(%d)\n"
             "\t(PlasmaUpper, PlasmaNonUnit, tempkm, A(%d,%d)[%p], ldak, descA.mb*k)\n",
             k, k, k, A);

#if !defined(DAGUE_DRY_RUN)
    CORE_ztrtri(PlasmaUpper, PlasmaNonUnit, tempkm,
                A /* dataA(k,k) */, ldak, &info );
#endif  /* !defined(DAGUE_DRY_RUN) */
}
END

lauum_zherk(k, m)
  /* Execution Space */
  k = 1..(descA.mt-1)
  m = 0..(k-1)

  /* Locality */
  : dataA(m,m)

  READ  A    <- B trtri_ztrsmR(k, m)
  RW    B    <- (k == (m+1)) ? A lauum_zlauum(k-1) : B lauum_zherk(k-1, m)
             -> (k <  (descA.nt-1)) ? B lauum_zherk(k+1, m)
             -> (k == (descA.nt-1)) ? dataA(m, m)

  CTL   ctl8 -> ctl8 lauum_ztrmm(k, m)

; 20

BODY
{
    int tempkn = (k == (descA.nt-1)) ? (descA.n - k * descA.nb) : descA.nb;
    int ldam = BLKLDD( descA, m );


    printlog("CORE_lauum_zherk(%d, %d)\n"
             "\t(PlasmaUpper, PlasmaNoTrans, descA.mb, tempkn, 1., A(%d,%d)[%p], ldam, 1., A(%d,%d)[%p], ldam)\n",
             k, m, m, k, A, m, m, B);

#if !defined(DAGUE_DRY_RUN)
    CORE_zherk(PlasmaUpper, PlasmaNoTrans,
               descA.mb, tempkn,
               1., A /* dataA(m,k) */, ldam,
               1., B /* dataA(m,m) */, ldam );
#endif  /* !defined(DAGUE_DRY_RUN) */
}
END

lauum_zgemm(k, m, n)
  /* Execution Space */
  k = 2    ..(descA.mt-1)
  m = 0    ..(k-2)
  n = (m+1)..(k-1)

  /* Locality */
  : dataA(m,n)

  READ  A    <- B trtri_ztrsmR(k, m)
  READ  B    <- B trtri_ztrsmR(k, n)
  RW    C    <- (k == (n+1)) ? B lauum_ztrmm(k-1, m) : C lauum_zgemm(k-1, m, n)
             -> (k == (descA.nt-1)) ? dataA(m, n)
             -> (k <  (descA.nt-1)) ? C lauum_zgemm(k+1, m, n)

  CTL   ctl9  -> ctl9  lauum_ztrmm(k, m)
  CTL   ctl10 -> ctl10 lauum_ztrmm(k, n)

; 20

BODY [type=CUDA]
{
#if defined(PRECISION_z) || defined(PRECISION_c)
    cuDoubleComplex zone  = make_cuDoubleComplex( 1., 0.);
#else
    double zone  =  1.;
#endif

    int tempkn = (k == (descA.nt-1)) ? (descA.n - k * descA.nb) : descA.nb;
    int ldam = BLKLDD( descA, m );
    int ldan = BLKLDD( descA, n );

    cublasStatus_t status;
    cublasSetKernelStream( dague_body.stream );
    cublasZgemm( 'N', lapack_const(PlasmaConjTrans),
                 descA.mb, descA.nb, tempkn,
                 zone, (cuDoubleComplex*)A, ldam,
                       (cuDoubleComplex*)B, ldan,
                 zone, (cuDoubleComplex*)C, ldam );
    status = cublasGetError();
    DAGUE_CUDA_CHECK_ERROR( "cublasZgemm ", status,
                            {return -1;} );
}
END

BODY
{
    int tempkn = (k == (descA.nt-1)) ? (descA.n - k * descA.nb) : descA.nb;
    int ldam = BLKLDD( descA, m );
    int ldan = BLKLDD( descA, n );

    printlog("CORE_lauum_zgemm(%d, %d, %d)\n"
             "\t(PlasmaNoTrans, PlasmaConjTrans, descA.mb, descA.nb, tempkn, 1., A(%d,%d)[%p], ldam, A(%d,%d)[%p], ldan, 1., A(%d,%d)[%p], ldam)\n",
             k, m, n, m, k, A, n, k, B, m, n, C);

#if !defined(DAGUE_DRY_RUN)
    CORE_zgemm(PlasmaNoTrans, PlasmaConjTrans,
               descA.mb, descA.nb, tempkn,
               1., A /* dataA(m,k) */, ldam,
                   B /* dataA(n,k) */, ldan,
               1., C /* dataA(m,n) */, ldam );
#endif  /* !defined(DAGUE_DRY_RUN) */
}
END

lauum_ztrmm(k, m)
  /* Execution Space */
  k = 1..(descA.mt-1)
  m = 0..(k-1)

  /* Locality */
  : dataA(m,k)

  READ  A    <- A trtri_ztrtri(k)
  RW    B    <- B trtri_ztrsmR(k, m)
             -> (k == (descA.nt-1)) ? dataA(m, k)
             -> (k <  (descA.nt-1)) ? C lauum_zgemm(k+1, m, k)

  CTL   ctl8  <- ctl8  lauum_zherk(k, m)
  CTL   ctl9  <- ctl9  lauum_zgemm(k, m, (m+1)..(k-1))
  CTL   ctl10 <- ctl10 lauum_zgemm(k, 0..(m-1), m)
  CTL   ctl11 -> ctl11 lauum_zlauum(k)

; 20

BODY
{
    int tempkn = (k == (descA.nt-1)) ? (descA.n - k * descA.nb) : descA.nb;
    int ldak = BLKLDD( descA, k );
    int ldam = BLKLDD( descA, m );


    printlog("CORE_lauum_ztrmm(%d, %d)\n"
             "\t(PlasmaRight, PlasmaUpper, PlasmaConjTrans, PlasmaNonUnit, descA.mb, tempkn, 1., A(%d,%d)[%p], ldak, A(%d,%d)[%p], ldam)\n",
             k, m, k, k, A, m, k, B);

#if !defined(DAGUE_DRY_RUN)
    CORE_ztrmm(PlasmaRight, PlasmaUpper, PlasmaConjTrans, PlasmaNonUnit,
               descA.mb, tempkn,
               1., A /* dataA(k,k) */, ldak,
                   B /* dataA(m,k) */, ldam );
#endif  /* !defined(DAGUE_DRY_RUN) */
}
END

lauum_zlauum(k)
  /* Execution Space */
  k = 0..(descA.mt-1)

  /* Locality */
  : dataA(k,k)

  RW    A    <- A trtri_ztrtri(k)
             -> (k == (descA.nt-1)) ? dataA(k, k)
             -> (k <  (descA.nt-1)) ? B lauum_zherk(k+1, k)

  CTL   ctl11 <- ctl11 lauum_ztrmm(k, 0..(k-1))

; 20

BODY
{
    int tempkn = (k == (descA.nt-1)) ? (descA.n - k * descA.nb) : descA.nb;
    int ldak = BLKLDD( descA, k );


    printlog("CORE_lauum_zlauum(%d)\n"
             "\t(PlasmaUpper, tempkn, A(%d,%d)[%p], ldak)\n",
             k, k, k, A);

#if !defined(DAGUE_DRY_RUN)
    CORE_zlauum(PlasmaUpper, tempkn,
                A /* dataA(k,k) */, ldak );
#endif  /* !defined(DAGUE_DRY_RUN) */
}
END
<|MERGE_RESOLUTION|>--- conflicted
+++ resolved
@@ -1,6 +1,6 @@
 extern "C" %{
 /*
- * Copyright (c) 2010-2013 The University of Tennessee and The University
+ * Copyright (c) 2010-2016 The University of Tennessee and The University
  *                         of Tennessee Research Foundation. All rights
  *                         reserved.
  * Copyright (c) 2013      Inria. All rights reserved.
@@ -13,16 +13,9 @@
 #include "dplasma/lib/dplasmajdf.h"
 #include "data_dist/matrix/matrix.h"
 
-<<<<<<< HEAD
 #if defined(DAGUE_HAVE_CUDA)
-#include "dague/devices/cuda/dev_cuda.h"
-#include "dplasma/cores/cuda_zgemm.h"
+#include <cublas.h>
 #endif  /* defined(DAGUE_HAVE_CUDA) */
-=======
-#if defined(HAVE_CUDA)
-#include <cublas.h>
-#endif  /* defined(HAVE_CUDA) */
->>>>>>> 1fda8a3e
 
 %}
 
