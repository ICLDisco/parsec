extern "C" %{
/*
 *  Copyright (c) 2010-2013
 *
 *  The University of Tennessee and The University
 *  of Tennessee Research Foundation.  All rights
 *  reserved.
 *
 * @precisions normal z -> z c d s
 *
 */
#include "dplasmajdf.h"
#include "data_dist/matrix/matrix.h"

%}

uplo      [type = "PLASMA_enum"]
trans     [type = "PLASMA_enum"]
alpha     [type = "dague_complex64_t"]
dataA     [type = "dague_ddesc_t *"]
descA     [type = "tiled_matrix_desc_t" hidden = on default = "*((tiled_matrix_desc_t*)dataA)"]
dataB     [type = "dague_ddesc_t *"]
descB     [type = "tiled_matrix_desc_t" hidden = on default = "*((tiled_matrix_desc_t*)dataB)"]
beta      [type = "dague_complex64_t"]
dataC     [type = "dague_ddesc_t *"]
descC     [type = "tiled_matrix_desc_t" hidden = on default = "*((tiled_matrix_desc_t*)dataC)"]


zsyr2k(n, k)
  /* Execution Space */
  n = 0 .. descC.nt-1
  k = 0 .. descA.mt-1

  /* Locality */
  : dataC(n,n)

  READ  A    <- A in_data_A(k, n)
  READ  B    <- B in_data_B(k, n)
  RW    C    <- (k == 0) ? dataC(n,n)
             <- (k >  0) ? C zsyr2k(n, k-1)
             -> (k <  (descA.mt-1)) ? C zsyr2k(n, k+1)
             -> (k == (descA.mt-1)) ? dataC(n,n)

BODY

    int tempnn = (n == (descC.nt-1)) ? (descC.n - n * descC.nb) : descC.nb;
    int tempkn = (k == (descA.mt-1)) ? (descA.m - k * descA.mb) : descA.mb;
    int ldak = BLKLDD( descA, k );
    int ldbk = BLKLDD( descB, k );
    int ldcn = BLKLDD( descC, n );
    dague_complex64_t zbeta = (k == 0) ? beta : (dague_complex64_t)1.;

    printlog("CORE_zsyr2k(%d, %d)\n"
             "\t(uplo, trans, tempnn, tempkn, alpha, A(%d,%d)[%p], ldan, B(%d,%d)[%p], ldbn, dbeta, C(%d,%d)[%p], ldcn)\n",
             n, k, k, n, A, k, n, B, n, n, C);
#if !defined(DAGUE_DRY_RUN)
    CORE_zsyr2k(uplo, trans, tempnn, tempkn,
                alpha, A /* dataA(k,n) */, ldak,
                       B /* dataB(k,n) */, ldbk,
                zbeta, C /* dataC(n,n) */, ldcn );
<<<<<<< HEAD
#endif  /* !defined(DAGUE_DRY_RUN) */

=======
#endif /* !defined(DAGUE_DRY_RUN) */
}
>>>>>>> 49e28217
END

zgemm_AB(m, n, k)
  /* Execution Space */
  m = 1   .. descC.mt-1
  n = 0   .. m-1
  k = 0   .. descA.mt-1

  /* Locality */
  : dataC(m,n)

  READ  A    <- A in_data_A(k, m)
  READ  B    <- B in_data_B(k, n)
  RW    C    <- (k == 0) ? dataC(m, n)
             <- (k >  0) ? C zgemm_BA(m, n, k-1)
             -> C zgemm_BA(m, n, k)

BODY

    int tempmm = (m == (descC.mt-1)) ? (descC.m - m * descC.mb) : descC.mb;
    int tempnn = (n == (descC.nt-1)) ? (descC.n - n * descC.nb) : descC.nb;
    int tempkn = (k == (descA.mt-1)) ? (descA.m - k * descA.mb) : descA.mb;
    int ldak = BLKLDD( descA, k );
    int ldbk = BLKLDD( descB, k );
    int ldcm = BLKLDD( descC, m );
    dague_complex64_t zbeta = (k == 0) ? beta : (dague_complex64_t)1.;

    printlog("CORE_zgemm_AB(%d, %d, %d)\n"
             "\t(PlasmaTrans, PlasmaNoTrans, m=%d, n=%d, k=%d, alpha=(%e,%e), A(%d,%d)[%p], lda=%d, B(%d,%d)[%p], ldb=%d, beta=(%e,%e), C(%d,%d)[%p], ldc=%d)\n",
             m, n, k, tempmm, tempnn, tempkn,
             creal(alpha), cimag(alpha), k, m, A, ldak, k, n, B, ldbk,
             creal(zbeta), cimag(zbeta), m, n, C, ldcm);
#if !defined(DAGUE_DRY_RUN)
    CORE_zgemm(PlasmaTrans, PlasmaNoTrans,
               tempmm, tempnn, tempkn,
               alpha, A /* dataA(k,m) */, ldak,
                      B /* dataB(k,n) */, ldbk,
               zbeta, C /* dataC(m,n) */, ldcm );
<<<<<<< HEAD
#endif  /* !defined(DAGUE_DRY_RUN) */

=======
#endif /* !defined(DAGUE_DRY_RUN) */
}
>>>>>>> 49e28217
END

zgemm_BA(m, n, k)
  /* Execution Space */
  m = 1   .. descC.mt-1
  n = 0   .. m-1
  k = 0   .. (descA.mt-1)

  /* Locality */
  : dataC(m,n)

  READ  A    <- B in_data_B(k, m)
  READ  B    <- A in_data_A(k, n)
  RW    C    <- C zgemm_AB(m, n, k)
             -> (k <  (descA.mt-1)) ? C zgemm_AB(m, n, k+1)
             -> (k == (descA.mt-1)) ? dataC(m, n)

BODY

    int tempmm = (m == (descC.mt-1)) ? (descC.m - m * descC.mb) : descC.mb;
    int tempnn = (n == (descC.nt-1)) ? (descC.n - n * descC.nb) : descC.nb;
    int tempkn = (k == (descA.mt-1)) ? (descA.m - k * descA.mb) : descA.mb;
    int ldak = BLKLDD( descA, k );
    int ldbk = BLKLDD( descB, k );
    int ldcm = BLKLDD( descC, m );

    printlog("CORE_zgemm_BA(%d, %d, %d)\n"
             "\t(PlasmaTrans, PlasmaNoTrans, m=%d, n=%d, k=%d, alpha=(%e,%e), B(%d,%d)[%p], ldb=%d, A(%d,%d)[%p], lda=%d, beta=(%e,%e), C(%d,%d)[%p], ldc=%d)\n",
             m, n, k, tempmm, tempnn, tempkn,
             creal(alpha), cimag(alpha), k, m, A, ldbk, k, n, B, ldak,
             creal(1.),    cimag(1.),    m, n, C, ldcm);

#if !defined(DAGUE_DRY_RUN)
    CORE_zgemm(PlasmaTrans, PlasmaNoTrans,
               tempmm, tempnn, tempkn,
               alpha, A /* dataB(m,k) */, ldbk,
                      B /* dataA(n,k) */, ldak,
               1.,    C /* dataC(m,n) */, ldcm );
<<<<<<< HEAD
#endif  /* !defined(DAGUE_DRY_RUN) */

=======
#endif /* !defined(DAGUE_DRY_RUN) */
}
>>>>>>> 49e28217
END

in_data_A(m, n) [profile = off]
  /* Execution Space */
  m = 0 .. (descA.mt-1)
  n = 0 .. (descA.nt-1)

  /* Locality */
  : dataA(m,n)

  READ  A    <- dataA(m,n)
             -> A zsyr2k(n, m)
             -> A zgemm_AB(n, 0 .. n-1, m)
             -> B zgemm_BA(n+1 .. descC.mt-1, n, m)

BODY
    /* nothing */
END

in_data_B(m, n) [profile = off]
  /* Execution Space */
  m = 0 .. (descB.mt-1)
  n = 0 .. (descB.nt-1)

  /* Locality */
  : dataB(m,n)

  READ  B    <- dataB(m,n)
             -> B zsyr2k(n, m)
             -> B zgemm_AB(n+1 .. descC.mt-1, n, m)
             -> A zgemm_BA(n, 0 .. n-1, m)

BODY
    /* nothing */
END<|MERGE_RESOLUTION|>--- conflicted
+++ resolved
@@ -42,7 +42,7 @@
              -> (k == (descA.mt-1)) ? dataC(n,n)
 
 BODY
-
+{
     int tempnn = (n == (descC.nt-1)) ? (descC.n - n * descC.nb) : descC.nb;
     int tempkn = (k == (descA.mt-1)) ? (descA.m - k * descA.mb) : descA.mb;
     int ldak = BLKLDD( descA, k );
@@ -58,13 +58,8 @@
                 alpha, A /* dataA(k,n) */, ldak,
                        B /* dataB(k,n) */, ldbk,
                 zbeta, C /* dataC(n,n) */, ldcn );
-<<<<<<< HEAD
-#endif  /* !defined(DAGUE_DRY_RUN) */
-
-=======
 #endif /* !defined(DAGUE_DRY_RUN) */
 }
->>>>>>> 49e28217
 END
 
 zgemm_AB(m, n, k)
@@ -83,7 +78,7 @@
              -> C zgemm_BA(m, n, k)
 
 BODY
-
+{
     int tempmm = (m == (descC.mt-1)) ? (descC.m - m * descC.mb) : descC.mb;
     int tempnn = (n == (descC.nt-1)) ? (descC.n - n * descC.nb) : descC.nb;
     int tempkn = (k == (descA.mt-1)) ? (descA.m - k * descA.mb) : descA.mb;
@@ -103,13 +98,8 @@
                alpha, A /* dataA(k,m) */, ldak,
                       B /* dataB(k,n) */, ldbk,
                zbeta, C /* dataC(m,n) */, ldcm );
-<<<<<<< HEAD
-#endif  /* !defined(DAGUE_DRY_RUN) */
-
-=======
 #endif /* !defined(DAGUE_DRY_RUN) */
 }
->>>>>>> 49e28217
 END
 
 zgemm_BA(m, n, k)
@@ -128,7 +118,7 @@
              -> (k == (descA.mt-1)) ? dataC(m, n)
 
 BODY
-
+{
     int tempmm = (m == (descC.mt-1)) ? (descC.m - m * descC.mb) : descC.mb;
     int tempnn = (n == (descC.nt-1)) ? (descC.n - n * descC.nb) : descC.nb;
     int tempkn = (k == (descA.mt-1)) ? (descA.m - k * descA.mb) : descA.mb;
@@ -148,13 +138,8 @@
                alpha, A /* dataB(m,k) */, ldbk,
                       B /* dataA(n,k) */, ldak,
                1.,    C /* dataC(m,n) */, ldcm );
-<<<<<<< HEAD
-#endif  /* !defined(DAGUE_DRY_RUN) */
-
-=======
 #endif /* !defined(DAGUE_DRY_RUN) */
 }
->>>>>>> 49e28217
 END
 
 in_data_A(m, n) [profile = off]
@@ -171,7 +156,9 @@
              -> B zgemm_BA(n+1 .. descC.mt-1, n, m)
 
 BODY
+{
     /* nothing */
+}
 END
 
 in_data_B(m, n) [profile = off]
@@ -188,5 +175,7 @@
              -> A zgemm_BA(n, 0 .. n-1, m)
 
 BODY
+{
     /* nothing */
+}
 END