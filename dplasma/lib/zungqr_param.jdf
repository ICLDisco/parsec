--- conflicted
+++ resolved
@@ -166,7 +166,7 @@
   READ  T <- T zttmqr_in_T(k, m) [type = LITTLE_T]
 
 BODY
-
+{
     int tempnn  = ( n == descQ.nt-1 ) ? descQ.n - n * descQ.nb : descQ.nb;
     int tempmm  = ( m == descQ.mt-1 ) ? descQ.m - m * descQ.mb : descQ.mb;
     int tempAkn = ( k == descA.nt-1 ) ? descA.n - k * descA.nb : descA.nb;
@@ -187,25 +187,6 @@
 
 #if !defined(DAGUE_DRY_RUN)
     if ( type == DPLASMA_QR_KILLED_BY_TS ) {
-<<<<<<< HEAD
-        CORE_ztsmqr(PlasmaLeft, PlasmaNoTrans,
-                    descQ.mb, tempnn, tempmm, tempnn, tempAkn, ib,
-                    A1 /* Q(p, n) */, ldqk,
-                    A2 /* Q(m, n) */, ldqm,
-                    V  /* A(m, k) */, ldam,
-                    T  /* T(m, k) */, descTT.mb,
-                    p_elem_A, ldwork );
-    } else {
-        CORE_zttmqr(PlasmaLeft, PlasmaNoTrans,
-                    descQ.mb, tempnn, tempmm, tempnn, tempAkn, ib,
-                    A1 /* Q(p, n) */, ldqk,
-                    A2 /* Q(m, n) */, ldqm,
-                    V  /* A(m, k) */, ldam,
-                    T  /* T(m, k) */, descTT.mb,
-                    p_elem_A, ldwork );
-    }
-#endif  /* !defined(DAGUE_DRY_RUN) */
-=======
         CORE_ztsmqr(
             PlasmaLeft, PlasmaNoTrans,
             descQ.mb, tempnn, tempmm, tempnn, tempAkn, ib,
@@ -225,10 +206,9 @@
             p_elem_A, ldwork );
     }
 #endif /* !defined(DAGUE_DRY_RUN) */
->>>>>>> 49e28217
 
     dague_private_memory_push( p_work, p_elem_A );
-
+}
 END
 
 /*
@@ -244,7 +224,9 @@
   RW A <- dataQ(k, n)
        -> A1 zttmqr( k, prevp, n )
 BODY
-    /* nothing */
+{
+    /* nothing */
+}
 END
 
 /*
@@ -261,7 +243,9 @@
        -> (type == 0) ? V zttmqr(k, m, 0 .. descQ.nt-1)
        -> (type != 0) ? V zttmqr(k, m, 0 .. descQ.nt-1) [type = UPPER_TILE]
 BODY
-    /* nothing */
+{
+    /* nothing */
+}
 END
 
 
@@ -272,102 +256,12 @@
   k = 0   .. inline_c %{ return dplasma_imin((descQ.mt-2),(descA.nt-1)); %}
   m = k+1 .. descQ.mt-1
 
-<<<<<<< HEAD
-  : TT(m, k)
-
-  RW T <- TT(m, k)                       [type = LITTLE_T]
-       -> T zttmqr(k, m, 0..descQ.nt-1)  [type = LITTLE_T]
-BODY
-    /* nothing */
-END
-
-
-/**
- * zunmqr()
- *
- * There are qrtree.getnbgeqrf( &qrtree, k ) rows of unmqr applyed at step
- * k on the rows indexed by m.
- * nextm is the first row that will be killed by the row m at step k.
- * nextm = descA.mt if the row m is never used as a killer.
- */
-zunmqr(k, i, n)
-  /* Execution space */
-  k = 0..minMN-1
-  i = 0..inline_c %{ return qrtree.getnbgeqrf( &qrtree, k ) - 1; %}
-  n = 0..descQ.nt-1
-  m = inline_c %{ return qrtree.getm( &qrtree, k, i ); %}
-  nextm = inline_c %{ return qrtree.nextpiv( &qrtree, k, m, descA.mt ); %}
-
-  : Q(m, n)
-
-  READ  A <- A zunmqr_in_A(k, i)        [type = LOWER_TILE]
-  READ  T <- T zunmqr_in_T(k, i)        [type = LITTLE_T]
-
-  RW    C <- ( k == descQ.mt-1 ) ? Q(m, n)
-          <- ( (k < descQ.mt-1) & (nextm != descQ.mt) ) ? A1 zttmqr(k, nextm, n)
-          <- ( (k < descQ.mt-1) & (nextm == descQ.mt) ) ? A2 zttmqr(k, m,     n)
-          -> ( 0 == k ) ? Q(m, n)
-          -> ( k >  0 ) ? A2 zttmqr(k-1, m, n)
-
-BODY
-
-    int tempAkm  = ( k == descA.mt-1 ) ? descA.m - k * descA.mb : descA.mb;
-    int tempAkn  = ( k == descA.nt-1 ) ? descA.n - k * descA.nb : descA.nb;
-    int tempkm   = ( k == descQ.mt-1 ) ? descQ.m - k * descQ.mb : descQ.mb;
-    int tempnn   = ( n == descQ.nt-1 ) ? descQ.n - n * descQ.nb : descQ.nb;
-    int tempkmin = dague_imin( tempAkn, tempAkm );
-    int ldak = BLKLDD( descA, k );
-    int ldqk = BLKLDD( descQ, k );
-
-    void *p_elem_A = dague_private_memory_pop( p_work );
-
-    printlog("CORE_zunmqr(%d, %d)\n\t(PlasmaLeft, PlasmaNoTrans, tempkm, tempnn, tempkmin, ib, \n"
-             "\tA(%d,%d)[%p], ldak, T(%d,%d)[%p], descT.mb, Q(%d,%d)[%p], ldqk, p_elem_A, descT.nb)\n",
-             k, n, k, k, A, k, k, T, k, n, C);
-
-#if !defined(DAGUE_DRY_RUN)
-    CORE_zunmqr(PlasmaLeft, PlasmaNoTrans,
-                tempkm, tempnn, tempkmin, ib,
-                A /* A(k, k) */, ldak,
-                T /* T(k, k) */, descTS.mb,
-                C /* Q(k, n) */, ldqk,
-                p_elem_A, descTS.nb );
-#endif  /* !defined(DAGUE_DRY_RUN) */
-    dague_private_memory_push( p_work, p_elem_A );
-
-END
-
-/*
- * Pseudo-task
- */
-zunmqr_in_A(k, i) [profile = off]
-  k = 0 .. minMN-1
-  i = 0 .. inline_c %{ return qrtree.getnbgeqrf( &qrtree, k ) - 1; %}
-  m = inline_c %{ return qrtree.getm( &qrtree, k, i); %}
-
-  : A( m, k )
-
-  RW A <- A( m, k )                       [type = LOWER_TILE]
-       -> A zunmqr(k, i, 0..descQ.nt-1)   [type = LOWER_TILE]
-BODY
-    /* nothing */
-END
-
-/*
- * Pseudo-task
- */
-zunmqr_in_T(k, i) [profile = off]
-  k = 0 .. minMN-1
-  i = 0 .. inline_c %{ return qrtree.getnbgeqrf( &qrtree, k ) - 1; %}
-  m = inline_c %{ return qrtree.getm( &qrtree, k, i ); %}
-
-  : TS( m, k )
-=======
   : dataTT(m, k)
->>>>>>> 49e28217
 
   RW T <- dataTT(m, k)                   [type = LITTLE_T]
        -> T zttmqr(k, m, 0 .. descQ.nt-1)  [type = LITTLE_T]
 BODY
-    /* nothing */
-END
+{
+    /* nothing */
+}
+END