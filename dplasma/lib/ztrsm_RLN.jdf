--- conflicted
+++ resolved
@@ -57,26 +57,15 @@
   int ldb = BLKLDD( descB, m );
 
   DRYRUN(
-<<<<<<< HEAD
-
-    CORE_ztrsm(side, uplo, trans,
-	diag, tempmm, tempkn,
-	lalpha, A /* A((descB.nt-1)-k,(descB.nt-1)-k) */, lda,
-	B /* B(m,(descB.nt-1)-k) */, ldb );  );
-
-  printlog("thread %d VP %d CORE_ztrsm(%d, %d)\n"
-           "\t(side, uplo, trans, diag, tempmm, tempkn, lalpha, A(%d,%d)[%p], lda, B(%d,%d)[%p], ldb)\n",
-  context->vp_id, context->virtual_process->vp_id, k, m, (descB.nt-1)-k, (descB.nt-1)-k, A, m, (descB.nt-1)-k, B);
-=======
-      CORE_ztrsm(side, uplo, trans, diag,
+        CORE_ztrsm(side, uplo, trans, diag,
                  tempmm, tempkn, lalpha,
                  A /* A((descB.nt-1)-k,(descB.nt-1)-k) */, lda,
                  B /* B(m,(descB.nt-1)-k) */, ldb );
          );
-  printlog("thread %d CORE_ztrsm(%d, %d)\n"
+
+  printlog("thread %d VP %d CORE_ztrsm(%d, %d)\n"
            "\t(side, uplo, trans, diag, tempmm, tempkn, lalpha, A(%d,%d)[%p], lda, B(%d,%d)[%p], ldb)\n",
-           context->eu_id, k, m, (descB.nt-1)-k, (descB.nt-1)-k, A, m, (descB.nt-1)-k, B);
->>>>>>> d5383e23
+             context->vp_id, context->virtual_process->vp_id, k, m, (descB.nt-1)-k, (descB.nt-1)-k, A, m, (descB.nt-1)-k, B);
 
 END
 
@@ -96,7 +85,6 @@
 END
 
 
-
 zgemm(k,m,n)
   /* Execution space */
   k = 0..(descB.nt-2)
@@ -105,14 +93,6 @@
 
   : B(m,(descB.nt-1)-n)
 
-<<<<<<< HEAD
-  /* B == B(m,(descB.nt-1)-k) */
-  /* C == B(m,(descB.nt-1)-k) */
-  /* D == A((descB.nt-1)-k,(descB.nt-1)-n) */
-  /* E == B(m,(descB.nt-1)-n) */
-
-=======
->>>>>>> d5383e23
   READ  C <- B ztrsm(k, m)
   READ  D <- D zgemm_in_A0(k,m,n)
 
@@ -120,15 +100,6 @@
           <- (0==k) ? B(m,(descB.nt-1)-n)
           -> (n>=(k+2)) ? E zgemm(k+1, m, n)
           -> ((k+1)==n) ? B ztrsm(n, m)
-<<<<<<< HEAD
-
-  /*
-  Anti-dependencies:
-
-  */
-=======
->>>>>>> d5383e23
-
 BODY
 
   int tempmm = ((m)==(descB.mt-1)) ? (descB.m-(m*descB.mb)) : descB.mb;
@@ -138,29 +109,16 @@
   Dague_Complex64_t lalpha = (k==0) ? alpha : (Dague_Complex64_t)1.0;
 
   DRYRUN(
-<<<<<<< HEAD
-
-    CORE_zgemm(PlasmaNoTrans, PlasmaNoTrans, tempmm,
-	descB.nb, tempkn, mzone,
-	C /* B(m,(descB.nt-1)-k) */, ldb, D /* A((descB.nt-1)-k,(descB.nt-1)-n) */,
-	lda, lalpha, E /* B(m,(descB.nt-1)-n) */,
-	ldb );  );
-=======
       CORE_zgemm(PlasmaNoTrans, PlasmaNoTrans,
                  tempmm, descB.nb, tempkn,
                  -1.0,   C /* B(m,             (descB.nt-1)-k) */, ldb,
                          D /* A((descB.nt-1)-k,(descB.nt-1)-n) */, lda,
                  lalpha, E /* B(m,             (descB.nt-1)-n) */, ldb );
          );
->>>>>>> d5383e23
 
   printlog("thread %d VP %d CORE_zgemm(%d, %d, %d)\n"
            "\t(PlasmaNoTrans, PlasmaNoTrans, tempmm, descB.nb, tempkn, mzone, B(%d,%d)[%p], ldb, A(%d,%d)[%p], lda, lalpha, B(%d,%d)[%p], ldb)\n",
-<<<<<<< HEAD
-  context->th_id, context->virtual_process->vp_id, k, m, n, m, (descB.nt-1)-k, C, (descB.nt-1)-k, (descB.nt-1)-n, D, m, (descB.nt-1)-n, E);
-=======
-           context->eu_id, k, m, n, m, (descB.nt-1)-k, C, (descB.nt-1)-k, (descB.nt-1)-n, D, m, (descB.nt-1)-n, E);
->>>>>>> d5383e23
+             context->th_id, context->virtual_process->vp_id, k, m, n, m, (descB.nt-1)-k, C, (descB.nt-1)-k, (descB.nt-1)-n, D, m, (descB.nt-1)-n, E);
 
 END
 
