--- conflicted
+++ resolved
@@ -49,8 +49,8 @@
   READ  A <- A ztrsm_in_A0(k,m)
 
   RW    B <- (0==k) ? B(m,(descB.nt-1)-k)
-          <- (k>=1) ? E zgemm(k-1, m, k) 
-          -> (descB.nt>=(2+k)) ? C zgemm(k, m, (k+1)..(descB.nt-1)) 
+          <- (k>=1) ? E zgemm(k-1, m, k)
+          -> (descB.nt>=(2+k)) ? C zgemm(k, m, (k+1)..(descB.nt-1))
           -> B(m,(descB.nt-1)-k)
 
   /*
@@ -68,14 +68,14 @@
 
   DRYRUN(
 
-    CORE_ztrsm(side, uplo, trans, 
-	diag, tempmm, tempkn, 
-	lalpha, A /* A((descB.nt-1)-k,(descB.nt-1)-k) */, lda, 
+    CORE_ztrsm(side, uplo, trans,
+	diag, tempmm, tempkn,
+	lalpha, A /* A((descB.nt-1)-k,(descB.nt-1)-k) */, lda,
 	B /* B(m,(descB.nt-1)-k) */, ldb );  );
 
-  printlog("thread %d CORE_ztrsm(%d, %d)\n"
+  printlog("thread %d VP %d CORE_ztrsm(%d, %d)\n"
            "\t(side, uplo, trans, diag, tempmm, tempkn, lalpha, A(%d,%d)[%p], lda, B(%d,%d)[%p], ldb)\n",
-  context->eu_id, k, m, (descB.nt-1)-k, (descB.nt-1)-k, A, m, (descB.nt-1)-k, B);
+  context->vp_id, context->virtual_process->vp_id, k, m, (descB.nt-1)-k, (descB.nt-1)-k, A, m, (descB.nt-1)-k, B);
 
 END
 
@@ -91,27 +91,7 @@
   RW A <- A((descB.nt-1)-k,(descB.nt-1)-k)
        -> A ztrsm(k,m)
 BODY
-<<<<<<< HEAD
-      Dague_Complex64_t lalpha = k == descB.nt-1 ? alpha : (Dague_Complex64_t)1.0;    
-      int tempmm = m == descB.mt-1 ? descB.m - m * descB.mb : descB.mb;
-      int tempkn = k == descB.nt-1 ? descB.n - k * descB.nb : descB.nb;
-      DRYRUN(
-	   CORE_ztrsm(
-			side, uplo, trans, diag,
-                        tempmm, tempkn, 
-			lalpha, A /*A(k, k)*/, descA.mb,
-                                B /*B(m, k)*/, descB.mb)
-	   );
-
-      printlog("thread %d VP %d CORE_ztrsm( %d, %d)\n\t( %s, %s, %s, %s, %d, %d, %f, A(%d,%d)[%p], %d, B(%d,%d)[%p], %d)\n",
-	       context->th_id, context->virtual_process->vp_id, m, k,
-               plasma_const( side ), plasma_const( uplo ), plasma_const( trans ), plasma_const( diag ),
-               tempmm, tempkn,
-	       creal(lalpha), k, k, A /*A(k, k)*/, descA.mb,
-                       m, k, B /*B(m, k)*/, descB.mb);
-=======
 /* nothing */
->>>>>>> e4fa1a46
 END
 
 
@@ -129,13 +109,13 @@
   /* D == A((descB.nt-1)-k,(descB.nt-1)-n) */
   /* E == B(m,(descB.nt-1)-n) */
 
-  READ  C <- B ztrsm(k, m) 
+  READ  C <- B ztrsm(k, m)
   READ  D <- D zgemm_in_A0(k,m,n)
 
-  RW    E <- (k>=1) ? E zgemm(k-1, m, n) 
+  RW    E <- (k>=1) ? E zgemm(k-1, m, n)
           <- (0==k) ? B(m,(descB.nt-1)-n)
-          -> (n>=(k+2)) ? E zgemm(k+1, m, n) 
-          -> ((k+1)==n) ? B ztrsm(n, m) 
+          -> (n>=(k+2)) ? E zgemm(k+1, m, n)
+          -> ((k+1)==n) ? B ztrsm(n, m)
 
   /*
   Anti-dependencies:
@@ -153,15 +133,15 @@
 
   DRYRUN(
 
-    CORE_zgemm(PlasmaNoTrans, PlasmaNoTrans, tempmm, 
-	descB.nb, tempkn, mzone, 
-	C /* B(m,(descB.nt-1)-k) */, ldb, D /* A((descB.nt-1)-k,(descB.nt-1)-n) */, 
-	lda, lalpha, E /* B(m,(descB.nt-1)-n) */, 
+    CORE_zgemm(PlasmaNoTrans, PlasmaNoTrans, tempmm,
+	descB.nb, tempkn, mzone,
+	C /* B(m,(descB.nt-1)-k) */, ldb, D /* A((descB.nt-1)-k,(descB.nt-1)-n) */,
+	lda, lalpha, E /* B(m,(descB.nt-1)-n) */,
 	ldb );  );
 
-  printlog("thread %d CORE_zgemm(%d, %d, %d)\n"
+  printlog("thread %d VP %d CORE_zgemm(%d, %d, %d)\n"
            "\t(PlasmaNoTrans, PlasmaNoTrans, tempmm, descB.nb, tempkn, mzone, B(%d,%d)[%p], ldb, A(%d,%d)[%p], lda, lalpha, B(%d,%d)[%p], ldb)\n",
-  context->eu_id, k, m, n, m, (descB.nt-1)-k, C, (descB.nt-1)-k, (descB.nt-1)-n, D, m, (descB.nt-1)-n, E);
+  context->th_id, context->virtual_process->vp_id, k, m, n, m, (descB.nt-1)-k, C, (descB.nt-1)-k, (descB.nt-1)-n, D, m, (descB.nt-1)-n, E);
 
 END
 
@@ -178,28 +158,5 @@
   RW D <- A((descB.nt-1)-k,(descB.nt-1)-n)
        -> D zgemm(k,m,n)
 BODY
-<<<<<<< HEAD
-      Dague_Complex64_t lalpha = k == descB.nt-1 ? alpha : (Dague_Complex64_t)1.0;    
-      int tempmm = m == descB.mt-1 ? descB.m - m * descB.mb : descB.mb;
-      int tempkn = k == descB.nt-1 ? descB.n - k * descB.nb : descB.nb;
-      DRYRUN(
-	   CORE_zgemm(
-			PlasmaNoTrans, trans,
-                        tempmm, descB.nb, tempkn,
-			(Dague_Complex64_t)-1.0, B /* B(m, k)*/ , descB.mb,
-			                         A /* A(k, n)*/ , descA.mb,
-			lalpha,                  C /* B(m, n)*/ , descB.mb)
-	   );
-
-      printlog("thread %d VP %d CORE_zgemm( %d, %d, %d )\n\t( %s, %s, %d, %d, %d, %f, A(%d,%d)[%p], %d, B(%d,%d)[%p], %d, %f, B(%d,%d)[%p], %d)\n",
-	       context->th_id, context->virtual_process->vp_id, k, m, n,
-               plasma_const( PlasmaNoTrans ), plasma_const( trans ), 
-               tempmm, descB.nb, tempkn,
-	       -1.0, m, k, B, descB.mb,
-                                        k, n, A, descA.mb,
-	       creal(lalpha),                  m, n, C, descB.mb);
-END
-=======
 /* nothing */
 END
->>>>>>> e4fa1a46
