/*
 * Copyright (c) 2010-2012 The University of Tennessee and The University
 *                         of Tennessee Research Foundation.  All rights
 *                         reserved.
 * Copyright (c) 2013      Inria. All rights reserved.
 * $COPYRIGHT
 *
 * @precisions normal z -> z c d s
 *
 */
#include "dague_internal.h"
#include "dplasma.h"
#include "dplasma/lib/dplasmatypes.h"

#include "zsyr2k_LN.h"
#include "zsyr2k_LT.h"
#include "zsyr2k_UN.h"
#include "zsyr2k_UT.h"

/**
 ******************************************************************************
 *
 * @ingroup dplasma_complex64_t
 *
 *  dplasma_zsyr2k_New - Generates the dague object to performs one of the
 *  syrmitian rank 2k operations
 *
 *    \f[ C = \alpha [ op( A ) \times conjg( op( B )' )] + conjg( \alpha ) [ op( B ) \times conjg( op( A )' )] + \beta C \f],
 *    or
 *    \f[ C = \alpha [ conjg( op( A )' ) \times op( B ) ] + conjg( \alpha ) [ conjg( op( B )' ) \times op( A ) ] + \beta C \f],
 *
 *  where op( X ) is one of
 *
 *    op( X ) = X  or op( X ) = conjg( X' )
 *
 *  where alpha and beta are real scalars, C is an n-by-n symmetric
 *  matrix and A and B are an n-by-k matrices the first case and k-by-n
 *  matrices in the second case.
 *
 *  WARNING: The computations are not done by this call.
 *
 *******************************************************************************
 *
 * @param[in] uplo
 *          = PlasmaUpper: Upper triangle of C is stored;
 *          = PlasmaLower: Lower triangle of C is stored.
 *
 * @param[in] trans
 *          Specifies whether the matrix A is not transposed or conjugate transposed:
 *          = PlasmaNoTrans: \f[ C = \alpha [ op( A )  \times op( B )' ] + conjg( \alpha ) [ op( B )  \times op( A )' ] + \beta C \f]
 *          = PlasmaTrans:   \f[ C = \alpha [ op( A )' \times op( B )  ] + conjg( \alpha ) [ op( B )' \times op( A )  ] + \beta C \f]
 *
 * @param[in] alpha
 *          alpha specifies the scalar alpha.
 *
 * @param[in] A
 *          Descriptor of the distributed matrix A
 *
 * @param[in] B
 *          Descriptor of the distributed matrix B
 *
 * @param[in] beta
 *          beta specifies the scalar beta.
 *
 * @param[in,out] C
 *          Descriptor of the symmetric matrix C.
 *          On exit, the uplo part of the matrix described by C is overwritten
 *          by the result of the operation.
 *
 *******************************************************************************
 *
 * @return
 *          \retval NULL if incorrect parameters are given.
 *          \retval The dague object describing the operation that can be
 *          enqueued in the runtime with dague_enqueue(). It, then, needs to be
 *          destroy with dplasma_zsyr2k_Destruct();
 *
 *******************************************************************************
 *
 * @sa dplasma_zsyr2k
 * @sa dplasma_zsyr2k_Destruct
 * @sa dplasma_csyr2k_New
 *
 ******************************************************************************/
<<<<<<< HEAD
dague_handle_t*
dplasma_zsyr2k_New( const PLASMA_enum uplo,
                    const PLASMA_enum trans,
                    const dague_complex64_t alpha,
=======
dague_object_t*
dplasma_zsyr2k_New( PLASMA_enum uplo,
                    PLASMA_enum trans,
                    dague_complex64_t alpha,
>>>>>>> 49e28217
                    const tiled_matrix_desc_t* A,
                    const tiled_matrix_desc_t* B,
                    dague_complex64_t beta,
                    tiled_matrix_desc_t* C)
{
    dague_handle_t* object;

    /* Check input arguments */
    if ((uplo != PlasmaLower) && (uplo != PlasmaUpper)) {
        dplasma_error("dplasma_zsyr2k_New", "illegal value of uplo");
        return NULL;
    }
    if (trans != PlasmaConjTrans && trans != PlasmaTrans && trans != PlasmaNoTrans ) {
        dplasma_error("dplasma_zsyr2k_New", "illegal value of trans");
        return NULL;
    }

    if ( C->m != C->n ) {
        dplasma_error("dplasma_zsyr2k_New", "illegal descriptor C (C->m != C->n)");
        return NULL;
    }
    if ( A->m != B->m || A->n != B->n ) {
        dplasma_error("dplasma_zsyr2k_New", "illegal descriptor A or B, they must have the same dimensions");
        return NULL;
    }
    if ( (( trans == PlasmaNoTrans ) && ( A->m != C->m ))
         || (( trans != PlasmaNoTrans ) && ( A->n != C->m )) ) {
        dplasma_error("dplasma_zsyr2k_New", "illegal sizes for the matrices");
        return NULL;
    }

    if ( uplo == PlasmaLower ) {
        if ( trans == PlasmaNoTrans ) {
            object = (dague_handle_t*)
                dague_zsyr2k_LN_new(uplo, trans,
                                    alpha, (dague_ddesc_t*)A,
                                           (dague_ddesc_t*)B,
                                    beta,  (dague_ddesc_t*)C);
        }
        else {
            object = (dague_handle_t*)
                dague_zsyr2k_LT_new(uplo, trans,
                                    alpha, (dague_ddesc_t*)A,
                                           (dague_ddesc_t*)B,
                                    beta,  (dague_ddesc_t*)C);
        }
    }
    else {
        if ( trans == PlasmaNoTrans ) {
            object = (dague_handle_t*)
                dague_zsyr2k_UN_new(uplo, trans,
                                    alpha, (dague_ddesc_t*)A,
                                           (dague_ddesc_t*)B,
                                    beta,  (dague_ddesc_t*)C);
        }
        else {
            object = (dague_handle_t*)
                dague_zsyr2k_UT_new(uplo, trans,
                                    alpha, (dague_ddesc_t*)A,
                                           (dague_ddesc_t*)B,
                                    beta,  (dague_ddesc_t*)C);
        }
    }

    dplasma_add2arena_tile(((dague_zsyr2k_LN_handle_t*)object)->arenas[DAGUE_zsyr2k_LN_DEFAULT_ARENA],
                           C->mb*C->nb*sizeof(dague_complex64_t),
                           DAGUE_ARENA_ALIGNMENT_SSE,
                           MPI_DOUBLE_COMPLEX, C->mb);

    return object;
}

/***************************************************************************//**
 *
 * @ingroup dplasma_complex64_t
 *
 *  dplasma_zsyr2k_Destruct - Free the data structure associated to an object
 *  created with dplasma_zsyr2k_New().
 *
 *******************************************************************************
 *
 * @param[in] o
 *          Object to destroy.
 *
 *******************************************************************************
 *
 * @sa dplasma_zsyr2k_New
 * @sa dplasma_zsyr2k
 *
 ******************************************************************************/
void
dplasma_zsyr2k_Destruct( dague_handle_t *o )
{
    dague_zsyr2k_LN_handle_t *zsyr2k_object = (dague_zsyr2k_LN_handle_t*)o;
    dplasma_datatype_undefine_type( &(zsyr2k_object->arenas[DAGUE_zsyr2k_LN_DEFAULT_ARENA]->opaque_dtt) );
    DAGUE_INTERNAL_HANDLE_DESTRUCT(zsyr2k_object);
}

/**
 ******************************************************************************
 *
 * @ingroup dplasma_complex64_t
 *
 *  dplasma_zsyr2k - Performs one of the symmetric rank 2k operations
 *
 *    \f[ C = \alpha [ op( A ) \times conjg( op( B )' )] + conjg( \alpha ) [ op( B ) \times conjg( op( A )' )] + \beta C \f],
 *    or
 *    \f[ C = \alpha [ conjg( op( A )' ) \times op( B ) ] + conjg( \alpha ) [ conjg( op( B )' ) \times op( A ) ] + \beta C \f],
 *
 *  where op( X ) is one of
 *
 *    op( X ) = X  or op( X ) = conjg( X' )
 *
 *  where alpha and beta are real scalars, C is an n-by-n symmetric
 *  matrix and A and B are an n-by-k matrices the first case and k-by-n
 *  matrices in the second case.
 *
 *******************************************************************************
 *
 * @param[in,out] dague
 *          The dague context of the application that will run the operation.
 *
 * @param[in] uplo
 *          = PlasmaUpper: Upper triangle of C is stored;
 *          = PlasmaLower: Lower triangle of C is stored.
 *
 * @param[in] trans
 *          Specifies whether the matrix A is not transposed or conjugate transposed:
 *          = PlasmaNoTrans:   \f[ C = \alpha [ op( A ) \times conjg( op( B )' )] + conjg( \alpha ) [ op( B ) \times conjg( op( A )' )] + \beta C \f]
 *          = PlasmaConjTrans: \f[ C = \alpha [ conjg( op( A )' ) \times op( B ) ] + conjg( \alpha ) [ conjg( op( B )' ) \times op( A ) ] + \beta C \f]
 *
 * @param[in] alpha
 *          alpha specifies the scalar alpha.
 *
 * @param[in] A
 *          Descriptor of the distributed matrix A
 *
 * @param[in] B
 *          Descriptor of the distributed matrix B
 *
 * @param[in] beta
 *          beta specifies the scalar beta.
 *
 * @param[in,out] C
 *          Descriptor of the symmetric matrix C.
 *          On exit, the uplo part of the matrix described by C is overwritten
 *          by the result of the operation.
 *
 *******************************************************************************
 *
 * @return
 *          \retval -i if the ith parameters is incorrect.
 *          \retval 0 on success.
 *
 *******************************************************************************
 *
 * @sa dplasma_zsyr2k_New
 * @sa dplasma_zsyr2k_Destruct
 * @sa dplasma_csyr2k
 *
 ******************************************************************************/
int
dplasma_zsyr2k( dague_context_t *dague,
                PLASMA_enum uplo,
                PLASMA_enum trans,
                dague_complex64_t alpha,
                const tiled_matrix_desc_t *A,
                const tiled_matrix_desc_t *B,
                dague_complex64_t beta,
                tiled_matrix_desc_t *C)
{
    dague_handle_t *dague_zsyr2k = NULL;

    /* Check input arguments */
    if ((uplo != PlasmaLower) && (uplo != PlasmaUpper)) {
        dplasma_error("dplasma_zsyr2k", "illegal value of uplo");
        return -1;
    }
    if (trans != PlasmaConjTrans && trans != PlasmaTrans && trans != PlasmaNoTrans ) {
        dplasma_error("dplasma_zsyr2k", "illegal value of trans");
        return -2;
    }

    if ( A->m != B->m || A->n != B->n ) {
        dplasma_error("dplasma_zsyr2k", "illegal descriptor A or B, they must have the same dimensions");
        return -4;
    }
    if ( C->m != C->n ) {
        dplasma_error("dplasma_zsyr2k", "illegal descriptor C (C->m != C->n)");
        return -6;
    }
    if ( (( trans == PlasmaNoTrans ) && ( A->m != C->m )) ||
         (( trans != PlasmaNoTrans ) && ( A->n != C->m )) ) {
        dplasma_error("dplasma_zsyr2k", "illegal sizes for the matrices");
        return -6;
    }

    dague_zsyr2k = dplasma_zsyr2k_New(uplo, trans,
                                      alpha, A, B,
                                      beta, C);

    if ( dague_zsyr2k != NULL )
    {
        dague_enqueue( dague, dague_zsyr2k);
        dplasma_progress(dague);
        dplasma_zsyr2k_Destruct( dague_zsyr2k );
    }
    return 0;
}<|MERGE_RESOLUTION|>--- conflicted
+++ resolved
@@ -82,17 +82,10 @@
  * @sa dplasma_csyr2k_New
  *
  ******************************************************************************/
-<<<<<<< HEAD
 dague_handle_t*
-dplasma_zsyr2k_New( const PLASMA_enum uplo,
-                    const PLASMA_enum trans,
-                    const dague_complex64_t alpha,
-=======
-dague_object_t*
 dplasma_zsyr2k_New( PLASMA_enum uplo,
                     PLASMA_enum trans,
                     dague_complex64_t alpha,
->>>>>>> 49e28217
                     const tiled_matrix_desc_t* A,
                     const tiled_matrix_desc_t* B,
                     dague_complex64_t beta,
