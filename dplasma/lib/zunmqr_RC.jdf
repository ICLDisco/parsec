extern "C" %{
/*
 * Copyright (c) 2010-2013 The University of Tennessee and The University
 *                         of Tennessee Research Foundation. All rights
 *                         reserved.
 * Copyright (c) 2013      Inria. All rights reserved.
 * $COPYRIGHT
 *
 *
 * @precisions normal z -> s d c
 *
 */
#include "dplasmajdf.h"
#include "data_dist/matrix/matrix.h"

%}

side      [type = "PLASMA_enum"]
trans     [type = "PLASMA_enum"]
dataA     [type = "dague_ddesc_t *"]
descA     [type = "tiled_matrix_desc_t" hidden = on default = "*((tiled_matrix_desc_t*)dataA)"]
dataB     [type = "dague_ddesc_t *"]
descB     [type = "tiled_matrix_desc_t" hidden = on default = "*((tiled_matrix_desc_t*)dataB)"]
dataT     [type = "dague_ddesc_t *"]
descT     [type = "tiled_matrix_desc_t" hidden = on default = "*((tiled_matrix_desc_t*)dataT)"]
ib        [type = "int" hidden = on default = "descT.mb" ]
KT        [type = "int" hidden = on default = "dplasma_imin(descA.mt-2, descA.nt-1)" ]
pool_0    [type = "dague_memory_pool_t *" size = "((sizeof(dague_complex64_t))*ib)*descT.nb"]


zunmqr(k, m)
  /* Execution Space */
  k = 0 .. descA.nt-1
  m = 0 .. descB.mt-1

  /* Locality */
  : dataB(m,k)

  READ  A    <- A zunmqr_in_data_A0(k)   [type = LOWER_TILE]
  READ  T    <- T zunmqr_in_data_T1(k)   [type = LITTLE_T]
  RW    C    -> ( k == 0 ) ? dataB(m,k)
             -> ( k >  0 ) ? A2 ztsmqr(k-1, k, m)
             <- ( k <  (descB.nt-1)) ? A1 ztsmqr(k, k+1, m)
             <- ( k == (descB.nt-1)) ? dataB(m,k)

BODY

    int tempmm   = (m == (descB.mt-1)) ? (descB.m - m * descB.mb) : descB.mb;
    int tempkn   = (k == (descB.nt-1)) ? (descB.n - k * descB.nb) : descB.nb;
    int tempkmin = (k == (descA.nt-1)) ? (descA.n - k * descA.nb) : descA.nb;
    int ldak = BLKLDD( descA, k );
    int ldbm = BLKLDD( descB, m );

    printlog("CORE_zunmqr(%d, %d)\n"
             "\t(side, trans, tempmm, tempkn, tempkmin, ib, A(%d,%d)[%p], ldak, T(%d,%d)[%p], descT.mb, B(%d,%d)[%p], ldbm, p_elem_A, descT.nb)\n",
             k, m, k, k, A, k, k, T, m, k, C);

#if !defined(DAGUE_DRY_RUN)
    void *p_elem_A = dague_private_memory_pop( pool_0 );
<<<<<<< HEAD

    CORE_zunmqr(side, trans, tempmm,
                tempkn, tempkmin, ib,
                A /* dataA(k,k) */, ldak,
                T /* dataT(k,k) */, descT.mb,
                C /* dataB(m,k) */, ldbm, 
                p_elem_A, descT.nb );

    dague_private_memory_push( pool_0, p_elem_A );
#endif  /* !defined(DAGUE_DRY_RUN) */

=======

    CORE_zunmqr(side, trans,
                tempmm, tempkn, tempkmin, ib,
                A /* dataA(k,k) */, ldak,
                T /* dataT(k,k) */, descT.mb,
                C /* dataB(m,k) */, ldbm,
                p_elem_A, descT.nb );

    dague_private_memory_push( pool_0, p_elem_A );
#endif  /* !defined(DAGUE_DRY_RUN) */
}
>>>>>>> 49e28217
END

zunmqr_in_data_T1(k) [profile = off]
  /* Execution Space */
  k = 0 .. descA.nt-1

  /* Locality */
  : dataT(k, k)

  READ  T    <- dataT(k,k)                      [type = LITTLE_T]
             -> T zunmqr(k, 0 .. descB.mt-1)    [type = LITTLE_T]

BODY
    /* nothing */
END

zunmqr_in_data_A0(k) [profile = off]
  /* Execution Space */
  k = 0 .. descA.nt-1

  /* Locality */
  : dataA(k, k)

  READ  A    <- dataA(k,k)                      [type = LOWER_TILE]
             -> A zunmqr(k, 0 .. (descB.mt-1))  [type = LOWER_TILE]

BODY
    /* nothing */
END

ztsmqr(k, n, m)
  /* Execution Space */
  k = 0     .. KT
  n = (k+1) .. (descB.nt-1)
  m = 0     .. (descB.mt-1)

  /* Locality */
  : dataB(m,n)

  RW    A1   -> ( n == (k+1) ) ? C  zunmqr(k, m)
             -> ( n >  (k+1) ) ? A1 ztsmqr(k, n-1, m)
             <- ( n <  (descB.nt-1) ) ? A1 ztsmqr(k, n+1, m)
             <- ( n == (descB.nt-1) ) ? A1 ztsmqr_out_data_B0(k, m)
  RW    A2   -> ( k == 0 ) ? dataB(m,n)
             -> ( k >  0 ) ? A2 ztsmqr(k-1, n, m)
             <-  (k == (descA.nt-1)) ? dataB(m,n)
             <- ((k <  (descA.nt-1)) & (n == (k+1))) ? C  zunmqr(k+1, m)
             <- ((k <  (descA.nt-1)) & (n >  (k+1))) ? A2 ztsmqr(k+1, n, m)
  READ  V    <- V ztsmqr_in_data_A1(k, n)
  READ  T    <- T ztsmqr_in_data_T2(k, n)  [type = LITTLE_T]

BODY

    int tempnn   = (n == (descB.nt-1)) ? (descB.n - n * descB.nb) : descB.nb;
    int tempmm   = (m == (descB.mt-1)) ? (descB.m - m * descB.mb) : descB.mb;
    int tempkmin = (k == (descA.nt-1)) ? (descA.n - k * descA.nb) : descA.nb;
    int ldbm = BLKLDD( descB, m );
    int ldan = BLKLDD( descA, n );
    int ldwork = descT.nb;

    printlog("CORE_ztsmqr(%d, %d, %d)\n"
             "\t(side, trans, tempmm, descB.nb, tempmm, tempnn, tempkmin, ib, B(%d,%d)[%p], ldbm, B(%d,%d)[%p], ldbm, A(%d,%d)[%p], ldan, T(%d,%d)[%p], descT.mb, p_elem_A, ldwork)\n",
             k, n, m, m, k, A1, m, n, A2, n, k, V, n, k, T);

#if !defined(DAGUE_DRY_RUN)
    void *p_elem_A = dague_private_memory_pop( pool_0 );
<<<<<<< HEAD

    CORE_ztsmqr(side, trans, tempmm, descB.nb,
                tempmm, tempnn, tempkmin, ib,
                A1 /* dataB(m,k) */, ldbm,
                A2 /* dataB(m,n) */, ldbm,
                V  /* dataA(n,k) */, ldan,
                T  /* dataT(n,k) */, descT.mb,
                p_elem_A, ldwork );

    dague_private_memory_push( pool_0, p_elem_A );
#endif  /* !defined(DAGUE_DRY_RUN) */

=======

    CORE_ztsmqr(side, trans,
                tempmm, descB.nb, tempmm, tempnn, tempkmin, ib,
                A1 /* dataB(m,k) */, ldbm,
                A2 /* dataB(m,n) */, ldbm,
                V  /* dataA(n,k) */, ldan,
                T  /* dataT(n,k) */, descT.mb,
                p_elem_A, ldwork );

    dague_private_memory_push( pool_0, p_elem_A );
#endif  /* !defined(DAGUE_DRY_RUN) */
}
>>>>>>> 49e28217
END

ztsmqr_in_data_T2(k, n) [profile = off]
  /* Execution Space */
  k = 0     .. KT
  n = (k+1) .. (descB.nt-1)

  /* Locality */
  : dataT(n,k)

  READ  T    <- dataT(n,k)                        [type = LITTLE_T]
             -> T ztsmqr(k, n, 0 .. descB.mt-1)   [type = LITTLE_T]

BODY
    /* nothing */
END

ztsmqr_in_data_A1(k, n) [profile = off]
  /* Execution Space */
  k = 0     .. KT
  n = (k+1) .. (descB.nt-1)

  /* Locality */
  : dataA(n,k)

  READ  V    <- dataA(n,k)
             -> V ztsmqr(k, n, 0 .. descB.mt-1)

BODY
    /* nothing */
END

ztsmqr_out_data_B0(k, m) [profile = off]
  /* Execution Space */
  k = 0 .. KT
  m = 0 .. (descB.mt-1)

  /* Locality */
  : dataB(m,k)

  READ  A1   -> A1 ztsmqr(k, descB.nt-1, m)
             <- dataB(m,k)

BODY
    /* nothing */
<<<<<<< HEAD
END

=======
}
END
>>>>>>> 49e28217
<|MERGE_RESOLUTION|>--- conflicted
+++ resolved
@@ -44,7 +44,7 @@
              <- ( k == (descB.nt-1)) ? dataB(m,k)
 
 BODY
-
+{
     int tempmm   = (m == (descB.mt-1)) ? (descB.m - m * descB.mb) : descB.mb;
     int tempkn   = (k == (descB.nt-1)) ? (descB.n - k * descB.nb) : descB.nb;
     int tempkmin = (k == (descA.nt-1)) ? (descA.n - k * descA.nb) : descA.nb;
@@ -57,19 +57,6 @@
 
 #if !defined(DAGUE_DRY_RUN)
     void *p_elem_A = dague_private_memory_pop( pool_0 );
-<<<<<<< HEAD
-
-    CORE_zunmqr(side, trans, tempmm,
-                tempkn, tempkmin, ib,
-                A /* dataA(k,k) */, ldak,
-                T /* dataT(k,k) */, descT.mb,
-                C /* dataB(m,k) */, ldbm, 
-                p_elem_A, descT.nb );
-
-    dague_private_memory_push( pool_0, p_elem_A );
-#endif  /* !defined(DAGUE_DRY_RUN) */
-
-=======
 
     CORE_zunmqr(side, trans,
                 tempmm, tempkn, tempkmin, ib,
@@ -81,7 +68,6 @@
     dague_private_memory_push( pool_0, p_elem_A );
 #endif  /* !defined(DAGUE_DRY_RUN) */
 }
->>>>>>> 49e28217
 END
 
 zunmqr_in_data_T1(k) [profile = off]
@@ -95,7 +81,9 @@
              -> T zunmqr(k, 0 .. descB.mt-1)    [type = LITTLE_T]
 
 BODY
-    /* nothing */
+{
+    /* nothing */
+}
 END
 
 zunmqr_in_data_A0(k) [profile = off]
@@ -109,7 +97,9 @@
              -> A zunmqr(k, 0 .. (descB.mt-1))  [type = LOWER_TILE]
 
 BODY
-    /* nothing */
+{
+    /* nothing */
+}
 END
 
 ztsmqr(k, n, m)
@@ -134,7 +124,7 @@
   READ  T    <- T ztsmqr_in_data_T2(k, n)  [type = LITTLE_T]
 
 BODY
-
+{
     int tempnn   = (n == (descB.nt-1)) ? (descB.n - n * descB.nb) : descB.nb;
     int tempmm   = (m == (descB.mt-1)) ? (descB.m - m * descB.mb) : descB.mb;
     int tempkmin = (k == (descA.nt-1)) ? (descA.n - k * descA.nb) : descA.nb;
@@ -148,20 +138,6 @@
 
 #if !defined(DAGUE_DRY_RUN)
     void *p_elem_A = dague_private_memory_pop( pool_0 );
-<<<<<<< HEAD
-
-    CORE_ztsmqr(side, trans, tempmm, descB.nb,
-                tempmm, tempnn, tempkmin, ib,
-                A1 /* dataB(m,k) */, ldbm,
-                A2 /* dataB(m,n) */, ldbm,
-                V  /* dataA(n,k) */, ldan,
-                T  /* dataT(n,k) */, descT.mb,
-                p_elem_A, ldwork );
-
-    dague_private_memory_push( pool_0, p_elem_A );
-#endif  /* !defined(DAGUE_DRY_RUN) */
-
-=======
 
     CORE_ztsmqr(side, trans,
                 tempmm, descB.nb, tempmm, tempnn, tempkmin, ib,
@@ -174,7 +150,6 @@
     dague_private_memory_push( pool_0, p_elem_A );
 #endif  /* !defined(DAGUE_DRY_RUN) */
 }
->>>>>>> 49e28217
 END
 
 ztsmqr_in_data_T2(k, n) [profile = off]
@@ -189,7 +164,9 @@
              -> T ztsmqr(k, n, 0 .. descB.mt-1)   [type = LITTLE_T]
 
 BODY
-    /* nothing */
+{
+    /* nothing */
+}
 END
 
 ztsmqr_in_data_A1(k, n) [profile = off]
@@ -204,7 +181,9 @@
              -> V ztsmqr(k, n, 0 .. descB.mt-1)
 
 BODY
-    /* nothing */
+{
+    /* nothing */
+}
 END
 
 ztsmqr_out_data_B0(k, m) [profile = off]
@@ -219,11 +198,7 @@
              <- dataB(m,k)
 
 BODY
-    /* nothing */
-<<<<<<< HEAD
-END
-
-=======
-}
-END
->>>>>>> 49e28217
+{
+    /* nothing */
+}
+END