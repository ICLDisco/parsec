--- conflicted
+++ resolved
@@ -1,14 +1,10 @@
 extern "C" %{
 /*
-<<<<<<< HEAD
- *  Copyright (c) 2010-2013
-=======
  * Copyright (c) 2010-2013 The University of Tennessee and The University
  *                         of Tennessee Research Foundation. All rights
  *                         reserved.
  * Copyright (c) 2013      Inria. All rights reserved.
  * $COPYRIGHT
->>>>>>> 49e28217
  *
  *
  * @precisions normal z -> s d c
