--- conflicted
+++ resolved
@@ -1,6 +1,6 @@
 extern "C" %{
 /*
- *  Copyright (c) 2010      
+ *  Copyright (c) 2010-2013      
  * 
  *  The University of Tennessee and The University
  *  of Tennessee Research Foundation.  All rights
@@ -74,7 +74,6 @@
 
 BODY
 
-<<<<<<< HEAD
     int tempkm   = ( k == (descA.mt-1) ) ? descA.m - k * descA.mb : descA.mb;
     int tempnn   = ( n == (descB.nt-1) ) ? descB.n - n * descB.nb : descB.nb;
     int tempkmin;
@@ -96,29 +95,6 @@
 
     printlog("  CORE_zgessm(%d, %d)\n\t(%d, %d, %d, %d, IPIV(%d,%d)[%p], A(%d,%d)[%p], ldak, B(%d,%d)[%p], ldbk)\n",
              tempkm, tempnn, tempkmin, ib, k, n, k, k, A, k, k, B, k, n, C);
-=======
-   int tempkm   = ( k == (descA.mt-1) ) ? descA.m - k * descA.mb : descA.mb;
-   int tempnn   = ( n == (descB.nt-1) ) ? descB.n - n * descB.nb : descB.nb;
-   int tempkmin;
-
-   if ( descA.mt < descA.nt ) {
-     tempkmin = (k == descA.mt-1) ? descA.m - k * descA.mb : descA.mb;
-   } else {
-     tempkmin = (k == descA.nt-1) ? descA.n - k * descA.mb : descA.mb;
-   }
-   DRYRUN(
-          int ldak = descA.mb; /*((k+(Ai/descA.mb))<Alm1) ? (descA.mb) : (Alm%descA.mb);*/
-          int ldbk = descB.mb; /*((k+(Bi/descB.mb))<Blm1) ? (descB.mb) : (Blm%descB.mb);*/
-
-           CORE_zgessm(tempkm, tempnn, tempkmin, ib, 
-                       getIPIV(A) /* IPIV(k,k) */, 
-                       B /* A(k,k) */, ldak, 
-                       C /* B(k,n) */, ldbk );
-          );
-
-   printlog("  CORE_zgessm(%d, %d)\n\t(%d, %d, %d, %d, IPIV(%d,%d)[%p], A(%d,%d)[%p], ldak, B(%d,%d)[%p], ldbk)\n",
-            tempkm, tempnn, tempkmin, ib, k, n, k, k, A, k, k, B, k, n, C);
->>>>>>> 3385a35d
 
 END
 
