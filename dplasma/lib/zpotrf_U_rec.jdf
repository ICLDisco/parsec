extern "C" %{
/*
 * Copyright (c) 2010-2013 The University of Tennessee and The University
 *                         of Tennessee Research Foundation.  All rights
 *                         reserved.
 * Copyright (c) 2013      Inria. All rights reserved.
 *
 * @precisions normal z -> s d c
 *
 */
#include "dplasma/lib/dplasmajdf.h"
#include "data_dist/matrix/matrix.h"
#include "data_dist/matrix/local_rectangle_cyclic.h"
#include "dague/scheduling.h"

#if defined(HAVE_CUDA)
#include <dague/devices/cuda/dev_cuda.h>
#include "dplasma/cores/cuda_zgemm.h"
extern int *gpu_counter;
#endif  /* defined(HAVE_CUDA) */

/*
 * Priorities used in this jdf:
 *      - POTRF(k)    : (MT-k)**3
 *      - HERK(k,n)   : (MT-n)**3 + 3 * (n - k)
 *      - TRSM(n,k)   : (MT-n)**3 + 3 * (n - k) * (2 * MT - k - n - 1)
 *      - GEMM(k,m,n) : (MT-n)**3 + 3 * (n - m) * (2 * MT - m - n - 1) + 6 * (n - k)
 *
 * So max priority is:
 *      (MT - PRI_CHANGE)**3 + 3 * MT * (2 * MT - PRI_CHANGE - 1) + 6 * MT  < (MT**3 + 6 MT**2 + 3 MT)
 *
 * WARNING: If mt is greater than 1200, we might get integer overflow.
 */

#define RECURSIVE_POTRF
#define RECURSIVE_HERK
#define RECURSIVE_TRSM
#define RECURSIVE_GEMM

typedef struct cb_data_s {
    dague_execution_unit_t *context;
    dague_execution_context_t *task;
    dague_ddesc_t * A;
    dague_ddesc_t * B;
    dague_ddesc_t * C;
    void (*destruct)( dague_handle_t * );
} cb_data_t;

static int complete_recursive_dague_callback(dague_handle_t* dague_handle, void* cb_data)
{
    int rc = 0;
    cb_data_t* data = (cb_data_t*)cb_data;

    rc = __dague_complete_execution(data->context, data->task);

    if (data->A != NULL) free(data->A);
    if (data->B != NULL) free(data->B);
    if (data->C != NULL) free(data->C);

    data->destruct( dague_handle );
    free(data);
    return rc;
}

%}

/* Globals
 */
uplo       [type = PLASMA_enum]
dataA      [type = "dague_ddesc_t *"]
INFO       [type = "int*"]

descA      [type = "tiled_matrix_desc_t" hidden = on default = "*((tiled_matrix_desc_t*)dataA)"]
PRI_CHANGE [type = "int" hidden = on default = 0 ]
PRI_MAX    [type = "int" hidden = on default = "(descA.mt * ( 3 + descA.mt * ( 2 + descA.mt )))" ]
smallnb    [type = "int" hidden=on default="(192)" ]

/**************************************************
 *                      POTRF                     *
 **************************************************/
POTRF(k) [high_priority = on]

// Execution space
k = 0 .. descA.nt-1

// Parallel partitioning
:dataA(k, k)

// Parameters
RW T <- (k == 0) ? dataA(k, k) : T HERK(k-1, k)
     -> T TRSM(k, k+1..descA.nt-1)
     -> dataA(k, k)

; (k >= (descA.nt - PRI_CHANGE)) ? (descA.nt - k) * (descA.nt - k) * (descA.nt - k) : PRI_MAX

BODY
{
    int tempkn = k == descA.nt-1 ? descA.n - k*descA.nb : descA.nb;
    int iinfo = 0;
    int ldak = BLKLDD( descA, k );

#if defined(RECURSIVE_POTRF)
    if (tempkn > smallnb) {
        local_block_cyclic_t *small_descT;
        dague_handle_t *dague_zpotrf;
        cb_data_t      *cbdata_zpotrf;

        small_descT = (local_block_cyclic_t *) malloc(sizeof(local_block_cyclic_t));
        local_block_cyclic_init(small_descT,
                                  matrix_ComplexDouble, matrix_Lapack,
                                  1, context->virtual_process->dague_context->my_rank,
                                  smallnb, smallnb, ldak, tempkn,
                                  0, 0, tempkn, tempkn, 1, 1, 1);
        small_descT->mat = T;

        /* Dague_object */
        dague_zpotrf = dplasma_zpotrf_New(uplo, (tiled_matrix_desc_t *)small_descT, &iinfo );
        dague_zpotrf->devices_mask = 1;

        /* Callback */
        cbdata_zpotrf = (cb_data_t *) malloc(sizeof(cb_data_t));
        cbdata_zpotrf->context = context;
        cbdata_zpotrf->task    = this_task;
        cbdata_zpotrf->A       = (dague_ddesc_t *)small_descT;
        cbdata_zpotrf->B       = NULL;
        cbdata_zpotrf->C       = NULL;
        cbdata_zpotrf->destruct= dplasma_zpotrf_Destruct;
        dague_set_complete_callback(dague_zpotrf,
                                    complete_recursive_dague_callback,
                                    (void *)cbdata_zpotrf);

        dague_enqueue(context->virtual_process->dague_context, dague_zpotrf);
        return -1;

    }
    else 
#endif /* !defined(RECURSIVE_POTRF) */
    {
#if !defined(DAGUE_DRY_RUN)
    CORE_zpotrf(uplo, tempkn, T, ldak, &iinfo );
    if( iinfo != 0 && *INFO == 0 )
        *INFO = k*descA.nb+iinfo; /* Should return here */
#endif  /* !defined(DAGUE_DRY_RUN) */
    }

    printlog("CORE_zpotrf( %d )\n\t( %s, %d, A(%d,%d)[%p], %d) return info = %d\n",
             k,
             plasma_const(uplo), tempkn, k, k, T, ldak, iinfo );
}
END


/**************************************************
 *                      TRSM                      *
 **************************************************/
TRSM(k, n) [high_priority = on]

// Execution space
k = 0   .. descA.nt-2
n = k+1 .. descA.nt-1

// Parallel partitioning
: dataA(k, n)

// Parameters
READ  T <- T POTRF(k)
RW    C <- (k == 0) ? dataA(k, n) : C GEMM(k-1, k, n)
        -> A HERK(k, n)
        -> A GEMM(k, n, n+1..descA.nt-1)
        -> B GEMM(k, k+1..n-1, n )
        -> dataA(k, n)

; (n >= (descA.nt - PRI_CHANGE)) ? (descA.nt - n) * (descA.nt - n) * (descA.nt - n) + 3 * ((2 * descA.nt) - k - n - 1) * (n - k) : PRI_MAX

BODY
{
    int tempnn = n == descA.nt-1 ? descA.n - n * descA.nb : descA.nb;
    int ldak = BLKLDD( descA, k );

#if defined(RECURSIVE_TRSM)
    if (tempnn > smallnb || descA.mb > smallnb) {
        local_block_cyclic_t *small_descT, *small_descC;
        dague_handle_t* dague_ztrsm;
        cb_data_t  *cbdata_ztrsm;

        small_descT = (local_block_cyclic_t *) malloc(sizeof(local_block_cyclic_t));
        small_descC = (local_block_cyclic_t *) malloc(sizeof(local_block_cyclic_t));

        local_block_cyclic_init(small_descT,
                                  matrix_ComplexDouble, matrix_Lapack,
                                  1, context->virtual_process->dague_context->my_rank,
                                  smallnb, smallnb, ldak, descA.mb,
                                  0, 0, descA.mb, descA.mb, 1, 1, 1);
        small_descT->mat = T;
        local_block_cyclic_init(small_descC,
                                  matrix_ComplexDouble, matrix_Lapack,
                                  1, context->virtual_process->dague_context->my_rank,
                                  smallnb, smallnb, ldak, descA.mb,
                                  0, 0, descA.mb, tempnn, 1, 1, 1);
        small_descC->mat = C;

        dague_ztrsm = dplasma_ztrsm_New(PlasmaLeft, PlasmaUpper,
                                        PlasmaConjTrans, PlasmaNonUnit,
                                        (dague_complex64_t)1.0,
                                        (tiled_matrix_desc_t *)small_descT,
                                        (tiled_matrix_desc_t *)small_descC );
        dague_ztrsm->devices_mask = 1;
        //dague_set_priority( dague_ztrsm, 0x7fffffff-2);

        cbdata_ztrsm = (cb_data_t *) malloc(sizeof(cb_data_t));
        cbdata_ztrsm->context = context;
        cbdata_ztrsm->task = this_task;
        cbdata_ztrsm->A = (dague_ddesc_t *) small_descT;
        cbdata_ztrsm->B = (dague_ddesc_t *) small_descC;
        cbdata_ztrsm->C = NULL;
        cbdata_ztrsm->destruct = dplasma_ztrsm_Destruct;
        dague_set_complete_callback(dague_ztrsm,
                                    complete_recursive_dague_callback,
                                    (void *)cbdata_ztrsm);

        dague_enqueue(context->virtual_process->dague_context, dague_ztrsm);
        dague_data_transfer_ownership_to_copy(gC->original, 0 /* device */,FLOW_ACCESS_WRITE);
        return -1;

    }
    else
#endif  /* !defined(RECURSIVE_TRSM) */ 

    {

#if !defined(DAGUE_DRY_RUN)
    CORE_ztrsm(PlasmaLeft, PlasmaUpper, PlasmaConjTrans, PlasmaNonUnit,
               descA.mb, tempnn,
               (dague_complex64_t)1.0, T /*A(k, k)*/, ldak,
                                       C /*A(k, n)*/, ldak);
#endif  /* !defined(DAGUE_DRY_RUN) */
    }

    printlog("CORE_ztrsm( %d, %d )\n\t( %s, %s, %s, %s, %d, %d, %f, A(%d,%d)[%p], %d,  A(%d,%d)[%p], %d)\n",
             k, n,
             plasma_const( PlasmaLeft ), plasma_const( PlasmaUpper ),
             plasma_const( PlasmaConjTrans ), plasma_const( PlasmaNonUnit ),
             descA.mb, tempnn,
             1.0, k, k, T, ldak,
                  k, n, C, ldak);
}
END


/**************************************************
 *                      HERK                      *
 **************************************************/
HERK(k, n) [high_priority = on]

// Execution space
k = 0   .. descA.nt-2
n = k+1 .. descA.nt-1

// Parallel partitioning
: dataA(n, n)

//Parameters
READ  A <- C TRSM(k, n)
RW    T <- (k == 0)   ? dataA(n, n) : T HERK(k-1, n)
        -> (n == k+1) ? T POTRF(n)  : T HERK(k+1, n)

; (n >= (descA.nt - PRI_CHANGE)) ? (descA.nt - n) * (descA.nt - n) * (descA.nt - n) + 3 * (n - k) : PRI_MAX

BODY
{
    int tempnn = n == descA.nt-1 ? descA.n - n*descA.nb : descA.nb;
    int ldak = BLKLDD( descA, k );
    int ldan = BLKLDD( descA, n );

#if defined(RECURSIVE_HERK)
    if (tempnn > smallnb || descA.mb > smallnb) {
        local_block_cyclic_t *small_descT, *small_descA;
        dague_handle_t* dague_zherk;
        cb_data_t  *cbdata_zherk;

        small_descT = (local_block_cyclic_t *) malloc(sizeof(local_block_cyclic_t));
        small_descA = (local_block_cyclic_t *) malloc(sizeof(local_block_cyclic_t));

        local_block_cyclic_init(small_descT,
                                  matrix_ComplexDouble, matrix_Lapack,
                                  1, context->virtual_process->dague_context->my_rank,
                                  smallnb, smallnb, ldan, descA.mb,
                                  0, 0, tempnn, tempnn, 1, 1, 1);
        small_descT->mat = T;
        local_block_cyclic_init(small_descA,
                                  matrix_ComplexDouble, matrix_Lapack,
                                  1, context->virtual_process->dague_context->my_rank,
                                  smallnb, smallnb, ldan, descA.mb,
                                  0, 0, descA.mb, tempnn, 1, 1, 1);
        small_descA->mat = A;

        dague_zherk = dplasma_zherk_New( PlasmaUpper, PlasmaConjTrans,
                                         (double)-1.0, (tiled_matrix_desc_t*) small_descA,
                                         (double)1.0,  (tiled_matrix_desc_t*) small_descT);
        dague_zherk->devices_mask = 1;
        //dague_set_priority( dague_zherk, 0x7fffffff-2);

        cbdata_zherk = (cb_data_t *) malloc(sizeof(cb_data_t));
        cbdata_zherk->context = context;
        cbdata_zherk->task = this_task;
        cbdata_zherk->A = (dague_ddesc_t *) small_descA;
        cbdata_zherk->B = (dague_ddesc_t *) small_descT;
        cbdata_zherk->C = NULL;
        cbdata_zherk->destruct = dplasma_zherk_Destruct;
        dague_set_complete_callback(dague_zherk,
                                    complete_recursive_dague_callback,
                                    (void *)cbdata_zherk);

        dague_enqueue(context->virtual_process->dague_context, dague_zherk);
        return -1;
    }
    else 
#endif /* !defined(RECURSIVE_HERK) */
    {

#if !defined(DAGUE_DRY_RUN)
    CORE_zherk(PlasmaUpper, PlasmaConjTrans,
               tempnn, descA.mb,
               (double)-1.0, A /*A(k, n)*/, ldak,
               (double) 1.0, T /*A(n, n)*/, ldan);
#endif /* !defined(DAGUE_DRY_RUN) */
    }

    printlog(
             "CORE_zherk( %d, %d )\n\t( %s, %s, %d, %d, %f, A(%d,%d)[%p], %d, %f, A(%d,%d)[%p], %d)\n",
             k, n,
             plasma_const( PlasmaUpper ), plasma_const( PlasmaConjTrans ),
             tempnn, descA.mb,
             -1.0, k, n, A, ldak,
              1.0, n, n, T, ldan);
}
END

/**************************************************
 *                      GEMM                      *
 **************************************************/
// Name
GEMM(k, m, n)

// Execution space
k = 0   .. descA.mt-3
m = k+1 .. descA.mt-1
n = m+1 .. descA.nt-1

// Parallel partitioning
: dataA(m, n)

// Parameters
READ  A <- C TRSM(k, m)
READ  B <- C TRSM(k, n)
RW    C <- (k == 0)   ? dataA(m, n)      : C GEMM(k-1, m, n)
        -> (m == k+1) ? C TRSM(m, n) : C GEMM(k+1, m, n)

; (n >= (descA.nt - PRI_CHANGE)) ? (descA.nt - n) * (descA.nt - n) * (descA.nt - n) + 3 * ((2 * descA.nt) - m - n - 3) * (n - m) + 6 * (n - k) : PRI_MAX

BODY [type=CUDA dyld=cublasZgemm]
{
    int tempnn = n == descA.nt-1 ? descA.n - n * descA.nb : descA.nb;
    int ldak = BLKLDD( descA, k );
    int ldam = BLKLDD( descA, m );

    if (tempnn > smallnb || descA.nb > smallnb) {

        int ret = gpu_zgemm(context, this_task,
<<<<<<< HEAD
                            ( m == k+1 ), m-k,
                            PlasmaConjTrans, PlasmaNoTrans,
                            descA.mb, tempnn, descA.nb,
                            (dague_complex64_t)-1.0, k, m, &descA, ldak,
                                                     k, n, &descA, ldak,
                            (dague_complex64_t) 1.0, m, n, &descA, ldam);
=======
                         ( m == k+1 ),
                         PlasmaConjTrans, PlasmaNoTrans,
                         descA.mb, tempnn, descA.nb,
                         (dague_complex64_t)-1.0, ldak,
                                                  ldak,
                         (dague_complex64_t) 1.0, ldam);
>>>>>>> e84d0740

        printlog("CUDA_zgemm( %d, %d, %d )\n\t( %s, %s, %d, %d, %d, %f, A(%d,%d)[%p], %d, A(%d,%d)[%p], %d, %f, A(%d,%d)[%p], %d)\n",
                 k, m, n,
                 plasma_const( PlasmaConjTrans ),  plasma_const( PlasmaNoTrans ),
                 descA.mb, tempnn, descA.mb,
                 -1.0, k, m, A, ldak,
                       k, n, B, ldak,
                  1.0, m, n, C, ldam);
        return ret;
    } else {
#if !defined(DAGUE_DRY_RUN)
        CORE_zgemm(PlasmaConjTrans, PlasmaNoTrans,
                   descA.mb, tempnn, descA.nb,
                   (dague_complex64_t)-1.0, A /*A(k, m)*/, ldak,
                                            B /*A(k, n)*/, ldak,
                   (dague_complex64_t) 1.0, C /*A(m, n)*/, ldam);
#endif  /* !defined(DAGUE_DRY_RUN) */

        printlog("CORE_zgemm( %d, %d, %d )\n\t( %s, %s, %d, %d, %d, %e, A(%d,%d)[%p], %d, A(%d,%d)[%p], %d, %e, A(%d,%d)[%p], %d)\n",
                 k, m, n,
                 plasma_const( PlasmaConjTrans ),  plasma_const( PlasmaNoTrans ),
                 descA.mb, tempnn, descA.nb,
                 -1.0, k, m, A, ldak,
                       k, n, B, ldak,
                  1.0, m, n, C, ldam);
    }
}
END

BODY
{
    int tempnn = n == descA.nt-1 ? descA.n - n * descA.nb : descA.nb;
    int ldak = BLKLDD( descA, k );
    int ldam = BLKLDD( descA, m );

    #if defined(RECURSIVE_GEMM)
    if (tempnn > smallnb || descA.nb > smallnb) {

        // printf("big gemm on CPU\n");

        local_block_cyclic_t *small_descA;
        local_block_cyclic_t *small_descB;
        local_block_cyclic_t *small_descC;
        dague_handle_t *dague_zgemm;
        cb_data_t  *cbdata_zgemm;

        small_descA = (local_block_cyclic_t *) malloc(sizeof(local_block_cyclic_t));
        small_descB = (local_block_cyclic_t *) malloc(sizeof(local_block_cyclic_t));
        small_descC = (local_block_cyclic_t *) malloc(sizeof(local_block_cyclic_t));

        local_block_cyclic_init(small_descA,
                                matrix_ComplexDouble, matrix_Lapack,
                                1, context->virtual_process->dague_context->my_rank,
                                smallnb, smallnb, ldak, descA.nb,
                                0, 0, descA.nb, descA.mb, 1, 1, 1);
        small_descA->mat = A;
        local_block_cyclic_init(small_descB,
                                matrix_ComplexDouble, matrix_Lapack,
                                1, context->virtual_process->dague_context->my_rank,
                                smallnb, smallnb, ldak, descA.nb,
                                0, 0, descA.nb, tempnn, 1, 1, 1);
        small_descB->mat = B;
        local_block_cyclic_init(small_descC,
                                matrix_ComplexDouble, matrix_Lapack,
                                1, context->virtual_process->dague_context->my_rank,
                                smallnb, smallnb, ldam, descA.nb,
                                0, 0, descA.mb, tempnn, 1, 1, 1);
        small_descC->mat = C;

        dague_zgemm = dplasma_zgemm_New(PlasmaConjTrans, PlasmaNoTrans,
                                        (dague_complex64_t)-1.0,
                                        (tiled_matrix_desc_t *)small_descA,
                                        (tiled_matrix_desc_t *)small_descB,
                                        (dague_complex64_t) 1.0,                                                                                                                                                      (tiled_matrix_desc_t *)small_descC);
        dague_zgemm->devices_mask = 1;
        cbdata_zgemm = (cb_data_t *) malloc(sizeof(cb_data_t));
        cbdata_zgemm->context = context;
        cbdata_zgemm->task = this_task;
        cbdata_zgemm->A = (dague_ddesc_t *) small_descA;
        cbdata_zgemm->B = (dague_ddesc_t *) small_descB;
        cbdata_zgemm->C = (dague_ddesc_t *) small_descC;
        cbdata_zgemm->destruct = dplasma_zgemm_Destruct;
        dague_set_complete_callback(dague_zgemm,
                                    complete_recursive_dague_callback,
                                    (void *)cbdata_zgemm);
        
        dague_enqueue(context->virtual_process->dague_context, dague_zgemm);
        return -1;
    } else 
#endif /* defined(RECURSIVE_GEMM) */
    
    {
#if !defined(DAGUE_DRY_RUN)
    CORE_zgemm(PlasmaConjTrans, PlasmaNoTrans,
               descA.mb, tempnn, descA.nb,
               (dague_complex64_t)-1.0, A /*A(k, m)*/, ldak,
                                        B /*A(k, n)*/, ldak,
               (dague_complex64_t) 1.0, C /*A(m, n)*/, ldam);
#endif  /* !defined(DAGUE_DRY_RUN) */
    }

    printlog("CORE_zgemm( %d, %d, %d )\n\t( %s, %s, %d, %d, %d, %e, A(%d,%d)[%p], %d, A(%d,%d)[%p], %d, %e, A(%d,%d)[%p], %d)\n",
             k, m, n,
             plasma_const( PlasmaConjTrans ),  plasma_const( PlasmaNoTrans ),
             descA.mb, tempnn, descA.nb,
             -1.0, k, m, A, ldak,
                   k, n, B, ldak,
              1.0, m, n, C, ldam);
}
END<|MERGE_RESOLUTION|>--- conflicted
+++ resolved
@@ -133,7 +133,7 @@
         return -1;
 
     }
-    else 
+    else
 #endif /* !defined(RECURSIVE_POTRF) */
     {
 #if !defined(DAGUE_DRY_RUN)
@@ -224,7 +224,7 @@
 
     }
     else
-#endif  /* !defined(RECURSIVE_TRSM) */ 
+#endif  /* !defined(RECURSIVE_TRSM) */
 
     {
 
@@ -314,7 +314,7 @@
         dague_enqueue(context->virtual_process->dague_context, dague_zherk);
         return -1;
     }
-    else 
+    else
 #endif /* !defined(RECURSIVE_HERK) */
     {
 
@@ -367,21 +367,12 @@
     if (tempnn > smallnb || descA.nb > smallnb) {
 
         int ret = gpu_zgemm(context, this_task,
-<<<<<<< HEAD
-                            ( m == k+1 ), m-k,
+                            ( m == k+1 ),
                             PlasmaConjTrans, PlasmaNoTrans,
                             descA.mb, tempnn, descA.nb,
-                            (dague_complex64_t)-1.0, k, m, &descA, ldak,
-                                                     k, n, &descA, ldak,
-                            (dague_complex64_t) 1.0, m, n, &descA, ldam);
-=======
-                         ( m == k+1 ),
-                         PlasmaConjTrans, PlasmaNoTrans,
-                         descA.mb, tempnn, descA.nb,
-                         (dague_complex64_t)-1.0, ldak,
-                                                  ldak,
-                         (dague_complex64_t) 1.0, ldam);
->>>>>>> e84d0740
+                            (dague_complex64_t)-1.0, ldak,
+                                                     ldak,
+                            (dague_complex64_t) 1.0, ldam);
 
         printlog("CUDA_zgemm( %d, %d, %d )\n\t( %s, %s, %d, %d, %d, %f, A(%d,%d)[%p], %d, A(%d,%d)[%p], %d, %f, A(%d,%d)[%p], %d)\n",
                  k, m, n,
@@ -467,12 +458,12 @@
         dague_set_complete_callback(dague_zgemm,
                                     complete_recursive_dague_callback,
                                     (void *)cbdata_zgemm);
-        
+
         dague_enqueue(context->virtual_process->dague_context, dague_zgemm);
         return -1;
-    } else 
+    } else
 #endif /* defined(RECURSIVE_GEMM) */
-    
+
     {
 #if !defined(DAGUE_DRY_RUN)
     CORE_zgemm(PlasmaConjTrans, PlasmaNoTrans,
