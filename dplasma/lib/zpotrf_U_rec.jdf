extern "C" %{
/*
 * Copyright (c) 2010-2013 The University of Tennessee and The University
 *                         of Tennessee Research Foundation.  All rights
 *                         reserved.
 * Copyright (c) 2013      Inria. All rights reserved.
 *
 * @precisions normal z -> s d c
 *
 */
#include "dplasma/lib/dplasmajdf.h"
#include "data_dist/matrix/matrix.h"
<<<<<<< HEAD
#include "data_dist/matrix/subtile.h"
#include "recursive.h"
=======
#include "data_dist/matrix/local_rectangle_cyclic.h"
#include "dague/scheduling.h"
>>>>>>> 41ee07ee

#if defined(HAVE_CUDA)
#include <dague/devices/cuda/dev_cuda.h>
#include "dplasma/cores/cuda_zgemm.h"
extern int *gpu_counter;
#endif  /* defined(HAVE_CUDA) */

/*
 * Priorities used in this jdf:
 *      - POTRF(k)    : (MT-k)**3
 *      - HERK(k,n)   : (MT-n)**3 + 3 * (n - k)
 *      - TRSM(n,k)   : (MT-n)**3 + 3 * (n - k) * (2 * MT - k - n - 1)
 *      - GEMM(k,m,n) : (MT-n)**3 + 3 * (n - m) * (2 * MT - m - n - 1) + 6 * (n - k)
 *
 * So max priority is:
 *      (MT - PRI_CHANGE)**3 + 3 * MT * (2 * MT - PRI_CHANGE - 1) + 6 * MT  < (MT**3 + 6 MT**2 + 3 MT)
 *
 * WARNING: If mt is greater than 1200, we might get integer overflow.
 */

#define RECURSIVE_POTRF
#define RECURSIVE_HERK
#define RECURSIVE_TRSM
#define RECURSIVE_GEMM

%}

/* Globals
 */
uplo       [type = PLASMA_enum]
dataA      [type = "dague_ddesc_t *"]
INFO       [type = "int*"]

descA      [type = "tiled_matrix_desc_t" hidden = on default = "*((tiled_matrix_desc_t*)dataA)"]
PRI_CHANGE [type = "int" hidden = on default = 0 ]
PRI_MAX    [type = "int" hidden = on default = "(descA.mt * ( 3 + descA.mt * ( 2 + descA.mt )))" ]
smallnb    [type = "int" hidden=on default="(192)" ]

/**************************************************
 *                      POTRF                     *
 **************************************************/
POTRF(k) [high_priority = on]

// Execution space
k = 0 .. descA.nt-1

// Parallel partitioning
:dataA(k, k)

// Parameters
RW T <- (k == 0) ? dataA(k, k) : T HERK(k-1, k)
     -> T TRSM(k, k+1..descA.nt-1)
     -> dataA(k, k)

; (k >= (descA.nt - PRI_CHANGE)) ? (descA.nt - k) * (descA.nt - k) * (descA.nt - k) : PRI_MAX

BODY
{
    int tempkn = k == descA.nt-1 ? descA.n - k*descA.nb : descA.nb;
    int iinfo = 0;
    int ldak = BLKLDD( descA, k );

#if defined(RECURSIVE_POTRF)
    if (tempkn > smallnb) {
        subtile_desc_t *small_descT;
        dague_handle_t *dague_zpotrf;

        small_descT = subtile_desc_create( &(descA), k, k,
                                           smallnb, smallnb, 0, 0, tempkn, tempkn );
        small_descT->mat = T;

        dague_zpotrf = dplasma_zpotrf_New(uplo, (tiled_matrix_desc_t *)small_descT, &iinfo );

        dague_recursivecall( context, this_task,
                             dague_zpotrf, dplasma_zpotrf_Destruct,
                             1, small_descT );

        return -1;
    }
    else
#endif /* defined(RECURSIVE_POTRF) */

#if !defined(DAGUE_DRY_RUN)
    {
        CORE_zpotrf(uplo, tempkn, T, ldak, &iinfo );
        if( iinfo != 0 && *INFO == 0 )
            *INFO = k*descA.nb+iinfo; /* Should return here */
    }
#endif /* !defined(DAGUE_DRY_RUN) */

    printlog("CORE_zpotrf( %d )\n\t( %s, %d, A(%d,%d)[%p], %d) return info = %d\n",
             k,
             plasma_const(uplo), tempkn, k, k, T, ldak, iinfo );
}
END


/**************************************************
 *                      TRSM                      *
 **************************************************/
TRSM(k, n) [high_priority = on]

// Execution space
k = 0   .. descA.nt-2
n = k+1 .. descA.nt-1

// Parallel partitioning
: dataA(k, n)

// Parameters
READ  T <- T POTRF(k)
RW    C <- (k == 0) ? dataA(k, n) : C GEMM(k-1, k, n)
        -> A HERK(k, n)
        -> A GEMM(k, n, n+1..descA.nt-1)
        -> B GEMM(k, k+1..n-1, n )
        -> dataA(k, n)

; (n >= (descA.nt - PRI_CHANGE)) ? (descA.nt - n) * (descA.nt - n) * (descA.nt - n) + 3 * ((2 * descA.nt) - k - n - 1) * (n - k) : PRI_MAX

BODY
{
    int tempnn = n == descA.nt-1 ? descA.n - n * descA.nb : descA.nb;
    int ldak = BLKLDD( descA, k );

#if defined(RECURSIVE_TRSM)
    if (tempnn > smallnb || descA.mb > smallnb) {
        subtile_desc_t *small_descT;
        subtile_desc_t *small_descC;
        dague_handle_t* dague_ztrsm;

        small_descT = subtile_desc_create( &(descA), k, k,
                                           smallnb, smallnb, 0, 0, descA.nb, descA.nb );
        small_descT->mat = T;

        small_descC = subtile_desc_create( &(descA), k, n,
                                           smallnb, smallnb, 0, 0, descA.nb, tempnn );
        small_descC->mat = C;

        dague_ztrsm = dplasma_ztrsm_New(PlasmaLeft, PlasmaUpper,
                                        PlasmaConjTrans, PlasmaNonUnit,
                                        (dague_complex64_t)1.0,
                                        (tiled_matrix_desc_t *)small_descT,
                                        (tiled_matrix_desc_t *)small_descC );

        dague_recursivecall( context, this_task,
                             dague_ztrsm, dplasma_ztrsm_Destruct,
                             2, small_descT, small_descC );

        dague_data_transfer_ownership_to_copy(gC->original, 0 /* device */,FLOW_ACCESS_WRITE);

        return -1;
    }
    else
#endif /* defined(RECURSIVE_TRSM) */

#if !defined(DAGUE_DRY_RUN)
    {
        CORE_ztrsm(PlasmaLeft, PlasmaUpper, PlasmaConjTrans, PlasmaNonUnit,
                   descA.mb, tempnn,
                   (dague_complex64_t)1.0, T /*A(k, k)*/, ldak,
                                           C /*A(k, n)*/, ldak);
    }
#endif  /* !defined(DAGUE_DRY_RUN) */

    printlog("CORE_ztrsm( %d, %d )\n\t( %s, %s, %s, %s, %d, %d, %f, A(%d,%d)[%p], %d,  A(%d,%d)[%p], %d)\n",
             k, n,
             plasma_const( PlasmaLeft ), plasma_const( PlasmaUpper ),
             plasma_const( PlasmaConjTrans ), plasma_const( PlasmaNonUnit ),
             descA.mb, tempnn,
             1.0, k, k, T, ldak,
                  k, n, C, ldak);
}
END


/**************************************************
 *                      HERK                      *
 **************************************************/
HERK(k, n) [high_priority = on]

// Execution space
k = 0   .. descA.nt-2
n = k+1 .. descA.nt-1

// Parallel partitioning
: dataA(n, n)

//Parameters
READ  A <- C TRSM(k, n)
RW    T <- (k == 0)   ? dataA(n, n) : T HERK(k-1, n)
        -> (n == k+1) ? T POTRF(n)  : T HERK(k+1, n)

; (n >= (descA.nt - PRI_CHANGE)) ? (descA.nt - n) * (descA.nt - n) * (descA.nt - n) + 3 * (n - k) : PRI_MAX

BODY
{
    int tempnn = n == descA.nt-1 ? descA.n - n*descA.nb : descA.nb;
    int ldak = BLKLDD( descA, k );
    int ldan = BLKLDD( descA, n );

#if defined(RECURSIVE_HERK)
    if ((tempnn > smallnb) || (descA.mb > smallnb)) {
        subtile_desc_t *small_descT;
        subtile_desc_t *small_descA;
        dague_handle_t* dague_zherk;

        small_descT = subtile_desc_create( &(descA), n, n,
                                           smallnb, smallnb, 0, 0, tempnn, tempnn );
        small_descT->mat = T;

        small_descA = subtile_desc_create( &(descA), k, n,
                                           smallnb, smallnb, 0, 0, descA.mb, tempnn );
        small_descA->mat = A;

        dague_zherk = dplasma_zherk_New( PlasmaUpper, PlasmaConjTrans,
                                         (double)-1.0, (tiled_matrix_desc_t*) small_descA,
                                         (double)1.0,  (tiled_matrix_desc_t*) small_descT);

        dague_recursivecall( context, this_task,
                             dague_zherk, dplasma_zherk_Destruct,
                             2, small_descA, small_descT );

        return -1;
    }
    else
#endif /* defined(RECURSIVE_HERK) */

#if !defined(DAGUE_DRY_RUN)
    {
        CORE_zherk(PlasmaUpper, PlasmaConjTrans,
                   tempnn, descA.mb,
                   (double)-1.0, A /*A(k, n)*/, ldak,
                   (double) 1.0, T /*A(n, n)*/, ldan);
    }
#endif  /* !defined(DAGUE_DRY_RUN) */

    printlog(
        "CORE_zherk( %d, %d )\n\t( %s, %s, %d, %d, %f, A(%d,%d)[%p], %d, %f, A(%d,%d)[%p], %d)\n",
        k, n,
        plasma_const( PlasmaUpper ), plasma_const( PlasmaConjTrans ),
        tempnn, descA.mb,
        -1.0, k, n, A, ldak,
         1.0, n, n, T, ldan);
}
END

/**************************************************
 *                      GEMM                      *
 **************************************************/
// Name
GEMM(k, m, n)

// Execution space
k = 0   .. descA.mt-3
m = k+1 .. descA.mt-1
n = m+1 .. descA.nt-1

// Parallel partitioning
: dataA(m, n)

// Parameters
READ  A <- C TRSM(k, m)
READ  B <- C TRSM(k, n)
RW    C <- (k == 0)   ? dataA(m, n)      : C GEMM(k-1, m, n)
        -> (m == k+1) ? C TRSM(m, n) : C GEMM(k+1, m, n)

; (n >= (descA.nt - PRI_CHANGE)) ? (descA.nt - n) * (descA.nt - n) * (descA.nt - n) + 3 * ((2 * descA.nt) - m - n - 3) * (n - m) + 6 * (n - k) : PRI_MAX

BODY [type=CUDA dyld=cublasZgemm]
{
    int tempnn = n == descA.nt-1 ? descA.n - n * descA.nb : descA.nb;
    int ldak = BLKLDD( descA, k );
    int ldam = BLKLDD( descA, m );

#if !defined(DAGUE_DRY_RUN)
    if (tempnn > smallnb || descA.mb > smallnb) {
        int ret = gpu_zgemm(context, this_task,
<<<<<<< HEAD
                            ( m == k+1 ),
                            PlasmaConjTrans, PlasmaNoTrans,
                            descA.mb, tempnn, descA.nb,
                            (dague_complex64_t)-1.0, k, m, &descA, ldak,
                                                     k, n, &descA, ldak,
                            (dague_complex64_t) 1.0, m, n, &descA, ldam);
=======
                         ( m == k+1 ),
                         PlasmaConjTrans, PlasmaNoTrans,
                         descA.mb, tempnn, descA.nb,
                         (dague_complex64_t)-1.0, ldak,
                                                  ldak,
                         (dague_complex64_t) 1.0, ldam);
>>>>>>> 41ee07ee

        printlog("CUDA_zgemm( %d, %d, %d )\n\t( %s, %s, %d, %d, %d, %f, A(%d,%d)[%p], %d, A(%d,%d)[%p], %d, %f, A(%d,%d)[%p], %d)\n",
                 k, m, n,
                 plasma_const( PlasmaConjTrans ),  plasma_const( PlasmaNoTrans ),
                 descA.mb, tempnn, descA.mb,
                 -1.0, k, m, A, ldak,
                       k, n, B, ldak,
                  1.0, m, n, C, ldam);
        return ret;
    }
    else
    {
        CORE_zgemm(PlasmaConjTrans, PlasmaNoTrans,
                   descA.mb, tempnn, descA.nb,
                   (dague_complex64_t)-1.0, A /*A(k, m)*/, ldak,
                                            B /*A(k, n)*/, ldak,
                   (dague_complex64_t) 1.0, C /*A(m, n)*/, ldam);
    }
#endif  /* !defined(DAGUE_DRY_RUN) */

    printlog("CORE_zgemm( %d, %d, %d )\n\t( %s, %s, %d, %d, %d, %e, A(%d,%d)[%p], %d, A(%d,%d)[%p], %d, %e, A(%d,%d)[%p], %d)\n",
             k, m, n,
             plasma_const( PlasmaConjTrans ),  plasma_const( PlasmaNoTrans ),
             descA.mb, tempnn, descA.nb,
             -1.0, k, m, A, ldak,
                   k, n, B, ldak,
              1.0, m, n, C, ldam);
}
END

BODY
{
    int tempnn = n == descA.nt-1 ? descA.n - n * descA.nb : descA.nb;
    int ldak = BLKLDD( descA, k );
    int ldam = BLKLDD( descA, m );

#if defined(RECURSIVE_GEMM)
    if (tempnn > smallnb || descA.mb > smallnb) {
        subtile_desc_t *small_descA;
        subtile_desc_t *small_descB;
        subtile_desc_t *small_descC;
        dague_handle_t *dague_zgemm;

        small_descA = subtile_desc_create( &(descA), k, m,
                                           smallnb, smallnb, 0, 0, descA.mb, descA.nb );
        small_descA->mat = A;

        small_descB = subtile_desc_create( &(descA), k, n,
                                           smallnb, smallnb, 0, 0, descA.mb, tempnn );
        small_descB->mat = B;

        small_descC = subtile_desc_create( &(descA), m, n,
                                           smallnb, smallnb, 0, 0, descA.mb, tempnn );
        small_descC->mat = C;

        dague_zgemm = dplasma_zgemm_New(PlasmaConjTrans, PlasmaNoTrans,
                                        (dague_complex64_t)-1.0,
                                        (tiled_matrix_desc_t *)small_descA,
                                        (tiled_matrix_desc_t *)small_descB,
                                        (dague_complex64_t) 1.0,
                                        (tiled_matrix_desc_t *)small_descC);

        dague_recursivecall( context, this_task,
                             dague_zgemm, dplasma_zgemm_Destruct,
                             3, small_descA, small_descB, small_descC );

        return -1;
    }
    else
#endif /* defined(RECURSIVE_GEMM) */

#if !defined(DAGUE_DRY_RUN)
    {
        CORE_zgemm(PlasmaConjTrans, PlasmaNoTrans,
                   descA.mb, tempnn, descA.nb,
                   (dague_complex64_t)-1.0, A /*A(k, m)*/, ldak,
                                            B /*A(k, n)*/, ldak,
                   (dague_complex64_t) 1.0, C /*A(m, n)*/, ldam);
    }
#endif  /* !defined(DAGUE_DRY_RUN) */

    printlog("CORE_zgemm( %d, %d, %d )\n\t( %s, %s, %d, %d, %d, %f, A(%d,%d)[%p], %d, A(%d,%d)[%p], %d, %f, A(%d,%d)[%p], %d)\n",
             k, m, n,
             plasma_const( PlasmaConjTrans ),  plasma_const( PlasmaNoTrans ),
             descA.mb, tempnn, descA.nb,
             -1.0, k, m, A, ldak,
                   k, n, B, ldak,
              1.0, m, n, C, ldam);
}
END<|MERGE_RESOLUTION|>--- conflicted
+++ resolved
@@ -10,18 +10,12 @@
  */
 #include "dplasma/lib/dplasmajdf.h"
 #include "data_dist/matrix/matrix.h"
-<<<<<<< HEAD
+#include "data_dist/matrix/local_rectangle_cyclic.h"
 #include "data_dist/matrix/subtile.h"
-#include "recursive.h"
-=======
-#include "data_dist/matrix/local_rectangle_cyclic.h"
-#include "dague/scheduling.h"
->>>>>>> 41ee07ee
+#include "dague/recursive.h"
 
 #if defined(HAVE_CUDA)
-#include <dague/devices/cuda/dev_cuda.h>
 #include "dplasma/cores/cuda_zgemm.h"
-extern int *gpu_counter;
 #endif  /* defined(HAVE_CUDA) */
 
 /*
@@ -294,21 +288,12 @@
 #if !defined(DAGUE_DRY_RUN)
     if (tempnn > smallnb || descA.mb > smallnb) {
         int ret = gpu_zgemm(context, this_task,
-<<<<<<< HEAD
-                            ( m == k+1 ),
-                            PlasmaConjTrans, PlasmaNoTrans,
-                            descA.mb, tempnn, descA.nb,
-                            (dague_complex64_t)-1.0, k, m, &descA, ldak,
-                                                     k, n, &descA, ldak,
-                            (dague_complex64_t) 1.0, m, n, &descA, ldam);
-=======
                          ( m == k+1 ),
                          PlasmaConjTrans, PlasmaNoTrans,
                          descA.mb, tempnn, descA.nb,
                          (dague_complex64_t)-1.0, ldak,
                                                   ldak,
                          (dague_complex64_t) 1.0, ldam);
->>>>>>> 41ee07ee
 
         printlog("CUDA_zgemm( %d, %d, %d )\n\t( %s, %s, %d, %d, %d, %f, A(%d,%d)[%p], %d, A(%d,%d)[%p], %d, %f, A(%d,%d)[%p], %d)\n",
                  k, m, n,
