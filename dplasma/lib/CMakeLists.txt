--- conflicted
+++ resolved
@@ -57,16 +57,10 @@
                     PRECISIONS "${DPLASMA_PRECISIONS}")
 
 if( NOT ${CMAKE_CURRENT_BINARY_DIR} STREQUAL ${CMAKE_CURRENT_SOURCE_DIR} )
-<<<<<<< HEAD
-  foreach(src_file ${EXTRA_SOURCES})
-    set_source_files_properties(${src_file} PROPERTIES COMPILE_FLAGS "-I.")
-  endforeach()
-=======
   include_directories(BEFORE "${CMAKE_CURRENT_BINARY_DIR}")
 #  foreach(src_file ${EXTRA_SOURCES})
 #    set_source_files_properties(${src_file} PROPERTIES COMPILE_FLAGS "-I.") 
 #  endforeach()
->>>>>>> ee287efb
 endif( NOT ${CMAKE_CURRENT_BINARY_DIR} STREQUAL ${CMAKE_CURRENT_SOURCE_DIR} )
 
 list(APPEND generated_jdf
