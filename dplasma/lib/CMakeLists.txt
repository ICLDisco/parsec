include(RulesPrecisions)
include(RulesJDF)
include(AddDocumentedFiles)

# reset variables
set(generated_files "")
set(generated_jdf "")

set(EXTRA_SOURCES
  memory_pool.c
  dplasmatypes.c
  dplasmaaux.c
  dplasma_hqr.c
  dplasma_hqr_dbg.c
  dplasma_systolic_qr.c
  map_wrapper.c
  map2_wrapper.c
  butterfly_map.c
)

add_documented_files( PARSEC_ALL_SRCS "${CMAKE_CURRENT_SOURCE_DIR}/" ${EXTRA_SOURCES} )

### Generate .c files from .jdf for all required precisions
set(JDF
  # Auxiliary
  zlange_frb_cyclic.jdf zlange_one_cyclic.jdf
  zlansy.jdf
  zlaswp.jdf
  zpltmg_chebvand.jdf zpltmg_fiedler.jdf zpltmg_hankel.jdf zpltmg_toeppd.jdf
  zprint.jdf
  #
  # BLAS Level 3
  #
  zgemm_NN.jdf zgemm_TN.jdf zgemm_NT.jdf zgemm_TT.jdf
  zhemm.jdf
  zher2k_LN.jdf zher2k_LC.jdf zher2k_UN.jdf zher2k_UC.jdf
  zherk_LN.jdf zherk_LC.jdf zherk_UN.jdf zherk_UC.jdf
  zsymm.jdf
  zsyr2k_LN.jdf zsyr2k_LT.jdf zsyr2k_UN.jdf zsyr2k_UT.jdf
  zsyrk_LN.jdf zsyrk_LT.jdf zsyrk_UN.jdf zsyrk_UT.jdf
  ztrmm_LLN.jdf ztrmm_LLT.jdf ztrmm_LUN.jdf ztrmm_LUT.jdf ztrmm_RLN.jdf ztrmm_RLT.jdf ztrmm_RUN.jdf ztrmm_RUT.jdf
<<<<<<< HEAD
  zlaswp.jdf
  zpotrf_Url.jdf zpotrf_Lrl.jdf
  zpotrf_Url_rec.jdf zpotrf_Lrl_rec.jdf
=======
  ztrsm_LLN.jdf ztrsm_LLT.jdf ztrsm_LUN.jdf ztrsm_LUT.jdf ztrsm_RLN.jdf ztrsm_RLT.jdf ztrsm_RUN.jdf ztrsm_RUT.jdf
  # BLAS 2
  zger.jdf
  #
  # Lapack
  #
  # Cholesky
  zpotrf_U.jdf zpotrf_L.jdf
  #ztrtri_L.jdf ztrtri_U.jdf #Unstable for now
  # LQ/QR
  zgelqf.jdf
  zgeqrf.jdf
  zunmqr_LC.jdf zunmqr_LN.jdf zunmqr_RN.jdf zunmqr_RC.jdf
  zunmlq_LC.jdf zunmlq_LN.jdf zunmlq_RN.jdf zunmlq_RC.jdf
  zgeqrf_param.jdf
  zgelqf_param.jdf
  zunmqr_param_LC.jdf zunmqr_param_LN.jdf zunmqr_param_RN.jdf zunmqr_param_RC.jdf
  zunmlq_param_LC.jdf zunmlq_param_LN.jdf zunmlq_param_RN.jdf zunmlq_param_RC.jdf
  # LU
  zgetrf.jdf
  zgetrf_incpiv.jdf
  zgetrf_incpiv_sd.jdf
  zgetrf_nopiv.jdf
  zgetrf_qrf.jdf
  ztrsmpl.jdf
  ztrsmpl_sd.jdf
  ztrsmpl_qrf.jdf
  # Other
>>>>>>> 49e28217
  zgebmm.jdf
  zgebut.jdf
  zhetrf.jdf
  zhbrdt.jdf
  zhebut.jdf
  zherbt_L.jdf
  ztrdsm.jdf
  ztrmdm.jdf
)
precisions_rules_py(generated_jdf
                    "${JDF}"
                    PRECISIONS "${DPLASMA_PRECISIONS}")

include_directories(BEFORE "${CMAKE_CURRENT_SOURCE_DIR}")
if( NOT ${CMAKE_CURRENT_BINARY_DIR} STREQUAL ${CMAKE_CURRENT_SOURCE_DIR} )
  include_directories(BEFORE "${CMAKE_CURRENT_BINARY_DIR}")
#  foreach(src_file ${EXTRA_SOURCES})
#    set_source_files_properties(${src_file} PROPERTIES COMPILE_FLAGS "-I.")
#  endforeach()
endif( NOT ${CMAKE_CURRENT_BINARY_DIR} STREQUAL ${CMAKE_CURRENT_SOURCE_DIR} )

list(APPEND generated_jdf
  ${CMAKE_CURRENT_SOURCE_DIR}/map.jdf
  ${CMAKE_CURRENT_SOURCE_DIR}/map2.jdf
)

jdf_rules(generated_files "${generated_jdf}")

### Generate the dplasma wrappers for all required precisions
set(SOURCES
  # Lapack Auxiliary
  zgeadd_wrapper.c
  zlacpy_wrapper.c
  zlange_wrapper.c
  zlanhe_wrapper.c
  zlansy_wrapper.c
  zlantr_wrapper.c
  zlascal_wrapper.c
  zlaset_wrapper.c
  zlaswp_wrapper.c
  zplghe_wrapper.c
  zplgsy_wrapper.c
  zplrnt_wrapper.c
  zpltmg_wrapper.c
  zprint_wrapper.c
  # Level 3 Blas
  zgemm_wrapper.c
  zhemm_wrapper.c
  zher2k_wrapper.c
  zherk_wrapper.c
  zsymm_wrapper.c
  zsyr2k_wrapper.c
  zsyrk_wrapper.c
  ztrmm_wrapper.c
  ztrsm_wrapper.c
  # Level 2 Blas
  zger_wrapper.c
  #
  # Lapack
  #
  # Cholesky
  zposv_wrapper.c
  zpotrf_wrapper.c
<<<<<<< HEAD
  zpotrf_rec_wrapper.c
  zhebut_wrapper.c
  zhetrs_wrapper.c
=======
>>>>>>> 49e28217
  zpotrs_wrapper.c
  #ztrtri_wrapper.c # Unstable
  #
  zgelqf_wrapper.c
  zgelqs_wrapper.c
  zgels_wrapper.c
  zgeqrf_wrapper.c
  zgeqrs_wrapper.c
  zunglq_wrapper.c
  zungqr_wrapper.c
  zunmlq_wrapper.c
  zunmqr_wrapper.c
  zgeqrf_param_wrapper.c
  zgeqrs_param_wrapper.c
  zungqr_param_wrapper.c
  zunmqr_param_wrapper.c
  zgelqf_param_wrapper.c
  zgelqs_param_wrapper.c
  zunglq_param_wrapper.c
  zunmlq_param_wrapper.c
  #
  zgesv_incpiv_wrapper.c
  zgesv_wrapper.c
  zgetrf_incpiv_wrapper.c
  zgetrf_nopiv_wrapper.c
  zgetrf_qrf_wrapper.c
  zgetrf_wrapper.c
  zgetrs_wrapper.c
  zgetrs_incpiv_wrapper.c
  ztrsmpl_wrapper.c
  ztrsmpl_qrf_wrapper.c
  #
  zhbrdt_wrapper.c
  zhebut_wrapper.c
  zherbt_wrapper.c
  zhetrf_wrapper.c
  zhetrs_wrapper.c
  ztrdsm_wrapper.c
  zheev_wrapper.c
)
precisions_rules_py(generated_wrappers
                 "${SOURCES}"
                 PRECISIONS "${DPLASMA_PRECISIONS}")

if (DAGUE_COMPILE_INPLACE)
  add_documented_files( PARSEC_ALL_SRCS "${CMAKE_CURRENT_SOURCE_DIR}/" ${generated_wrappers} )
else()
  add_documented_files( PARSEC_ALL_SRCS "" ${generated_wrappers} )
endif()


### Generate the lib
link_directories(${COREBLAS_LIBRARY_DIRS})
add_library(dplasma
            ${generated_files}
            ${generated_wrappers}
            ${EXTRA_SOURCES})
add_dependencies(dplasma
         dplasma_includes
         dplasma_cores_includes )

target_link_libraries(dplasma
  dplasma_cores
  ${COREBLAS_LIBRARIES}
  ${EXTRA_LIBS}
)

if (MPI_C_FOUND)
  set_target_properties(dplasma PROPERTIES COMPILE_FLAGS "${MPI_C_COMPILE_FLAGS}")
endif (MPI_C_FOUND)

add_dependencies(dplasma dplasma_includes)
install(TARGETS dplasma
        ARCHIVE DESTINATION lib
        LIBRARY DESTINATION lib)<|MERGE_RESOLUTION|>--- conflicted
+++ resolved
@@ -39,11 +39,6 @@
   zsyr2k_LN.jdf zsyr2k_LT.jdf zsyr2k_UN.jdf zsyr2k_UT.jdf
   zsyrk_LN.jdf zsyrk_LT.jdf zsyrk_UN.jdf zsyrk_UT.jdf
   ztrmm_LLN.jdf ztrmm_LLT.jdf ztrmm_LUN.jdf ztrmm_LUT.jdf ztrmm_RLN.jdf ztrmm_RLT.jdf ztrmm_RUN.jdf ztrmm_RUT.jdf
-<<<<<<< HEAD
-  zlaswp.jdf
-  zpotrf_Url.jdf zpotrf_Lrl.jdf
-  zpotrf_Url_rec.jdf zpotrf_Lrl_rec.jdf
-=======
   ztrsm_LLN.jdf ztrsm_LLT.jdf ztrsm_LUN.jdf ztrsm_LUT.jdf ztrsm_RLN.jdf ztrsm_RLT.jdf ztrsm_RUN.jdf ztrsm_RUT.jdf
   # BLAS 2
   zger.jdf
@@ -72,7 +67,6 @@
   ztrsmpl_sd.jdf
   ztrsmpl_qrf.jdf
   # Other
->>>>>>> 49e28217
   zgebmm.jdf
   zgebut.jdf
   zhetrf.jdf
@@ -136,12 +130,6 @@
   # Cholesky
   zposv_wrapper.c
   zpotrf_wrapper.c
-<<<<<<< HEAD
-  zpotrf_rec_wrapper.c
-  zhebut_wrapper.c
-  zhetrs_wrapper.c
-=======
->>>>>>> 49e28217
   zpotrs_wrapper.c
   #ztrtri_wrapper.c # Unstable
   #
