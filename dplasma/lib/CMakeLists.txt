--- conflicted
+++ resolved
@@ -53,7 +53,7 @@
 
 if( NOT ${CMAKE_CURRENT_BINARY_DIR} STREQUAL ${CMAKE_CURRENT_SOURCE_DIR} )
   foreach(src_file ${EXTRA_SOURCES})
-    set_source_files_properties(${src_file} PROPERTIES COMPILE_FLAGS "-I.") 
+    set_source_files_properties(${src_file} PROPERTIES COMPILE_FLAGS "-I.")
   endforeach()
 endif( NOT ${CMAKE_CURRENT_BINARY_DIR} STREQUAL ${CMAKE_CURRENT_SOURCE_DIR} )
 
@@ -92,13 +92,10 @@
   zpotrs_wrapper.c
   zposv_wrapper.c
   zgetrf_wrapper.c
-<<<<<<< HEAD
   zgetrf_sp_wrapper.c
   zgerfs_wrapper.c
-=======
   zhetrf_wrapper.c
   ztrdsm_wrapper.c
->>>>>>> 32219925
   zgetrs_wrapper.c
   zgesv_wrapper.c
   zgetrf_incpiv_wrapper.c
