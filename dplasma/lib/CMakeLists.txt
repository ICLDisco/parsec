include(RulesPrecisions)
include(RulesJDF)
# reset variables
set(generated_files "")
set(generated_jdf "")

set(EXTRA_SOURCES
  memory_pool.c
  dplasmatypes.c
  dplasmaaux.c
  dplasma_hqr.c
  dplasma_hqr_dbg.c
  dplasma_systolic_qr.c
  map_wrapper.c
  map2_wrapper.c
  butterfly_map.c
)

### Generate .c files from .jdf for all required precisions
set(JDF
  # Auxiliary
  zlange_frb_cyclic.jdf zlange_one_cyclic.jdf
  zlansy.jdf
  zlaswp.jdf
  zpltmg_chebvand.jdf zpltmg_fiedler.jdf zpltmg_hankel.jdf zpltmg_toeppd.jdf
  zprint.jdf
  #
  # BLAS Level 3
  #
  zgemm_NN.jdf zgemm_TN.jdf zgemm_NT.jdf zgemm_TT.jdf
  zhemm.jdf
  zher2k_LN.jdf zher2k_LC.jdf zher2k_UN.jdf zher2k_UC.jdf
  zherk_LN.jdf zherk_LC.jdf zherk_UN.jdf zherk_UC.jdf
  zsymm.jdf
  zsyr2k_LN.jdf zsyr2k_LT.jdf zsyr2k_UN.jdf zsyr2k_UT.jdf
  zsyrk_LN.jdf zsyrk_LT.jdf zsyrk_UN.jdf zsyrk_UT.jdf
  ztrmm_LLN.jdf ztrmm_LLT.jdf ztrmm_LUN.jdf ztrmm_LUT.jdf ztrmm_RLN.jdf ztrmm_RLT.jdf ztrmm_RUN.jdf ztrmm_RUT.jdf
  ztrsm_LLN.jdf ztrsm_LLT.jdf ztrsm_LUN.jdf ztrsm_LUT.jdf ztrsm_RLN.jdf ztrsm_RLT.jdf ztrsm_RUN.jdf ztrsm_RUT.jdf
  # BLAS 2
  zger.jdf
  #
  # Lapack
  #
  # Cholesky
  zpotrf_U.jdf zpotrf_L.jdf
  #ztrtri_L.jdf ztrtri_U.jdf #Unstable for now
  # LQ/QR
  zgelqf.jdf
  zgeqrf.jdf
  zunmqr_LC.jdf zunmqr_LN.jdf zunmqr_RN.jdf zunmqr_RC.jdf
  zunmlq_LC.jdf zunmlq_LN.jdf zunmlq_RN.jdf zunmlq_RC.jdf
  zgeqrf_param.jdf
  zgelqf_param.jdf
  zunmqr_param_LC.jdf zunmqr_param_LN.jdf zunmqr_param_RN.jdf zunmqr_param_RC.jdf
  zunmlq_param_LC.jdf zunmlq_param_LN.jdf zunmlq_param_RN.jdf zunmlq_param_RC.jdf
  # LU
  zgetrf.jdf
  zgetrf_incpiv.jdf
  zgetrf_incpiv_sd.jdf
  zgetrf_nopiv.jdf
  zgetrf_qrf.jdf
  ztrsmpl.jdf
  ztrsmpl_sd.jdf
  ztrsmpl_qrf.jdf
  # Other
  zgebmm.jdf
  zgebut.jdf
  zhetrf.jdf
  zhbrdt.jdf
  zhebut.jdf
  zherbt_L.jdf
  ztrdsm.jdf
  ztrmdm.jdf
)
precisions_rules_py(generated_jdf
                    "${JDF}"
                    PRECISIONS "${DPLASMA_PRECISIONS}")

include_directories(BEFORE "${CMAKE_CURRENT_SOURCE_DIR}")
if( NOT ${CMAKE_CURRENT_BINARY_DIR} STREQUAL ${CMAKE_CURRENT_SOURCE_DIR} )
  include_directories(BEFORE "${CMAKE_CURRENT_BINARY_DIR}")
#  foreach(src_file ${EXTRA_SOURCES})
#    set_source_files_properties(${src_file} PROPERTIES COMPILE_FLAGS "-I.")
#  endforeach()
endif( NOT ${CMAKE_CURRENT_BINARY_DIR} STREQUAL ${CMAKE_CURRENT_SOURCE_DIR} )

list(APPEND generated_jdf
  ${CMAKE_CURRENT_SOURCE_DIR}/map.jdf
  ${CMAKE_CURRENT_SOURCE_DIR}/map2.jdf
)

jdf_rules(generated_files "${generated_jdf}")

### Generate the dplasma wrappers for all required precisions
set(SOURCES
  # Lapack Auxiliary
  zgeadd_wrapper.c
  zlacpy_wrapper.c
  zlange_wrapper.c
  zlanhe_wrapper.c
  zlansy_wrapper.c
  zlantr_wrapper.c
  zlascal_wrapper.c
  zlaset_wrapper.c
  zlaswp_wrapper.c
  zplghe_wrapper.c
  zplgsy_wrapper.c
  zplrnt_wrapper.c
  zpltmg_wrapper.c
  zprint_wrapper.c
  # Level 3 Blas
  zgemm_wrapper.c
  zhemm_wrapper.c
  zher2k_wrapper.c
  zherk_wrapper.c
  zsymm_wrapper.c
  zsyr2k_wrapper.c
  zsyrk_wrapper.c
  ztrmm_wrapper.c
  ztrsm_wrapper.c
  # Level 2 Blas
  zger_wrapper.c
  #
  # Lapack
  #
  # Cholesky
  zposv_wrapper.c
  zpotrf_wrapper.c
  zpotrs_wrapper.c
  #ztrtri_wrapper.c # Unstable
  #
  zgelqf_wrapper.c
  zgelqs_wrapper.c
  zgels_wrapper.c
  zgeqrf_wrapper.c
  zgeqrs_wrapper.c
<<<<<<< HEAD
  zunglq_wrapper.c
=======
  zgeqrs_param_wrapper.c
  zgelqf_wrapper.c
  zherbt_wrapper.c
  zhbrdt_wrapper.c
  zheev_wrapper.c
>>>>>>> c858a229
  zungqr_wrapper.c
  zunmlq_wrapper.c
  zunmqr_wrapper.c
  zgeqrf_param_wrapper.c
  zgeqrs_param_wrapper.c
  zungqr_param_wrapper.c
  zunmqr_param_wrapper.c
  zgelqf_param_wrapper.c
  zgelqs_param_wrapper.c
  zunglq_param_wrapper.c
  zunmlq_param_wrapper.c
  #
  zgesv_incpiv_wrapper.c
  zgesv_wrapper.c
  zgetrf_incpiv_wrapper.c
  zgetrf_nopiv_wrapper.c
  zgetrf_qrf_wrapper.c
  zgetrf_wrapper.c
  zgetrs_wrapper.c
  zgetrs_incpiv_wrapper.c
  ztrsmpl_wrapper.c
  ztrsmpl_qrf_wrapper.c
  #
  zhbrdt_wrapper.c
  zhebut_wrapper.c
  zherbt_wrapper.c
  zhetrf_wrapper.c
  zhetrs_wrapper.c
  ztrdsm_wrapper.c
)
precisions_rules_py(generated_files
                 "${SOURCES}"
                 PRECISIONS "${DPLASMA_PRECISIONS}")

### Generate the lib
add_library(dplasma
            ${generated_files} ${EXTRA_SOURCES})
add_dependencies(dplasma dplasma_includes)


if (MPI_C_FOUND)
  set_target_properties(dplasma PROPERTIES COMPILE_FLAGS "${MPI_C_COMPILE_FLAGS}")
endif (MPI_C_FOUND)
target_link_libraries(dplasma dplasma_cores)
add_dependencies(dplasma dplasma_includes)
install(TARGETS dplasma
        ARCHIVE DESTINATION lib
        LIBRARY DESTINATION lib)<|MERGE_RESOLUTION|>--- conflicted
+++ resolved
@@ -134,15 +134,7 @@
   zgels_wrapper.c
   zgeqrf_wrapper.c
   zgeqrs_wrapper.c
-<<<<<<< HEAD
   zunglq_wrapper.c
-=======
-  zgeqrs_param_wrapper.c
-  zgelqf_wrapper.c
-  zherbt_wrapper.c
-  zhbrdt_wrapper.c
-  zheev_wrapper.c
->>>>>>> c858a229
   zungqr_wrapper.c
   zunmlq_wrapper.c
   zunmqr_wrapper.c
@@ -172,6 +164,7 @@
   zhetrf_wrapper.c
   zhetrs_wrapper.c
   ztrdsm_wrapper.c
+  #zheev_wrapper.c
 )
 precisions_rules_py(generated_files
                  "${SOURCES}"
