--- conflicted
+++ resolved
@@ -54,36 +54,24 @@
   zpoinv_L.jdf zpoinv_U.jdf
   zpoinv2_U.jdf
   # LQ/QR
-  # zgelqf.jdf
-  # zgeqrf.jdf
-  # zunmqr_LC.jdf zunmqr_LN.jdf zunmqr_RN.jdf zunmqr_RC.jdf
-  # zunmlq_LC.jdf zunmlq_LN.jdf zunmlq_RN.jdf zunmlq_RC.jdf
-  # zgeqrf_param.jdf
-  # zgelqf_param.jdf
-  # zunmqr_param_LC.jdf zunmqr_param_LN.jdf zunmqr_param_RN.jdf zunmqr_param_RC.jdf
-  # zunmlq_param_LC.jdf zunmlq_param_LN.jdf zunmlq_param_RN.jdf zunmlq_param_RC.jdf
-  # # LU
-  # zgetrf.jdf
-  # zgetrf_incpiv.jdf
-  # zgetrf_incpiv_sd.jdf
-  # zgetrf_nopiv.jdf
-  # zgetrf_qrf.jdf
-  # ztrsmpl.jdf
-  # ztrsmpl_sd.jdf
-  # ztrsmpl_qrf.jdf
+  zgelqf.jdf
+  zgeqrf.jdf
+  zunmqr_LC.jdf zunmqr_LN.jdf zunmqr_RN.jdf zunmqr_RC.jdf
+  zunmlq_LC.jdf zunmlq_LN.jdf zunmlq_RN.jdf zunmlq_RC.jdf
+  zgeqrf_param.jdf
+  zgelqf_param.jdf
+  zunmqr_param_LC.jdf zunmqr_param_LN.jdf zunmqr_param_RN.jdf zunmqr_param_RC.jdf
+  zunmlq_param_LC.jdf zunmlq_param_LN.jdf zunmlq_param_RN.jdf zunmlq_param_RC.jdf
+  # LU
+  zgetrf.jdf
+  zgetrf_incpiv.jdf
+  zgetrf_incpiv_sd.jdf
+  zgetrf_nopiv.jdf
+  zgetrf_qrf.jdf
+  ztrsmpl.jdf
+  ztrsmpl_sd.jdf
+  ztrsmpl_qrf.jdf
   # Other
-<<<<<<< HEAD
-  # zgebmm.jdf
-  # zgebut.jdf
-  # zhetrf.jdf
-  # zhbrdt.jdf
-  # zhebut.jdf
-  # zherbt_L.jdf
-  # ztrdsm.jdf
-  # ztrmdm.jdf
-  # zgeqrt.jdf
-  # zgeqrf_rec.jdf
-=======
   zgebmm.jdf
   zgebut.jdf
   zhetrf.jdf
@@ -96,7 +84,6 @@
   ztrmdm.jdf
   zgeqrt.jdf
   zgeqrf_rec.jdf
->>>>>>> e84d0740
 )
 precisions_rules_py(generated_jdf
                     "${JDF}"
@@ -161,48 +148,37 @@
   zpoinv_wrapper.c
   zpoinv2_wrapper.c
   #
-  # zgelqf_wrapper.c
-  # zgelqs_wrapper.c
-  # zgels_wrapper.c
-  # zgeqrf_wrapper.c
-  # zgeqrs_wrapper.c
-  # zunglq_wrapper.c
-  # zungqr_wrapper.c
-  # zunmlq_wrapper.c
-  # zunmqr_wrapper.c
-  # zgeqrf_param_wrapper.c
-  # zgeqrs_param_wrapper.c
-  # zungqr_param_wrapper.c
-  # zunmqr_param_wrapper.c
-  # zgelqf_param_wrapper.c
-  # zgelqs_param_wrapper.c
-  # zunglq_param_wrapper.c
-  # zunmlq_param_wrapper.c
-  # #
-  # zgesv_incpiv_wrapper.c
-  # zgesv_wrapper.c
-  # zgetrf_incpiv_wrapper.c
-  # zgetrf_nopiv_wrapper.c
-  # zgetrf_qrf_wrapper.c
-  # zgetrf_wrapper.c
-  # zgetrs_wrapper.c
-  # zgetrs_incpiv_wrapper.c
-  # ztrsmpl_wrapper.c
-  # ztrsmpl_qrf_wrapper.c
+  zgelqf_wrapper.c
+  zgelqs_wrapper.c
+  zgels_wrapper.c
+  zgeqrf_wrapper.c
+  zgeqrs_wrapper.c
+  zunglq_wrapper.c
+  zungqr_wrapper.c
+  zunmlq_wrapper.c
+  zunmqr_wrapper.c
+  zgeqrf_param_wrapper.c
+  zgeqrs_param_wrapper.c
+  zungqr_param_wrapper.c
+  zunmqr_param_wrapper.c
+  zgelqf_param_wrapper.c
+  zgelqs_param_wrapper.c
+  zunglq_param_wrapper.c
+  zunmlq_param_wrapper.c
+  #
+  zgesv_incpiv_wrapper.c
+  zgesv_wrapper.c
+  zgetrf_incpiv_wrapper.c
+  zgetrf_nopiv_wrapper.c
+  zgetrf_qrf_wrapper.c
+  zgetrf_wrapper.c
+  zgetrs_wrapper.c
+  zgetrs_incpiv_wrapper.c
+  ztrsmpl_wrapper.c
+  ztrsmpl_qrf_wrapper.c
   #
   dplasma_zcheck.c
   #
-<<<<<<< HEAD
-  # zhbrdt_wrapper.c
-  # zhebut_wrapper.c
-  # zherbt_wrapper.c
-  # zhetrf_wrapper.c
-  # zhetrs_wrapper.c
-  # ztrdsm_wrapper.c
-  # zheev_wrapper.c
-  # zgeqrt_wrapper.c
-  # zgeqrf_rec_wrapper.c
-=======
   zhbrdt_wrapper.c
   zherbt_wrapper.c
   zhetrd_wrapper.c
@@ -213,7 +189,6 @@
   zheev_wrapper.c
   zgeqrt_wrapper.c
   zgeqrf_rec_wrapper.c
->>>>>>> e84d0740
 )
 precisions_rules_py(generated_wrappers
                  "${SOURCES}"
