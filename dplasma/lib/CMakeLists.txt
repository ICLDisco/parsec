--- conflicted
+++ resolved
@@ -1,32 +1,14 @@
-<<<<<<< HEAD
 include(precision_generation)
 include(JDFsupport)
 
-set(EXTRA_SOURCES memory_pool.c)
-=======
-set(JDF
-  gemm_NN.jdf gemm_TN.jdf gemm_NT.jdf gemm_TT.jdf
-  trsm_LLN.jdf trsm_LLT.jdf trsm_LUN.jdf trsm_LUT.jdf trsm_RLN.jdf trsm_RLT.jdf trsm_RUN.jdf trsm_RUT.jdf
-  trmm_LLN.jdf trmm_LLT.jdf trmm_LUN.jdf trmm_LUT.jdf trmm_RLN.jdf trmm_RLT.jdf trmm_RUN.jdf trmm_RUT.jdf
-  potrf_rl.jdf potrf_ll.jdf getrf.jdf getrf_sd.jdf geqrf.jdf
-  )
+set(EXTRA_SOURCES memory_pool.c dplasmaaux.c)
 
-set(SOURCES
-  trsm_wrapper.c gemm_wrapper.c trmm_wrapper.c potrf_wrapper.c getrf_wrapper.c geqrf_wrapper.c
-)
 
-set( OLDSRC 
-  TSQR.jdf 
-  sgeqrt.jdf
-)
-set(EXTRA_SOURCES memory_pool.c dplasmaaux.c)
->>>>>>> 83c65e1d
+
 
 ### Generate .c files from .jdf
 set(OLDJDF 
-  dpotrf spotrf_ll spotrf_rl
-  LU LU_sd
-  QR TSQR sgeqrt 
+  TSQR sgeqrt 
 )
 jdf_rules(generated_files "${OLDJDF}")
 
@@ -34,11 +16,16 @@
   gemm_NN gemm_TN gemm_NT gemm_TT
   trsm_LLN trsm_LLT trsm_LUN trsm_LUT trsm_RLN trsm_RLT trsm_RUN trsm_RUT
   trmm_LLN trmm_LLT trmm_LUN trmm_LUT trmm_RLN trmm_RLT trmm_RUN trmm_RUT
+  potrf_rl potrf_ll 
+  getrf getrf_sd 
+  geqrf
 )
 jdf_rules(precisionstub_files "${JDF}")
 precisions_rules(generated_files "/;${DPLASMA_PRECISIONS}" "${precisionstub_files}")
 
-set(SOURCES trsm.c gemm.c trmm.c)
+set(SOURCES
+  trsm_wrapper.c gemm_wrapper.c trmm_wrapper.c potrf_wrapper.c getrf_wrapper.c geqrf_wrapper.c
+)
 precisions_rules(generated_files "${DPLASMA_PRECISIONS}" "${SOURCES}") 
 
 message(STATUS "${generated_files}")
