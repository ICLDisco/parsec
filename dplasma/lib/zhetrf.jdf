--- conflicted
+++ resolved
@@ -1,6 +1,6 @@
 extern "C" %{
 /*
- *  Copyright (c) 2010
+ *  Copyright (c) 2010-2013
  *
  *  The University of Tennessee and The University
  *  of Tennessee Research Foundation.  All rights
@@ -94,13 +94,8 @@
     int info = 0;
     void *p_elem_A = dague_private_memory_pop( pool_0 );
     CORE_zhetrf2_nopiv(PlasmaLower, tempkn, ib, 
-<<<<<<< HEAD
                        A /* data_A(k,k) */, ldak, p_elem_A, 
                        ldwork, &info );
-=======
-        A /* data_A(k,k) */, ldak, p_elem_A, 
-        ldwork, &info );
->>>>>>> 3385a35d
     if( 0 != (info) ){
         fprintf(stderr,">>>>>>>>>>>>\nzhetrf2_nopiv(%d): info=%d\n",k,info);
     }
@@ -141,13 +136,8 @@
     void *p_elem_A = dague_private_memory_pop( pool_0 );
 
     CORE_zhetrf_nopiv(PlasmaLower, tempkn, ib, 
-<<<<<<< HEAD
                       B /* data_A(k,k) */, ldak, p_elem_A, 
                       ldwork, &info );
-=======
-        B /* data_A(k,k) */, ldak, p_elem_A, 
-        ldwork, &info );
->>>>>>> 3385a35d
     if( 0 != info ){
         fprintf(stderr,">>>>>>>>>>>>\nzhetrf_nopiv(%d): info=%d\n",k,info);
     }
@@ -197,16 +187,10 @@
 
 #if !defined(DAGUE_DRY_RUN)
     CORE_ztrsm(PlasmaRight, PlasmaLower, PlasmaConjTrans, 
-<<<<<<< HEAD
                PlasmaNonUnit, tempmm, tempkn, 
                zone, C /* data_A(k,k) */, ldak, 
                D /* data_A(m,k) */, ldam );
 #endif  /* !defined(DAGUE_DRY_RUN) */
-=======
-        PlasmaNonUnit, tempmm, tempkn, 
-        zone, C /* data_A(k,k) */, ldak, 
-        D /* data_A(m,k) */, ldam );  );
->>>>>>> 3385a35d
 
 END
 
@@ -251,17 +235,10 @@
     void *p_elem_A = dague_private_memory_pop( pool_1 );
 
     CORE_zhedrk(PlasmaLower, PlasmaNoTrans, tempmm, 
-<<<<<<< HEAD
                 tempkn, ib, -1.000000, 
                 E /* data_A(m1,k) */, ldam, 1.000000, 
                 F /* data_A(m1,m1) */, ldam, G /* data_A(k,k) */, 
                 ldak+1, p_elem_A, lwork );
-=======
-        tempkn, ib, -1.000000, 
-        E /* data_A(m1,k) */, ldam, 1.000000, 
-        F /* data_A(m1,m1) */, ldam, G /* data_A(k,k) */, 
-        ldak+1, p_elem_A, lwork );
->>>>>>> 3385a35d
 
     dague_private_memory_push( pool_1, p_elem_A );
 #endif  /* !defined(DAGUE_DRY_RUN) */
@@ -331,17 +308,10 @@
     void *p_elem_A = dague_private_memory_pop( pool_1 );
 
     CORE_zgemdm(PlasmaNoTrans, PlasmaConjTrans, tempmm, 
-<<<<<<< HEAD
                 tempnn, tempkn, mzone, 
                 K /* data_A(m1,k) */, ldam, L /* data_A(n,k) */, 
                 desc_A.mb, zone, M /* data_A(m1,n) */, 
                 ldam, N, ldak+1, p_elem_A, lwork );
-=======
-        tempnn, tempkn, mzone, 
-        K /* data_A(m1,k) */, ldam, L /* data_A(n,k) */, 
-        desc_A.mb, zone, M /* data_A(m1,n) */, 
-        ldam, N, ldak+1, p_elem_A, lwork );
->>>>>>> 3385a35d
 
     dague_private_memory_push( pool_1, p_elem_A );
 #endif  /* !defined(DAGUE_DRY_RUN) */
