--- conflicted
+++ resolved
@@ -22,12 +22,6 @@
 #include "ztrmm_RUN.h"
 #include "ztrmm_RUT.h"
 
-<<<<<<< HEAD
-dague_handle_t *
-dplasma_ztrmm_New( const PLASMA_enum side, const PLASMA_enum uplo, 
-                   const PLASMA_enum trans, const PLASMA_enum diag,
-                   const dague_complex64_t alpha, const tiled_matrix_desc_t *A, tiled_matrix_desc_t *B)
-=======
 /**
  *******************************************************************************
  *
@@ -96,13 +90,12 @@
  * @sa dplasma_strmm_New
  *
  ******************************************************************************/
-dague_object_t*
+dague_handle_t*
 dplasma_ztrmm_New( PLASMA_enum side,  PLASMA_enum uplo,
                    PLASMA_enum trans, PLASMA_enum diag,
                    dague_complex64_t alpha,
                    const tiled_matrix_desc_t *A,
                    tiled_matrix_desc_t *B )
->>>>>>> 49e28217
 {
     dague_handle_t *dague_trmm = NULL;
 
@@ -170,11 +163,7 @@
         }
     }
 
-<<<<<<< HEAD
-    dplasma_add2arena_tile(((dague_ztrmm_LLN_handle_t*)dague_trmm)->arenas[DAGUE_ztrmm_LLN_DEFAULT_ARENA], 
-=======
     dplasma_add2arena_tile(((dague_ztrmm_LLN_object_t*)dague_trmm)->arenas[DAGUE_ztrmm_LLN_DEFAULT_ARENA],
->>>>>>> 49e28217
                            A->mb*A->nb*sizeof(dague_complex64_t),
                            DAGUE_ARENA_ALIGNMENT_SSE,
                            MPI_DOUBLE_COMPLEX, A->mb);
@@ -317,19 +306,12 @@
 
     if ( dague_ztrmm != NULL )
     {
-<<<<<<< HEAD
-      dague_enqueue( dague, (dague_handle_t*)dague_ztrmm);
-      dplasma_progress(dague);
-
-      dplasma_ztrmm_Destruct( dague_ztrmm );
-=======
-        dague_enqueue( dague, (dague_object_t*)dague_ztrmm);
+        dague_enqueue( dague, (dague_handle_t*)dague_ztrmm);
         dplasma_progress(dague);
         dplasma_ztrmm_Destruct( dague_ztrmm );
         return 0;
     }
     else {
         return -101;
->>>>>>> 49e28217
     }
 }