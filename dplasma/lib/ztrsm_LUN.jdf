extern "C" %{
/*
 *  Copyright (c) 2010
 *
 *  The University of Tennessee and The University
 *  of Tennessee Research Foundation.  All rights
 *  reserved.
 *
 * @precisions normal z -> s d c
 *
 */
#define PRECISION_z

#include <plasma.h>
#include <core_blas.h>

#include "dague.h"
#include "data_distribution.h"
#include "data_dist/matrix/precision.h"
#include "data_dist/matrix/matrix.h"
#include "dplasma/lib/memory_pool.h"
#include "dplasma/lib/dplasmajdf.h"

%}

side  [type = "PLASMA_enum"]
uplo  [type = "PLASMA_enum"]
trans [type = "PLASMA_enum"]
diag  [type = "PLASMA_enum"]
alpha [type = "Dague_Complex64_t"]
descA [type = "tiled_matrix_desc_t"]
A     [type = "dague_ddesc_t *"]
descB [type = "tiled_matrix_desc_t"]
B     [type = "dague_ddesc_t *"]

ztrsm(k,n)
  /* Execution space */
  k = 0..(descB.mt-1)
  n = 0..(descB.nt-1)

  : B((descB.mt-1)-k,n)

  /* A == A((descB.mt-1)-k,(descB.mt-1)-k) */
  /* B == B((descB.mt-1)-k,n) */
  /* D == B((descB.mt-1)-k,n1) */
  /* E == B((descB.mt-1)-m,n1) */

  READ  A <- A ztrsm_in_A0(k,n)

  RW    B <- (0==k) ? B((descB.mt-1)-k,n)
          <- (k>=1) ? E zgemm(k-1, k, n)
          -> B((descB.mt-1)-k,n)
          -> (descB.mt>=(2+k)) ? D zgemm(k, (k+1)..(descB.mt-1), n)

BODY

    int tempkm = ((k)==(0))          ? (descB.m-((descB.mt-1)*descB.mb)) : descB.mb;
    int tempnn = ((n)==(descB.nt-1)) ? (descB.n-(n*descB.nb)) : descB.nb;
    Dague_Complex64_t lalpha = ((k)==(0)) ? (alpha) : (Dague_Complex64_t)(1.0);
    int lda = BLKLDD( descA, (descB.mt-1)-k );
    int ldb = BLKLDD( descB, (descB.mt-1)-k );

    DRYRUN(
        CORE_ztrsm(side, uplo, trans, diag,
                   tempkm, tempnn, lalpha,
                   A /* A((descB.mt-1)-k,(descB.mt-1)-k) */, lda,
                   B /* B((descB.mt-1)-k,n)              */, ldb );
           );

<<<<<<< HEAD
  int tempkm = ((k)==(0)) ? (descB.m-((descB.mt-1)*descB.mb)) : descB.mb;
  int tempnn = ((n)==(descB.nt-1)) ? (descB.n-(n*descB.nb)) : descB.nb;
  Dague_Complex64_t lalpha = ((k)==(0)) ? (alpha) : (zone);
  int lda = BLKLDD( descA, (descB.mt-1)-k );
  int ldb = BLKLDD( descB, (descB.mt-1)-k );

  CORE_ztrsm(side, uplo, trans, 
	diag, tempkm, tempnn, 
	lalpha, A /* A((descB.mt-1)-k,(descB.mt-1)-k) */, lda, 
	B /* B((descB.mt-1)-k,n) */, ldb );
  printlog("thread %d VP %d CORE_ztrsm(%d, %d)\n"
           "\t(side, uplo, trans, diag, tempkm, tempnn, lalpha, A(%d,%d)[%p], lda, B(%d,%d)[%p], ldb)\n",
  context->th_id, context->virtual_process->vp_id, k, n, (descB.mt-1)-k, (descB.mt-1)-k, A, (descB.mt-1)-k, n, B);
=======
    printlog("thread %d CORE_ztrsm(%d, %d)\n"
           "\t(side, uplo, trans, diag, tempkm, tempnn, lalpha, A(%d,%d)[%p], lda, B(%d,%d)[%p], ldb)\n",
             context->eu_id, k, n, (descB.mt-1)-k, (descB.mt-1)-k, A, (descB.mt-1)-k, n, B);
>>>>>>> d5383e23

END

/*
 * Pseudo-task
 */
ztrsm_in_A0(k,n)
  k = 0..(descB.mt-1)
  n = 0..(descB.nt-1)

  : A((descB.mt-1)-k,(descB.mt-1)-k)

  RW A <- A((descB.mt-1)-k,(descB.mt-1)-k)
       -> A ztrsm(k,n)
BODY
/* nothing */
END



zgemm(k,m,n1)
  /* Execution space */
  k = 0..(descB.mt-2)
  m = (k+1)..(descB.mt-1)
  n1 = 0..(descB.nt-1)

  : B((descB.mt-1)-m,n1)

  READ  C <- C zgemm_in_A0(k,m,n1)

  READ  D <- B ztrsm(k, n1)
  RW    E <- (k>=1) ? E zgemm(k-1, m, n1)
          <- (0==k) ? B((descB.mt-1)-m,n1)
          -> ((1+k)==m) ? B ztrsm(m, n1)
          -> (m>=(k+2)) ? E zgemm(k+1, m, n1)

BODY

  int tempnn = ((n1)==(descB.nt-1)) ? (descB.n-(n1*descB.nb)) : descB.nb;
  int tempkm = ((k)==(0)) ? (descB.m-((descB.mt-1)*descB.mb)) : descB.mb;
<<<<<<< HEAD
  Dague_Complex64_t mzone = (Dague_Complex64_t)-1.000000;
  int ldb = BLKLDD( descB, (descB.mt-1)-k );
  Dague_Complex64_t lalpha = ((k)==(0)) ? (alpha) : (zone);

  CORE_zgemm(PlasmaNoTrans, PlasmaNoTrans, descB.mb, 
	tempnn, tempkm, mzone, 
	C /* A((descB.mt-1)-m,(descB.mt-1)-k) */, descA.mb, D /* B((descB.mt-1)-k,n1) */, 
	ldb, lalpha, E /* B((descB.mt-1)-m,n1) */, 
	descB.mb );
  printlog("thread %d VP %d CORE_zgemm(%d, %d, %d)\n"
           "\t(PlasmaNoTrans, PlasmaNoTrans, descB.mb, tempnn, tempkm, mzone, A(%d,%d)[%p], descA.mb, B(%d,%d)[%p], ldb, lalpha, B(%d,%d)[%p], descB.mb)\n",
  context->th_id, context->virtual_process->vp_id, k, m, n1, (descB.mt-1)-m, (descB.mt-1)-k, C, (descB.mt-1)-k, n1, D, (descB.mt-1)-m, n1, E);
=======
  Dague_Complex64_t lalpha = ((k)==(0)) ? (alpha) : (Dague_Complex64_t)(1.0);
  int ldam = BLKLDD( descB, (descA.mt-1)-m );
  int ldbm = BLKLDD( descB, (descB.mt-1)-m );
  int ldb  = BLKLDD( descB, (descB.mt-1)-k );

  DRYRUN(
      CORE_zgemm(PlasmaNoTrans, PlasmaNoTrans, descB.mb,
                 tempnn, tempkm,
                 -1.0,   C /* A((descB.mt-1)-m,(descB.mt-1)-k) */, ldam,
                         D /* B((descB.mt-1)-k,n1) */,             ldb,
                 lalpha, E /* B((descB.mt-1)-m,n1) */,             ldbm );
         );
  printlog("thread %d CORE_zgemm(%d, %d, %d)\n"
           "\t(PlasmaNoTrans, PlasmaNoTrans, descB.mb, tempnn, tempkm, mzone, A(%d,%d)[%p], descA.mb, B(%d,%d)[%p], ldb, lalpha, B(%d,%d)[%p], descB.mb)\n",
           context->eu_id, k, m, n1, (descB.mt-1)-m, (descB.mt-1)-k, C, (descB.mt-1)-k, n1, D, (descB.mt-1)-m, n1, E);
>>>>>>> d5383e23

END

/*
 * Pseudo-task
 */
zgemm_in_A0(k,m,n1)
  k = 0..(descB.mt-2)
  m = (k+1)..(descB.mt-1)
  n1 = 0..(descB.nt-1)

  : A((descB.mt-1)-m,(descB.mt-1)-k)

  RW C <- A((descB.mt-1)-m,(descB.mt-1)-k)
       -> C zgemm(k,m,n1)
BODY
/* nothing */
END
<|MERGE_RESOLUTION|>--- conflicted
+++ resolved
@@ -67,25 +67,9 @@
                    B /* B((descB.mt-1)-k,n)              */, ldb );
            );
 
-<<<<<<< HEAD
-  int tempkm = ((k)==(0)) ? (descB.m-((descB.mt-1)*descB.mb)) : descB.mb;
-  int tempnn = ((n)==(descB.nt-1)) ? (descB.n-(n*descB.nb)) : descB.nb;
-  Dague_Complex64_t lalpha = ((k)==(0)) ? (alpha) : (zone);
-  int lda = BLKLDD( descA, (descB.mt-1)-k );
-  int ldb = BLKLDD( descB, (descB.mt-1)-k );
-
-  CORE_ztrsm(side, uplo, trans, 
-	diag, tempkm, tempnn, 
-	lalpha, A /* A((descB.mt-1)-k,(descB.mt-1)-k) */, lda, 
-	B /* B((descB.mt-1)-k,n) */, ldb );
   printlog("thread %d VP %d CORE_ztrsm(%d, %d)\n"
            "\t(side, uplo, trans, diag, tempkm, tempnn, lalpha, A(%d,%d)[%p], lda, B(%d,%d)[%p], ldb)\n",
   context->th_id, context->virtual_process->vp_id, k, n, (descB.mt-1)-k, (descB.mt-1)-k, A, (descB.mt-1)-k, n, B);
-=======
-    printlog("thread %d CORE_ztrsm(%d, %d)\n"
-           "\t(side, uplo, trans, diag, tempkm, tempnn, lalpha, A(%d,%d)[%p], lda, B(%d,%d)[%p], ldb)\n",
-             context->eu_id, k, n, (descB.mt-1)-k, (descB.mt-1)-k, A, (descB.mt-1)-k, n, B);
->>>>>>> d5383e23
 
 END
 
@@ -126,20 +110,6 @@
 
   int tempnn = ((n1)==(descB.nt-1)) ? (descB.n-(n1*descB.nb)) : descB.nb;
   int tempkm = ((k)==(0)) ? (descB.m-((descB.mt-1)*descB.mb)) : descB.mb;
-<<<<<<< HEAD
-  Dague_Complex64_t mzone = (Dague_Complex64_t)-1.000000;
-  int ldb = BLKLDD( descB, (descB.mt-1)-k );
-  Dague_Complex64_t lalpha = ((k)==(0)) ? (alpha) : (zone);
-
-  CORE_zgemm(PlasmaNoTrans, PlasmaNoTrans, descB.mb, 
-	tempnn, tempkm, mzone, 
-	C /* A((descB.mt-1)-m,(descB.mt-1)-k) */, descA.mb, D /* B((descB.mt-1)-k,n1) */, 
-	ldb, lalpha, E /* B((descB.mt-1)-m,n1) */, 
-	descB.mb );
-  printlog("thread %d VP %d CORE_zgemm(%d, %d, %d)\n"
-           "\t(PlasmaNoTrans, PlasmaNoTrans, descB.mb, tempnn, tempkm, mzone, A(%d,%d)[%p], descA.mb, B(%d,%d)[%p], ldb, lalpha, B(%d,%d)[%p], descB.mb)\n",
-  context->th_id, context->virtual_process->vp_id, k, m, n1, (descB.mt-1)-m, (descB.mt-1)-k, C, (descB.mt-1)-k, n1, D, (descB.mt-1)-m, n1, E);
-=======
   Dague_Complex64_t lalpha = ((k)==(0)) ? (alpha) : (Dague_Complex64_t)(1.0);
   int ldam = BLKLDD( descB, (descA.mt-1)-m );
   int ldbm = BLKLDD( descB, (descB.mt-1)-m );
@@ -152,10 +122,9 @@
                          D /* B((descB.mt-1)-k,n1) */,             ldb,
                  lalpha, E /* B((descB.mt-1)-m,n1) */,             ldbm );
          );
-  printlog("thread %d CORE_zgemm(%d, %d, %d)\n"
+  printlog("thread %d VP %d CORE_zgemm(%d, %d, %d)\n"
            "\t(PlasmaNoTrans, PlasmaNoTrans, descB.mb, tempnn, tempkm, mzone, A(%d,%d)[%p], descA.mb, B(%d,%d)[%p], ldb, lalpha, B(%d,%d)[%p], descB.mb)\n",
-           context->eu_id, k, m, n1, (descB.mt-1)-m, (descB.mt-1)-k, C, (descB.mt-1)-k, n1, D, (descB.mt-1)-m, n1, E);
->>>>>>> d5383e23
+             context->th_id, context->virtual_process->vp_id, k, m, n1, (descB.mt-1)-m, (descB.mt-1)-k, C, (descB.mt-1)-k, n1, D, (descB.mt-1)-m, n1, E);
 
 END
 
