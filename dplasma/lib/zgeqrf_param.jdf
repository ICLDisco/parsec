extern "C" %{
/*
 * Copyright (c) 2010-2013 The University of Tennessee and The University
 *                         of Tennessee Research Foundation. All rights
 *                         reserved.
 * Copyright (c) 2013      Inria. All rights reserved.
 * $COPYRIGHT
 *
 *
 * @precisions normal z -> s d c
 *
 */
#include "dplasmajdf.h"
#include "data_dist/matrix/matrix.h"

//#define PRIO_YVES1

#if defined(PRIO_YVES1)
#define GETPRIO_PANEL( __m, __n )      descA.mt * descA.nt - ((descA.nt - (__n) - 1) * descA.mt + (__m) + 1)
#define GETPRIO_UPDTE( __m, __n, __k ) descA.mt * descA.nt - ((descA.nt - (__n) - 1) * descA.mt + (__m) + 1)
#elif defined(PRIO_YVES2)
#define GETPRIO_PANEL( __m, __n )      descA.mt * descA.nt - ((__m) * descA.nt + descA.nt - (__n))
#define GETPRIO_UPDTE( __m, __n, __k ) descA.mt * descA.nt - ((__m) * descA.nt + descA.nt - (__n))
#elif defined(PRIO_MATHIEU1)
#define GETPRIO_PANEL( __m, __n )      (descA.mt + (__n) - (__m) - 1) * descA.nt + (__n)
#define GETPRIO_UPDTE( __m, __n, __k ) (descA.mt + (__n) - (__m) - 1) * descA.nt + (__n)
#elif defined(PRIO_MATHIEU2)
#define GETPRIO_PANEL( __m, __n )      ((dplasma_imax(descA.mt, descA.nt) - dplasma_imax( (__n) - (__m), (__m) - (__n) ) -1 ) * 12 + (__n))
#define GETPRIO_UPDTE( __m, __n, __k ) ((dplasma_imax(descA.mt, descA.nt) - dplasma_imax( (__n) - (__m), (__m) - (__n) ) -1 ) * 12 + (__n))
#elif defined(PRIO_MATYVES)
#define FORMULE( __x ) ( ( -1. + dplasma_dsqrt( 1. + 4.* (__x) * (__x)) ) * 0.5 )
#define GETPRIO_PANEL( __m, __k )      (int)( 22. * (__k) + 6. * ( FORMULE( descA.mt ) - FORMULE( (__m) - (__k) + 1. ) ) )
#define GETPRIO_UPDTE( __m, __n, __k ) (int)( (__m) < (__n) ? GETPRIO_PANEL( (__n), (__n) ) - 22. * ( (__m) - (__k) ) - 6. * ( (__n) - (__m) ) \
                                              :               GETPRIO_PANEL( (__m), (__n) ) - 22. * ( (__n) - (__k) ) )
#else
  /*#warning running without priority*/
#define GETPRIO_PANEL( __m, __n )      0
#define GETPRIO_UPDTE( __m, __n, __k ) 0
#endif

%}

dataA  [type = "dague_ddesc_t *"]
descA  [type = "tiled_matrix_desc_t" hidden = on default = "*((tiled_matrix_desc_t*)dataA)"]
dataTS [type = "dague_ddesc_t *" aligned=dataA]
descTS [type = "tiled_matrix_desc_t" hidden = on default = "*((tiled_matrix_desc_t*)dataTS)"]
dataTT [type = "dague_ddesc_t *" aligned=dataA]
descTT [type = "tiled_matrix_desc_t" hidden = on default = "*((tiled_matrix_desc_t*)dataTT)"]
qrtree [type = "dplasma_qrtree_t"]
ib     [type = "int"]
p_work [type = "dague_memory_pool_t *" size = "(sizeof(PLASMA_Complex64_t)*ib*(descTS.nb))"]
p_tau  [type = "dague_memory_pool_t *" size = "(sizeof(PLASMA_Complex64_t)   *(descTS.nb))"]

minMN  [type = "int" hidden=on default="( (descA.mt < descA.nt) ? descA.mt : descA.nt )" ]

/**
 * zgeqrt()
 *
 * There are dplasma_qr_getnbgeqrf( pivfct, k, descA.mt ) geqrt applyed at step
 * k on the rows indexed by m.
 * nextm is the first row that will be killed by the row m at step k.
 * nextm = descA.mt if the row m is never used as a killer.
 *
 */
zgeqrt(k, i)
  /* Execution space */
  k = 0 .. minMN-1
  i = 0 .. inline_c %{ return qrtree.getnbgeqrf( &qrtree, k ) - 1; %}
  m      = inline_c %{ return qrtree.getm(       &qrtree, k, i); %}
  nextm  = inline_c %{ return qrtree.nextpiv(    &qrtree, k, m, descA.mt); %}

  SIMCOST 4

  /* Locality */
  : dataA(m, k)

  RW    A <- ( k == 0 ) ? dataA(m, k)
          <- ( k >  0 ) ? A2 zttmqr(k-1, m, k )

          -> A zgeqrt_typechange(k, i)

          -> ( k == descA.mt-1 ) ? dataA(m, k)                                 [type = UPPER_TILE]
          -> ( (k < descA.mt-1) & (nextm != descA.mt) ) ?  A1 zttqrt(k, nextm) [type = UPPER_TILE]
          -> ( (k < descA.mt-1) & (nextm == descA.mt) ) ?  A2 zttqrt(k, m)     [type = UPPER_TILE]

  RW    T <- dataTS(m, k)                                                      [type = LITTLE_T]
          -> dataTS(m, k)                                                      [type = LITTLE_T]
          -> (k < descA.nt-1) ? T zunmqr(k, i, (k+1)..(descA.nt-1))            [type = LITTLE_T]

  ; inline_c %{ return GETPRIO_PANEL(m, k); %}

BODY
{
    int tempmm = (m==(descA.mt-1)) ? (descA.m - m * descA.mb) : descA.mb;
    int tempkn = (k==(descA.nt-1)) ? (descA.n - k * descA.nb) : descA.nb;
    int ldam   = BLKLDD( descA, m );

    printlog("thread %d VP %d CORE_zgeqrt(%d, %d)\n"
             "\t(tempmm, tempkn, ib, dataA(%d,%d)[%p], ldam, dataTS(%d,%d)[%p], TS.mb, p_elem_A, p_elem_B)\n",
             context->th_id, context->virtual_process->vp_id, k, m, m, k, A, m, k, T);

#if !defined(DAGUE_DRY_RUN)
    void *p_elem_A = dague_private_memory_pop( p_tau  );
    void *p_elem_B = dague_private_memory_pop( p_work );

    CORE_zgeqrt(tempmm, tempkn, ib,
<<<<<<< HEAD
                A /* A(m,k)  */, ldam,
                T /* TS(m,k) */, descTS.mb,
=======
                A /* dataA(m,k)  */, ldam,
                T /* dataTS(m,k) */, descTS.mb,
>>>>>>> 49e28217
                p_elem_A, p_elem_B );

    dague_private_memory_push( p_tau, p_elem_A );
    dague_private_memory_push( p_work, p_elem_B );
<<<<<<< HEAD
#endif  /* !defined(DAGUE_DRY_RUN) */
=======
#endif /* !defined(DAGUE_DRY_RUN) */
>>>>>>> 49e28217
}
END

/**
 * zgeqrt_typechange()
 *
 * Task to distinguish upper/lower part of the tile
 */
zgeqrt_typechange(k, i) [profile = off]
  /* Execution space */
  k = 0 .. minMN-1
  i = 0 .. inline_c %{ return qrtree.getnbgeqrf( &qrtree, k ) - 1; %}
  m =      inline_c %{ return qrtree.getm(       &qrtree, k, i); %}

  : dataA(m, k)

  RW A <- A zgeqrt(k, i)
       -> ( k < (descA.nt-1) ) ? A zunmqr(k, i, (k+1)..(descA.nt-1)) [type = LOWER_TILE]
       -> dataA(m, k)                                                [type = LOWER_TILE]
BODY
{
    /* Nothing */
}
END

/**
 * zunmqr()
 *
 * (see zgeqrt() for details on definition space)
 */
zunmqr(k, i, n)
  /* Execution space */
  k = 0   .. minMN-1
  i = 0   .. inline_c %{ return qrtree.getnbgeqrf( &qrtree, k ) - 1; %}
  n = k+1 .. descA.nt-1
  m     = inline_c %{ return qrtree.getm(    &qrtree, k, i); %}
  nextm = inline_c %{ return qrtree.nextpiv( &qrtree, k, m, descA.mt); %}

  SIMCOST 6

  /* Locality */
  : dataA(m, n)

  READ  A <- A zgeqrt_typechange(k, i)                              [type = LOWER_TILE]
  READ  T <- T zgeqrt(k, i)                                         [type = LITTLE_T]

  RW    C <- ( 0 == k ) ? dataA(m, n)
          <- ( k >  0 ) ? A2 zttmqr(k-1, m, n)
          -> ( k == (descA.mt-1)) ? dataA(m, n)
          -> ((k <  (descA.mt-1)) & (nextm != descA.mt) ) ? A1 zttmqr(k, nextm, n)
          -> ((k <  (descA.mt-1)) & (nextm == descA.mt) ) ? A2 zttmqr(k, m,     n)

    ; inline_c %{ return GETPRIO_UPDTE(m, n, k); %}

BODY
{
    int tempmm = (m == (descA.mt-1)) ? (descA.m - m * descA.mb) : descA.mb;
    int tempnn = (n == (descA.nt-1)) ? (descA.n - n * descA.nb) : descA.nb;
    int ldam   = BLKLDD( descA, m );

    printlog("thread %d VP %d CORE_zunmqr(%d, %d, %d)\n"
             "\t(PlasmaLeft, PlasmaConjTrans, tempmm, tempnn, min(tempmm, tempnn), ib, \n"
             "\t dataA(%d,%d)[%p], ldam, dataTS(%d,%d)[%p], descTS.mb, dataA(%d,%d)[%p], ldam, p_elem_A, descTS.nb)\n",
             context->th_id, context->virtual_process->vp_id, k, m, n, m, k, A, m, k, T, m, n, C);

#if !defined(DAGUE_DRY_RUN)
    void *p_elem_A = dague_private_memory_pop( p_work );

<<<<<<< HEAD
    CORE_zunmqr(PlasmaLeft, PlasmaConjTrans,
                tempmm, tempnn, tempmm, ib,
                A /* A(m, k)  */, ldam,
                T /* TS(m, k) */, descTS.mb,
                C /* A(m, n)  */, ldam,
                p_elem_A, descTS.nb );

    dague_private_memory_push( p_work, p_elem_A );
#endif  /* !defined(DAGUE_DRY_RUN) */
=======
    CORE_zunmqr(
        PlasmaLeft, PlasmaConjTrans,
        tempmm, tempnn, tempmm, ib,
        A /* dataA( m, k) */, ldam,
        T /* dataTS(m, k) */, descTS.mb,
        C /* dataA( m, n) */, ldam,
        p_elem_A, descTS.nb );

    dague_private_memory_push( p_work, p_elem_A );
#endif /* !defined(DAGUE_DRY_RUN) */
>>>>>>> 49e28217
}
END


/**
 * zttqrt()
 *
 * The row p kills the row m.
 * nextp is the row that will be killed by p at next stage of the reduction.
 * prevp is the row that has been killed by p at the previous stage of the reduction.
 * prevm is the row that has been killed by m at the previous stage of the reduction.
 * type defines the operation to perform: TS if 0, TT otherwise
 * ip is the index of the killer p in the sorted set of killers for the step k.
 * im is the index of the killer m in the sorted set of killers for the step k.
 *
 */
zttqrt(k, m)
  /* Execution space */
  k = 0   .. minMN-1
  m = k+1 .. descA.mt-1
  p =     inline_c %{ return qrtree.currpiv( &qrtree, k, m);    %}
  nextp = inline_c %{ return qrtree.nextpiv( &qrtree, k, p, m); %}
  prevp = inline_c %{ return qrtree.prevpiv( &qrtree, k, p, m); %}
  prevm = inline_c %{ return qrtree.prevpiv( &qrtree, k, m, m); %}
  type  = inline_c %{ return qrtree.gettype( &qrtree, k, m );   %}
  ip    = inline_c %{ return qrtree.geti(    &qrtree, k, p );   %}
  im    = inline_c %{ return qrtree.geti(    &qrtree, k, m );   %}

  SIMCOST inline_c %{ return type == DPLASMA_QR_KILLED_BY_TS ? 6 : 2; %}

  : dataA(m, k)

  RW   A1 <- (   prevp == descA.mt ) ? A  zgeqrt(k, ip ) : A1 zttqrt(k, prevp )     [type = UPPER_TILE]
          -> (   nextp != descA.mt ) ? A1 zttqrt(k, nextp )                         [type = UPPER_TILE]
          -> ( ( nextp == descA.mt ) & (p == k) ) ? A zttqrt_out_A1(k)              [type = UPPER_TILE]
          -> ( ( nextp == descA.mt ) & (p != k) ) ? A2 zttqrt(k, p)                 [type = UPPER_TILE]

  RW   A2 <- ( (type == 0) && (k     == 0        ) ) ? dataA(m, k)                                      /* TS case */
          <- ( (type == 0) && (k     != 0        ) ) ? A2 zttmqr(k-1, m, k )                            /* TS case */
          <- ( (type != 0) && (prevm == descA.mt ) ) ? A  zgeqrt(k, im )            [type = UPPER_TILE] /* TT case */
          <- ( (type != 0) && (prevm != descA.mt ) ) ? A1 zttqrt(k, prevm )         [type = UPPER_TILE] /* TT case */

          -> (type == 0 ) ? dataA(m, k)
          -> (type != 0 ) ? dataA(m, k)                                             [type = UPPER_TILE]

          -> (type == 0) &&  (descA.nt-1 > k) ? V zttmqr(k, m, (k+1)..(descA.nt-1))
          -> (type != 0) &&  (descA.nt-1 > k) ? V zttmqr(k, m, (k+1)..(descA.nt-1)) [type = UPPER_TILE]

  RW   T  <- dataTT(m, k)                                              [type = LITTLE_T]
          -> dataTT(m, k)                                              [type = LITTLE_T]
          -> (descA.nt-1 > k)? T zttmqr(k, m, (k+1)..(descA.nt-1)) [type = LITTLE_T]

 ; inline_c %{ return type == DPLASMA_QR_KILLED_BY_TS ? GETPRIO_PANEL(p, k) : GETPRIO_PANEL(m, k); %}

BODY
{
    int tempmm = ((m)==((descA.mt)-1)) ? ((descA.m)-(m*(descA.mb))) : (descA.mb);
    int tempkn = ((k)==((descA.nt)-1)) ? ((descA.n)-(k*(descA.nb))) : (descA.nb);
    int ldap = BLKLDD( descA, p );
    int ldam = BLKLDD( descA, m );

    printlog("thread %d VP %d CORE_zttqrt(%d, %d)\n"
             "\t(tempmm, tempkn, ib, dataA(%d,%d)[%p], A.mb, dataA(%d,%d)[%p], ldam, dataTT(%d,%d)[%p], descTT.mb, p_elem_A, p_elem_B)\n",
             context->th_id, context->virtual_process->vp_id, k, m, p, k, A1, m, k, A2, m, k, T);

#if !defined(DAGUE_DRY_RUN)
    void *p_elem_A = dague_private_memory_pop( p_tau  );
    void *p_elem_B = dague_private_memory_pop( p_work );

    if ( type == DPLASMA_QR_KILLED_BY_TS ) {
<<<<<<< HEAD
        CORE_ztsqrt(tempmm, tempkn, ib,
                    A1 /* A(p, k)  */, ldap,
                    A2 /* A(m, k)  */, ldam,
                    T  /* TT(m, k) */, descTT.mb,
                    p_elem_A, p_elem_B );
    } else {
        CORE_zttqrt(tempmm, tempkn, ib,
                    A1 /* A(p, k)  */, ldap,
                    A2 /* A(m, k)  */, ldam,
                    T  /* TT(m, k) */, descTT.mb,
                    p_elem_A, p_elem_B );
    }
    dague_private_memory_push( p_tau , p_elem_A );
    dague_private_memory_push( p_work, p_elem_B );
#endif  /* !defined(DAGUE_DRY_RUN) */
=======
        CORE_ztsqrt(
            tempmm, tempkn, ib,
            A1 /* dataA( p, k) */, ldap,
            A2 /* dataA( m, k) */, ldam,
            T  /* dataTT(m, k) */, descTT.mb,
            p_elem_A, p_elem_B );
    } else {
        CORE_zttqrt(
            tempmm, tempkn, ib,
            A1 /* dataA( p, k) */, ldap,
            A2 /* dataA( m, k) */, ldam,
            T  /* dataTT(m, k) */, descTT.mb,
            p_elem_A, p_elem_B );
    }
    dague_private_memory_push( p_tau , p_elem_A );
    dague_private_memory_push( p_work, p_elem_B );
#endif /* !defined(DAGUE_DRY_RUN) */
>>>>>>> 49e28217
}
END


zttqrt_out_A1(k) [profile = off]
  k = 0..( (descA.mt <= descA.nt) ? descA.mt-2 : descA.nt-1 )
  prevp = inline_c %{ return qrtree.prevpiv( &qrtree, k, k, k ); %}

  : dataA(k, k)

  RW A <- A1 zttqrt( k, prevp ) [type = UPPER_TILE]
       -> dataA(k, k)           [type = UPPER_TILE]
BODY
{
    /* nothing */
}
END

/**
 * zttmqr()
 *
 * See also zttqrt()
 * type1 defines the operations to perfom at next step k+1 on the row m
 *   if type1 == 0, it will be a TS so the tile goes to a TTQRT/TTMQR operation
 *   if type1 != 0, it will be a TT so the tile goes to a GEQRT/UNMQR operation
 * im1 is the index of the killer m at the next step k+1 if its type is !0, descA.mt otherwise
 *
 */
zttmqr(k, m, n)
  /* Execution space */
  k = 0   .. minMN-1
  m = k+1 .. descA.mt-1
  n = k+1 .. descA.nt-1
  p =     inline_c %{ return qrtree.currpiv( &qrtree, k,   m);    %}
  nextp = inline_c %{ return qrtree.nextpiv( &qrtree, k,   p, m); %}
  prevp = inline_c %{ return qrtree.prevpiv( &qrtree, k,   p, m); %}
  prevm = inline_c %{ return qrtree.prevpiv( &qrtree, k,   m, m); %}
  type  = inline_c %{ return qrtree.gettype( &qrtree, k,   m );   %}
  type1 = inline_c %{ return qrtree.gettype( &qrtree, k+1, m );   %}
  ip    = inline_c %{ return qrtree.geti(    &qrtree, k,   p );   %}
  im    = inline_c %{ return qrtree.geti(    &qrtree, k,   m );   %}
  im1   = inline_c %{ return qrtree.geti(    &qrtree, k+1, m );   %}

  SIMCOST inline_c %{ return type == DPLASMA_QR_KILLED_BY_TS ? 12 : 6; %}

  : dataA(m, n)

  RW   A1 <- (   prevp == descA.mt ) ? C  zunmqr( k, ip, n ) : A1 zttmqr(k, prevp, n )
          -> (   nextp != descA.mt ) ? A1 zttmqr( k, nextp, n)
          -> ( ( nextp == descA.mt ) & ( p == k ) ) ? A zttmqr_out_A1(p, n)
          -> ( ( nextp == descA.mt ) & ( p != k ) ) ? A2 zttmqr( k, p, n )

  RW   A2 <- ( (type  == 0 ) && (k     == 0        ) ) ? dataA(m, n)
          <- ( (type  == 0 ) && (k     != 0        ) ) ? A2 zttmqr(k-1, m, n )
          <- ( (type  != 0 ) && (prevm == descA.mt ) ) ? C  zunmqr(k, im, n)
          <- ( (type  != 0 ) && (prevm != descA.mt ) ) ? A1 zttmqr(k, prevm, n )

          -> ( (type1 != 0 ) && (n==(k+1)) ) ? A  zgeqrt( k+1, im1 )
          -> ( (type1 != 0 ) && (n>  k+1)  ) ? C  zunmqr( k+1, im1, n )
          -> ( (type1 == 0 ) && (n==(k+1)) ) ? A2 zttqrt( k+1, m )
          -> ( (type1 == 0 ) && (n> (k+1)) ) ? A2 zttmqr( k+1, m, n )

  READ  V <- (type == 0) ? A2 zttqrt(k, m)
          <- (type != 0) ? A2 zttqrt(k, m) [type = UPPER_TILE]

  READ  T <- T  zttqrt(k, m)               [type = LITTLE_T]

    ; inline_c %{ return type == DPLASMA_QR_KILLED_BY_TS ? GETPRIO_UPDTE(p, n, k) : GETPRIO_UPDTE(m, n, k); %}

BODY
{
    int tempnn = ((n)==((descA.nt)-1)) ? ((descA.n)-(n*(descA.nb))) : (descA.nb);
    int tempmm = ((m)==((descA.mt)-1)) ? ((descA.m)-(m*(descA.mb))) : (descA.mb);
    int ldap = BLKLDD( descA, p );
    int ldam = BLKLDD( descA, m );
    int ldwork = ib;

    printlog("thread %d VP %d CORE_zttmqr(%d, %d, %d)\n"
             "\t(PlasmaLeft, PlasmaConjTrans, descA.mb, tempnn, tempmm, tempnn, descA.nb, ib, \n"
             "\t dataA(%d,%d)[%p], A.mb, dataA(%d,%d)[%p], ldam, dataA(%d,%d)[%p], ldam, dataTT(%d,%d)[%p], descTT.mb, p_elem_A, ldwork)\n",
             context->th_id, context->virtual_process->vp_id, k, m, n, p, n, A1, m, n, A2, m, k, V, m, k, T);

#if !defined(DAGUE_DRY_RUN)
    void *p_elem_A = dague_private_memory_pop( p_work );

    if ( type == DPLASMA_QR_KILLED_BY_TS ) {
<<<<<<< HEAD
        CORE_ztsmqr(PlasmaLeft, PlasmaConjTrans,
                    descA.mb, tempnn, tempmm, tempnn, descA.nb, ib,
                    A1 /* A(p, n)  */, ldap,
                    A2 /* A(m, n)  */, ldam,
                    V  /* A(m, k)  */, ldam,
                    T  /* TT(m, k) */, descTT.mb,
                    p_elem_A, ldwork );
    } else {
        CORE_zttmqr(PlasmaLeft, PlasmaConjTrans,
                    descA.mb, tempnn, tempmm, tempnn, descA.nb, ib,
                    A1 /* A(p, n)  */, ldap,
                    A2 /* A(m, n)  */, ldam,
                    V  /* A(m, k)  */, ldam,
                    T  /* TT(m, k) */, descTT.mb,
                    p_elem_A, ldwork );
    }
    dague_private_memory_push( p_work, p_elem_A );
#endif  /* !defined(DAGUE_DRY_RUN) */
=======
        CORE_ztsmqr(
            PlasmaLeft, PlasmaConjTrans,
            descA.mb, tempnn, tempmm, tempnn, descA.nb, ib,
            A1 /* dataA( p, n) */, ldap,
            A2 /* dataA( m, n) */, ldam,
            V  /* dataA( m, k) */, ldam,
            T  /* dataTT(m, k) */, descTT.mb,
            p_elem_A, ldwork );
    } else {
        CORE_zttmqr(
            PlasmaLeft, PlasmaConjTrans,
            descA.mb, tempnn, tempmm, tempnn, descA.nb, ib,
            A1 /* dataA( p, n) */, ldap,
            A2 /* dataA( m, n) */, ldam,
            V  /* dataA( m, k) */, ldam,
            T  /* dataTT(m, k) */, descTT.mb,
            p_elem_A, ldwork );
    }
    dague_private_memory_push( p_work, p_elem_A );
#endif /* !defined(DAGUE_DRY_RUN) */
>>>>>>> 49e28217
}
END

zttmqr_out_A1(k, n) [profile = off]
  k = 0   .. minMN-2
  n = k+1 .. descA.nt-1
  prevp = inline_c %{ return qrtree.prevpiv( &qrtree, k, k, k ); %}

  : dataA(k, n)

  RW A <- A1 zttmqr( k, prevp, n )
       -> dataA(k, n)
BODY
{
    /* nothing */
}
END<|MERGE_RESOLUTION|>--- conflicted
+++ resolved
@@ -104,22 +104,13 @@
     void *p_elem_B = dague_private_memory_pop( p_work );
 
     CORE_zgeqrt(tempmm, tempkn, ib,
-<<<<<<< HEAD
-                A /* A(m,k)  */, ldam,
-                T /* TS(m,k) */, descTS.mb,
-=======
                 A /* dataA(m,k)  */, ldam,
                 T /* dataTS(m,k) */, descTS.mb,
->>>>>>> 49e28217
                 p_elem_A, p_elem_B );
 
     dague_private_memory_push( p_tau, p_elem_A );
     dague_private_memory_push( p_work, p_elem_B );
-<<<<<<< HEAD
-#endif  /* !defined(DAGUE_DRY_RUN) */
-=======
 #endif /* !defined(DAGUE_DRY_RUN) */
->>>>>>> 49e28217
 }
 END
 
@@ -188,17 +179,6 @@
 #if !defined(DAGUE_DRY_RUN)
     void *p_elem_A = dague_private_memory_pop( p_work );
 
-<<<<<<< HEAD
-    CORE_zunmqr(PlasmaLeft, PlasmaConjTrans,
-                tempmm, tempnn, tempmm, ib,
-                A /* A(m, k)  */, ldam,
-                T /* TS(m, k) */, descTS.mb,
-                C /* A(m, n)  */, ldam,
-                p_elem_A, descTS.nb );
-
-    dague_private_memory_push( p_work, p_elem_A );
-#endif  /* !defined(DAGUE_DRY_RUN) */
-=======
     CORE_zunmqr(
         PlasmaLeft, PlasmaConjTrans,
         tempmm, tempnn, tempmm, ib,
@@ -209,7 +189,6 @@
 
     dague_private_memory_push( p_work, p_elem_A );
 #endif /* !defined(DAGUE_DRY_RUN) */
->>>>>>> 49e28217
 }
 END
 
@@ -280,23 +259,6 @@
     void *p_elem_B = dague_private_memory_pop( p_work );
 
     if ( type == DPLASMA_QR_KILLED_BY_TS ) {
-<<<<<<< HEAD
-        CORE_ztsqrt(tempmm, tempkn, ib,
-                    A1 /* A(p, k)  */, ldap,
-                    A2 /* A(m, k)  */, ldam,
-                    T  /* TT(m, k) */, descTT.mb,
-                    p_elem_A, p_elem_B );
-    } else {
-        CORE_zttqrt(tempmm, tempkn, ib,
-                    A1 /* A(p, k)  */, ldap,
-                    A2 /* A(m, k)  */, ldam,
-                    T  /* TT(m, k) */, descTT.mb,
-                    p_elem_A, p_elem_B );
-    }
-    dague_private_memory_push( p_tau , p_elem_A );
-    dague_private_memory_push( p_work, p_elem_B );
-#endif  /* !defined(DAGUE_DRY_RUN) */
-=======
         CORE_ztsqrt(
             tempmm, tempkn, ib,
             A1 /* dataA( p, k) */, ldap,
@@ -314,7 +276,6 @@
     dague_private_memory_push( p_tau , p_elem_A );
     dague_private_memory_push( p_work, p_elem_B );
 #endif /* !defined(DAGUE_DRY_RUN) */
->>>>>>> 49e28217
 }
 END
 
@@ -401,26 +362,6 @@
     void *p_elem_A = dague_private_memory_pop( p_work );
 
     if ( type == DPLASMA_QR_KILLED_BY_TS ) {
-<<<<<<< HEAD
-        CORE_ztsmqr(PlasmaLeft, PlasmaConjTrans,
-                    descA.mb, tempnn, tempmm, tempnn, descA.nb, ib,
-                    A1 /* A(p, n)  */, ldap,
-                    A2 /* A(m, n)  */, ldam,
-                    V  /* A(m, k)  */, ldam,
-                    T  /* TT(m, k) */, descTT.mb,
-                    p_elem_A, ldwork );
-    } else {
-        CORE_zttmqr(PlasmaLeft, PlasmaConjTrans,
-                    descA.mb, tempnn, tempmm, tempnn, descA.nb, ib,
-                    A1 /* A(p, n)  */, ldap,
-                    A2 /* A(m, n)  */, ldam,
-                    V  /* A(m, k)  */, ldam,
-                    T  /* TT(m, k) */, descTT.mb,
-                    p_elem_A, ldwork );
-    }
-    dague_private_memory_push( p_work, p_elem_A );
-#endif  /* !defined(DAGUE_DRY_RUN) */
-=======
         CORE_ztsmqr(
             PlasmaLeft, PlasmaConjTrans,
             descA.mb, tempnn, tempmm, tempnn, descA.nb, ib,
@@ -441,7 +382,6 @@
     }
     dague_private_memory_push( p_work, p_elem_A );
 #endif /* !defined(DAGUE_DRY_RUN) */
->>>>>>> 49e28217
 }
 END
 
