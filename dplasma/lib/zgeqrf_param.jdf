--- conflicted
+++ resolved
@@ -141,16 +141,9 @@
   if ( descA.mt-1 == k )
     ((PLASMA_Complex64_t*)A)[0] = (PLASMA_Complex64_t)(this_task->sim_exec_date);
 #endif
-<<<<<<< HEAD
-  printlog("\nthread %d  zgeqrt( k=%d, i=%d, m=%d, nextm=%d)\n"
-           "\t( tempmm=%d, tempkn=%d, ib, A(%d,%d)[%p], ldam=%d, T(%d,%d)[%p], descT.mb, p_elem_A, p_elem_B)\n",
-           context->eu_id, k, i, m, nextm,
-           tempmm, tempkn, m, k, A, ldam, m, k, T);
-=======
   printlog("thread %d VP %d CORE_zgeqrt(%d, %d)\n"
            "\t(tempmm, tempkn, ib, A(%d,%d)[%p], ldam, T(%d,%d)[%p], descT.mb, p_elem_A, p_elem_B)\n",
            context->th_id, context->virtual_process->vp_id, k, m, m, k, A, m, k, T);
->>>>>>> 16989083
 
 END
 
