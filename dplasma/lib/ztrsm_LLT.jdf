--- conflicted
+++ resolved
@@ -40,11 +40,7 @@
           -> (descB.mt>=(2+k)) ? D zgemm(k, (k+1)..(descB.mt-1), n)
 
 BODY
-<<<<<<< HEAD
-
-=======
 {
->>>>>>> 49e28217
     int tempkm = ((k)==(0)) ? (descB.m-((descB.mt-1)*descB.mb)) : descB.mb;
     int tempnn = ((n)==(descB.nt-1)) ? (descB.n-(n*descB.nb)) : descB.nb;
     dague_complex64_t lalpha = ((k)==(0)) ? (alpha) : (dague_complex64_t)(1.0);
@@ -52,16 +48,6 @@
     int ldb = BLKLDD( descB, (descB.mt-1)-k );
 
 #if !defined(DAGUE_DRY_RUN)
-<<<<<<< HEAD
-    CORE_ztrsm(side, uplo, trans, diag,
-               tempkm, tempnn, lalpha,
-               A /* A((descB.mt-1)-k,(descB.mt-1)-k) */, lda,
-               B /* B((descB.mt-1)-k,n) */, ldb );
-#endif  /* !defined(DAGUE_DRY_RUN) */
-
-    printlog("CORE_ztrsm(%d, %d)\n"
-             "\t(side, uplo, trans, diag, tempkm, tempnn, lalpha, A(%d,%d)[%p], lda, B(%d,%d)[%p], ldb)\n",
-=======
         CORE_ztrsm(side, uplo, trans, diag,
                    tempkm, tempnn, lalpha,
                    A /* dataA((descB.mt-1)-k,(descB.mt-1)-k) */, lda,
@@ -70,7 +56,6 @@
 
     printlog("CORE_ztrsm(%d, %d)\n"
              "\t(side, uplo, trans, diag, tempkm, tempnn, lalpha, dataA(%d,%d)[%p], lda, dataB(%d,%d)[%p], ldb)\n",
->>>>>>> 49e28217
              k, n, (descB.mt-1)-k, (descB.mt-1)-k, A, (descB.mt-1)-k, n, B);
 }
 END
@@ -86,12 +71,6 @@
   RW A <- dataA((descB.mt-1)-k,(descB.mt-1)-k)
        -> A ztrsm(k,0..(descB.nt-1))
 BODY
-<<<<<<< HEAD
-    /* nothing */
-END
-
-zgemm(k,m,n1)
-=======
 {
     /* nothing */
 }
@@ -100,7 +79,6 @@
 
 
 zgemm(k,m,n)
->>>>>>> 49e28217
   /* Execution space */
   k = 0     .. (descB.mt-2)
   m = (k+1) .. (descB.mt-1)
@@ -117,13 +95,8 @@
           -> (m>=(k+2)) ? E zgemm(k+1, m, n)
 
 BODY
-<<<<<<< HEAD
-
-    int tempnn = ((n1)==(descB.nt-1)) ? (descB.n-(n1*descB.nb)) : descB.nb;
-=======
 {
     int tempnn = ((n)==(descB.nt-1)) ? (descB.n-(n*descB.nb)) : descB.nb;
->>>>>>> 49e28217
     int tempkm = ((k)==(0)) ? (descB.m-((descB.mt-1)*descB.mb)) : descB.mb;
     int lda  = BLKLDD( descA, (descB.mt-1)-k );
     int ldb  = BLKLDD( descB, (descB.mt-1)-k );
@@ -131,19 +104,6 @@
     dague_complex64_t lalpha = ((k)==(0)) ? (alpha) : (dague_complex64_t)(1.0);
 
 #if !defined(DAGUE_DRY_RUN)
-<<<<<<< HEAD
-    CORE_zgemm(trans, PlasmaNoTrans,
-               descB.mb, tempnn, tempkm,
-               -1.0,   C /* A((descB.mt-1)-k,(descB.mt-1)-m) */, lda,
-                       D /* B((descB.mt-1)-k,n1) */,             ldb,
-               lalpha, E /* B((descB.mt-1)-m,n1) */,             ldbm );
-#endif  /* !defined(DAGUE_DRY_RUN) */
-
-    printlog("CORE_zgemm(%d, %d, %d)\n"
-             "\t(trans, PlasmaNoTrans, descB.mb, tempnn, tempkm, mzone, A(%d,%d)[%p], lda, B(%d,%d)[%p], ldb, lalpha, B(%d,%d)[%p], descB.mb)\n",
-             k, m, n1, (descB.mt-1)-k, (descB.mt-1)-m, C, (descB.mt-1)-k, n1, D, (descB.mt-1)-m, n1, E);
-
-=======
         CORE_zgemm(trans, PlasmaNoTrans,
                    descB.mb, tempnn, tempkm,
                    -1.0,   C /* dataA((descB.mt-1)-k,(descB.mt-1)-m) */, lda,
@@ -155,7 +115,6 @@
              "\t(trans, PlasmaNoTrans, descB.mb, tempnn, tempkm, mzone, dataA(%d,%d)[%p], lda, dataB(%d,%d)[%p], ldb, lalpha, dataB(%d,%d)[%p], descB.mb)\n",
              k, m, n, (descB.mt-1)-k, (descB.mt-1)-m, C, (descB.mt-1)-k, n, D, (descB.mt-1)-m, n, E);
 }
->>>>>>> 49e28217
 END
 
 /*
@@ -170,12 +129,7 @@
   RW C <- dataA((descB.mt-1)-k,(descB.mt-1)-m)
        -> C zgemm(k,m,0..(descB.nt-1))
 BODY
-<<<<<<< HEAD
-    /* nothing */
-END
-=======
 {
     /* nothing */
 }
-END
->>>>>>> 49e28217
+END