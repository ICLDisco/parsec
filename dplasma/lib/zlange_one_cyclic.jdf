extern "C" %{
/*
<<<<<<< HEAD
 *  Copyright (c) 2010-2013
 *
 *  The University of Tennessee and The University
 *  of Tennessee Research Foundation.  All rights
 *  reserved.
=======
 * Copyright (c) 2010-2013 The University of Tennessee and The University
 *                         of Tennessee Research Foundation.  All rights
 *                         reserved.
 * Copyright (c) 2013      Inria. All rights reserved.
>>>>>>> 49e28217
 *
 * @precisions normal z -> s d c
 *
 *
 * This jdf returns the value of the one norm of a matrix A
 * where the one norm  of a matrix is the maximum column sum.
 *
 * This jdf is optimized for 2D-Block cyclic distributed data with a grid
 * P-by-Q.
 * The first step sums the local data of each columns.
 * The second finishes the sums on each columns. At the end of this step, all P
 * processes belonging to a column have the same data.
 * The third step search the local maximum.
 * The fourth step combines the local maxima together. At the end all processes
 * owns the same value.
 *
 * The reductions are down by a pipeline folowed by a broadcast of the results.
 *
 */
#include <math.h>
#include "dplasmajdf.h"
#include "data_dist/matrix/matrix.h"

%}

/* Globals
 */
P            [type = "int"]
Q            [type = "int"]
ntype        [type = "PLASMA_enum"]
uplo         [type = "PLASMA_enum"]
diag         [type = "PLASMA_enum"]
dataA        [type = "dague_ddesc_t *"]
Tdist        [type = "dague_ddesc_t *"]
norm         [type = "double *"]

descA        [type = "tiled_matrix_desc_t" hidden=on default="*((tiled_matrix_desc_t*)dataA)" ]
minMNT       [type = "int" hidden=on default="dplasma_imin( descA.mt, descA.nt )" ]
minMN        [type = "int" hidden=on default="dplasma_imin( descA.m,  descA.n )"  ]
MT           [type = "int" hidden=on default="(uplo == PlasmaUpper) ? minMNT : descA.mt"]
NT           [type = "int" hidden=on default="(uplo == PlasmaLower) ? minMNT : descA.nt"]
M            [type = "int" hidden=on default="(uplo == PlasmaUpper) ? minMN  : descA.m"]
N            [type = "int" hidden=on default="(uplo == PlasmaLower) ? minMN  : descA.n"]

RWCOL(m, n) [profile = off]

    // Execution space
    m = 0 .. P-1
    n = 0 .. NT-1
    row = inline_c %{
    switch (uplo) {
    case PlasmaLower:
    {
        int tmpm = MT-((MT-m-1)%P)-1;
        if (( m > MT-1 ) || ( tmpm < n ))
            return MT;
        else
            return tmpm;
    }
    break;
    case PlasmaUpper:
    {
        if ( m > n )
            return MT;
        else {
            int nmax = dplasma_imin( n, MT-1 );
            return nmax-((nmax-m)%P);
        }
    }
    break;
    default:
      if ( m > MT-1 )
          return MT;
      else
          return MT-((MT-m-1)%P)-1;
    }
    %}

    // Parallel partitioning
    :Tdist(m, n)

    // Parameters
    WRITE W -> (m <  MT   ) ? W STEP1(row, n)  [type = COL]
            -> (m > (MT-1)) ? W STEP2(m,   n)  [type = COL]

BODY
<<<<<<< HEAD

#if !defined(DAGUE_DRY_RUN)
    /* Initialize W */
    int i;
    for(i = 0; i < descA.nb; i++)
        ((double *)W)[i] = 0;
#endif  /* !defined(DAGUE_DRY_RUN) */

=======
{
#if !defined(DAGUE_DRY_RUN)
    /* Initialize W */
    memset( W, 0, descA.nb * sizeof(double) );
#endif /* !defined(DAGUE_DRY_RUN) */
}
>>>>>>> 49e28217
END

RWELT(m, n) [profile = off]

    // Execution space
    m = 0 .. P-1
    n = 0 .. Q-1
    col = inline_c %{
      return NT-((NT-n-1)%Q)-1;
    %}

    // Parallel partitioning
    :Tdist(m, n)

    // Parameters
    WRITE W -> (n <  NT   ) ? W STEP3(m, col)  [type = ELT]
            -> (n > (NT-1)) ? W STEP4(m,   n)  [type = ELT]

BODY
<<<<<<< HEAD

#if !defined(DAGUE_DRY_RUN)
    /* Initialize W */
    ((double *)W)[0] = 0.;
#endif  /* !defined(DAGUE_DRY_RUN) */

=======
{
#if !defined(DAGUE_DRY_RUN)
    /* Initialize W */
    ((double *)W)[0] = 0.;
#endif /* !defined(DAGUE_DRY_RUN) */
}
>>>>>>> 49e28217
END

/**************************************************
 *
 *                    STEP 1
 *
 *  For j in [1,Q], W(m, j) = reduce( A(m, j+k*Q) )
 *
 **************************************************/
STEP1(m,n)

    // Execution space
    m = 0 .. MT-1
    nmin = inline_c %{ if (uplo == PlasmaUpper ) return m; else return 0; %}
    nmax = inline_c %{ if (uplo == PlasmaLower ) return dplasma_imin(m, NT-1); else return NT-1; %}
    n = nmin .. nmax

    mmin = inline_c %{ if (uplo == PlasmaLower ) return n; else return 0; %}
    mmax = inline_c %{ if (uplo == PlasmaUpper ) return dplasma_imin(n, MT-1); else return MT-1; %}

    // Parallel partitioning
    :dataA(m, n)

    // Parameters
    READ A <-  dataA(m, n)
    RW   W <-  ( m < (mmax+1-P)) ? W STEP1( m+P, n ) : W RWCOL( m%P, n ) [type = COL]
           ->  ( m < (mmin+P)  ) ? W STEP2( m%P, n ) : W STEP1( m-P, n ) [type = COL]

BODY
{
    int tempmm = ( m == (MT-1) ) ? M - m * descA.mb : descA.mb;
    int tempnn = ( n == (NT-1) ) ? N - n * descA.nb : descA.nb;
    int ldam = BLKLDD( descA, m );

    printlog("thread %d zlange STEP1(%d, %d)\n"
             "\t( tempmm=%d, tempnn=%d, A(%d, %d)[%p], lda=%d, W(%d,%d)[%p])\n",
             context->th_id, m, n, tempmm, tempnn, m, n, A, ldam, m, n%Q, W);

#if !defined(DAGUE_DRY_RUN)
<<<<<<< HEAD
    CORE_dzasum(PlasmaColumnwise, PlasmaUpperLower,
                tempmm, tempnn,
                A, ldam, W);
#endif  /* !defined(DAGUE_DRY_RUN) */

=======
    if ( (m == n) && (uplo != PlasmaUpperLower) ) {
        CORE_ztrasm( PlasmaColumnwise, uplo, diag,
                     tempmm, tempnn,
                     A, ldam, W);
    }
    else {
        CORE_dzasum(PlasmaColumnwise, PlasmaUpperLower,
                    tempmm, tempnn,
                    A, ldam, W);
    }
#endif /* !defined(DAGUE_DRY_RUN) */
}
>>>>>>> 49e28217
END

/**************************************************
 *                    STEP 2
 *
 *  For each j, W(m, j) = reduce( W(m, 0..Q-1) )
 *
 **************************************************/
STEP2(m, n)

    // Execution space
    m = 0 .. P-1
    n = 0 .. NT-1
    mmin = inline_c %{ if (uplo == PlasmaLower ) return n; else return 0; %}
    row = inline_c %{
      return mmin + m - mmin%P;
    %}

    // Parallel partitioning
    :Tdist(m, n)

    // Parameters
    READ A <- ( m   ==  0     ) ?   Tdist(m, n)      : W STEP2(m-1, n) [type = COL]
    RW   W <- ( row >  (MT-1) ) ? W RWCOL(m, n)      : W STEP1(row, n) [type = COL]
           -> ( m   == (P-1)  ) ? A STEP3(0..P-1, n) : A STEP2(m+1, n) [type = COL]

BODY
{
    int tempnn = ( n == (NT-1) ) ? N - n * descA.nb : descA.nb;

    printlog("thread %d zlange STEP2(%d, %d)\n"
             "\t( tempnn=%d, W(%d, %d) + W(%d, %d)\n",
             context->th_id, m, n, tempnn, m-1, n, m, n);

#if !defined(DAGUE_DRY_RUN)
<<<<<<< HEAD
    if(m > 0) {
        cblas_daxpy( tempnn, 1., A, 1, W, 1);
    }
#endif  /* !defined(DAGUE_DRY_RUN) */

=======
    if(m > 0)
    {
        cblas_daxpy( tempnn, 1., A, 1, W, 1);
    }
#endif /* !defined(DAGUE_DRY_RUN) */
}
>>>>>>> 49e28217
END


/**************************************************
 *
 *                    STEP3
 *
 * For m in 0..P-1, W(m, n) = max( W(m..mt[P], n ) )
 *
 **************************************************/
STEP3(m, n)

    // Execution space
    m = 0 .. P-1
    n = 0 .. NT-1

    // Parallel partitioning
    :Tdist(m, n)

    // Parameters
    READ A <- W STEP2(P-1, n)                                      [type = COL]
    RW   W <- (n < (NT-Q)) ? W STEP3( m, n+Q ) : W RWELT( m, n%Q ) [type = ELT]
           -> (n < Q     ) ? W STEP4( m, n   ) : W STEP3( m, n-Q ) [type = ELT]

BODY
{
    int tempnn = ( n == (NT-1) ) ? N - n * descA.nb : descA.nb;

    printlog("thread %d zlange STEP3(%d, %d)\n",
             context->th_id, m, n);

#if !defined(DAGUE_DRY_RUN)
<<<<<<< HEAD
    double *dA = (double*)A;
    double *dW = (double*)W;
    double maxval = 0;
    int i;
=======
        double *dA = (double*)A;
        double *dW = (double*)W;
        double maxval = 0;
        int i;
>>>>>>> 49e28217

    for(i = 0; i < tempnn; i++, dA++)
        maxval = ( maxval > *dA ) ? maxval : *dA;

<<<<<<< HEAD
    if ( n < (descA.nt-Q) ) {
        *dW = ( maxval > *dW ) ? maxval : *dW;
    } else {
        *dW = maxval;
    }
#endif  /* !defined(DAGUE_DRY_RUN) */

=======
        if ( n < (NT-Q) ) {
            *dW = ( maxval > *dW ) ? maxval : *dW;
        } else {
            *dW = maxval;
        }
#endif /* !defined(DAGUE_DRY_RUN) */
}
>>>>>>> 49e28217
END

/**************************************************
 *                    STEP 4
 *
 *  For each i, W(i, n) = max( W(0..P-1, n) )
 *
 **************************************************/
STEP4(m,n)

    // Execution space
    m = 0..P-1
    n = 0..Q-1

    // Parallel partitioning
    :Tdist(m, n)

    // Parameters
    READ A <- ( n ==  0     ) ?   Tdist(m, n)          : W STEP4(m, n-1) [type = ELT]
    RW   W <- ( n >  (NT-1) ) ? W RWELT(m, n)          : W STEP3(m, n  ) [type = ELT]
           -> ( n == (Q-1)  ) ? W WRITE_RES(m, 0..Q-1) : A STEP4(m, n+1) [type = ELT]

BODY
{
    printlog("thread %d zlange STEP4(%d, %d)\n",
             context->th_id, m, n);

#if !defined(DAGUE_DRY_RUN)
<<<<<<< HEAD
    double *dA = (double*)A;
    double *dW = (double*)W;
    if(n > 0)
        *dW = ( *dA > *dW ) ? *dA : *dW;
#endif  /* !defined(DAGUE_DRY_RUN) */

=======
        double *dA = (double*)A;
        double *dW = (double*)W;
        if(n > 0)
            *dW = ( *dA > *dW ) ? *dA : *dW;
#endif /* !defined(DAGUE_DRY_RUN) */
}
>>>>>>> 49e28217
END

/**************************************************
 *                      STEP5                     *
 **************************************************/
WRITE_RES(m,n)

    // Execution space
    m = 0..P-1
    n = 0..Q-1

    // Parallel partitioning
    :Tdist(m, n)

    // Parameters
    READ W <- W STEP4( m, Q-1 )   [type = ELT]

BODY
{
    *norm = *( (double*)W );
}
END<|MERGE_RESOLUTION|>--- conflicted
+++ resolved
@@ -1,17 +1,9 @@
 extern "C" %{
 /*
-<<<<<<< HEAD
- *  Copyright (c) 2010-2013
- *
- *  The University of Tennessee and The University
- *  of Tennessee Research Foundation.  All rights
- *  reserved.
-=======
  * Copyright (c) 2010-2013 The University of Tennessee and The University
  *                         of Tennessee Research Foundation.  All rights
  *                         reserved.
  * Copyright (c) 2013      Inria. All rights reserved.
->>>>>>> 49e28217
  *
  * @precisions normal z -> s d c
  *
@@ -98,23 +90,12 @@
             -> (m > (MT-1)) ? W STEP2(m,   n)  [type = COL]
 
 BODY
-<<<<<<< HEAD
-
-#if !defined(DAGUE_DRY_RUN)
-    /* Initialize W */
-    int i;
-    for(i = 0; i < descA.nb; i++)
-        ((double *)W)[i] = 0;
-#endif  /* !defined(DAGUE_DRY_RUN) */
-
-=======
 {
 #if !defined(DAGUE_DRY_RUN)
     /* Initialize W */
     memset( W, 0, descA.nb * sizeof(double) );
 #endif /* !defined(DAGUE_DRY_RUN) */
 }
->>>>>>> 49e28217
 END
 
 RWELT(m, n) [profile = off]
@@ -134,21 +115,12 @@
             -> (n > (NT-1)) ? W STEP4(m,   n)  [type = ELT]
 
 BODY
-<<<<<<< HEAD
-
+{
 #if !defined(DAGUE_DRY_RUN)
     /* Initialize W */
     ((double *)W)[0] = 0.;
-#endif  /* !defined(DAGUE_DRY_RUN) */
-
-=======
-{
-#if !defined(DAGUE_DRY_RUN)
-    /* Initialize W */
-    ((double *)W)[0] = 0.;
-#endif /* !defined(DAGUE_DRY_RUN) */
-}
->>>>>>> 49e28217
+#endif /* !defined(DAGUE_DRY_RUN) */
+}
 END
 
 /**************************************************
@@ -188,13 +160,6 @@
              context->th_id, m, n, tempmm, tempnn, m, n, A, ldam, m, n%Q, W);
 
 #if !defined(DAGUE_DRY_RUN)
-<<<<<<< HEAD
-    CORE_dzasum(PlasmaColumnwise, PlasmaUpperLower,
-                tempmm, tempnn,
-                A, ldam, W);
-#endif  /* !defined(DAGUE_DRY_RUN) */
-
-=======
     if ( (m == n) && (uplo != PlasmaUpperLower) ) {
         CORE_ztrasm( PlasmaColumnwise, uplo, diag,
                      tempmm, tempnn,
@@ -207,7 +172,6 @@
     }
 #endif /* !defined(DAGUE_DRY_RUN) */
 }
->>>>>>> 49e28217
 END
 
 /**************************************************
@@ -243,20 +207,12 @@
              context->th_id, m, n, tempnn, m-1, n, m, n);
 
 #if !defined(DAGUE_DRY_RUN)
-<<<<<<< HEAD
-    if(m > 0) {
-        cblas_daxpy( tempnn, 1., A, 1, W, 1);
-    }
-#endif  /* !defined(DAGUE_DRY_RUN) */
-
-=======
     if(m > 0)
     {
         cblas_daxpy( tempnn, 1., A, 1, W, 1);
     }
 #endif /* !defined(DAGUE_DRY_RUN) */
 }
->>>>>>> 49e28217
 END
 
 
@@ -289,38 +245,21 @@
              context->th_id, m, n);
 
 #if !defined(DAGUE_DRY_RUN)
-<<<<<<< HEAD
     double *dA = (double*)A;
     double *dW = (double*)W;
     double maxval = 0;
     int i;
-=======
-        double *dA = (double*)A;
-        double *dW = (double*)W;
-        double maxval = 0;
-        int i;
->>>>>>> 49e28217
 
     for(i = 0; i < tempnn; i++, dA++)
         maxval = ( maxval > *dA ) ? maxval : *dA;
 
-<<<<<<< HEAD
-    if ( n < (descA.nt-Q) ) {
+    if ( n < (NT-Q) ) {
         *dW = ( maxval > *dW ) ? maxval : *dW;
     } else {
         *dW = maxval;
     }
-#endif  /* !defined(DAGUE_DRY_RUN) */
-
-=======
-        if ( n < (NT-Q) ) {
-            *dW = ( maxval > *dW ) ? maxval : *dW;
-        } else {
-            *dW = maxval;
-        }
-#endif /* !defined(DAGUE_DRY_RUN) */
-}
->>>>>>> 49e28217
+#endif /* !defined(DAGUE_DRY_RUN) */
+}
 END
 
 /**************************************************
@@ -349,21 +288,12 @@
              context->th_id, m, n);
 
 #if !defined(DAGUE_DRY_RUN)
-<<<<<<< HEAD
-    double *dA = (double*)A;
-    double *dW = (double*)W;
-    if(n > 0)
-        *dW = ( *dA > *dW ) ? *dA : *dW;
-#endif  /* !defined(DAGUE_DRY_RUN) */
-
-=======
         double *dA = (double*)A;
         double *dW = (double*)W;
         if(n > 0)
             *dW = ( *dA > *dW ) ? *dA : *dW;
 #endif /* !defined(DAGUE_DRY_RUN) */
 }
->>>>>>> 49e28217
 END
 
 /**************************************************
