--- conflicted
+++ resolved
@@ -9,19 +9,14 @@
  * @precisions normal z -> s d c
  *
  */
-#include "dplasmajdf.h"
+#include "dplasma/lib/dplasmajdf.h"
 #include "data_dist/matrix/matrix.h"
-<<<<<<< HEAD
-#include "dplasma/lib/dplasmajdf.h"
 
 #if defined(HAVE_CUDA)
 #include <dague/devices/cuda/dev_cuda.h>
 #include "dplasma/cores/cuda_zgemm.h"
 extern int *gpu_counter;
 #endif  /* defined(HAVE_CUDA) */
-=======
-
->>>>>>> 49e28217
 %}
 
 /*
@@ -53,13 +48,9 @@
 READ A <- dataA(m, k)
        -> A GEMM(m, 0, k)
 BODY
-<<<<<<< HEAD
-    printlog("rank %u <- A(%d,%d)\n", __dague_handle->super.dataA->myrank, m, k);
-=======
 {
     printlog("rank %u <- A(%d,%d)\n", __dague_object->super.dataA->myrank, m, k);
 }
->>>>>>> 49e28217
 END
 
 /**************************************************
@@ -75,13 +66,9 @@
 READ B <- dataB(n, k)
        -> B GEMM(0, n, k)
 BODY
-<<<<<<< HEAD
-     printlog("rank %u <- B(%d,%d)\n", __dague_handle->super.dataB->myrank, n, k);
-=======
 {
      printlog("rank %u <- B(%d,%d)\n", __dague_object->super.dataB->myrank, n, k);
 }
->>>>>>> 49e28217
 END
 
 /**************************************************
@@ -123,10 +110,7 @@
 END
 
 BODY
-<<<<<<< HEAD
-=======
 {
->>>>>>> 49e28217
     dague_complex64_t lbeta = (k == 0) ? beta : (dague_complex64_t)1.0;
     int tempmm = m == descC.mt-1 ? descC.m - m * descC.mb : descC.mb;
     int tempnn = n == descC.nt-1 ? descC.n - n * descC.nb : descC.nb;
@@ -136,43 +120,20 @@
     int ldcm = BLKLDD(descC, m);
 
 #if !defined(DAGUE_DRY_RUN)
-<<<<<<< HEAD
     CORE_zgemm(transA, transB,
                tempmm, tempnn, tempkk,
                alpha, A /*A(m, k)*/, ldam,
                       B /*B(n, k)*/, ldbn,
                lbeta, C /*C(m, n)*/, ldcm);
 #endif  /* !defined(DAGUE_DRY_RUN) */
-=======
-    CORE_zgemm(
-        transA, transB,
-        tempmm, tempnn, tempkk,
-        alpha, A /*A(m, k)*/, ldam,
-               B /*B(n, k)*/, ldbn,
-        lbeta, C /*C(m, n)*/, ldcm);
-#endif /* !defined(DAGUE_DRY_RUN) */
->>>>>>> 49e28217
 
     printlog("gemm( %d, %d, %d )\n"
              "    ( %s, %s, %d, %d, %d, %f, A(%d,%d), %d, B(%d,%d), %d, %f, C(%d,%d), %d)\n",
              m, n, k,
-<<<<<<< HEAD
-             plasma_const( transA ), plasma_const( transB ), 
+             plasma_const( transA ), plasma_const( transB ),
              tempmm, tempnn, tempkk,
              creal(alpha), m, k, ldam,
                            n, k, ldbn,
              creal(lbeta), m, n, ldcm);
-END
-
-extern "C" %{
-
-%}
-=======
-             plasma_const( transA ), plasma_const( transB ),
-             tempmm, tempnn, tempkk,
-             creal(alpha), m, k, ldam,
-             n, k, ldbn,
-             creal(lbeta), m, n, ldcm);
 }
-END
->>>>>>> 49e28217
+END