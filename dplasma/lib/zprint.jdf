extern "C" %{
/*
 * Copyright (c) 2010-2013 The University of Tennessee and The University
 *                         of Tennessee Research Foundation.  All rights
 *                         reserved.
 * Copyright (c) 2013      Inria. All rights reserved.
 *
 * @precisions normal z -> s d c
 *
 */
#include "dplasmajdf.h"
#include "data_dist/matrix/matrix.h"

#define PRECISION_z

static inline void dplasma_zprint_tile( int m, int n, tiled_matrix_desc_t descA, dague_complex64_t *M )
{
    int tempmm = ( m == descA.mt-1 ) ? descA.m - m*descA.mb : descA.mb;
    int tempnn = ( n == descA.nt-1 ) ? descA.n - n*descA.nb : descA.nb;
    int ldam = BLKLDD( descA, m );

    int ii, jj;

    fflush(stdout);
    for(ii=0; ii<tempmm; ii++) {
        if ( ii == 0 )
            fprintf(stdout, "(%2d, %2d) :", m, n);
        else
            fprintf(stdout, "          ");
        for(jj=0; jj<tempnn; jj++) {
#if defined(PRECISION_z) || defined(PRECISION_c)
            fprintf(stdout, " (% e, % e)",
                    creal( M[jj*ldam + ii] ),
                    cimag( M[jj*ldam + ii] ));
#else
            fprintf(stdout, " % e", M[jj*ldam + ii]);
#endif
        }
        fprintf(stdout, "\n");
    }
    fflush(stdout);
    usleep(1000);
}

%}

/*
 * Globals
 */
uplo   [type = PLASMA_enum]
dataA  [type = "dague_ddesc_t *"]

descA        [type = "tiled_matrix_desc_t" hidden=on default="*((tiled_matrix_desc_t*)dataA)" ]
plasma_upper [type = "PLASMA_enum"         hidden=on default=PlasmaUpper ]
plasma_lower [type = "PLASMA_enum"         hidden=on default=PlasmaLower ]

imone   [type = "int" hidden=on default="-1" ]
sizef   [type = "int" hidden=on default="( descA.mt * descA.nt )" ]
sizel   [type = "int" hidden=on default="( descA.nt * descA.mt - (descA.nt * (descA.nt-1))/2 )" ]
sizeu   [type = "int" hidden=on default="( descA.mt * descA.nt - (descA.mt * (descA.mt-1))/2 )" ]


/*
 * Print Full matrix
 */
PRINT_F(k) [profile = off]
  // Execution space
  k = 0..(((uplo != plasma_upper) && (uplo != plasma_lower)) ? sizef - 1 : imone)
  m = inline_c %{ return k % descA.mt; %}
  n = inline_c %{ return k / descA.mt; %}

  // Parallel partitioning
  : dataA(m, n)

  // Parameters
READ A   <- dataA(m, n)
CTL  ctl <- (k > 0 )      ? ctl PRINT_F(k-1)
         -> (k < sizef-1) ? ctl PRINT_F(k+1)
BODY
<<<<<<< HEAD

#if !defined(DAGUE_DRY_RUN)
    dplasma_zprint_tile( m, n, descA, (dague_complex64_t *)A );
#endif  /* !defined(DAGUE_DRY_RUN) */

=======
{
#if !defined(DAGUE_DRY_RUN)
    dplasma_zprint_tile( m, n, descA, (dague_complex64_t *)A );
#endif /* !defined(DAGUE_DRY_RUN) */
}
>>>>>>> 49e28217
END


/*
 * Print Lower triangular
 */
PRINT_L(k) [profile = off]
  // Execution space
  k = 0..((uplo == plasma_lower) ? sizel-1 : imone)
  m = inline_c %{ int new_m = k; int new_n = 0; while ( new_m > descA.mt-1 ) { new_m -= (descA.mt - new_n - 1); new_n++; }; return new_m; %}
  n = inline_c %{ int new_m = k; int new_n = 0; while ( new_m > descA.mt-1 ) { new_m -= (descA.mt - new_n - 1); new_n++; }; return new_n; %}

  // Parallel partitioning
  : dataA(m, n)

  // Parameters
READ  A   <- dataA(m, n)
CTL   ctl <- (k > 0 )      ? ctl PRINT_L(k-1)
          -> (k < sizel-1) ? ctl PRINT_L(k+1)
BODY
<<<<<<< HEAD

#if !defined(DAGUE_DRY_RUN)
    dplasma_zprint_tile( m, n, descA, (dague_complex64_t *)A );
#endif  /* !defined(DAGUE_DRY_RUN) */

=======
{
#if !defined(DAGUE_DRY_RUN)
    dplasma_zprint_tile( m, n, descA, (dague_complex64_t *)A );
#endif /* !defined(DAGUE_DRY_RUN) */
}
>>>>>>> 49e28217
END

/*
 * Print Upper triangular
 */
PRINT_U(k) [profile = off]
  // Execution space
  k = 0..((uplo == plasma_upper) ? sizeu-1 : imone)
  m = inline_c %{ int new_m = k; int new_n = 0; while ( new_m > new_n ) { new_n++; new_m -= new_n; }; return new_m; %}
  n = inline_c %{ int new_m = k; int new_n = 0; while ( new_m > new_n ) { new_n++; new_m -= new_n; }; return new_n; %}

  // Parallel partitioning
  : dataA(m, n)

  // Parameters
READ  A   <- dataA(m, n)
CTL   ctl <- (k > 0 )      ? ctl PRINT_U(k-1)
          -> (k < sizeu-1) ? ctl PRINT_U(k+1)
BODY
<<<<<<< HEAD

#if !defined(DAGUE_DRY_RUN)
    dplasma_zprint_tile( m, n, descA, (dague_complex64_t *)A );
#endif  /* !defined(DAGUE_DRY_RUN) */

END

extern "C" %{

%}
=======
{
#if !defined(DAGUE_DRY_RUN)
    dplasma_zprint_tile( m, n, descA, (dague_complex64_t *)A );
#endif /* !defined(DAGUE_DRY_RUN) */
}
END
>>>>>>> 49e28217
<|MERGE_RESOLUTION|>--- conflicted
+++ resolved
@@ -77,19 +77,11 @@
 CTL  ctl <- (k > 0 )      ? ctl PRINT_F(k-1)
          -> (k < sizef-1) ? ctl PRINT_F(k+1)
 BODY
-<<<<<<< HEAD
-
-#if !defined(DAGUE_DRY_RUN)
-    dplasma_zprint_tile( m, n, descA, (dague_complex64_t *)A );
-#endif  /* !defined(DAGUE_DRY_RUN) */
-
-=======
 {
 #if !defined(DAGUE_DRY_RUN)
     dplasma_zprint_tile( m, n, descA, (dague_complex64_t *)A );
 #endif /* !defined(DAGUE_DRY_RUN) */
 }
->>>>>>> 49e28217
 END
 
 
@@ -110,19 +102,11 @@
 CTL   ctl <- (k > 0 )      ? ctl PRINT_L(k-1)
           -> (k < sizel-1) ? ctl PRINT_L(k+1)
 BODY
-<<<<<<< HEAD
-
-#if !defined(DAGUE_DRY_RUN)
-    dplasma_zprint_tile( m, n, descA, (dague_complex64_t *)A );
-#endif  /* !defined(DAGUE_DRY_RUN) */
-
-=======
 {
 #if !defined(DAGUE_DRY_RUN)
     dplasma_zprint_tile( m, n, descA, (dague_complex64_t *)A );
 #endif /* !defined(DAGUE_DRY_RUN) */
 }
->>>>>>> 49e28217
 END
 
 /*
@@ -142,22 +126,9 @@
 CTL   ctl <- (k > 0 )      ? ctl PRINT_U(k-1)
           -> (k < sizeu-1) ? ctl PRINT_U(k+1)
 BODY
-<<<<<<< HEAD
-
-#if !defined(DAGUE_DRY_RUN)
-    dplasma_zprint_tile( m, n, descA, (dague_complex64_t *)A );
-#endif  /* !defined(DAGUE_DRY_RUN) */
-
-END
-
-extern "C" %{
-
-%}
-=======
 {
 #if !defined(DAGUE_DRY_RUN)
     dplasma_zprint_tile( m, n, descA, (dague_complex64_t *)A );
 #endif /* !defined(DAGUE_DRY_RUN) */
 }
-END
->>>>>>> 49e28217
+END