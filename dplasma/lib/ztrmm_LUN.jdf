extern "C" %{
/*
 *  Copyright (c) 2010 - 2011
 * 
 *  The University of Tennessee and The University
 *  of Tennessee Research Foundation.  All rights
 *  reserved.
 *
 * @precisions normal z -> s d c
 *
 */
#define PRECISION_z

#include <plasma.h>
#include <core_blas.h>

#include "dague.h"
#include "data_distribution.h"
#include "data_dist/matrix/precision.h"
#include "dplasma/lib/dplasmajdf.h"
%}

/* Globals
 * GRIDrows, GRIDcols, NB, SIZE
 */
side  [type = "PLASMA_enum"]
uplo  [type = "PLASMA_enum"]
trans [type = "PLASMA_enum"]
diag  [type = "PLASMA_enum"]

alpha[type = Dague_Complex64_t]

Am   [type = int]
An   [type = int]
Amb  [type = int]
Anb  [type = int]
Amt  [type = int]
Ant  [type = int]

Bm   [type = int]
Bn   [type = int]
Bmb  [type = int]
Bnb  [type = int]
Bmt  [type = int]
Bnt  [type = int]
     
/**************************************************
 *                      TRMM                      *
 **************************************************/
TRMM_IN(m)  [profile = off]
m = 0..Bmt-1

: A(m, m)

READ A <- A(m, m)
       -> A TRMM(m, 0..Bnt-1)

BODY
  /* Nothing */
  printlog("thread %d VP %d trmm_in( %d )\n", context->th_id, context->virtual_process->vp_id, m);
END

TRMM(m, n)

// Execution space
m = 0..Bmt-1
n = 0..Bnt-1

// Parallel partitioning
: B(m, n)

// Parameters
READ  A   <- A TRMM_IN(m)
RW    B   <- B(m, n)
          -> (m == Bmt-1) ? B(m, n) : C GEMM(m, n, m+1)
CTL   ctl <- (m != 0) ? ctl1 GOK(m-1, n, m)

BODY
     int tempmm = m == Bmt-1 ? Bm - m * Bmb : Bmb;
     int tempnn = n == Bnt-1 ? Bn - n * Bnb : Bnb;
     DRYRUN(
	  CORE_ztrmm(
              side, uplo, trans, diag,
              tempmm, tempnn,
              alpha, A /*A(m, m)*/, Amb,
                     B /*B(m, n)*/, Bmb)
          );

     printlog("thread %d VP %d CORE_ztrmm( %d, %d )\n"
              "    ( %s, %s, %s, %s, %d, %d, %f, A(%d,%d)[%p], %d, B(%d,%d)[%p], %d)\n",
              context->th_id, context->virtual_process->vp_id, m, n, 
              plasma_const(side), plasma_const(uplo), plasma_const(trans), plasma_const(diag), 
              tempmm, tempnn,
              creal(alpha), m, m, A, Amb,
                     m, n, B, Bmb);
END

/**************************************************
 *                      GEMM                      *
 **************************************************/
GEMM_INA(m, k)  [profile = off]
m = 0..Bmt-1
k = (m+1)..Bmt-1

:A(m, k)

READ A <- A(m, k)
       -> A GEMM(m, 0..Bnt-1, k)

BODY
  /* Nothing */
  printlog("thread %d VP %d gemm_inA( %d, %d )\n", context->th_id, context->virtual_process->vp_id, m, k);
END


GEMM_INB(k, n)  [profile = off]
k = 0..Bmt-1
n = 0..Bnt-1

:B(k, n)

READ B <- B(k, n)
       -> B GEMM(0..k-1, n, k)

BODY
  /* Nothing */
  printlog("thread %d VP %d gemm_inB( %d, %d )\n", context->th_id, context->virtual_process->vp_id, k, n);
END

// Name
GEMM(m, n, k)

// Execution space
m = 0..Bmt-2
n = 0..Bnt-1
k = (m+1)..Bmt-1

// Parallel partitioning
: B(m, n)

// Parameters
READ  A   <- A GEMM_INA(m, k)
READ  B   <- B GEMM_INB(k, n) 
RW    C   <- (k == m+1)   ? B TRMM(m, n) : C GEMM(m, n, k-1)
          -> (k == Bmt-1) ? B(m, n)      : C GEMM(m, n, k+1)
CTL   ctl -> ctl2 GOK(m, n, k)
BODY
     int tempmm = m == Bmt-1 ? Bm - m * Bmb : Bmb;
     int tempnn = n == Bnt-1 ? Bn - n * Bnb : Bnb;
     int tempkn = k == Ant-1 ? An - k * Anb : Anb;
     DRYRUN(
            CORE_zgemm(
		  trans, PlasmaNoTrans,
                  tempmm, tempnn, tempkn,
		  alpha, A, Amb,
		         B, Bmb,
		  (Dague_Complex64_t)1.0, C, Bmb)
	   );

      printlog("thread %d VP %d gemm( %d, %d, %d )\n"
	       "    ( %s, %s, %d, %d, %d, %f, A(%d,%d)[%p], %d, B(%d,%d)[%p], %d, %f, B(%d,%d)[%p], %d)\n",
	       context->th_id, context->virtual_process->vp_id, m, n, k, 
               plasma_const(trans), plasma_const( PlasmaNoTrans ), 
               tempmm, tempnn, tempkn,
	       creal(alpha), m, k, A, Bmb, k, n, B, Bmb,
<<<<<<< HEAD
	       (float)1.0, m, n, C, Bmb);
=======
	       1.0, m, n, C, Bmb);
>>>>>>> e4fa1a46
END

/**************************************************
 *                      GOK                       *
 **************************************************/
// Name
GOK(m, n, k)  [profile = off]

// Execution space
m = 0..Bmt-2
n = 0..Bnt-1
k = (m+1)..Bmt-1

// Parallel partitioning
: B(m, n)

// Parameters
CTL   ctl1 <- (m != 0)   ? ctl1 GOK(m-1, n, k)
           -> (m+1 == k) ? ctl TRMM(k, n) : ctl1 GOK(m+1, n, k)
CTL   ctl2 <- ctl GEMM(m, n, k)
BODY
      /* Fake task to guaranty the end of all gemm using B(m, n) before to start TRMM */
     printlog("thread %d VP %d gok( %d, %d, %d )\n", context->th_id, context->virtual_process->vp_id, m, n, k);
END<|MERGE_RESOLUTION|>--- conflicted
+++ resolved
@@ -1,7 +1,7 @@
 extern "C" %{
 /*
  *  Copyright (c) 2010 - 2011
- * 
+ *
  *  The University of Tennessee and The University
  *  of Tennessee Research Foundation.  All rights
  *  reserved.
@@ -43,7 +43,7 @@
 Bnb  [type = int]
 Bmt  [type = int]
 Bnt  [type = int]
-     
+
 /**************************************************
  *                      TRMM                      *
  **************************************************/
@@ -163,11 +163,7 @@
                plasma_const(trans), plasma_const( PlasmaNoTrans ), 
                tempmm, tempnn, tempkn,
 	       creal(alpha), m, k, A, Bmb, k, n, B, Bmb,
-<<<<<<< HEAD
 	       (float)1.0, m, n, C, Bmb);
-=======
-	       1.0, m, n, C, Bmb);
->>>>>>> e4fa1a46
 END
 
 /**************************************************
