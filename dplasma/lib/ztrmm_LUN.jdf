--- conflicted
+++ resolved
@@ -1,6 +1,6 @@
 extern "C" %{
 /*
- *  Copyright (c) 2010
+ *  Copyright (c) 2010-2013
  *
  *  The University of Tennessee and The University
  *  of Tennessee Research Foundation.  All rights
@@ -60,17 +60,10 @@
              m, n, m, m, A, m, n, B);
 #if !defined(DAGUE_DRY_RUN)
     CORE_ztrmm(side, uplo, trans, 
-<<<<<<< HEAD
                diag, tempmm, tempnn, 
                alpha, A /* dataA(m,m) */, lda, 
                B /* dataB(m,n) */, ldb );
 #endif  /* !defined(DAGUE_DRY_RUN) */
-=======
-        diag, tempmm, tempnn, 
-        alpha, A /* dataA(m,m) */, lda, 
-        B /* dataB(m,n) */, ldb );
-  );
->>>>>>> 3385a35d
 
 END
 
@@ -122,19 +115,11 @@
 
 #if !defined(DAGUE_DRY_RUN)
     CORE_zgemm(trans, PlasmaNoTrans, tempmm, 
-<<<<<<< HEAD
                tempnn, tempkn, alpha, 
                C /* dataA(m,k) */, lda, D /* dataB(k,n) */, 
                ldbk, 1.000000, E /* dataB(m,n) */, 
                ldb );
 #endif  /* !defined(DAGUE_DRY_RUN) */
-=======
-        tempnn, tempkn, alpha, 
-        C /* dataA(m,k) */, lda, D /* dataB(k,n) */, 
-        ldbk, 1.000000, E /* dataB(m,n) */, 
-        ldb );
-  );
->>>>>>> 3385a35d
 
 END
 
