--- conflicted
+++ resolved
@@ -1,18 +1,10 @@
 extern "C" %{
 /*
-<<<<<<< HEAD
- *  Copyright (c) 2010-2013
- *
- *  The University of Tennessee and The University
- *  of Tennessee Research Foundation.  All rights
- *  reserved.
-=======
  * Copyright (c) 2010-2013 The University of Tennessee and The University
  *                         of Tennessee Research Foundation. All rights
  *                         reserved.
  * Copyright (c) 2013      Inria. All rights reserved.
  * $COPYRIGHT
->>>>>>> 49e28217
  *
  * @precisions normal z -> s d c
  *
@@ -48,11 +40,7 @@
              -> (m <  (descB.mt-1)) ? C zgemm(m, n, m+1)
 
 BODY
-<<<<<<< HEAD
-
-=======
 {
->>>>>>> 49e28217
     int tempmm = ((m)==(descB.mt-1)) ? (descB.m-(m*descB.mb)) : descB.mb;
     int tempnn = ((n)==(descB.nt-1)) ? (descB.n-(n*descB.nb)) : descB.nb;
     int lda = BLKLDD( descA, m );
@@ -61,15 +49,6 @@
     printlog("CORE_ztrmm(%d, %d)\n"
              "\t(side, uplo, trans, diag, tempmm, tempnn, alpha, A(%d,%d)[%p], lda, B(%d,%d)[%p], ldb)\n",
              m, n, m, m, A, m, n, B);
-<<<<<<< HEAD
-#if !defined(DAGUE_DRY_RUN)
-    CORE_ztrmm(side, uplo, trans, 
-               diag, tempmm, tempnn, 
-               alpha, A /* dataA(m,m) */, lda, 
-               B /* dataB(m,n) */, ldb );
-#endif  /* !defined(DAGUE_DRY_RUN) */
-
-=======
 
 #if !defined(DAGUE_DRY_RUN)
     CORE_ztrmm(side, uplo, trans,
@@ -78,7 +57,6 @@
                       B /* dataB(m,n) */, ldb );
 #endif  /* !defined(DAGUE_DRY_RUN) */
 }
->>>>>>> 49e28217
 END
 
 ztrmm_in_data_A0(m) [profile = off]
@@ -115,11 +93,7 @@
              -> (k <  (descB.mt-1)) ? C zgemm(m, n, k+1)
 
 BODY
-<<<<<<< HEAD
-
-=======
 {
->>>>>>> 49e28217
     int tempmm = ((m)==(descB.mt-1)) ? (descB.m-(m*descB.mb)) : descB.mb;
     int tempnn = ((n)==(descB.nt-1)) ? (descB.n-(n*descB.nb)) : descB.nb;
     int tempkn = ((k)==(descA.nt-1)) ? (descA.n-(k*descA.nb)) : descA.nb;
@@ -129,18 +103,6 @@
 
     printlog("CORE_zgemm(%d, %d, %d)\n"
              "\t(trans, PlasmaNoTrans, tempmm, tempnn, tempkn, alpha, A(%d,%d)[%p], lda, B(%d,%d)[%p], ldbk, 1.000000, B(%d,%d)[%p], ldb)\n",
-<<<<<<< HEAD
-             m, n, k, m, k, C, k, n, D, m, n, E);
-
-#if !defined(DAGUE_DRY_RUN)
-    CORE_zgemm(trans, PlasmaNoTrans, tempmm, 
-               tempnn, tempkn, alpha, 
-               C /* dataA(m,k) */, lda, D /* dataB(k,n) */, 
-               ldbk, 1.000000, E /* dataB(m,n) */, 
-               ldb );
-#endif  /* !defined(DAGUE_DRY_RUN) */
-
-=======
              m, n, k, m, k, A, k, n, B, m, n, C);
 
 #if !defined(DAGUE_DRY_RUN)
@@ -150,7 +112,6 @@
                1.0,   C /* dataB(m,n) */, ldb );
 #endif  /* !defined(DAGUE_DRY_RUN) */
 }
->>>>>>> 49e28217
 END
 
 zgemm_in_data_B1(n, k) [profile = off]
@@ -165,7 +126,9 @@
              -> B zgemm(0..(k-1), n, k)
 
 BODY
+{
     /* nothing */
+}
 END
 
 zgemm_in_data_A0(m, k) [profile = off]
@@ -180,10 +143,7 @@
              -> A zgemm(m, 0..(descB.nt-1), k)
 
 BODY
+{
     /* nothing */
-<<<<<<< HEAD
-END
-=======
 }
-END
->>>>>>> 49e28217
+END