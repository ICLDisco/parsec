--- conflicted
+++ resolved
@@ -297,11 +297,10 @@
     int ldan = BLKLDD( descA, n );
     int ret;
 
-<<<<<<< HEAD
     if ( (tempmm > smallnb) || (descA.nb > smallnb) )
     {
         ret = gpu_zgemm(context, this_task,
-                        ( n == k+1 ),
+                        ( n == k+1 ), n-k,
                         PlasmaNoTrans, PlasmaConjTrans,
                         tempmm, descA.mb, descA.mb,
                         (dague_complex64_t)-1.0, ldam,
@@ -309,17 +308,6 @@
                         (dague_complex64_t) 1.0, ldam);
 
         printlog("CUDA_zgemm( %d, %d, %d )\n\t( %s, %s, %d, %d, %d, %f, A(%d,%d)[%p], %d, A(%d,%d)[%p], %d, %f, A(%d,%d)[%p], %d)\n",
-=======
-    ret = gpu_zgemm(context, this_task,
-                    ( n == k+1 ), n-k,
-                    PlasmaNoTrans, PlasmaConjTrans,
-                    tempmm, descA.mb, descA.mb,
-                    (dague_complex64_t)-1.0, ldam,
-                                             ldan,
-                    (dague_complex64_t) 1.0, ldam);
-
-    printlog("CUDA_zgemm( %d, %d, %d )\n\t( %s, %s, %d, %d, %d, %f, A(%d,%d)[%p], %d, A(%d,%d)[%p], %d, %f, A(%d,%d)[%p], %d)\n",
->>>>>>> 144c9e88
              m, n, k,
              plasma_const( PlasmaNoTrans ),  plasma_const( PlasmaConjTrans ),
              tempmm, descA.mb, descA.mb,
