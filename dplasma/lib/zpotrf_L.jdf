extern "C" %{
/*
 * Copyright (c) 2010-2013 The University of Tennessee and The University
 *                         of Tennessee Research Foundation.  All rights
 *                         reserved.
 * Copyright (c) 2013      Inria. All rights reserved.
 *
 * @precisions normal z -> s d c
 *
 */
#include "dplasma/lib/dplasmajdf.h"
#include "data_dist/matrix/matrix.h"

#if defined(HAVE_CUDA)
#include <dague/devices/cuda/dev_cuda.h>
#include "dplasma/cores/cuda_zgemm.h"
#endif  /* defined(HAVE_CUDA) */

/*
 * Priorities used in this jdf:
 *      - potrf_zpotrf(k)    : (MT-k)**3
 *      - potrf_zherk(k,m)   : (MT-m)**3 + 3 * (m - k)
 *      - potrf_ztrsm(m,k)   : (MT-m)**3 + 3 * (m - k) * (2 * MT - k - m - 1)
 *      - potrf_zgemm(m,n,k) : (MT-m)**3 + 3 * (m - n) * (2 * MT - m - n - 1) + 6 * (m - k)
 *
 * So max priority is:
 *      (MT - PRI_CHANGE)**3 + 3 * MT * (2 * MT - PRI_CHANGE - 1) + 6 * MT  < (MT**3 + 6 MT**2 + 3 MT)
 *
 * WARNING: If mt is greater than 1200, we might get integer overflow.
 */

%}

/* Globals
 */
uplo       [type = PLASMA_enum]
dataA      [type = "dague_ddesc_t *"]
INFO       [type = "int*"]

descA      [type = "tiled_matrix_desc_t" hidden = on default = "*((tiled_matrix_desc_t*)dataA)"]
PRI_CHANGE [type = "int" hidden = on default = 0 ]
PRI_MAX    [type = "int" hidden = on default = "(descA.mt * ( 3 + descA.mt * ( 2 + descA.mt )))" ]

/**************************************************
 *                      potrf_zpotrf                     *
 **************************************************/
potrf_zpotrf(k) [high_priority = on]

// Execution space
k = 0 .. descA.mt-1

// Parallel partitioning
:dataA(k, k)

// Parameters
RW T <- (k == 0) ? dataA(k, k) : T potrf_zherk(k-1, k)
     -> T potrf_ztrsm(k+1..descA.mt-1, k)
     -> dataA(k, k)

; (k >= (descA.mt - PRI_CHANGE)) ? (descA.mt - k) * (descA.mt - k) * (descA.mt - k) : PRI_MAX

BODY
{
    int tempkm = k == descA.mt-1 ? descA.m - k*descA.mb : descA.mb;
    int iinfo = 0;
    int ldak = BLKLDD( descA, k );

#if !defined(DAGUE_DRY_RUN)
        CORE_zpotrf(
            uplo, tempkm, T, ldak,
            &iinfo );
        if ( iinfo != 0 && *INFO == 0 )
            *INFO = k*descA.mb+iinfo; /* Should return here */
#endif /* !defined(DAGUE_DRY_RUN) */

    printlog(
             "CORE_zpotrf( %d )\n\t( %s, %d, A(%d,%d)[%p], %d) return info = %d\n",
             k,
             plasma_const(uplo), tempkm, k, k, T, descA.mb, iinfo );
}
END


/**************************************************
 *                      potrf_ztrsm                      *
 **************************************************/
potrf_ztrsm(m, k) [high_priority = on]

// Execution space
m = 1 .. descA.mt-1
k = 0 .. m-1

// Parallel partitioning
: dataA(m, k)

// Parameters
READ  T <- T potrf_zpotrf(k)
RW    C <- (k == 0) ? dataA(m, k) : C potrf_zgemm(m, k, k-1)
        -> A potrf_zherk(k, m)
        -> A potrf_zgemm(m, k+1..m-1, k)
        -> B potrf_zgemm(m+1..descA.mt-1, m, k)
        -> dataA(m, k)

; (m >= (descA.mt - PRI_CHANGE)) ? (descA.mt - m) * (descA.mt - m) * (descA.mt - m) + 3 * ((2 * descA.mt) - k - m - 1) * (m - k) : PRI_MAX

BODY
{
    int tempmm = m == descA.mt-1 ? descA.m - m * descA.mb : descA.mb;
    int ldak = BLKLDD( descA, k );
    int ldam = BLKLDD( descA, m );

    dague_data_transfer_ownership_to_copy(gC->original, 0 /* device */, FLOW_ACCESS_READ | FLOW_ACCESS_WRITE);

#if !defined(DAGUE_DRY_RUN)
    CORE_ztrsm(PlasmaRight, PlasmaLower, PlasmaConjTrans, PlasmaNonUnit,
               tempmm, descA.nb,
               (dague_complex64_t)1.0, T /*A(k, k)*/, ldak,
                                       C /*A(m, k)*/, ldam);
#endif  /* !defined(DAGUE_DRY_RUN) */

    printlog("CORE_ztrsm( %d, %d )\n\t( %s, %s, %s, %s, %d, %d, %f, A(%d,%d)[%p], %d,  A(%d,%d)[%p], %d)\n",
             m, k,
             plasma_const( PlasmaRight ), plasma_const( PlasmaLower ),
             plasma_const( PlasmaConjTrans ), plasma_const( PlasmaNonUnit ),
             tempmm, descA.nb,
             1.0, k, k, T, ldak,
                  m, k, C, ldam);
}
END


/**************************************************
 *                      potrf_zherk                      *
 **************************************************/
potrf_zherk(k, m) [high_priority = on]

// Execution space
k = 0   .. descA.mt-2
m = k+1 .. descA.mt-1

// Parallel partitioning
: dataA(m, m)

//Parameters
READ  A <- C potrf_ztrsm(m, k)
RW    T <- (k == 0)   ? dataA(m, m) : T potrf_zherk(k-1, m)
        -> (m == k+1) ? T potrf_zpotrf(m)  : T potrf_zherk(k+1, m)

; (m >= (descA.mt - PRI_CHANGE)) ? (descA.mt - m) * (descA.mt - m) * (descA.mt - m) + 3 * (m - k) : PRI_MAX

BODY
{
    int tempmm = m == descA.mt-1 ? descA.m - m*descA.mb : descA.mb;
    int ldam = BLKLDD( descA, m );

#if !defined(DAGUE_DRY_RUN)
    CORE_zherk(PlasmaLower, PlasmaNoTrans,
               tempmm, descA.mb,
               (double)-1.0, A /*A(m, k)*/, ldam,
               (double) 1.0, T /*A(m, m)*/, ldam);
#endif  /* !defined(DAGUE_DRY_RUN) */
    printlog(
             "CORE_zherk( %d, %d )\n\t( %s, %s, %d, %d, %f, A(%d,%d)[%p], %d, %f, A(%d,%d)[%p], %d)\n",
             k, m,
             plasma_const( PlasmaLower ), plasma_const( PlasmaNoTrans ),
             tempmm, descA.mb,
             -1.0, m, k, A, ldam,
              1.0, m, m, T, ldam);
}
END

/**************************************************
 *                      potrf_zgemm                      *
 **************************************************/
// Name
potrf_zgemm(m, n, k)

// Execution space
k = 0   .. descA.mt-3
m = k+2 .. descA.mt-1
n = k+1 .. m-1

// Parallel partitioning
: dataA(m, n)

// Parameters
READ  A <- C potrf_ztrsm(m, k)
READ  B <- C potrf_ztrsm(n, k)
RW    C <- (k == 0)   ? dataA(m, n)  : C potrf_zgemm(m, n, k-1)
        -> (n == k+1) ? C potrf_ztrsm(m, n) : C potrf_zgemm(m, n, k+1)

; (m >= (descA.mt - PRI_CHANGE)) ? (descA.mt - m) * (descA.mt - m) * (descA.mt - m) + 3 * ((2 * descA.mt) - m - n - 3) * (m - n) + 6 * (m - k) : PRI_MAX

BODY [type=CUDA dyld=cublasZgemm]
{
    int tempmm = m == descA.mt-1 ? descA.m - m * descA.mb : descA.mb;
    int ldam = BLKLDD( descA, m );
    int ldan = BLKLDD( descA, n );
    int ret;

<<<<<<< HEAD
    ret = gpu_zgemm(context, this_task,
                    ( n == k+1 ), n-k,
                    PlasmaNoTrans, PlasmaConjTrans,
                    tempmm, descA.mb, descA.mb,
                    (dague_complex64_t)-1.0, m, k, &descA, ldam,
                                             n, k, &descA, ldan,
                    (dague_complex64_t) 1.0, m, n, &descA, ldam);
=======
    ret =   gpu_zgemm(context, this_task,
                     ( n == k+1 ),
                     PlasmaNoTrans, PlasmaConjTrans,
                     tempmm, descA.mb, descA.mb,
                     (dague_complex64_t)-1.0, ldam,
                                              ldan,
                     (dague_complex64_t) 1.0, ldam);
>>>>>>> e84d0740

    printlog("CUDA_zgemm( %d, %d, %d )\n\t( %s, %s, %d, %d, %d, %f, A(%d,%d)[%p], %d, A(%d,%d)[%p], %d, %f, A(%d,%d)[%p], %d)\n",
             m, n, k,
             plasma_const( PlasmaNoTrans ),  plasma_const( PlasmaConjTrans ),
             tempmm, descA.mb, descA.mb,
             -1.0, m, k, A, ldam,
                   n, k, B, ldan,
              1.0, m, n, C, ldam);
    return ret;
}
END

BODY
{
    int tempmm = m == descA.mt-1 ? descA.m - m * descA.mb : descA.mb;
    int ldam = BLKLDD( descA, m );
    int ldan = BLKLDD( descA, n );

#if !defined(DAGUE_DRY_RUN)
    CORE_zgemm(PlasmaNoTrans, PlasmaConjTrans,
               tempmm, descA.mb, descA.mb,
               (dague_complex64_t)-1.0, A /*A(m, k)*/, ldam,
                                        B /*A(n, k)*/, ldan,
               (dague_complex64_t) 1.0, C /*A(m, n)*/, ldam);
#endif  /* !defined(DAGUE_DRY_RUN) */

    printlog("CORE_zgemm( %d, %d, %d )\n\t( %s, %s, %d, %d, %d, %f, A(%d,%d)[%p], %d, A(%d,%d)[%p], %d, %f, A(%d,%d)[%p], %d)\n",
             m, n, k,
             plasma_const( PlasmaNoTrans ),  plasma_const( PlasmaConjTrans ),
             tempmm, descA.mb, descA.mb,
             -1.0, m, k, A, ldam,
                   n, k, B, ldan,
              1.0, m, n, C, ldam);
}
END<|MERGE_RESOLUTION|>--- conflicted
+++ resolved
@@ -198,23 +198,13 @@
     int ldan = BLKLDD( descA, n );
     int ret;
 
-<<<<<<< HEAD
     ret = gpu_zgemm(context, this_task,
-                    ( n == k+1 ), n-k,
+                    ( n == k+1 ),
                     PlasmaNoTrans, PlasmaConjTrans,
                     tempmm, descA.mb, descA.mb,
-                    (dague_complex64_t)-1.0, m, k, &descA, ldam,
-                                             n, k, &descA, ldan,
-                    (dague_complex64_t) 1.0, m, n, &descA, ldam);
-=======
-    ret =   gpu_zgemm(context, this_task,
-                     ( n == k+1 ),
-                     PlasmaNoTrans, PlasmaConjTrans,
-                     tempmm, descA.mb, descA.mb,
-                     (dague_complex64_t)-1.0, ldam,
-                                              ldan,
-                     (dague_complex64_t) 1.0, ldam);
->>>>>>> e84d0740
+                    (dague_complex64_t)-1.0, ldam,
+                                             ldan,
+                    (dague_complex64_t) 1.0, ldam);
 
     printlog("CUDA_zgemm( %d, %d, %d )\n\t( %s, %s, %d, %d, %d, %f, A(%d,%d)[%p], %d, A(%d,%d)[%p], %d, %f, A(%d,%d)[%p], %d)\n",
              m, n, k,
