--- conflicted
+++ resolved
@@ -1,9 +1,10 @@
 extern "C" %{
 /*
- * Copyright (c) 2010-2013 The University of Tennessee and The University
+ * Copyright (c) 2010-2016 The University of Tennessee and The University
  *                         of Tennessee Research Foundation.  All rights
  *                         reserved.
  * Copyright (c) 2013      Inria. All rights reserved.
+ * $COPYRIGHT
  *
  * @precisions normal z -> s d c
  *
@@ -16,16 +17,9 @@
 #include "dague/recursive.h"
 #endif
 
-<<<<<<< HEAD
 #if defined(DAGUE_HAVE_CUDA)
-#include "dague/devices/cuda/dev_cuda.h"
-#include "dplasma/cores/cuda_zgemm.h"
+#include <cublas.h>
 #endif  /* defined(DAGUE_HAVE_CUDA) */
-=======
-#if defined(HAVE_CUDA)
-#include <cublas.h>
-#endif  /* defined(HAVE_CUDA) */
->>>>>>> 1fda8a3e
 
 /*
  * Priorities used in this jdf:
