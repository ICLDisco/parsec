--- conflicted
+++ resolved
@@ -106,19 +106,11 @@
   /* U == data_A(k+1,k+1) */
   /* W == data_A(m1,m1) */
 
-<<<<<<< HEAD
   READ  C <- (k==k) & (k>=0) & (desc_A.nt>=(2+k)) ? A zgeqrt(k) 
   READ  D <- (k==k) & (k>=0) & (desc_A.nt>=(k+2)) ? B zgeqrt(k) 
   RW    E <- (0==k) ? data_A(k+1,k+1)
- <- ((1+k)>=desc_A.mt) & (k>=1) ? data_A(k+1,k+1)
+          <- ((1+k)>=desc_A.mt) & (k>=1) ? data_A(k+1,k+1)
           <- (k>=1) & (desc_A.mt>=(k+2)) ? W ztsmqrlr(k+1-2, k+1) 
-=======
-  READ  C <- A zgeqrt(k)                                                         [type = LOWER_TILE] 
-  READ  D <- B zgeqrt(k)                                                         [type = LITTLE_T] 
-  RW    E <- ( ((0==k)) | ((k>=1) & ((k+1)>=desc_A.mt)) ) ? data_A(k+1,k+1)
-          <- (desc_A.mt>=(k+2)) & (k>=1) ? W ztsmqrlr(k+1-2, k+1) 
-          -> ((2+k)>=desc_A.mt) ? data_A(k+1,k+1)
->>>>>>> 54021818
           -> (desc_A.mt>=(3+k)) ? U ztsmqrlr(k, k+2) 
           -> ((k+2)>=desc_A.mt) ? data_A(k+1,k+1)
 
@@ -166,13 +158,8 @@
   /* Q == data_A(j,k+1) */
   /* V == data_A(m1,k+1) */
 
-<<<<<<< HEAD
   READ  F <- (k==k) & (k>=0) & (desc_A.nt>=(k+2)) & (m>=(k+2)) & (desc_A.mt>=(m+1)) ? A zgeqrt(k) 
   READ  G <- (k==k) & (k>=0) & (desc_A.nt>=(k+2)) & (m>=(k+2)) & (desc_A.mt>=(m+1)) ? B zgeqrt(k)  [ type = LITTLE_T ]
-=======
-  READ  F <- A zgeqrt(k)                                       [type = LOWER_TILE] 
-  READ  G <- B zgeqrt(k)                                       [type = LITTLE_T]
->>>>>>> 54021818
   RW    H <- (0==k) ? data_A(m,k+1)
           <- (k>=1) ? N ztsmqr1(k+1-2, m, k+1) 
           -> (m>=(k+3)) ? Q ztsmqr(k, k+2, m) 
@@ -260,7 +247,6 @@
   /* X == data_A(m1,k) */
   /* Y == data_T(m1,k) */
 
-<<<<<<< HEAD
   RW    J <- (m1>=(3+k)) ? J ztsqrt(k, m1-1) 
           <- ((k+2)==m1) & (desc_A.nt>=(2+k)) ? A zgeqrt(m1-2) 
           -> (desc_A.mt==(1+m1)) ? data_A(k+1,k)
@@ -271,15 +257,6 @@
 
           -> (m1==m1) & (k==k) & (m1>=(k+2)) & (desc_A.mt>=(m1+1)) & (k>=0) & (desc_A.nt>=(k+2)) ? X ztsmqrlr(k, m1) 
           -> (m1==m1) & (k==k) & (m1>=(k+2)) & (desc_A.mt>=(m1+1)) & (k>=0) & (desc_A.nt>=(k+2)) ? K ztsqrt_out_data_A1(k,m1)
-=======
-  RW    J <- (m1>=(3+k)) ? J ztsqrt(k, m1-1)                                  [type = UPPER_TILE] 
-          <- ((k+2)==m1) & (desc_A.nt>=(k+2)) ? A zgeqrt(m1-2)                [type = UPPER_TILE] 
-          -> (desc_A.mt==(m1+1)) ? A ztsqrt_out_data_A(k)                     [type = UPPER_TILE]
-          -> (desc_A.mt>=(m1+2)) ? J ztsqrt(k, m1+1)                          [type = UPPER_TILE]
-  RW    K <- ((m1+1)==desc_A.mt) & (k>=1) ? V ztsmqrlr(k-1, desc_A.mt-1) 
-          <- (0==k) ? data_A(m1,k)
-          <- (desc_A.mt>=(m1+2)) & (k>=1) ? M ztsmqr1(k-1, desc_A.mt-1, m1) 
->>>>>>> 54021818
           -> (desc_A.mt>=(m1+2)) ? S ztsmqr(k, m1, (m1+1)..(desc_A.mt-1)) 
           -> (m1>=(3+k)) ? O ztsmqr1(k, m1, (k+2)..(m1-1)) 
   RW    L <- data_T(m1,k)												        [ type = LITTLE_T ]
