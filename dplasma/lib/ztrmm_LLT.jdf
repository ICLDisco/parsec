--- conflicted
+++ resolved
@@ -1,7 +1,7 @@
 extern "C" %{
 /*
  *  Copyright (c) 2010 - 2011
- * 
+ *
  *  The University of Tennessee and The University
  *  of Tennessee Research Foundation.  All rights
  *  reserved.
@@ -43,7 +43,7 @@
 Bnb  [type = int]
 Bmt  [type = int]
 Bnt  [type = int]
-     
+
 /**************************************************
  *                      TRMM                      *
  **************************************************/
@@ -159,15 +159,11 @@
 
       printlog("thread %d VP %d gemm( %d, %d, %d )\n"
 	       "    ( %s, %s, %d, %d, %d, %f, A(%d,%d)[%p], %d, B(%d,%d)[%p], %d, %f, B(%d,%d)[%p], %d)\n",
-	       context->th_id, context->virtual_process->vp_id, m, n, k, 
-               plasma_const(trans), plasma_const( PlasmaNoTrans ), 
+	       context->th_id, context->virtual_process->vp_id, m, n, k,
+               plasma_const(trans), plasma_const( PlasmaNoTrans ),
                tempmm, tempnn, tempkm,
 	       creal(alpha), k, m, A, Bmb, k, n, B, Bmb,
-<<<<<<< HEAD
 	       (float)1.0, m, n, C, Bmb);
-=======
-	       1.0, m, n, C, Bmb);
->>>>>>> e4fa1a46
 END
 
 /**************************************************
