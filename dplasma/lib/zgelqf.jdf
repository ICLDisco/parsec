--- conflicted
+++ resolved
@@ -70,20 +70,6 @@
 
 #if !defined(DAGUE_DRY_RUN)
 
-<<<<<<< HEAD
-#if !defined(DAGUE_DRY_RUN)
-  void *p_elem_A = dague_private_memory_pop( p_tau );
-  void *p_elem_B = dague_private_memory_pop( p_work );
-
-  CORE_zgelqt(tempkm, tempkn, ib,
-              A /* A(k,k) */, ldak,
-              B /* T(k,k) */, descT.mb,
-              p_elem_A, p_elem_B );
-
-  dague_private_memory_push( p_tau, p_elem_A );
-  dague_private_memory_push( p_work, p_elem_B );
-#endif  /* !defined(DAGUE_DRY_RUN) */
-=======
     void *p_elem_A = dague_private_memory_pop( p_tau );
     void *p_elem_B = dague_private_memory_pop( p_work );
 
@@ -94,7 +80,6 @@
 
     dague_private_memory_push( p_tau,  p_elem_A );
     dague_private_memory_push( p_work, p_elem_B );
->>>>>>> 49e28217
 
 #endif  /* !defined(DAGUE_DRY_RUN) */
 }
@@ -125,20 +110,6 @@
              "\t(PlasmaRight, PlasmaConjTrans, tempmm, tempkn, tempkn, ib, A(%d,%d)[%p], ldak, T(%d,%d)[%p], descT.mb, A(%d,%d)[%p], ldam, p_elem_A, descT.nb)\n",
              k, m, k, k, A, k, k, T, m, k, C);
 
-<<<<<<< HEAD
-  void *p_elem_A = dague_private_memory_pop( p_work );
-
-#if !defined(DAGUE_DRY_RUN)
-  CORE_zunmlq(PlasmaRight, PlasmaConjTrans, tempmm,
-              tempkn, tempkn, ib,
-              C /* A(k,k) */, ldak,
-              D /* T(k,k) */, descT.mb,
-              E /* A(m,k) */, ldam,
-              p_elem_A, descT.nb );
-
-  dague_private_memory_push( p_work, p_elem_A );
-#endif  /* !defined(DAGUE_DRY_RUN) */
-=======
 #if !defined(DAGUE_DRY_RUN)
 
     void *p_elem_A = dague_private_memory_pop( p_work );
@@ -149,7 +120,6 @@
                 T /* dataT(k,k) */, descT.mb,
                 C /* dataA(m,k) */, ldam,
                 p_elem_A, descT.nb );
->>>>>>> 49e28217
 
     dague_private_memory_push( p_work, p_elem_A );
 
@@ -181,20 +151,6 @@
   RW   A1 <- ( n == (k+1)       ) ? A zgelqt(n-1) : A1 ztslqt(k, n-1)       [type = LOWER_TILE]
           -> ( n == (descA.nt-1)) ? A1 ztslqt_out_A0(k) : A1 ztslqt(k, n+1) [type = LOWER_TILE]
 
-<<<<<<< HEAD
-#if !defined(DAGUE_DRY_RUN)
-  void *p_elem_A = dague_private_memory_pop( p_tau );
-  void *p_elem_B = dague_private_memory_pop( p_work );
-
-  CORE_ztslqt(tempkm, tempnn, ib,
-              F /* A(k,k) */, ldak,
-              G /* A(k,n) */, ldak,
-              H /* T(k,n) */, descT.mb,
-              p_elem_A, p_elem_B );
-  dague_private_memory_push( p_tau, p_elem_A );
-  dague_private_memory_push( p_work, p_elem_B );
-#endif  /* !defined(DAGUE_DRY_RUN) */
-=======
   RW   A2 <- (k == 0) ? dataA(k, n) : A2 ztsmlq(k-1, n, k)
           -> dataA(k, n)
           -> (k < (descA.mt-1)) ? V ztsmlq(k, n, (k+1)..(descA.mt-1))
@@ -202,7 +158,6 @@
   RW   T  <- dataT(k, n)                                                    [type = LITTLE_T]
           -> dataT(k, n)                                                    [type = LITTLE_T]
           -> (k < (descA.mt-1)) ? T ztsmlq(k, n, (k+1)..(descA.mt-1))       [type = LITTLE_T]
->>>>>>> 49e28217
 
     /* Priority */
 ; (descA.nt-k)*(descA.nt-k)*(descA.nt-k)
@@ -250,21 +205,6 @@
 }
 END
 
-<<<<<<< HEAD
-#if !defined(DAGUE_DRY_RUN)
-  void *p_elem_A = dague_private_memory_pop( p_work );
-
-  CORE_ztsmlq(PlasmaRight, PlasmaConjTrans, tempmm,
-              descA.nb, tempmm, tempnn, descA.mb, ib,
-              J /* A(m1,k) */, ldam,
-              K /* A(m1,n) */, ldam,
-              L /* A(k, n) */, ldak,
-              M /* T(k, n) */, descT.mb,
-              p_elem_A, ldwork );
-
-  dague_private_memory_push( p_work, p_elem_A );
-#endif  /* !defined(DAGUE_DRY_RUN) */
-=======
 
 ztsmlq(k,n,m)
   /* Execution space */
@@ -273,7 +213,6 @@
   m = (k+1) .. (descA.mt-1)
 
   : dataA(m, n)
->>>>>>> 49e28217
 
   RW   A1 <- ( (k+1) == n ) ? C zunmlq(k, m) : A1 ztsmlq(k, n-1, m)
           -> ( n == (descA.nt-1) ) ? A1 ztsmlq_out_A1(k, m) : A1 ztsmlq(k, n+1, m)
