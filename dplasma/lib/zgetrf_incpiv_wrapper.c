/*
 * Copyright (c) 2011-2013 The University of Tennessee and The University
 *                         of Tennessee Research Foundation.  All rights
 *                         reserved.
 * Copyright (c) 2013      Inria. All rights reserved.
 * $COPYRIGHT
 *
 * @precisions normal z -> s d c
 *
 */
#include "dague_internal.h"
#include "dplasma.h"
#include "dplasma/lib/dplasmatypes.h"
#include "dplasma/lib/memory_pool.h"

#include "zgetrf_incpiv.h"
#include "zgetrf_incpiv_sd.h"

<<<<<<< HEAD
dague_handle_t* dplasma_zgetrf_incpiv_New(tiled_matrix_desc_t *A,
                                   tiled_matrix_desc_t *L,
                                   tiled_matrix_desc_t *IPIV,
                                   int *INFO)
{
    dague_zgetrf_incpiv_handle_t *dague_getrf_incpiv;

    dague_getrf_incpiv = dague_zgetrf_incpiv_new( *A, (dague_ddesc_t*)A,
                                                  *L, (dague_ddesc_t*)L,
                                                  (dague_ddesc_t*)IPIV,
                                                  NULL, INFO, L->mb);
=======
/**
 *******************************************************************************
 *
 * @ingroup dplasma_complex64_t
 *
 * dplasma_zgetrf_incpiv_New - Generates the object that computes the LU
 * factorization of a M-by-N matrix A using tile algorithm.
 *
 * This algorithm exploits the multi-threaded recursive kernels of the PLASMA
 * library and by consequence require a column-cyclic data distribution if used
 * in distributed memory.
 * This is not an optimal solution for distributed memory system, and should be
 * used only if no other possibiliies is available. Absolute priority scheduler
 * is known to improve the performance of this algorithm and should be prefered.
 *
 * Other variants of LU decomposition are available in the library wioth the
 * following function:
 *     - dplasma_zgetrf_New() that performs LU decomposition with partial pivoting.
 *       This is limited to matrices with column-cyclic distribution.
 *     - dplasma_zgetrf_nopiv_New() that performs LU decomposition with no pivoting
 *       if the matrix is known as beeing diagonal dominant.
 *     - dplasma_zgetrf_qrf_New() that performs an hybrid LU-QR decomposition.
 *
 * WARNING: The computations are not done by this call.
 *
 *******************************************************************************
 *
 * @param[in,out] A
 *          Descriptor of the distributed matrix A to be factorized.
 *          On entry, describes the M-by-N matrix A.
 *          On exit, elements on and above the diagonal are the elements of
 *          U. Elements belowe the diagonal are NOT the classic L, but the L
 *          factors obtaines by succesive pivoting.
 *
 * @param[out] L
 *          Descriptor of the matrix L distributed exactly as the A matrix.
 *           - If IPIV != NULL, L.mb defines the IB parameter of the tile LU
 *          algorithm. This matrix must be of size A.mt * L.mb - by - A.nt *
 *          L.nb, with L.nb == A.nb.
 *          On exit, contains auxiliary information required to solve the system.
 *           - If IPIV == NULL, pivoting information are stored within
 *          L. (L.mb-1) defines the IB parameter of the tile LU algorithm. This
 *          matrix must be of size A.mt * L.mb - by - A.nt * L.nb, with L.nb =
 *          A.nb, and L.mb = ib+1.
 *          On exit, the first A.mb elements contains the IPIV information, the
 *          leftover contains auxiliary information required to solve the
 *          system.
 *
 * @param[out] IPIV
 *          Descriptor of the IPIV matrix. Should be distributed exactly as the
 *          A matrix. This matrix must be of size A.m - by - A.nt with IPIV.mb =
 *          A.mb and IPIV.nb = 1.
 *          On exit, contains the pivot indices of the successive row
 *          interchanged performed during the factorization.
 *          If IPIV == NULL, rows interchange information is stored within L.
 *
 * @param[out] INFO
 *          On algorithm completion: equal to 0 on success, i if the ith
 *          diagonal value is equal to 0. That implies incoherent result.
 *
 *******************************************************************************
 *
 * @return
 *          \retval NULL if incorrect parameters are given.
 *          \retval The dague object describing the operation that can be
 *          enqueued in the runtime with dague_enqueue(). It, then, needs to be
 *          destroy with dplasma_zgetrf_incpiv_Destruct();
 *
 *******************************************************************************
 *
 * @sa dplasma_zgetrf_incpiv
 * @sa dplasma_zgetrf_incpiv_Destruct
 * @sa dplasma_cgetrf_incpiv_New
 * @sa dplasma_dgetrf_incpiv_New
 * @sa dplasma_sgetrf_incpiv_New
 *
 ******************************************************************************/
dague_object_t*
dplasma_zgetrf_incpiv_New( tiled_matrix_desc_t *A,
                           tiled_matrix_desc_t *L,
                           tiled_matrix_desc_t *IPIV,
                           int *INFO )
{
    dague_zgetrf_incpiv_object_t *dague_getrf_incpiv;
    int ib;

    if ( (A->mt != L->mt) || (A->nt != L->nt) ) {
        dplasma_error("dplasma_zgetrf_incpiv_New", "L doesn't have the same number of tiles as A");
        return NULL;
    }
    if ( (IPIV != NULL) && ((A->mt != IPIV->mt) || (A->nt != IPIV->nt)) ) {
        dplasma_error("dplasma_zgetrf_incpiv_New", "IPIV doesn't have the same number of tiles as A");
        return NULL;
    }

    if ( IPIV != NULL ) {
        ib = L->mb;
        dague_getrf_incpiv = dague_zgetrf_incpiv_new( (dague_ddesc_t*)A,
                                                      (dague_ddesc_t*)L,
                                                      (dague_ddesc_t*)IPIV,
                                                      INFO, NULL);
    } else {
        ib = L->mb - 1;
        dague_getrf_incpiv = (dague_zgetrf_incpiv_object_t*)
            dague_zgetrf_incpiv_sd_new( (dague_ddesc_t*)A,
                                        (dague_ddesc_t*)L,
                                        NULL, INFO, NULL);
    }
>>>>>>> 49e28217

    dague_getrf_incpiv->work_pool = (dague_memory_pool_t*)malloc(sizeof(dague_memory_pool_t));
    dague_private_memory_init( dague_getrf_incpiv->work_pool, ib * L->nb * sizeof(dague_complex64_t) );

    /* A */
    dplasma_add2arena_tile( dague_getrf_incpiv->arenas[DAGUE_zgetrf_incpiv_DEFAULT_ARENA],
                            A->mb*A->nb*sizeof(dague_complex64_t),
                            DAGUE_ARENA_ALIGNMENT_SSE,
                            MPI_DOUBLE_COMPLEX, A->mb );

    /* Lower part of A without diagonal part */
    dplasma_add2arena_lower( dague_getrf_incpiv->arenas[DAGUE_zgetrf_incpiv_LOWER_TILE_ARENA],
                             A->mb*A->nb*sizeof(dague_complex64_t),
                             DAGUE_ARENA_ALIGNMENT_SSE,
                             MPI_DOUBLE_COMPLEX, A->mb, 0 );

    /* Upper part of A with diagonal part */
    dplasma_add2arena_upper( dague_getrf_incpiv->arenas[DAGUE_zgetrf_incpiv_UPPER_TILE_ARENA],
                             A->mb*A->nb*sizeof(dague_complex64_t),
                             DAGUE_ARENA_ALIGNMENT_SSE,
                             MPI_DOUBLE_COMPLEX, A->mb, 1 );

    /* IPIV */
    dplasma_add2arena_rectangle( dague_getrf_incpiv->arenas[DAGUE_zgetrf_incpiv_PIVOT_ARENA],
                                 A->mb*sizeof(int),
                                 DAGUE_ARENA_ALIGNMENT_SSE,
                                 MPI_INT, A->mb, 1, -1 );

    /* L */
    dplasma_add2arena_rectangle( dague_getrf_incpiv->arenas[DAGUE_zgetrf_incpiv_SMALL_L_ARENA],
                                 L->mb*L->nb*sizeof(dague_complex64_t),
                                 DAGUE_ARENA_ALIGNMENT_SSE,
                                 MPI_DOUBLE_COMPLEX, L->mb, L->nb, -1);

    return (dague_handle_t*)dague_getrf_incpiv;
}

/**
 *******************************************************************************
 *
 * @ingroup dplasma_complex64_t
 *
 *  dplasma_zgetrf_incpiv_Destruct - Free the data structure associated to an object
 *  created with dplasma_zgetrf_incpiv_New().
 *
 *******************************************************************************
 *
 * @param[in,out] o
 *          On entry, the object to destroy.
 *          On exit, the object cannot be used anymore.
 *
 *******************************************************************************
 *
 * @sa dplasma_zgetrf_incpiv_New
 * @sa dplasma_zgetrf_incpiv
 *
 ******************************************************************************/
void
dplasma_zgetrf_incpiv_Destruct( dague_handle_t *o )
{
    dague_zgetrf_incpiv_handle_t *dague_zgetrf_incpiv = (dague_zgetrf_incpiv_handle_t *)o;

    dplasma_datatype_undefine_type( &(dague_zgetrf_incpiv->arenas[DAGUE_zgetrf_incpiv_DEFAULT_ARENA   ]->opaque_dtt) );
    dplasma_datatype_undefine_type( &(dague_zgetrf_incpiv->arenas[DAGUE_zgetrf_incpiv_UPPER_TILE_ARENA]->opaque_dtt) );
    dplasma_datatype_undefine_type( &(dague_zgetrf_incpiv->arenas[DAGUE_zgetrf_incpiv_LOWER_TILE_ARENA]->opaque_dtt) );
    dplasma_datatype_undefine_type( &(dague_zgetrf_incpiv->arenas[DAGUE_zgetrf_incpiv_SMALL_L_ARENA   ]->opaque_dtt) );
    dplasma_datatype_undefine_type( &(dague_zgetrf_incpiv->arenas[DAGUE_zgetrf_incpiv_PIVOT_ARENA     ]->opaque_dtt) );

    dague_private_memory_fini( dague_zgetrf_incpiv->work_pool );
    free( dague_zgetrf_incpiv->work_pool );

    DAGUE_INTERNAL_HANDLE_DESTRUCT(dague_zgetrf_incpiv);
}

/**
 *******************************************************************************
 *
 * @ingroup dplasma_complex64_t
 *
 * dplasma_zgetrf_incpiv - Computes the LU factorization of a M-by-N matrix A
 * using tile algorithm.
 *
 * This algorithm exploits the multi-threaded recursive kernels of the PLASMA
 * library and by consequence require a column-cyclic data distribution if used
 * in distributed memory.
 * This is not an optimal solution for distributed memory system, and should be
 * used only if no other possibiliies is available. Absolute priority scheduler
 * is known to improve the performance of this algorithm and should be prefered.
 *
 * Other variants of LU decomposition are available in the library wioth the
 * following function:
 *     - dplasma_zgetrf_New() that performs LU decomposition with partial pivoting.
 *       This is limited to matrices with column-cyclic distribution.
 *     - dplasma_zgetrf_nopiv_New() that performs LU decomposition with no pivoting
 *       if the matrix is known as beeing diagonal dominant.
 *     - dplasma_zgetrf_qrf_New() that performs an hybrid LU-QR decomposition.
 *
 *******************************************************************************
 *
 * @param[in,out] dague
 *          The dague context of the application that will run the operation.
 *
 * @param[in,out] A
 *          Descriptor of the distributed matrix A to be factorized.
 *          On entry, describes the M-by-N matrix A.
 *          On exit, elements on and above the diagonal are the elements of
 *          U. Elements belowe the diagonal are NOT the classic L, but the L
 *          factors obtaines by succesive pivoting.
 *
 * @param[out] L
 *          Descriptor of the matrix L distributed exactly as the A matrix.
 *           - If IPIV != NULL, L.mb defines the IB parameter of the tile LU
 *          algorithm. This matrix must be of size A.mt * L.mb - by - A.nt *
 *          L.nb, with L.nb == A.nb.
 *          On exit, contains auxiliary information required to solve the system.
 *           - If IPIV == NULL, pivoting information are stored within
 *          L. (L.mb-1) defines the IB parameter of the tile LU algorithm. This
 *          matrix must be of size A.mt * L.mb - by - A.nt * L.nb, with L.nb =
 *          A.nb, and L.mb = ib+1.
 *          On exit, the first A.mb elements contains the IPIV information, the
 *          leftover contains auxiliary information required to solve the
 *          system.
 *
 * @param[out] IPIV
 *          Descriptor of the IPIV matrix. Should be distributed exactly as the
 *          A matrix. This matrix must be of size A.m - by - A.nt with IPIV.mb =
 *          A.mb and IPIV.nb = 1.
 *          On exit, contains the pivot indices of the successive row
 *          interchanged performed during the factorization.
 *          If IPIV == NULL, rows interchange information is stored within L.
 *
 *******************************************************************************
 *
 * @return
 *          \retval -i if the ith parameters is incorrect.
 *          \retval 0 on success.
 *          \retval i if ith value is singular. Result is incoherent.
 *
 *******************************************************************************
 *
 * @sa dplasma_zgetrf_incpiv
 * @sa dplasma_zgetrf_incpiv_Destruct
 * @sa dplasma_cgetrf_incpiv_New
 * @sa dplasma_dgetrf_incpiv_New
 * @sa dplasma_sgetrf_incpiv_New
 *
 ******************************************************************************/
int
dplasma_zgetrf_incpiv( dague_context_t *dague,
                       tiled_matrix_desc_t *A,
                       tiled_matrix_desc_t *L,
                       tiled_matrix_desc_t *IPIV )
{
<<<<<<< HEAD
    dague_handle_t *dague_zgetrf_incpiv = NULL;

=======
    dague_object_t *dague_zgetrf_incpiv = NULL;
>>>>>>> 49e28217
    int info = 0;

    if ( (A->mt != L->mt) || (A->nt != L->nt) ) {
        dplasma_error("dplasma_zgetrf_incpiv", "L doesn't have the same number of tiles as A");
        return -3;
    }
    if ( (IPIV != NULL) && ((A->mt != IPIV->mt) || (A->nt != IPIV->nt)) ) {
        dplasma_error("dplasma_zgetrf_incpiv", "IPIV doesn't have the same number of tiles as A");
        return -4;
    }

<<<<<<< HEAD
/****************************************************************/
/*
 * Single data version grouping L and IPIV in L
 */
dague_handle_t* dplasma_zgetrf_incpiv_sd_New( tiled_matrix_desc_t *A,
                                       tiled_matrix_desc_t *L,
                                       int* INFO)
{
    int Lmb = L->mb-1;
    dague_zgetrf_incpiv_sd_handle_t *dague_getrf_incpiv_sd;

    dague_getrf_incpiv_sd = dague_zgetrf_incpiv_sd_new( *A, (dague_ddesc_t*)A,
                                                        *L, (dague_ddesc_t*)L,
                                                        NULL, INFO, Lmb);

    dague_getrf_incpiv_sd->work_pool = (dague_memory_pool_t*)malloc(sizeof(dague_memory_pool_t));
    dague_private_memory_init( dague_getrf_incpiv_sd->work_pool, Lmb * L->nb * sizeof(dague_complex64_t) );

    /* A */
    dplasma_add2arena_tile( dague_getrf_incpiv_sd->arenas[DAGUE_zgetrf_incpiv_sd_DEFAULT_ARENA],
                            A->mb*A->nb*sizeof(dague_complex64_t),
                            DAGUE_ARENA_ALIGNMENT_SSE,
                            MPI_DOUBLE_COMPLEX, A->mb );

    /* Lower part of A without diagonal part */
    dplasma_add2arena_lower( dague_getrf_incpiv_sd->arenas[DAGUE_zgetrf_incpiv_sd_LOWER_TILE_ARENA],
                             A->mb*A->nb*sizeof(dague_complex64_t),
                             DAGUE_ARENA_ALIGNMENT_SSE,
                             MPI_DOUBLE_COMPLEX, A->mb, 0 );

    /* Upper part of A with diagonal part */
    dplasma_add2arena_upper( dague_getrf_incpiv_sd->arenas[DAGUE_zgetrf_incpiv_sd_UPPER_TILE_ARENA],
                             A->mb*A->nb*sizeof(dague_complex64_t),
                             DAGUE_ARENA_ALIGNMENT_SSE,
                             MPI_DOUBLE_COMPLEX, A->mb, 1 );

    /* IPIV */
    dplasma_add2arena_rectangle( dague_getrf_incpiv_sd->arenas[DAGUE_zgetrf_incpiv_sd_PIVOT_ARENA],
                                 A->mb*sizeof(int),
                                 DAGUE_ARENA_ALIGNMENT_SSE,
                                 MPI_INT, A->mb, 1, -1 );

    /* L */
    dplasma_add2arena_rectangle( dague_getrf_incpiv_sd->arenas[DAGUE_zgetrf_incpiv_sd_L_PIVOT_ARENA],
                                 L->mb*L->nb*sizeof(dague_complex64_t),
                                 DAGUE_ARENA_ALIGNMENT_SSE,
                                 MPI_DOUBLE_COMPLEX, L->mb, L->nb, -1);

    return (dague_handle_t*)dague_getrf_incpiv_sd;
}

void
dplasma_zgetrf_incpiv_sd_Destruct( dague_handle_t *o )
{
    dague_zgetrf_incpiv_sd_handle_t *dague_zgetrf_incpiv = (dague_zgetrf_incpiv_sd_handle_t *)o;

    dplasma_datatype_undefine_type( &(dague_zgetrf_incpiv->arenas[DAGUE_zgetrf_incpiv_sd_DEFAULT_ARENA   ]->opaque_dtt) );
    dplasma_datatype_undefine_type( &(dague_zgetrf_incpiv->arenas[DAGUE_zgetrf_incpiv_sd_UPPER_TILE_ARENA]->opaque_dtt) );
    dplasma_datatype_undefine_type( &(dague_zgetrf_incpiv->arenas[DAGUE_zgetrf_incpiv_sd_LOWER_TILE_ARENA]->opaque_dtt) );
    dplasma_datatype_undefine_type( &(dague_zgetrf_incpiv->arenas[DAGUE_zgetrf_incpiv_sd_PIVOT_ARENA     ]->opaque_dtt) );
    dplasma_datatype_undefine_type( &(dague_zgetrf_incpiv->arenas[DAGUE_zgetrf_incpiv_sd_L_PIVOT_ARENA   ]->opaque_dtt) );

    dague_private_memory_fini( dague_zgetrf_incpiv->work_pool );
    free( dague_zgetrf_incpiv->work_pool );

    DAGUE_INTERNAL_HANDLE_DESTRUCT(dague_zgetrf_incpiv);
=======
    dague_zgetrf_incpiv = dplasma_zgetrf_incpiv_New(A, L, IPIV, &info);

    if ( dague_zgetrf_incpiv != NULL ) {
        dague_enqueue( dague, dague_zgetrf_incpiv );
        dplasma_progress(dague);
        dplasma_zgetrf_incpiv_Destruct( dague_zgetrf_incpiv );
        return info;
    }
    else
        return -101;
>>>>>>> 49e28217
}<|MERGE_RESOLUTION|>--- conflicted
+++ resolved
@@ -16,19 +16,6 @@
 #include "zgetrf_incpiv.h"
 #include "zgetrf_incpiv_sd.h"
 
-<<<<<<< HEAD
-dague_handle_t* dplasma_zgetrf_incpiv_New(tiled_matrix_desc_t *A,
-                                   tiled_matrix_desc_t *L,
-                                   tiled_matrix_desc_t *IPIV,
-                                   int *INFO)
-{
-    dague_zgetrf_incpiv_handle_t *dague_getrf_incpiv;
-
-    dague_getrf_incpiv = dague_zgetrf_incpiv_new( *A, (dague_ddesc_t*)A,
-                                                  *L, (dague_ddesc_t*)L,
-                                                  (dague_ddesc_t*)IPIV,
-                                                  NULL, INFO, L->mb);
-=======
 /**
  *******************************************************************************
  *
@@ -106,13 +93,13 @@
  * @sa dplasma_sgetrf_incpiv_New
  *
  ******************************************************************************/
-dague_object_t*
+dague_handle_t*
 dplasma_zgetrf_incpiv_New( tiled_matrix_desc_t *A,
                            tiled_matrix_desc_t *L,
                            tiled_matrix_desc_t *IPIV,
                            int *INFO )
 {
-    dague_zgetrf_incpiv_object_t *dague_getrf_incpiv;
+    dague_zgetrf_incpiv_handle_t *dague_getrf_incpiv;
     int ib;
 
     if ( (A->mt != L->mt) || (A->nt != L->nt) ) {
@@ -137,7 +124,6 @@
                                         (dague_ddesc_t*)L,
                                         NULL, INFO, NULL);
     }
->>>>>>> 49e28217
 
     dague_getrf_incpiv->work_pool = (dague_memory_pool_t*)malloc(sizeof(dague_memory_pool_t));
     dague_private_memory_init( dague_getrf_incpiv->work_pool, ib * L->nb * sizeof(dague_complex64_t) );
@@ -291,12 +277,7 @@
                        tiled_matrix_desc_t *L,
                        tiled_matrix_desc_t *IPIV )
 {
-<<<<<<< HEAD
     dague_handle_t *dague_zgetrf_incpiv = NULL;
-
-=======
-    dague_object_t *dague_zgetrf_incpiv = NULL;
->>>>>>> 49e28217
     int info = 0;
 
     if ( (A->mt != L->mt) || (A->nt != L->nt) ) {
@@ -308,74 +289,6 @@
         return -4;
     }
 
-<<<<<<< HEAD
-/****************************************************************/
-/*
- * Single data version grouping L and IPIV in L
- */
-dague_handle_t* dplasma_zgetrf_incpiv_sd_New( tiled_matrix_desc_t *A,
-                                       tiled_matrix_desc_t *L,
-                                       int* INFO)
-{
-    int Lmb = L->mb-1;
-    dague_zgetrf_incpiv_sd_handle_t *dague_getrf_incpiv_sd;
-
-    dague_getrf_incpiv_sd = dague_zgetrf_incpiv_sd_new( *A, (dague_ddesc_t*)A,
-                                                        *L, (dague_ddesc_t*)L,
-                                                        NULL, INFO, Lmb);
-
-    dague_getrf_incpiv_sd->work_pool = (dague_memory_pool_t*)malloc(sizeof(dague_memory_pool_t));
-    dague_private_memory_init( dague_getrf_incpiv_sd->work_pool, Lmb * L->nb * sizeof(dague_complex64_t) );
-
-    /* A */
-    dplasma_add2arena_tile( dague_getrf_incpiv_sd->arenas[DAGUE_zgetrf_incpiv_sd_DEFAULT_ARENA],
-                            A->mb*A->nb*sizeof(dague_complex64_t),
-                            DAGUE_ARENA_ALIGNMENT_SSE,
-                            MPI_DOUBLE_COMPLEX, A->mb );
-
-    /* Lower part of A without diagonal part */
-    dplasma_add2arena_lower( dague_getrf_incpiv_sd->arenas[DAGUE_zgetrf_incpiv_sd_LOWER_TILE_ARENA],
-                             A->mb*A->nb*sizeof(dague_complex64_t),
-                             DAGUE_ARENA_ALIGNMENT_SSE,
-                             MPI_DOUBLE_COMPLEX, A->mb, 0 );
-
-    /* Upper part of A with diagonal part */
-    dplasma_add2arena_upper( dague_getrf_incpiv_sd->arenas[DAGUE_zgetrf_incpiv_sd_UPPER_TILE_ARENA],
-                             A->mb*A->nb*sizeof(dague_complex64_t),
-                             DAGUE_ARENA_ALIGNMENT_SSE,
-                             MPI_DOUBLE_COMPLEX, A->mb, 1 );
-
-    /* IPIV */
-    dplasma_add2arena_rectangle( dague_getrf_incpiv_sd->arenas[DAGUE_zgetrf_incpiv_sd_PIVOT_ARENA],
-                                 A->mb*sizeof(int),
-                                 DAGUE_ARENA_ALIGNMENT_SSE,
-                                 MPI_INT, A->mb, 1, -1 );
-
-    /* L */
-    dplasma_add2arena_rectangle( dague_getrf_incpiv_sd->arenas[DAGUE_zgetrf_incpiv_sd_L_PIVOT_ARENA],
-                                 L->mb*L->nb*sizeof(dague_complex64_t),
-                                 DAGUE_ARENA_ALIGNMENT_SSE,
-                                 MPI_DOUBLE_COMPLEX, L->mb, L->nb, -1);
-
-    return (dague_handle_t*)dague_getrf_incpiv_sd;
-}
-
-void
-dplasma_zgetrf_incpiv_sd_Destruct( dague_handle_t *o )
-{
-    dague_zgetrf_incpiv_sd_handle_t *dague_zgetrf_incpiv = (dague_zgetrf_incpiv_sd_handle_t *)o;
-
-    dplasma_datatype_undefine_type( &(dague_zgetrf_incpiv->arenas[DAGUE_zgetrf_incpiv_sd_DEFAULT_ARENA   ]->opaque_dtt) );
-    dplasma_datatype_undefine_type( &(dague_zgetrf_incpiv->arenas[DAGUE_zgetrf_incpiv_sd_UPPER_TILE_ARENA]->opaque_dtt) );
-    dplasma_datatype_undefine_type( &(dague_zgetrf_incpiv->arenas[DAGUE_zgetrf_incpiv_sd_LOWER_TILE_ARENA]->opaque_dtt) );
-    dplasma_datatype_undefine_type( &(dague_zgetrf_incpiv->arenas[DAGUE_zgetrf_incpiv_sd_PIVOT_ARENA     ]->opaque_dtt) );
-    dplasma_datatype_undefine_type( &(dague_zgetrf_incpiv->arenas[DAGUE_zgetrf_incpiv_sd_L_PIVOT_ARENA   ]->opaque_dtt) );
-
-    dague_private_memory_fini( dague_zgetrf_incpiv->work_pool );
-    free( dague_zgetrf_incpiv->work_pool );
-
-    DAGUE_INTERNAL_HANDLE_DESTRUCT(dague_zgetrf_incpiv);
-=======
     dague_zgetrf_incpiv = dplasma_zgetrf_incpiv_New(A, L, IPIV, &info);
 
     if ( dague_zgetrf_incpiv != NULL ) {
@@ -386,5 +299,4 @@
     }
     else
         return -101;
->>>>>>> 49e28217
 }