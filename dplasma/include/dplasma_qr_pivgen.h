--- conflicted
+++ resolved
@@ -108,74 +108,19 @@
     void *args;
 };
 
-<<<<<<< HEAD
-qr_piv_t *dplasma_pivgen_init( tiled_matrix_desc_t *A, int type_llvl, int type_hlvl,
-                               int a, int p, int domino, int tsrr );
-void      dplasma_pivgen_finalize( qr_piv_t *qrpiv );
-
-/*
- * Functions used in the jdf
- *    dplasma_qr_getnbgeqrf: returns the number of geqrt kernels to apply during the step k
- *    dplasma_qr_getm:       returns the row index of the i-th geqrt to apply during the step k
- *    dplasma_qr_geti:       returns the index of the geqrt apply to the row m
- *    dplasma_qr_gettype:    returns the type of the row m at step k
- */
-int dplasma_qr_getnbgeqrf( const qr_piv_t *arg, const int k, const int gmt );
-int dplasma_qr_getm(       const qr_piv_t *arg, const int k, const int i   );
-int dplasma_qr_geti(       const qr_piv_t *arg, const int k, const int m   );
-int dplasma_qr_getsize( const qr_piv_t *arg, const int k, const int i );
-int dplasma_qr_gettype(    const qr_piv_t *arg, const int k, const int m   );
-
-/*
- * dplasma_qr_currpiv
- *    @param[in] arg pointer to the qr_piv structure
- *    @param[in] m   line you want to eliminate
- *    @param[in] k   step in the factorization
- *
- *  @return the annihilator p used with m at step k
- */
-int dplasma_qr_currpiv(const qr_piv_t *arg, int m, const int k);
-/*
- * dplasma_qr_nextpiv
- *    @param[in] arg pointer to the qr_piv structure
- *    @param[in] p   line currently used as an annihilator
- *    @param[in] k   step in the factorization
- *    @param[in] m   line actually annihilated.
- *          m = MT to find the first time p is used as an annihilator during step k
- *
- *  @return the next line m' using the line p as annihilator during step k
- *          desc->mt if p will never be used again as an annihilator.
- */
-int dplasma_qr_nextpiv(const qr_piv_t *arg, int p, const int k, int m);
-int dplasma_qr_nexttriangle(const qr_piv_t *arg, int p, const int k, int m);
-/*
- * dplasma_qr_nextpiv
- *    @param[in] arg pointer to the qr_piv structure
- *    @param[in] p   line currently used as an annihilator
- *    @param[in] k   step in the factorization
- *    @param[in] m   line actually annihilated.
- *          m = p to find the last time p has been used as an annihilator during step k
- *
- *  @return the previous line m' using the line p as annihilator during step k
- *          desc->mt if p has never been used before that as an annihilator.
- */
-int dplasma_qr_prevpiv(const qr_piv_t *arg, int p, const int k, int m);
-int dplasma_qr_prevtriangle(const qr_piv_t *arg, int p, const int k, int m);
-int dplasma_qr_nbkill(const qr_piv_t *arg, const int k, const int m);
-int dplasma_qr_getkill(const qr_piv_t *arg, const int k, const int m, const int j);
-int dplasma_qr_getjkill(const qr_piv_t *arg, const int k, const int m, const int kill);
-=======
 void dplasma_systolic_init( dplasma_qrtree_t *qrtree,
                             tiled_matrix_desc_t *A,
                             int p, int q );
 void dplasma_systolic_finalize( dplasma_qrtree_t *qrtree );
 
-void dplasma_hqr_init( dplasma_qrtree_t *qrtree,
-                       tiled_matrix_desc_t *A,
-                       int type_llvl, int type_hlvl,
-                       int a, int p, int domino, int tsrr );
-void dplasma_hqr_finalize( dplasma_qrtree_t *qrtree );
->>>>>>> e58e385c
+#if 0
+int dplasma_qr_getsize( const qr_piv_t *arg, const int k, const int i );
+int dplasma_qr_nexttriangle(const qr_piv_t *arg, int p, const int k, int m);
+int dplasma_qr_prevtriangle(const qr_piv_t *arg, int p, const int k, int m);
+int dplasma_qr_nbkill(const qr_piv_t *arg, const int k, const int m);
+int dplasma_qr_getkill(const qr_piv_t *arg, const int k, const int m, const int j);
+int dplasma_qr_getjkill(const qr_piv_t *arg, const int k, const int m, const int kill);
+#endif
 
 /*
  * Debugging functions
