--- conflicted
+++ resolved
@@ -24,11 +24,6 @@
 /*
  * Enum criteria for LU/QR algorithm
  */
-<<<<<<< HEAD
-void dplasma_map2( dague_context_t *dague, PLASMA_enum uplo, tiled_matrix_desc_t *A, tiled_matrix_desc_t *B, dague_operator_t operator, void *op_args);
-dague_handle_t* dplasma_map2_New( PLASMA_enum uplo, tiled_matrix_desc_t *A, tiled_matrix_desc_t *B, dague_operator_t operator, void *op_args);
-void dplasma_map2_Destruct( dague_handle_t *o );
-=======
 enum criteria_e {
     DEFAULT_CRITERIUM    = 0,
     HIGHAM_CRITERIUM     = 1,
@@ -40,7 +35,6 @@
     HIGHAM_MAX_CRITERIUM = 7,
     HIGHAM_MOY_CRITERIUM = 8
 };
->>>>>>> 49e28217
 
 /**
  * No macro with the name max or min is acceptable as there is
