--- conflicted
+++ resolved
@@ -38,50 +38,9 @@
  * Type of matrices that can be generated with zplrnt_perso
  */
 enum matrix_init_e {
-<<<<<<< HEAD
-    MATRIX_RANDOM   = 0,
-    MATRIX_HADAMARD = 1,
-    MATRIX_HOUSE    = 2,
-    MATRIX_PARTER   = 3,
-    MATRIX_RIS      = 4,
-    MATRIX_KMS      = 5,
-    MATRIX_TOEPPEN  = 6,   /* Unavailable */
-    MATRIX_CONDEX   = 7,   /* TODO */
-    MATRIX_MOLER    = 8,   /* Unavailable */
-    MATRIX_CIRCUL   = 9,   /* TODO */
-    MATRIX_RANDCORR = 10,  /* Unavailable */
-    MATRIX_POISSON  = 11,  /* Unavailable */
-    MATRIX_HANKEL   = 12,  /* TODO */
-    MATRIX_JORDBLOC = 13,  /* Unavailable */
-    MATRIX_COMPAN   = 14,  /* TODO */
-    MATRIX_PEI      = 15,  /* Unavailable */
-    MATRIX_RANDCOLU = 16,  /* Unavailable */
-    MATRIX_SPRANDN  = 17,  /* Unavailable */
-    MATRIX_RIEMANN  = 18,
-    MATRIX_COMPAR   = 19,  /* Unavailable */
-    MATRIX_TRIDIAG  = 20,  /* Unavailable */
-    MATRIX_CHEBSPEC = 21,  /* Unavailable */
-    MATRIX_LEHMER   = 22,
-    MATRIX_TOEPPD   = 23,  /* TODO */
-    MATRIX_MINIJ    = 24,
-    MATRIX_RANDSVD  = 25,  /* Unavailable */
-    MATRIX_FORSYTHE = 26,  /* Unavailable */
-    MATRIX_FIEDLER  = 27,  /* TODO */
-    MATRIX_DORR     = 28,  /* TODO */
-    MATRIX_DEMMEL   = 29,
-    MATRIX_CHEBVAND = 30,  /* TODO */
-    MATRIX_INVHESS  = 31,
-    MATRIX_PROLATE  = 32,  /* TODO */
-    MATRIX_FRANK    = 33,  /* Unavailable */
-    MATRIX_CAUCHY   = 34,
-    MATRIX_HILB     = 35,
-    MATRIX_LOTKIN   = 36,
-    MATRIX_KAHAN    = 37,  /* TODO */
-    MATRIX_ORTHOGO  = 38,
-=======
     MATRIX_RANDOM    = 0,
     MATRIX_HADAMARD  = 1,
-    MATRIX_HOUSE     = 2,   /* TODO */
+    MATRIX_HOUSE     = 2,
     MATRIX_PARTER    = 3,
     MATRIX_RIS       = 4,
     MATRIX_KMS       = 5,
@@ -121,7 +80,6 @@
     MATRIX_WILKINSON = 39,
     MATRIX_FOSTER    = 40,
     MATRIX_WRIGHT    = 41,
->>>>>>> 2d3c8e3a
 };
 
 /*
