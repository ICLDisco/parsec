/*
 * Copyright (c) 2010      The University of Tennessee and The University
 *                         of Tennessee Research Foundation.  All rights
 *                         reserved.
 *
 * @precisions normal z -> s d c
 */
#ifndef _DPLASMA_Z_H_
#define _DPLASMA_Z_H_

#include "data_dist/matrix/two_dim_rectangle_cyclic.h"

/***********************************************************
 *               Blocking interface
 */
/* Level 3 Blas */
int  dplasma_zgemm( dague_context_t *dague, const int transA, const int transB,
                    const dague_complex64_t alpha, const tiled_matrix_desc_t* A, const tiled_matrix_desc_t* B,
                    const dague_complex64_t beta,  tiled_matrix_desc_t* C);
int  dplasma_zhemm( dague_context_t *dague, const PLASMA_enum side, const PLASMA_enum uplo,
                    const dague_complex64_t alpha, const tiled_matrix_desc_t* A, const tiled_matrix_desc_t* B,
                    const dague_complex64_t beta,  tiled_matrix_desc_t* C);
int  dplasma_zherk( dague_context_t *dague, const PLASMA_enum uplo, const PLASMA_enum trans,
                    const double alpha, const tiled_matrix_desc_t* A,
                    const double beta,  tiled_matrix_desc_t* C);
int  dplasma_zher2k( dague_context_t *dague, const PLASMA_enum uplo, const PLASMA_enum trans,
                     const dague_complex64_t alpha, const tiled_matrix_desc_t* A, const tiled_matrix_desc_t* B,
                     const double beta,  tiled_matrix_desc_t* C);
int  dplasma_zsymm( dague_context_t *dague, const PLASMA_enum side, const PLASMA_enum uplo,
                    const dague_complex64_t alpha, const tiled_matrix_desc_t* A, const tiled_matrix_desc_t* B,
                    const dague_complex64_t beta,  tiled_matrix_desc_t* C);
int  dplasma_zsyrk( dague_context_t *dague, const PLASMA_enum uplo, const PLASMA_enum trans,
                    const dague_complex64_t alpha, const tiled_matrix_desc_t* A,
                    const dague_complex64_t beta,  tiled_matrix_desc_t* C);
int  dplasma_zsyr2k( dague_context_t *dague, const PLASMA_enum uplo, const PLASMA_enum trans,
                     const dague_complex64_t alpha, const tiled_matrix_desc_t* A, const tiled_matrix_desc_t* B,
                     const dague_complex64_t beta,  tiled_matrix_desc_t* C);
int dplasma_ztrdsm( dague_context_t *dague, const tiled_matrix_desc_t *A, tiled_matrix_desc_t *B);
void dplasma_ztrmm( dague_context_t *dague, const PLASMA_enum side, const PLASMA_enum uplo, const PLASMA_enum trans, const PLASMA_enum diag,
                    const PLASMA_Complex64_t alpha, const tiled_matrix_desc_t *A, tiled_matrix_desc_t *B);
int dplasma_ztrsm( dague_context_t *dague, const PLASMA_enum side, const PLASMA_enum uplo, const PLASMA_enum trans, const PLASMA_enum diag,
                   const PLASMA_Complex64_t alpha, const tiled_matrix_desc_t *A, tiled_matrix_desc_t *B);
void dplasma_ztrsmpl(    dague_context_t *dague, const tiled_matrix_desc_t *A,
                         const tiled_matrix_desc_t *L, const tiled_matrix_desc_t *IPIV, tiled_matrix_desc_t *B);
void dplasma_ztrsmpl_sd( dague_context_t *dague, const tiled_matrix_desc_t *A,
                         const tiled_matrix_desc_t *L, tiled_matrix_desc_t *B);

/* Lapack */
int    dplasma_zgelqf( dague_context_t *dague, tiled_matrix_desc_t *A, tiled_matrix_desc_t *T);
int    dplasma_zgeqrf( dague_context_t *dague, tiled_matrix_desc_t *A, tiled_matrix_desc_t *T);
int    dplasma_zgeqrf_param( dague_context_t *dague, dplasma_qrtree_t *qrtree, tiled_matrix_desc_t *A, tiled_matrix_desc_t *TS, tiled_matrix_desc_t *TT);
int    dplasma_zgeqrs( dague_context_t *dague, tiled_matrix_desc_t *A, tiled_matrix_desc_t *T, tiled_matrix_desc_t *B );
int    dplasma_zgeqrs_param( dague_context_t *dague, dplasma_qrtree_t *qrtree, tiled_matrix_desc_t *A, tiled_matrix_desc_t *TS, tiled_matrix_desc_t *TT, tiled_matrix_desc_t *B );
int    dplasma_zgesv ( dague_context_t *dague, tiled_matrix_desc_t* A, tiled_matrix_desc_t *IPIV, tiled_matrix_desc_t *B );
int    dplasma_zgesv_incpiv ( dague_context_t *dague, tiled_matrix_desc_t* A, tiled_matrix_desc_t *L, tiled_matrix_desc_t *IPIV, tiled_matrix_desc_t *B );
int    dplasma_zgetrf( dague_context_t *dague, tiled_matrix_desc_t* A, tiled_matrix_desc_t *IPIV );
int    dplasma_zgetrf_incpiv( dague_context_t *dague, tiled_matrix_desc_t* A, tiled_matrix_desc_t *L, tiled_matrix_desc_t *IPIV );
int    dplasma_zgetrs( dague_context_t *dague, const PLASMA_enum trans, tiled_matrix_desc_t* A, tiled_matrix_desc_t *IPIV, tiled_matrix_desc_t *B );
int    dplasma_zgetrs_incpiv( dague_context_t *dague, const PLASMA_enum trans, tiled_matrix_desc_t* A, tiled_matrix_desc_t *L, tiled_matrix_desc_t *IPIV, tiled_matrix_desc_t *B );
int    dplasma_zhetrs( dague_context_t *dague, int uplo, const tiled_matrix_desc_t *A, tiled_matrix_desc_t *B, PLASMA_Complex64_t *U_but_vec, int level);
int    dplasma_zposv ( dague_context_t *dague, const PLASMA_enum uplo, tiled_matrix_desc_t* A, tiled_matrix_desc_t* B);
int    dplasma_zpotrf( dague_context_t *dague, const PLASMA_enum uplo, tiled_matrix_desc_t* A);
int    dplasma_zpotrs( dague_context_t *dague, const PLASMA_enum uplo, tiled_matrix_desc_t* A, tiled_matrix_desc_t* B);
int    dplasma_zungqr( dague_context_t *dague, tiled_matrix_desc_t *A, tiled_matrix_desc_t *T, tiled_matrix_desc_t *Q);
int    dplasma_zungqr_param( dague_context_t *dague, dplasma_qrtree_t *qrtree, tiled_matrix_desc_t *A, tiled_matrix_desc_t *TS, tiled_matrix_desc_t *TT, tiled_matrix_desc_t *Q);
int    dplasma_zunmqr( dague_context_t *dague, PLASMA_enum side, PLASMA_enum trans, tiled_matrix_desc_t *A, tiled_matrix_desc_t *T, tiled_matrix_desc_t *B);
int    dplasma_zunmqr_param( dague_context_t *dague, PLASMA_enum side, PLASMA_enum trans, dplasma_qrtree_t *qrtree, tiled_matrix_desc_t *A, tiled_matrix_desc_t *TS, tiled_matrix_desc_t *TT, tiled_matrix_desc_t *B );

int    dplasma_zgeadd( dague_context_t *dague, PLASMA_enum uplo, dague_complex64_t alpha, tiled_matrix_desc_t *A, tiled_matrix_desc_t *B);
int    dplasma_zlacpy( dague_context_t *dague, PLASMA_enum uplo, tiled_matrix_desc_t *A, tiled_matrix_desc_t *B);
double dplasma_zlange( dague_context_t *dague, PLASMA_enum ntype, tiled_matrix_desc_t *A);
double dplasma_zlanhe( dague_context_t *dague, PLASMA_enum ntype, PLASMA_enum uplo, const tiled_matrix_desc_t *A);
double dplasma_zlansy( dague_context_t *dague, PLASMA_enum ntype, PLASMA_enum uplo, const tiled_matrix_desc_t *A);
int    dplasma_zlascal(dague_context_t *dague, PLASMA_enum type, dague_complex64_t alpha, tiled_matrix_desc_t *A);
int    dplasma_zlaset( dague_context_t *dague, PLASMA_enum uplo, dague_complex64_t alpha, dague_complex64_t beta, tiled_matrix_desc_t *A);
int    dplasma_zlaswp( dague_context_t *dague, tiled_matrix_desc_t *A, tiled_matrix_desc_t *IPIV, int inc);
int    dplasma_zplghe( dague_context_t *dague, double            bump, PLASMA_enum uplo, tiled_matrix_desc_t *A, unsigned long long int seed);
int    dplasma_zplgsy( dague_context_t *dague, dague_complex64_t bump, PLASMA_enum uplo, tiled_matrix_desc_t *A, unsigned long long int seed);
int    dplasma_zplrnt( dague_context_t *dague, int diagdom,                              tiled_matrix_desc_t *A, unsigned long long int seed);


/* Auxiliary routines */
int  dplasma_zprint( dague_context_t *dague, PLASMA_enum uplo, tiled_matrix_desc_t *A);

int dplasma_zhebut( dague_context_t *dague, tiled_matrix_desc_t *A, PLASMA_Complex64_t **U_but_ptr, int level);
int dplasma_zhetrf(dague_context_t *dague, tiled_matrix_desc_t *A);

/***********************************************************
 *             Non-Blocking interface
 */
/* Level 3 Blas */
dague_handle_t* dplasma_zgemm_New( const int transa, const int transb,
                                   const PLASMA_Complex64_t alpha, const tiled_matrix_desc_t *A, const tiled_matrix_desc_t *B,
                                   const PLASMA_Complex64_t beta,  tiled_matrix_desc_t *C);
dague_handle_t* dplasma_zhemm_New( const PLASMA_enum side, const PLASMA_enum uplo,
                                   const dague_complex64_t alpha, const tiled_matrix_desc_t* A, const tiled_matrix_desc_t* B,
                                   const dague_complex64_t beta,  tiled_matrix_desc_t* C);
dague_handle_t* dplasma_zherk_New( const PLASMA_enum uplo, const PLASMA_enum trans,
                                   const double alpha, const tiled_matrix_desc_t* A,
                                   const double beta,  tiled_matrix_desc_t* C);
dague_handle_t* dplasma_zher2k_New( const PLASMA_enum uplo, const PLASMA_enum trans,
                                    const dague_complex64_t alpha, const tiled_matrix_desc_t* A,
                                    const tiled_matrix_desc_t* B,
                                    const double beta,  tiled_matrix_desc_t* C);
dague_handle_t* dplasma_zsymm_New( const PLASMA_enum side, const PLASMA_enum uplo,
                                   const dague_complex64_t alpha, const tiled_matrix_desc_t* A, const tiled_matrix_desc_t* B,
                                   const dague_complex64_t beta,  tiled_matrix_desc_t* C);
dague_handle_t* dplasma_zsyrk_New( const PLASMA_enum uplo, const PLASMA_enum trans,
                                   const dague_complex64_t alpha, const tiled_matrix_desc_t* A,
                                   const dague_complex64_t beta,  tiled_matrix_desc_t* C);
dague_handle_t* dplasma_zsyr2k_New( const PLASMA_enum uplo, const PLASMA_enum trans,
                                    const dague_complex64_t alpha, const tiled_matrix_desc_t* A,
                                    const tiled_matrix_desc_t* B,
                                    const dague_complex64_t beta,  tiled_matrix_desc_t* C);
dague_handle_t* dplasma_ztrdsm_New( const tiled_matrix_desc_t *A, tiled_matrix_desc_t *B );
dague_handle_t* dplasma_ztrmm_New( const PLASMA_enum side, const PLASMA_enum uplo, const PLASMA_enum trans, const PLASMA_enum diag,
                                   const PLASMA_Complex64_t alpha, const tiled_matrix_desc_t *A, tiled_matrix_desc_t *B);
dague_handle_t* dplasma_ztrsm_New( const PLASMA_enum side, const PLASMA_enum uplo, const PLASMA_enum trans, const PLASMA_enum diag,
                                   const PLASMA_Complex64_t alpha, const tiled_matrix_desc_t *A, tiled_matrix_desc_t *B);
dague_handle_t* dplasma_ztrsmpl_New(const tiled_matrix_desc_t *A, const tiled_matrix_desc_t *L,
                                    const tiled_matrix_desc_t *IPIV, tiled_matrix_desc_t *B);

/* Lapack */
dague_handle_t *dplasma_zherbt_New( PLASMA_enum uplo, int ib, tiled_matrix_desc_t *A, tiled_matrix_desc_t *T);
dague_handle_t* dplasma_zgelqf_New(tiled_matrix_desc_t *A, tiled_matrix_desc_t *T);
dague_handle_t* dplasma_zgeqrf_New(tiled_matrix_desc_t *A, tiled_matrix_desc_t *T);
dague_handle_t* dplasma_zgeqrf_param_New(dplasma_qrtree_t *qrtree, tiled_matrix_desc_t *A, tiled_matrix_desc_t *TS, tiled_matrix_desc_t *TT);
dague_handle_t* dplasma_zgetrf_New(tiled_matrix_desc_t *A, tiled_matrix_desc_t *IPIV, int* INFO);
dague_handle_t* dplasma_zgetrf_incpiv_New(tiled_matrix_desc_t *A, tiled_matrix_desc_t *L, tiled_matrix_desc_t *IPIV, int* INFO);
dague_handle_t* dplasma_zhbrdt_New(tiled_matrix_desc_t* A);
dague_handle_t* dplasma_zpotrf_New( PLASMA_enum uplo, tiled_matrix_desc_t* A, int* INFO);
dague_handle_t* dplasma_zungqr_New( tiled_matrix_desc_t *A, tiled_matrix_desc_t *T, tiled_matrix_desc_t *Q);
dague_handle_t* dplasma_zungqr_param_New(dplasma_qrtree_t *qrtree, tiled_matrix_desc_t *A, tiled_matrix_desc_t *TS, tiled_matrix_desc_t *TT, tiled_matrix_desc_t *Q);
dague_handle_t* dplasma_zunmqr_New( PLASMA_enum side, PLASMA_enum trans, tiled_matrix_desc_t *A, tiled_matrix_desc_t *T, tiled_matrix_desc_t *B);

/* Lapack variants */
dague_handle_t* dplasma_zgetrf_incpiv_sd_New(tiled_matrix_desc_t *A, tiled_matrix_desc_t *LIPIV, int* INFO);
dague_handle_t* dplasma_zpotrf_ll_New(const PLASMA_enum uplo, tiled_matrix_desc_t* A, int* INFO);
dague_handle_t* dplasma_zpotrf_rl_New(const PLASMA_enum uplo, tiled_matrix_desc_t* A, int* INFO);
dague_handle_t* dplasma_zpotrfl_New(const PLASMA_enum looking, PLASMA_enum uplo, tiled_matrix_desc_t* A, int* INFO);
dague_handle_t* dplasma_ztrsmpl_sd_New(const tiled_matrix_desc_t *A, const tiled_matrix_desc_t *LIPIV, tiled_matrix_desc_t *B);

/* Auxiliary routines */
<<<<<<< HEAD
dague_handle_t* dplasma_zgeadd_New( PLASMA_enum uplo, dague_complex64_t alpha, tiled_matrix_desc_t *A, tiled_matrix_desc_t *B);
dague_handle_t* dplasma_zlacpy_New( PLASMA_enum uplo, tiled_matrix_desc_t *A, tiled_matrix_desc_t *B);
dague_handle_t* dplasma_zlange_New( PLASMA_enum ntype, int P, int Q, tiled_matrix_desc_t *A, double *norm);
dague_handle_t* dplasma_zlanhe_New( PLASMA_enum ntype, PLASMA_enum uplo, const tiled_matrix_desc_t *A, double *result);
dague_handle_t* dplasma_zlansy_New( PLASMA_enum ntype, PLASMA_enum uplo, const tiled_matrix_desc_t *A, double *result);
dague_handle_t* dplasma_zlaset_New( PLASMA_enum uplo, dague_complex64_t alpha, dague_complex64_t beta, tiled_matrix_desc_t *A);
dague_handle_t* dplasma_zlaswp_New( tiled_matrix_desc_t *A, tiled_matrix_desc_t *IPIV, int inc);
dague_handle_t* dplasma_zplghe_New( double            bump, PLASMA_enum uplo, tiled_matrix_desc_t *A, unsigned long long int seed);
dague_handle_t* dplasma_zplgsy_New( dague_complex64_t bump, PLASMA_enum uplo, tiled_matrix_desc_t *A, unsigned long long int seed);
dague_handle_t* dplasma_zplrnt_New(                                           tiled_matrix_desc_t *A, unsigned long long int seed);
=======
dague_object_t* dplasma_zgeadd_New( PLASMA_enum uplo, dague_complex64_t alpha, tiled_matrix_desc_t *A, tiled_matrix_desc_t *B);
dague_object_t* dplasma_zlacpy_New( PLASMA_enum uplo, tiled_matrix_desc_t *A, tiled_matrix_desc_t *B);
dague_object_t* dplasma_zlange_New( PLASMA_enum ntype, int P, int Q, tiled_matrix_desc_t *A, double *norm);
dague_object_t* dplasma_zlanhe_New( PLASMA_enum ntype, PLASMA_enum uplo, const tiled_matrix_desc_t *A, double *result);
dague_object_t* dplasma_zlansy_New( PLASMA_enum ntype, PLASMA_enum uplo, const tiled_matrix_desc_t *A, double *result);
dague_object_t* dplasma_zlascal_New( PLASMA_enum type, dague_complex64_t alpha, tiled_matrix_desc_t *A);
dague_object_t* dplasma_zlaset_New( PLASMA_enum uplo, dague_complex64_t alpha, dague_complex64_t beta, tiled_matrix_desc_t *A);
dague_object_t* dplasma_zlaswp_New( tiled_matrix_desc_t *A, tiled_matrix_desc_t *IPIV, int inc);
dague_object_t* dplasma_zplghe_New( double            bump, PLASMA_enum uplo, tiled_matrix_desc_t *A, unsigned long long int seed);
dague_object_t* dplasma_zplgsy_New( dague_complex64_t bump, PLASMA_enum uplo, tiled_matrix_desc_t *A, unsigned long long int seed);
dague_object_t* dplasma_zplrnt_New( int diagdom,                              tiled_matrix_desc_t *A, unsigned long long int seed);
>>>>>>> 1e67a6cd

/*
 * Under development
 */
/* Low-level nonblocking butterfly interface */
dague_handle_t* dplasma_zgebmm_New( tiled_matrix_desc_t *A, PLASMA_Complex64_t *U_but_vec, int it, int jt, int level, int trans, int *info);
dague_handle_t* dplasma_zgebut_New( tiled_matrix_desc_t *A, PLASMA_Complex64_t *U_but_vec, int it, int jt, int level, int *info);
dague_handle_t* dplasma_zhebut_New( tiled_matrix_desc_t *A, PLASMA_Complex64_t *U_but_vec, int it, int jt, int level, int *info);


/* Low-level nonblocking LDL interface */
dague_handle_t* dplasma_zhetrf_New( tiled_matrix_desc_t *A, int *info);
dague_handle_t* dplasma_ztrmdm_New( tiled_matrix_desc_t *A);


/***********************************************************
 *               Destruct functions
 */
<<<<<<< HEAD
void dplasma_zgemm_Destruct( dague_handle_t *o );
void dplasma_zhemm_Destruct( dague_handle_t *o );
void dplasma_zherk_Destruct( dague_handle_t *o );
void dplasma_zher2k_Destruct( dague_handle_t *o );
void dplasma_zsymm_Destruct( dague_handle_t *o );
void dplasma_zsyrk_Destruct( dague_handle_t *o );
void dplasma_zsyr2k_Destruct( dague_handle_t *o );
void dplasma_ztrdsm_Destruct( dague_handle_t *o );
void dplasma_ztrmm_Destruct( dague_handle_t *o );
void dplasma_ztrsm_Destruct( dague_handle_t *o );
void dplasma_ztrsmpl_Destruct( dague_handle_t *o );
void dplasma_ztrsmpl_sd_Destruct( dague_handle_t *o );

void dplasma_zgelqf_Destruct( dague_handle_t *o );
void dplasma_zgeqrf_Destruct( dague_handle_t *o );
void dplasma_zgeqrf_param_Destruct( dague_handle_t *o );
void dplasma_zgetrf_Destruct( dague_handle_t *o );
void dplasma_zgetrf_incpiv_Destruct( dague_handle_t *o );
void dplasma_zgetrf_incpiv_sd_Destruct( dague_handle_t *o );
void dplasma_zherbt_Destruct( dague_handle_t *o );
void dplasma_zhbrdt_Destruct( dague_handle_t* o );
void dplasma_zpotrf_Destruct( dague_handle_t *o );
void dplasma_zungqr_Destruct( dague_handle_t *o );
void dplasma_zungqr_param_Destruct( dague_handle_t *o );
void dplasma_zunmqr_Destruct( dague_handle_t *o );

void dplasma_zgeadd_Destruct( dague_handle_t *o );
void dplasma_zlacpy_Destruct( dague_handle_t *o );
void dplasma_zlange_Destruct( dague_handle_t *o );
void dplasma_zlanhe_Destruct( dague_handle_t *o );
void dplasma_zlansy_Destruct( dague_handle_t *o );
void dplasma_zlaset_Destruct( dague_handle_t *o );
void dplasma_zlaswp_Destruct( dague_handle_t *o );
void dplasma_zplghe_Destruct( dague_handle_t *o );
void dplasma_zplgsy_Destruct( dague_handle_t *o );
void dplasma_zplrnt_Destruct( dague_handle_t *o );

void dplasma_zhebut_Destruct( dague_handle_t *o );
void dplasma_zgebut_Destruct( dague_handle_t *o );
void dplasma_zgebmm_Destruct( dague_handle_t *o );
void dplasma_zhetrf_Destruct( dague_handle_t *o );
void dplasma_ztrmdm_Destruct( dague_handle_t *o );
=======
void dplasma_zgemm_Destruct( dague_object_t *o );
void dplasma_zhemm_Destruct( dague_object_t *o );
void dplasma_zherk_Destruct( dague_object_t *o );
void dplasma_zher2k_Destruct( dague_object_t *o );
void dplasma_zsymm_Destruct( dague_object_t *o );
void dplasma_zsyrk_Destruct( dague_object_t *o );
void dplasma_zsyr2k_Destruct( dague_object_t *o );
void dplasma_ztrdsm_Destruct( dague_object_t *o );
void dplasma_ztrmm_Destruct( dague_object_t *o );
void dplasma_ztrsm_Destruct( dague_object_t *o );
void dplasma_ztrsmpl_Destruct( dague_object_t *o );
void dplasma_ztrsmpl_sd_Destruct( dague_object_t *o );

void dplasma_zgelqf_Destruct( dague_object_t *o );
void dplasma_zgeqrf_Destruct( dague_object_t *o );
void dplasma_zgeqrf_param_Destruct( dague_object_t *o );
void dplasma_zgetrf_Destruct( dague_object_t *o );
void dplasma_zgetrf_incpiv_Destruct( dague_object_t *o );
void dplasma_zgetrf_incpiv_sd_Destruct( dague_object_t *o );
void dplasma_zherbt_Destruct( dague_object_t *o );
void dplasma_zhbrdt_Destruct( dague_object_t* o );
void dplasma_zpotrf_Destruct( dague_object_t *o );
void dplasma_zungqr_Destruct( dague_object_t *o );
void dplasma_zungqr_param_Destruct( dague_object_t *o );
void dplasma_zunmqr_Destruct( dague_object_t *o );
void dplasma_zunmqr_param_Destruct( dague_object_t *o );

void dplasma_zgeadd_Destruct( dague_object_t *o );
void dplasma_zlacpy_Destruct( dague_object_t *o );
void dplasma_zlange_Destruct( dague_object_t *o );
void dplasma_zlanhe_Destruct( dague_object_t *o );
void dplasma_zlansy_Destruct( dague_object_t *o );
void dplasma_zlascal_Destruct( dague_object_t *o );
void dplasma_zlaset_Destruct( dague_object_t *o );
void dplasma_zlaswp_Destruct( dague_object_t *o );
void dplasma_zplghe_Destruct( dague_object_t *o );
void dplasma_zplgsy_Destruct( dague_object_t *o );
void dplasma_zplrnt_Destruct( dague_object_t *o );

void dplasma_zhebut_Destruct( dague_object_t *o );
void dplasma_zgebut_Destruct( dague_object_t *o );
void dplasma_zgebmm_Destruct( dague_object_t *o );
void dplasma_zhetrf_Destruct( dague_object_t *o );
void dplasma_ztrmdm_Destruct( dague_object_t *o );
>>>>>>> 1e67a6cd

#endif /* _DPLASMA_Z_H_ */<|MERGE_RESOLUTION|>--- conflicted
+++ resolved
@@ -141,30 +141,17 @@
 dague_handle_t* dplasma_ztrsmpl_sd_New(const tiled_matrix_desc_t *A, const tiled_matrix_desc_t *LIPIV, tiled_matrix_desc_t *B);
 
 /* Auxiliary routines */
-<<<<<<< HEAD
 dague_handle_t* dplasma_zgeadd_New( PLASMA_enum uplo, dague_complex64_t alpha, tiled_matrix_desc_t *A, tiled_matrix_desc_t *B);
 dague_handle_t* dplasma_zlacpy_New( PLASMA_enum uplo, tiled_matrix_desc_t *A, tiled_matrix_desc_t *B);
 dague_handle_t* dplasma_zlange_New( PLASMA_enum ntype, int P, int Q, tiled_matrix_desc_t *A, double *norm);
 dague_handle_t* dplasma_zlanhe_New( PLASMA_enum ntype, PLASMA_enum uplo, const tiled_matrix_desc_t *A, double *result);
 dague_handle_t* dplasma_zlansy_New( PLASMA_enum ntype, PLASMA_enum uplo, const tiled_matrix_desc_t *A, double *result);
+dague_handle_t* dplasma_zlascal_New( PLASMA_enum type, dague_complex64_t alpha, tiled_matrix_desc_t *A);
 dague_handle_t* dplasma_zlaset_New( PLASMA_enum uplo, dague_complex64_t alpha, dague_complex64_t beta, tiled_matrix_desc_t *A);
 dague_handle_t* dplasma_zlaswp_New( tiled_matrix_desc_t *A, tiled_matrix_desc_t *IPIV, int inc);
 dague_handle_t* dplasma_zplghe_New( double            bump, PLASMA_enum uplo, tiled_matrix_desc_t *A, unsigned long long int seed);
 dague_handle_t* dplasma_zplgsy_New( dague_complex64_t bump, PLASMA_enum uplo, tiled_matrix_desc_t *A, unsigned long long int seed);
-dague_handle_t* dplasma_zplrnt_New(                                           tiled_matrix_desc_t *A, unsigned long long int seed);
-=======
-dague_object_t* dplasma_zgeadd_New( PLASMA_enum uplo, dague_complex64_t alpha, tiled_matrix_desc_t *A, tiled_matrix_desc_t *B);
-dague_object_t* dplasma_zlacpy_New( PLASMA_enum uplo, tiled_matrix_desc_t *A, tiled_matrix_desc_t *B);
-dague_object_t* dplasma_zlange_New( PLASMA_enum ntype, int P, int Q, tiled_matrix_desc_t *A, double *norm);
-dague_object_t* dplasma_zlanhe_New( PLASMA_enum ntype, PLASMA_enum uplo, const tiled_matrix_desc_t *A, double *result);
-dague_object_t* dplasma_zlansy_New( PLASMA_enum ntype, PLASMA_enum uplo, const tiled_matrix_desc_t *A, double *result);
-dague_object_t* dplasma_zlascal_New( PLASMA_enum type, dague_complex64_t alpha, tiled_matrix_desc_t *A);
-dague_object_t* dplasma_zlaset_New( PLASMA_enum uplo, dague_complex64_t alpha, dague_complex64_t beta, tiled_matrix_desc_t *A);
-dague_object_t* dplasma_zlaswp_New( tiled_matrix_desc_t *A, tiled_matrix_desc_t *IPIV, int inc);
-dague_object_t* dplasma_zplghe_New( double            bump, PLASMA_enum uplo, tiled_matrix_desc_t *A, unsigned long long int seed);
-dague_object_t* dplasma_zplgsy_New( dague_complex64_t bump, PLASMA_enum uplo, tiled_matrix_desc_t *A, unsigned long long int seed);
-dague_object_t* dplasma_zplrnt_New( int diagdom,                              tiled_matrix_desc_t *A, unsigned long long int seed);
->>>>>>> 1e67a6cd
+dague_handle_t* dplasma_zplrnt_New( int diagdom,                              tiled_matrix_desc_t *A, unsigned long long int seed);
 
 /*
  * Under development
@@ -183,7 +170,6 @@
 /***********************************************************
  *               Destruct functions
  */
-<<<<<<< HEAD
 void dplasma_zgemm_Destruct( dague_handle_t *o );
 void dplasma_zhemm_Destruct( dague_handle_t *o );
 void dplasma_zherk_Destruct( dague_handle_t *o );
@@ -215,6 +201,7 @@
 void dplasma_zlange_Destruct( dague_handle_t *o );
 void dplasma_zlanhe_Destruct( dague_handle_t *o );
 void dplasma_zlansy_Destruct( dague_handle_t *o );
+void dplasma_zlascal_Destruct( dague_handle_t *o );
 void dplasma_zlaset_Destruct( dague_handle_t *o );
 void dplasma_zlaswp_Destruct( dague_handle_t *o );
 void dplasma_zplghe_Destruct( dague_handle_t *o );
@@ -226,51 +213,5 @@
 void dplasma_zgebmm_Destruct( dague_handle_t *o );
 void dplasma_zhetrf_Destruct( dague_handle_t *o );
 void dplasma_ztrmdm_Destruct( dague_handle_t *o );
-=======
-void dplasma_zgemm_Destruct( dague_object_t *o );
-void dplasma_zhemm_Destruct( dague_object_t *o );
-void dplasma_zherk_Destruct( dague_object_t *o );
-void dplasma_zher2k_Destruct( dague_object_t *o );
-void dplasma_zsymm_Destruct( dague_object_t *o );
-void dplasma_zsyrk_Destruct( dague_object_t *o );
-void dplasma_zsyr2k_Destruct( dague_object_t *o );
-void dplasma_ztrdsm_Destruct( dague_object_t *o );
-void dplasma_ztrmm_Destruct( dague_object_t *o );
-void dplasma_ztrsm_Destruct( dague_object_t *o );
-void dplasma_ztrsmpl_Destruct( dague_object_t *o );
-void dplasma_ztrsmpl_sd_Destruct( dague_object_t *o );
-
-void dplasma_zgelqf_Destruct( dague_object_t *o );
-void dplasma_zgeqrf_Destruct( dague_object_t *o );
-void dplasma_zgeqrf_param_Destruct( dague_object_t *o );
-void dplasma_zgetrf_Destruct( dague_object_t *o );
-void dplasma_zgetrf_incpiv_Destruct( dague_object_t *o );
-void dplasma_zgetrf_incpiv_sd_Destruct( dague_object_t *o );
-void dplasma_zherbt_Destruct( dague_object_t *o );
-void dplasma_zhbrdt_Destruct( dague_object_t* o );
-void dplasma_zpotrf_Destruct( dague_object_t *o );
-void dplasma_zungqr_Destruct( dague_object_t *o );
-void dplasma_zungqr_param_Destruct( dague_object_t *o );
-void dplasma_zunmqr_Destruct( dague_object_t *o );
-void dplasma_zunmqr_param_Destruct( dague_object_t *o );
-
-void dplasma_zgeadd_Destruct( dague_object_t *o );
-void dplasma_zlacpy_Destruct( dague_object_t *o );
-void dplasma_zlange_Destruct( dague_object_t *o );
-void dplasma_zlanhe_Destruct( dague_object_t *o );
-void dplasma_zlansy_Destruct( dague_object_t *o );
-void dplasma_zlascal_Destruct( dague_object_t *o );
-void dplasma_zlaset_Destruct( dague_object_t *o );
-void dplasma_zlaswp_Destruct( dague_object_t *o );
-void dplasma_zplghe_Destruct( dague_object_t *o );
-void dplasma_zplgsy_Destruct( dague_object_t *o );
-void dplasma_zplrnt_Destruct( dague_object_t *o );
-
-void dplasma_zhebut_Destruct( dague_object_t *o );
-void dplasma_zgebut_Destruct( dague_object_t *o );
-void dplasma_zgebmm_Destruct( dague_object_t *o );
-void dplasma_zhetrf_Destruct( dague_object_t *o );
-void dplasma_ztrmdm_Destruct( dague_object_t *o );
->>>>>>> 1e67a6cd
 
 #endif /* _DPLASMA_Z_H_ */