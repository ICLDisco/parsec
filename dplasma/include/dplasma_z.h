/*
 * Copyright (c) 2010-2013 The University of Tennessee and The University
 *                         of Tennessee Research Foundation.  All rights
 *                         reserved.
 *
 * @precisions normal z -> s d c
 */
#ifndef _DPLASMA_Z_H_
#define _DPLASMA_Z_H_

/***********************************************************
 *               Blocking interface
 */
/* Level 2 Blas */
int dplasma_zgerc( dague_context_t *dague, dague_complex64_t alpha,
                   const tiled_matrix_desc_t *X, const tiled_matrix_desc_t *Y, tiled_matrix_desc_t *A);
int dplasma_zgeru( dague_context_t *dague, dague_complex64_t alpha,
                   const tiled_matrix_desc_t *X, const tiled_matrix_desc_t *Y, tiled_matrix_desc_t *A);

/* Level 3 Blas */
int dplasma_zgemm( dague_context_t *dague, PLASMA_enum transA, PLASMA_enum transB,
                   dague_complex64_t alpha, const tiled_matrix_desc_t *A, const tiled_matrix_desc_t *B,
                   dague_complex64_t beta,  tiled_matrix_desc_t *C);
int dplasma_zhemm( dague_context_t *dague, PLASMA_enum side, PLASMA_enum uplo,
                   dague_complex64_t alpha, const tiled_matrix_desc_t *A, const tiled_matrix_desc_t *B,
                   dague_complex64_t beta,  tiled_matrix_desc_t *C);
int dplasma_zherk( dague_context_t *dague, PLASMA_enum uplo, PLASMA_enum trans,
                   double alpha, const tiled_matrix_desc_t *A,
                   double beta,  tiled_matrix_desc_t *C);
int dplasma_zher2k( dague_context_t *dague, PLASMA_enum uplo, PLASMA_enum trans,
                    dague_complex64_t alpha, const tiled_matrix_desc_t *A, const tiled_matrix_desc_t *B,
                    double beta,  tiled_matrix_desc_t *C);
int dplasma_zsymm( dague_context_t *dague, PLASMA_enum side, PLASMA_enum uplo,
                   dague_complex64_t alpha, const tiled_matrix_desc_t *A, const tiled_matrix_desc_t *B,
                   dague_complex64_t beta,  tiled_matrix_desc_t *C);
int dplasma_zsyrk( dague_context_t *dague, PLASMA_enum uplo, PLASMA_enum trans,
                   dague_complex64_t alpha, const tiled_matrix_desc_t *A,
                   dague_complex64_t beta,  tiled_matrix_desc_t *C);
int dplasma_zsyr2k( dague_context_t *dague, PLASMA_enum uplo, PLASMA_enum trans,
                    dague_complex64_t alpha, const tiled_matrix_desc_t *A, const tiled_matrix_desc_t *B,
                    dague_complex64_t beta,  tiled_matrix_desc_t *C);
int dplasma_ztrmm( dague_context_t *dague, PLASMA_enum side, PLASMA_enum uplo, PLASMA_enum trans, PLASMA_enum diag,
                   dague_complex64_t alpha, const tiled_matrix_desc_t *A, tiled_matrix_desc_t *B);
int dplasma_ztrsm( dague_context_t *dague, PLASMA_enum side, PLASMA_enum uplo, PLASMA_enum trans, PLASMA_enum diag,
                   dague_complex64_t alpha, const tiled_matrix_desc_t *A, tiled_matrix_desc_t *B);

/* Level 3 Blas extensions */
int dplasma_ztrsmpl( dague_context_t *dague, const tiled_matrix_desc_t *A,
                     const tiled_matrix_desc_t *L, const tiled_matrix_desc_t *IPIV, tiled_matrix_desc_t *B);

/* Lapack */
int    dplasma_zgelqf( dague_context_t *dague, tiled_matrix_desc_t *A, tiled_matrix_desc_t *T);
int    dplasma_zgelqf_param( dague_context_t *dague, dplasma_qrtree_t *qrtree, tiled_matrix_desc_t *A, tiled_matrix_desc_t *TS, tiled_matrix_desc_t *TT);
int    dplasma_zgelqs( dague_context_t *dague, tiled_matrix_desc_t *A, tiled_matrix_desc_t *T, tiled_matrix_desc_t *B );
int    dplasma_zgelqs_param( dague_context_t *dague, dplasma_qrtree_t *qrtree, tiled_matrix_desc_t *A, tiled_matrix_desc_t *TS, tiled_matrix_desc_t *TT, tiled_matrix_desc_t *B );
int    dplasma_zgels( dague_context_t *dague, PLASMA_enum trans, tiled_matrix_desc_t *A, tiled_matrix_desc_t *T, tiled_matrix_desc_t *B );
int    dplasma_zgeqrf( dague_context_t *dague, tiled_matrix_desc_t *A, tiled_matrix_desc_t *T);
int    dplasma_zgeqrf_param( dague_context_t *dague, dplasma_qrtree_t *qrtree, tiled_matrix_desc_t *A, tiled_matrix_desc_t *TS, tiled_matrix_desc_t *TT);
int    dplasma_zgeqrs( dague_context_t *dague, tiled_matrix_desc_t *A, tiled_matrix_desc_t *T, tiled_matrix_desc_t *B );
int    dplasma_zgeqrs_param( dague_context_t *dague, dplasma_qrtree_t *qrtree, tiled_matrix_desc_t *A, tiled_matrix_desc_t *TS, tiled_matrix_desc_t *TT, tiled_matrix_desc_t *B );
int    dplasma_zgesv ( dague_context_t *dague, tiled_matrix_desc_t *A, tiled_matrix_desc_t *IPIV, tiled_matrix_desc_t *B );
int    dplasma_zgesv_incpiv ( dague_context_t *dague, tiled_matrix_desc_t *A, tiled_matrix_desc_t *L, tiled_matrix_desc_t *IPIV, tiled_matrix_desc_t *B );
int    dplasma_zgetrf( dague_context_t *dague, tiled_matrix_desc_t *A, tiled_matrix_desc_t *IPIV );
int    dplasma_zgetrf_incpiv( dague_context_t *dague, tiled_matrix_desc_t *A, tiled_matrix_desc_t *L, tiled_matrix_desc_t *IPIV );
int    dplasma_zgetrf_nopiv(  dague_context_t *dague, tiled_matrix_desc_t *A );
int    dplasma_zgetrs( dague_context_t *dague, const PLASMA_enum trans, tiled_matrix_desc_t *A, tiled_matrix_desc_t *IPIV, tiled_matrix_desc_t *B );
int    dplasma_zgetrs_incpiv( dague_context_t *dague, const PLASMA_enum trans, tiled_matrix_desc_t *A, tiled_matrix_desc_t *L, tiled_matrix_desc_t *IPIV, tiled_matrix_desc_t *B );
int    dplasma_zposv ( dague_context_t *dague, PLASMA_enum uplo, tiled_matrix_desc_t *A, tiled_matrix_desc_t *B);
int    dplasma_zpotrf( dague_context_t *dague, PLASMA_enum uplo, tiled_matrix_desc_t *A);
int    dplasma_zpotrs( dague_context_t *dague, PLASMA_enum uplo, const tiled_matrix_desc_t *A, tiled_matrix_desc_t *B);
int    dplasma_ztrtri( dague_context_t *dague, PLASMA_enum uplo, PLASMA_enum diag, tiled_matrix_desc_t *A );
int    dplasma_zunglq( dague_context_t *dague, tiled_matrix_desc_t *A, tiled_matrix_desc_t *T, tiled_matrix_desc_t *Q);
int    dplasma_zunglq_param( dague_context_t *dague, dplasma_qrtree_t *qrtree, tiled_matrix_desc_t *A, tiled_matrix_desc_t *TS, tiled_matrix_desc_t *TT, tiled_matrix_desc_t *Q);
int    dplasma_zungqr( dague_context_t *dague, tiled_matrix_desc_t *A, tiled_matrix_desc_t *T, tiled_matrix_desc_t *Q);
int    dplasma_zungqr_param( dague_context_t *dague, dplasma_qrtree_t *qrtree, tiled_matrix_desc_t *A, tiled_matrix_desc_t *TS, tiled_matrix_desc_t *TT, tiled_matrix_desc_t *Q);
int    dplasma_zunmlq( dague_context_t *dague, PLASMA_enum side, PLASMA_enum trans, tiled_matrix_desc_t *A, tiled_matrix_desc_t *T, tiled_matrix_desc_t *B);
int    dplasma_zunmlq_param( dague_context_t *dague, PLASMA_enum side, PLASMA_enum trans, dplasma_qrtree_t *qrtree, tiled_matrix_desc_t *A, tiled_matrix_desc_t *TS, tiled_matrix_desc_t *TT, tiled_matrix_desc_t *B );
int    dplasma_zunmqr( dague_context_t *dague, PLASMA_enum side, PLASMA_enum trans, tiled_matrix_desc_t *A, tiled_matrix_desc_t *T, tiled_matrix_desc_t *B);
int    dplasma_zunmqr_param( dague_context_t *dague, PLASMA_enum side, PLASMA_enum trans, dplasma_qrtree_t *qrtree, tiled_matrix_desc_t *A, tiled_matrix_desc_t *TS, tiled_matrix_desc_t *TT, tiled_matrix_desc_t *B );
int    dplasma_zheev( dague_context_t *dague, const PLASMA_enum jobz, const PLASMA_enum uplo, tiled_matrix_desc_t* A, tiled_matrix_desc_t* W, tiled_matrix_desc_t* Z, int* info );

/* Lapack Auxiliary */
int    dplasma_zgeadd( dague_context_t *dague, PLASMA_enum uplo, dague_complex64_t alpha, const tiled_matrix_desc_t *A, tiled_matrix_desc_t *B);
int    dplasma_zlacpy( dague_context_t *dague, PLASMA_enum uplo, const tiled_matrix_desc_t *A, tiled_matrix_desc_t *B);
double dplasma_zlange( dague_context_t *dague, PLASMA_enum ntype, const tiled_matrix_desc_t *A);
double dplasma_zlanhe( dague_context_t *dague, PLASMA_enum ntype, PLASMA_enum uplo, const tiled_matrix_desc_t *A);
double dplasma_zlansy( dague_context_t *dague, PLASMA_enum ntype, PLASMA_enum uplo, const tiled_matrix_desc_t *A);
double dplasma_zlantr( dague_context_t *dague, PLASMA_enum ntype, PLASMA_enum uplo, PLASMA_enum diag, const tiled_matrix_desc_t *A);
int    dplasma_zlascal(dague_context_t *dague, PLASMA_enum type, dague_complex64_t alpha, tiled_matrix_desc_t *A);
int    dplasma_zlaset( dague_context_t *dague, PLASMA_enum uplo, dague_complex64_t alpha, dague_complex64_t beta, tiled_matrix_desc_t *A);
int    dplasma_zlaswp( dague_context_t *dague, tiled_matrix_desc_t *A, const tiled_matrix_desc_t *IPIV, int inc);
int    dplasma_zplghe( dague_context_t *dague, double            bump, PLASMA_enum uplo, tiled_matrix_desc_t *A, unsigned long long int seed);
int    dplasma_zplgsy( dague_context_t *dague, dague_complex64_t bump, PLASMA_enum uplo, tiled_matrix_desc_t *A, unsigned long long int seed);
int    dplasma_zplrnt( dague_context_t *dague, int diagdom,                              tiled_matrix_desc_t *A, unsigned long long int seed);

/* Auxiliary routines available only through synchronous interface */
int    dplasma_zpltmg( dague_context_t *dague, PLASMA_enum mtxtype, tiled_matrix_desc_t *A, unsigned long long int seed);
int    dplasma_zprint( dague_context_t *dague, PLASMA_enum uplo, const tiled_matrix_desc_t *A);

/***********************************************************
 *             Non-Blocking interface
 */
/* Level 2 Blas */
dague_object_t* dplasma_zgerc_New( dague_complex64_t alpha, const tiled_matrix_desc_t *X, const tiled_matrix_desc_t *Y, tiled_matrix_desc_t *A);
dague_object_t* dplasma_zgeru_New( dague_complex64_t alpha, const tiled_matrix_desc_t *X, const tiled_matrix_desc_t *Y, tiled_matrix_desc_t *A);

/* Level 3 Blas */
dague_object_t* dplasma_zgemm_New( PLASMA_enum transa, PLASMA_enum transb,
                                   dague_complex64_t alpha, const tiled_matrix_desc_t *A, const tiled_matrix_desc_t *B,
                                   dague_complex64_t beta,  tiled_matrix_desc_t *C);
dague_object_t* dplasma_zhemm_New( PLASMA_enum side, PLASMA_enum uplo,
                                   dague_complex64_t alpha, const tiled_matrix_desc_t *A, const tiled_matrix_desc_t *B,
                                   dague_complex64_t beta,  tiled_matrix_desc_t *C);
dague_object_t* dplasma_zherk_New( PLASMA_enum uplo, PLASMA_enum trans,
                                   double alpha, const tiled_matrix_desc_t *A,
                                   double beta,  tiled_matrix_desc_t *C);
dague_object_t* dplasma_zher2k_New( PLASMA_enum uplo, PLASMA_enum trans,
                                    dague_complex64_t alpha, const tiled_matrix_desc_t *A,
                                    const tiled_matrix_desc_t *B,
                                    double beta,  tiled_matrix_desc_t *C);
dague_object_t* dplasma_zsymm_New( PLASMA_enum side, PLASMA_enum uplo,
                                   dague_complex64_t alpha, const tiled_matrix_desc_t *A, const tiled_matrix_desc_t *B,
                                   dague_complex64_t beta,  tiled_matrix_desc_t *C);
dague_object_t* dplasma_zsyrk_New( PLASMA_enum uplo, PLASMA_enum trans,
                                   dague_complex64_t alpha, const tiled_matrix_desc_t *A,
                                   dague_complex64_t beta,  tiled_matrix_desc_t *C);
dague_object_t* dplasma_zsyr2k_New( PLASMA_enum uplo, PLASMA_enum trans,
                                    dague_complex64_t alpha, const tiled_matrix_desc_t *A,
                                    const tiled_matrix_desc_t *B,
                                    dague_complex64_t beta,  tiled_matrix_desc_t *C);
dague_object_t* dplasma_ztrmm_New( PLASMA_enum side, PLASMA_enum uplo, PLASMA_enum trans, PLASMA_enum diag,
                                   dague_complex64_t alpha, const tiled_matrix_desc_t *A, tiled_matrix_desc_t *B);
dague_object_t* dplasma_ztrsm_New( PLASMA_enum side, PLASMA_enum uplo, PLASMA_enum trans, PLASMA_enum diag,
                                   const dague_complex64_t alpha, const tiled_matrix_desc_t *A, tiled_matrix_desc_t *B);

/* Level 3 Blas extensions */
dague_object_t* dplasma_ztrsmpl_New(const tiled_matrix_desc_t *A, const tiled_matrix_desc_t *L,
                                    const tiled_matrix_desc_t *IPIV, tiled_matrix_desc_t *B);

/* Lapack */
dague_object_t* dplasma_zgelqf_New(tiled_matrix_desc_t *A, tiled_matrix_desc_t *T);
dague_object_t* dplasma_zgelqf_param_New(dplasma_qrtree_t *qrtree, tiled_matrix_desc_t *A, tiled_matrix_desc_t *TS, tiled_matrix_desc_t *TT);
dague_object_t* dplasma_zgeqrf_New(tiled_matrix_desc_t *A, tiled_matrix_desc_t *T);
dague_object_t* dplasma_zgeqrf_param_New(dplasma_qrtree_t *qrtree, tiled_matrix_desc_t *A, tiled_matrix_desc_t *TS, tiled_matrix_desc_t *TT);
dague_object_t* dplasma_zgetrf_New(tiled_matrix_desc_t *A, tiled_matrix_desc_t *IPIV, int *INFO);
dague_object_t* dplasma_zgetrf_incpiv_New(tiled_matrix_desc_t *A, tiled_matrix_desc_t *L, tiled_matrix_desc_t *IPIV, int *INFO);
dague_object_t* dplasma_zgetrf_nopiv_New(tiled_matrix_desc_t *A, int *INFO);
dague_object_t* dplasma_zpotrf_New( PLASMA_enum uplo, tiled_matrix_desc_t *A, int *INFO);
dague_object_t* dplasma_ztrtri_New( PLASMA_enum uplo, PLASMA_enum diag, tiled_matrix_desc_t *A, int *info);
dague_object_t* dplasma_zunglq_New( tiled_matrix_desc_t *A, tiled_matrix_desc_t *T, tiled_matrix_desc_t *Q);
dague_object_t* dplasma_zunglq_param_New(dplasma_qrtree_t *qrtree, tiled_matrix_desc_t *A, tiled_matrix_desc_t *TS, tiled_matrix_desc_t *TT, tiled_matrix_desc_t *Q);
dague_object_t* dplasma_zungqr_New( tiled_matrix_desc_t *A, tiled_matrix_desc_t *T, tiled_matrix_desc_t *Q);
dague_object_t* dplasma_zungqr_param_New(dplasma_qrtree_t *qrtree, tiled_matrix_desc_t *A, tiled_matrix_desc_t *TS, tiled_matrix_desc_t *TT, tiled_matrix_desc_t *Q);
dague_object_t* dplasma_zunmlq_New( PLASMA_enum side, PLASMA_enum trans, tiled_matrix_desc_t *A, tiled_matrix_desc_t *T, tiled_matrix_desc_t *B);
dague_object_t* dplasma_zunmlq_param_New( PLASMA_enum side, PLASMA_enum trans, dplasma_qrtree_t *qrtree, tiled_matrix_desc_t *A, tiled_matrix_desc_t *TS, tiled_matrix_desc_t *TT, tiled_matrix_desc_t *B);
dague_object_t* dplasma_zunmqr_New( PLASMA_enum side, PLASMA_enum trans, tiled_matrix_desc_t *A, tiled_matrix_desc_t *T, tiled_matrix_desc_t *B);
dague_object_t* dplasma_zunmqr_param_New( PLASMA_enum side, PLASMA_enum trans, dplasma_qrtree_t *qrtree, tiled_matrix_desc_t *A, tiled_matrix_desc_t *TS, tiled_matrix_desc_t *TT, tiled_matrix_desc_t *B);

/* Auxiliary routines */
dague_object_t* dplasma_zgeadd_New( PLASMA_enum uplo, dague_complex64_t alpha, const tiled_matrix_desc_t *A, tiled_matrix_desc_t *B);
dague_object_t* dplasma_zlacpy_New( PLASMA_enum uplo, const tiled_matrix_desc_t *A, tiled_matrix_desc_t *B);
dague_object_t* dplasma_zlange_New( PLASMA_enum ntype, int P, int Q, const tiled_matrix_desc_t *A, double *norm);
dague_object_t* dplasma_zlanhe_New( PLASMA_enum ntype, PLASMA_enum uplo, const tiled_matrix_desc_t *A, double *result);
dague_object_t* dplasma_zlansy_New( PLASMA_enum ntype, PLASMA_enum uplo, const tiled_matrix_desc_t *A, double *result);
dague_object_t* dplasma_zlantr_New( PLASMA_enum ntype, PLASMA_enum uplo, PLASMA_enum diag, const tiled_matrix_desc_t *A, double *result);
dague_object_t* dplasma_zlascal_New( PLASMA_enum type, dague_complex64_t alpha, tiled_matrix_desc_t *A);
dague_object_t* dplasma_zlaset_New( PLASMA_enum uplo, dague_complex64_t alpha, dague_complex64_t beta, tiled_matrix_desc_t *A);
dague_object_t* dplasma_zlaswp_New( tiled_matrix_desc_t *A, const tiled_matrix_desc_t *IPIV, int inc);
dague_object_t* dplasma_zplghe_New( double            bump, PLASMA_enum uplo, tiled_matrix_desc_t *A, unsigned long long int seed);
dague_object_t* dplasma_zplgsy_New( dague_complex64_t bump, PLASMA_enum uplo, tiled_matrix_desc_t *A, unsigned long long int seed);
dague_object_t* dplasma_zplrnt_New( int diagdom,                              tiled_matrix_desc_t *A, unsigned long long int seed);

<<<<<<< HEAD
=======
/*
 * Under development
 */
/* Low-level nonblocking butterfly interface */
dague_object_t* dplasma_zgebmm_New( tiled_matrix_desc_t *A, PLASMA_Complex64_t *U_but_vec, int it, int jt, int level, int trans, int *info);
dague_object_t* dplasma_zgebut_New( tiled_matrix_desc_t *A, PLASMA_Complex64_t *U_but_vec, int it, int jt, int level, int *info);
dague_object_t* dplasma_zhebut_New( tiled_matrix_desc_t *A, PLASMA_Complex64_t *U_but_vec, int it, int jt, int level, int *info);
/* EVD */
dague_object_t* dplasma_zheev_New( const PLASMA_enum jobz, const PLASMA_enum uplo, tiled_matrix_desc_t* A, tiled_matrix_desc_t* W, tiled_matrix_desc_t* Z, int* info );


/* Low-level nonblocking LDL interface */
dague_object_t* dplasma_zhetrf_New( tiled_matrix_desc_t *A, int *info);
dague_object_t* dplasma_ztrmdm_New( tiled_matrix_desc_t *A);


>>>>>>> c858a229
/***********************************************************
 *               Destruct functions
 */
/* Level 2 Blas */
void dplasma_zgerc_Destruct( dague_object_t *o );
void dplasma_zgeru_Destruct( dague_object_t *o );

/* Level 3 Blas */
void dplasma_zgemm_Destruct( dague_object_t *o );
void dplasma_zhemm_Destruct( dague_object_t *o );
void dplasma_zher2k_Destruct(dague_object_t *o );
void dplasma_zherk_Destruct( dague_object_t *o );
void dplasma_zsymm_Destruct( dague_object_t *o );
void dplasma_zsyr2k_Destruct(dague_object_t *o );
void dplasma_zsyrk_Destruct( dague_object_t *o );
void dplasma_ztrmm_Destruct( dague_object_t *o );
void dplasma_ztrsm_Destruct( dague_object_t *o );

/* Level 3 Blas extensions */
void dplasma_ztrdsm_Destruct( dague_object_t *o );
void dplasma_ztrsmpl_Destruct( dague_object_t *o );

/* Lapack */
void dplasma_zgelqf_Destruct( dague_object_t *o );
void dplasma_zgelqf_param_Destruct( dague_object_t *o );
void dplasma_zgeqrf_Destruct( dague_object_t *o );
void dplasma_zgeqrf_param_Destruct( dague_object_t *o );
void dplasma_zgetrf_Destruct( dague_object_t *o );
void dplasma_zgetrf_incpiv_Destruct( dague_object_t *o );
void dplasma_zgetrf_nopiv_Destruct( dague_object_t *o );
void dplasma_zpotrf_Destruct( dague_object_t *o );
void dplasma_ztrtri_Destruct( dague_object_t *o );
void dplasma_zunglq_Destruct( dague_object_t *o );
void dplasma_zunglq_param_Destruct( dague_object_t *o );
void dplasma_zungqr_Destruct( dague_object_t *o );
void dplasma_zungqr_param_Destruct( dague_object_t *o );
void dplasma_zunmlq_Destruct( dague_object_t *o );
void dplasma_zunmlq_param_Destruct( dague_object_t *o );
void dplasma_zunmqr_Destruct( dague_object_t *o );
void dplasma_zunmqr_param_Destruct( dague_object_t *o );

/* Auxiliary routines */
void dplasma_zgeadd_Destruct( dague_object_t *o );
void dplasma_zlacpy_Destruct( dague_object_t *o );
void dplasma_zlange_Destruct( dague_object_t *o );
void dplasma_zlanhe_Destruct( dague_object_t *o );
void dplasma_zlansy_Destruct( dague_object_t *o );
void dplasma_zlantr_Destruct( dague_object_t *o );
void dplasma_zlascal_Destruct( dague_object_t *o );
void dplasma_zlaset_Destruct( dague_object_t *o );
void dplasma_zlaswp_Destruct( dague_object_t *o );
void dplasma_zplghe_Destruct( dague_object_t *o );
void dplasma_zplgsy_Destruct( dague_object_t *o );
void dplasma_zplrnt_Destruct( dague_object_t *o );

/**********************************************************
 * Work in progress
 */

/* Hybrid LU-QR */
int  dplasma_zgetrf_qrf(  dague_context_t *dague, dplasma_qrtree_t *qrtree, tiled_matrix_desc_t *A, tiled_matrix_desc_t *IPIV, tiled_matrix_desc_t *TS, tiled_matrix_desc_t *TT, int criteria, double alpha, int *lu_tab, int *INFO);
int  dplasma_ztrsmpl_qrf( dague_context_t *dague, dplasma_qrtree_t *qrtree, tiled_matrix_desc_t *A, tiled_matrix_desc_t *IPIV, tiled_matrix_desc_t *B, tiled_matrix_desc_t *TS, tiled_matrix_desc_t *TT, int *lu_tab);

dague_object_t* dplasma_zgetrf_qrf_New( dplasma_qrtree_t *qrtree, tiled_matrix_desc_t *A, tiled_matrix_desc_t *IPIV, tiled_matrix_desc_t *TS, tiled_matrix_desc_t *TT, int criteria, double alpha, int *lu_tab, int *INFO);
dague_object_t* dplasma_ztrsmpl_qrf_New(dplasma_qrtree_t *qrtree, tiled_matrix_desc_t *A, tiled_matrix_desc_t *IPIV, tiled_matrix_desc_t *B, tiled_matrix_desc_t *TS, tiled_matrix_desc_t *TT, int *lu_tab);

void dplasma_zgetrf_qrf_Destruct( dague_object_t *o );
void dplasma_ztrsmpl_qrf_Destruct( dague_object_t *o );

/* LDLt butterfly */
int dplasma_zhebut( dague_context_t *dague, tiled_matrix_desc_t *A, dague_complex64_t **U_but_ptr, int level);
int dplasma_zhetrf(dague_context_t *dague, tiled_matrix_desc_t *A);
int dplasma_zhetrs( dague_context_t *dague, int uplo, const tiled_matrix_desc_t *A, tiled_matrix_desc_t *B, dague_complex64_t *U_but_vec, int level);
int dplasma_ztrdsm( dague_context_t *dague, const tiled_matrix_desc_t *A, tiled_matrix_desc_t *B);

dague_object_t* dplasma_zgebmm_New( tiled_matrix_desc_t *A, dague_complex64_t *U_but_vec, int it, int jt, int level, PLASMA_enum trans, int *info);
dague_object_t* dplasma_zgebut_New( tiled_matrix_desc_t *A, dague_complex64_t *U_but_vec, int it, int jt, int level, int *info);
dague_object_t* dplasma_zhebut_New( tiled_matrix_desc_t *A, dague_complex64_t *U_but_vec, int it, int jt, int level, int *info);
dague_object_t* dplasma_zhetrf_New( tiled_matrix_desc_t *A, int *info);
dague_object_t* dplasma_ztrmdm_New( tiled_matrix_desc_t *A);

dague_object_t* dplasma_ztrdsm_New( const tiled_matrix_desc_t *A, tiled_matrix_desc_t *B );

void dplasma_zhebut_Destruct( dague_object_t *o );
void dplasma_zgebut_Destruct( dague_object_t *o );
void dplasma_zgebmm_Destruct( dague_object_t *o );
void dplasma_zhetrf_Destruct( dague_object_t *o );
void dplasma_ztrmdm_Destruct( dague_object_t *o );

<<<<<<< HEAD
/* SVD */
dague_object_t* dplasma_zhbrdt_New(tiled_matrix_desc_t *A);
dague_object_t* dplasma_zherbt_New( PLASMA_enum uplo, int ib, tiled_matrix_desc_t *A, tiled_matrix_desc_t *T);

void dplasma_zhbrdt_Destruct( dague_object_t *o );
void dplasma_zherbt_Destruct( dague_object_t *o );
=======
void dplasma_zheev_Destruct( dague_object_t *o );
>>>>>>> c858a229

#endif /* _DPLASMA_Z_H_ */<|MERGE_RESOLUTION|>--- conflicted
+++ resolved
@@ -77,7 +77,6 @@
 int    dplasma_zunmlq_param( dague_context_t *dague, PLASMA_enum side, PLASMA_enum trans, dplasma_qrtree_t *qrtree, tiled_matrix_desc_t *A, tiled_matrix_desc_t *TS, tiled_matrix_desc_t *TT, tiled_matrix_desc_t *B );
 int    dplasma_zunmqr( dague_context_t *dague, PLASMA_enum side, PLASMA_enum trans, tiled_matrix_desc_t *A, tiled_matrix_desc_t *T, tiled_matrix_desc_t *B);
 int    dplasma_zunmqr_param( dague_context_t *dague, PLASMA_enum side, PLASMA_enum trans, dplasma_qrtree_t *qrtree, tiled_matrix_desc_t *A, tiled_matrix_desc_t *TS, tiled_matrix_desc_t *TT, tiled_matrix_desc_t *B );
-int    dplasma_zheev( dague_context_t *dague, const PLASMA_enum jobz, const PLASMA_enum uplo, tiled_matrix_desc_t* A, tiled_matrix_desc_t* W, tiled_matrix_desc_t* Z, int* info );
 
 /* Lapack Auxiliary */
 int    dplasma_zgeadd( dague_context_t *dague, PLASMA_enum uplo, dague_complex64_t alpha, const tiled_matrix_desc_t *A, tiled_matrix_desc_t *B);
@@ -170,25 +169,6 @@
 dague_object_t* dplasma_zplgsy_New( dague_complex64_t bump, PLASMA_enum uplo, tiled_matrix_desc_t *A, unsigned long long int seed);
 dague_object_t* dplasma_zplrnt_New( int diagdom,                              tiled_matrix_desc_t *A, unsigned long long int seed);
 
-<<<<<<< HEAD
-=======
-/*
- * Under development
- */
-/* Low-level nonblocking butterfly interface */
-dague_object_t* dplasma_zgebmm_New( tiled_matrix_desc_t *A, PLASMA_Complex64_t *U_but_vec, int it, int jt, int level, int trans, int *info);
-dague_object_t* dplasma_zgebut_New( tiled_matrix_desc_t *A, PLASMA_Complex64_t *U_but_vec, int it, int jt, int level, int *info);
-dague_object_t* dplasma_zhebut_New( tiled_matrix_desc_t *A, PLASMA_Complex64_t *U_but_vec, int it, int jt, int level, int *info);
-/* EVD */
-dague_object_t* dplasma_zheev_New( const PLASMA_enum jobz, const PLASMA_enum uplo, tiled_matrix_desc_t* A, tiled_matrix_desc_t* W, tiled_matrix_desc_t* Z, int* info );
-
-
-/* Low-level nonblocking LDL interface */
-dague_object_t* dplasma_zhetrf_New( tiled_matrix_desc_t *A, int *info);
-dague_object_t* dplasma_ztrmdm_New( tiled_matrix_desc_t *A);
-
-
->>>>>>> c858a229
 /***********************************************************
  *               Destruct functions
  */
@@ -268,25 +248,24 @@
 dague_object_t* dplasma_zgebut_New( tiled_matrix_desc_t *A, dague_complex64_t *U_but_vec, int it, int jt, int level, int *info);
 dague_object_t* dplasma_zhebut_New( tiled_matrix_desc_t *A, dague_complex64_t *U_but_vec, int it, int jt, int level, int *info);
 dague_object_t* dplasma_zhetrf_New( tiled_matrix_desc_t *A, int *info);
+dague_object_t* dplasma_ztrdsm_New( const tiled_matrix_desc_t *A, tiled_matrix_desc_t *B );
 dague_object_t* dplasma_ztrmdm_New( tiled_matrix_desc_t *A);
 
-dague_object_t* dplasma_ztrdsm_New( const tiled_matrix_desc_t *A, tiled_matrix_desc_t *B );
-
+void dplasma_zgebmm_Destruct( dague_object_t *o );
+void dplasma_zgebut_Destruct( dague_object_t *o );
 void dplasma_zhebut_Destruct( dague_object_t *o );
-void dplasma_zgebut_Destruct( dague_object_t *o );
-void dplasma_zgebmm_Destruct( dague_object_t *o );
 void dplasma_zhetrf_Destruct( dague_object_t *o );
 void dplasma_ztrmdm_Destruct( dague_object_t *o );
 
-<<<<<<< HEAD
 /* SVD */
 dague_object_t* dplasma_zhbrdt_New(tiled_matrix_desc_t *A);
+dague_object_t* dplasma_zheev_New( const PLASMA_enum jobz, const PLASMA_enum uplo, tiled_matrix_desc_t* A, tiled_matrix_desc_t* W, tiled_matrix_desc_t* Z, int* info );
 dague_object_t* dplasma_zherbt_New( PLASMA_enum uplo, int ib, tiled_matrix_desc_t *A, tiled_matrix_desc_t *T);
 
+int dplasma_zheev( dague_context_t *dague, const PLASMA_enum jobz, const PLASMA_enum uplo, tiled_matrix_desc_t* A, tiled_matrix_desc_t* W, tiled_matrix_desc_t* Z, int* info );
+
 void dplasma_zhbrdt_Destruct( dague_object_t *o );
+void dplasma_zheev_Destruct( dague_object_t *o );
 void dplasma_zherbt_Destruct( dague_object_t *o );
-=======
-void dplasma_zheev_Destruct( dague_object_t *o );
->>>>>>> c858a229
 
 #endif /* _DPLASMA_Z_H_ */