/*
<<<<<<< HEAD
 * Copyright (c) 2010-2013      The University of Tennessee and The University
=======
 * Copyright (c) 2010-2013 The University of Tennessee and The University
>>>>>>> 63cc311c
 *                         of Tennessee Research Foundation.  All rights
 *                         reserved.
 *
 * @precisions normal z -> s d c
 */
#ifndef _DPLASMA_Z_H_
#define _DPLASMA_Z_H_

#include "data_dist/matrix/two_dim_rectangle_cyclic.h"

/***********************************************************
 *               Blocking interface
 */
/* Level 3 Blas */
int  dplasma_zgemm( dague_context_t *dague, const int transA, const int transB,
                    const dague_complex64_t alpha, const tiled_matrix_desc_t* A, const tiled_matrix_desc_t* B,
                    const dague_complex64_t beta,  tiled_matrix_desc_t* C);
int  dplasma_zhemm( dague_context_t *dague, const PLASMA_enum side, const PLASMA_enum uplo,
                    const dague_complex64_t alpha, const tiled_matrix_desc_t* A, const tiled_matrix_desc_t* B,
                    const dague_complex64_t beta,  tiled_matrix_desc_t* C);
int  dplasma_zherk( dague_context_t *dague, const PLASMA_enum uplo, const PLASMA_enum trans,
                    const double alpha, const tiled_matrix_desc_t* A,
                    const double beta,  tiled_matrix_desc_t* C);
int  dplasma_zher2k( dague_context_t *dague, const PLASMA_enum uplo, const PLASMA_enum trans,
                     const dague_complex64_t alpha, const tiled_matrix_desc_t* A, const tiled_matrix_desc_t* B,
                     const double beta,  tiled_matrix_desc_t* C);
int  dplasma_zsymm( dague_context_t *dague, const PLASMA_enum side, const PLASMA_enum uplo,
                    const dague_complex64_t alpha, const tiled_matrix_desc_t* A, const tiled_matrix_desc_t* B,
                    const dague_complex64_t beta,  tiled_matrix_desc_t* C);
int  dplasma_zsyrk( dague_context_t *dague, const PLASMA_enum uplo, const PLASMA_enum trans,
                    const dague_complex64_t alpha, const tiled_matrix_desc_t* A,
                    const dague_complex64_t beta,  tiled_matrix_desc_t* C);
int  dplasma_zsyr2k( dague_context_t *dague, const PLASMA_enum uplo, const PLASMA_enum trans,
                     const dague_complex64_t alpha, const tiled_matrix_desc_t* A, const tiled_matrix_desc_t* B,
                     const dague_complex64_t beta,  tiled_matrix_desc_t* C);
int dplasma_ztrdsm( dague_context_t *dague, const tiled_matrix_desc_t *A, tiled_matrix_desc_t *B);
void dplasma_ztrmm( dague_context_t *dague, const PLASMA_enum side, const PLASMA_enum uplo, const PLASMA_enum trans, const PLASMA_enum diag,
                    const PLASMA_Complex64_t alpha, const tiled_matrix_desc_t *A, tiled_matrix_desc_t *B);
int dplasma_ztrsm( dague_context_t *dague, const PLASMA_enum side, const PLASMA_enum uplo, const PLASMA_enum trans, const PLASMA_enum diag,
                   const PLASMA_Complex64_t alpha, const tiled_matrix_desc_t *A, tiled_matrix_desc_t *B);
void dplasma_ztrsmpl(    dague_context_t *dague, const tiled_matrix_desc_t *A,
                         const tiled_matrix_desc_t *L, const tiled_matrix_desc_t *IPIV, tiled_matrix_desc_t *B);
void dplasma_ztrsmpl_sd( dague_context_t *dague, const tiled_matrix_desc_t *A,
                         const tiled_matrix_desc_t *L, tiled_matrix_desc_t *B);

/* Lapack */
int    dplasma_zgelqf( dague_context_t *dague, tiled_matrix_desc_t *A, tiled_matrix_desc_t *T);
int    dplasma_zgeqrf( dague_context_t *dague, tiled_matrix_desc_t *A, tiled_matrix_desc_t *T);
int    dplasma_zgeqrf_param( dague_context_t *dague, dplasma_qrtree_t *qrtree, tiled_matrix_desc_t *A, tiled_matrix_desc_t *TS, tiled_matrix_desc_t *TT);
int    dplasma_zgeqrs( dague_context_t *dague, tiled_matrix_desc_t *A, tiled_matrix_desc_t *T, tiled_matrix_desc_t *B );
int    dplasma_zgeqrs_param( dague_context_t *dague, dplasma_qrtree_t *qrtree, tiled_matrix_desc_t *A, tiled_matrix_desc_t *TS, tiled_matrix_desc_t *TT, tiled_matrix_desc_t *B );
int    dplasma_zgesv ( dague_context_t *dague, tiled_matrix_desc_t* A, tiled_matrix_desc_t *IPIV, tiled_matrix_desc_t *B );
int    dplasma_zgesv_incpiv ( dague_context_t *dague, tiled_matrix_desc_t* A, tiled_matrix_desc_t *L, tiled_matrix_desc_t *IPIV, tiled_matrix_desc_t *B );
int    dplasma_zgetrf( dague_context_t *dague, tiled_matrix_desc_t* A, tiled_matrix_desc_t *IPIV );
int    dplasma_zgetrf_incpiv( dague_context_t *dague, tiled_matrix_desc_t* A, tiled_matrix_desc_t *L, tiled_matrix_desc_t *IPIV );
int    dplasma_zgetrf_nopiv(  dague_context_t *dague, tiled_matrix_desc_t* A );
int    dplasma_zgetrs( dague_context_t *dague, const PLASMA_enum trans, tiled_matrix_desc_t* A, tiled_matrix_desc_t *IPIV, tiled_matrix_desc_t *B );
int    dplasma_zgetrs_incpiv( dague_context_t *dague, const PLASMA_enum trans, tiled_matrix_desc_t* A, tiled_matrix_desc_t *L, tiled_matrix_desc_t *IPIV, tiled_matrix_desc_t *B );
int    dplasma_zhetrs( dague_context_t *dague, int uplo, const tiled_matrix_desc_t *A, tiled_matrix_desc_t *B, PLASMA_Complex64_t *U_but_vec, int level);
int    dplasma_zposv ( dague_context_t *dague, const PLASMA_enum uplo, tiled_matrix_desc_t* A, tiled_matrix_desc_t* B);
int    dplasma_zpotrf( dague_context_t *dague, const PLASMA_enum uplo, tiled_matrix_desc_t* A);
int    dplasma_zpotrf_rec( dague_context_t *dague, const PLASMA_enum uplo, tiled_matrix_desc_t* A);
int    dplasma_zpotrs( dague_context_t *dague, const PLASMA_enum uplo, tiled_matrix_desc_t* A, tiled_matrix_desc_t* B);
int    dplasma_zungqr( dague_context_t *dague, tiled_matrix_desc_t *A, tiled_matrix_desc_t *T, tiled_matrix_desc_t *Q);
int    dplasma_zungqr_param( dague_context_t *dague, dplasma_qrtree_t *qrtree, tiled_matrix_desc_t *A, tiled_matrix_desc_t *TS, tiled_matrix_desc_t *TT, tiled_matrix_desc_t *Q);
int    dplasma_zunmqr( dague_context_t *dague, PLASMA_enum side, PLASMA_enum trans, tiled_matrix_desc_t *A, tiled_matrix_desc_t *T, tiled_matrix_desc_t *B);
int    dplasma_zunmqr_param( dague_context_t *dague, PLASMA_enum side, PLASMA_enum trans, dplasma_qrtree_t *qrtree, tiled_matrix_desc_t *A, tiled_matrix_desc_t *TS, tiled_matrix_desc_t *TT, tiled_matrix_desc_t *B );
int    dplasma_zheev( dague_context_t *dague, const PLASMA_enum jobz, const PLASMA_enum uplo, tiled_matrix_desc_t* A, tiled_matrix_desc_t* W, tiled_matrix_desc_t* Z, int* info );

int    dplasma_zgeadd( dague_context_t *dague, PLASMA_enum uplo, dague_complex64_t alpha, tiled_matrix_desc_t *A, tiled_matrix_desc_t *B);
int    dplasma_zlacpy( dague_context_t *dague, PLASMA_enum uplo, tiled_matrix_desc_t *A, tiled_matrix_desc_t *B);
double dplasma_zlange( dague_context_t *dague, PLASMA_enum ntype, tiled_matrix_desc_t *A);
double dplasma_zlanhe( dague_context_t *dague, PLASMA_enum ntype, PLASMA_enum uplo, const tiled_matrix_desc_t *A);
double dplasma_zlansy( dague_context_t *dague, PLASMA_enum ntype, PLASMA_enum uplo, const tiled_matrix_desc_t *A);
int    dplasma_zlascal(dague_context_t *dague, PLASMA_enum type, dague_complex64_t alpha, tiled_matrix_desc_t *A);
int    dplasma_zlaset( dague_context_t *dague, PLASMA_enum uplo, dague_complex64_t alpha, dague_complex64_t beta, tiled_matrix_desc_t *A);
int    dplasma_zlaswp( dague_context_t *dague, tiled_matrix_desc_t *A, tiled_matrix_desc_t *IPIV, int inc);
int    dplasma_zplghe( dague_context_t *dague, double            bump, PLASMA_enum uplo, tiled_matrix_desc_t *A, unsigned long long int seed);
int    dplasma_zplgsy( dague_context_t *dague, dague_complex64_t bump, PLASMA_enum uplo, tiled_matrix_desc_t *A, unsigned long long int seed);
int    dplasma_zplrnt( dague_context_t *dague, int diagdom,                              tiled_matrix_desc_t *A, unsigned long long int seed);


/* Auxiliary routines */
int  dplasma_zprint( dague_context_t *dague, PLASMA_enum uplo, tiled_matrix_desc_t *A);

int dplasma_zhebut( dague_context_t *dague, tiled_matrix_desc_t *A, PLASMA_Complex64_t **U_but_ptr, int level);
int dplasma_zhetrf(dague_context_t *dague, tiled_matrix_desc_t *A);

/***********************************************************
 *             Non-Blocking interface
 */
/* Level 3 Blas */
dague_handle_t* dplasma_zgemm_New( const int transa, const int transb,
                                   const PLASMA_Complex64_t alpha, const tiled_matrix_desc_t *A, const tiled_matrix_desc_t *B,
                                   const PLASMA_Complex64_t beta,  tiled_matrix_desc_t *C);
dague_handle_t* dplasma_zhemm_New( const PLASMA_enum side, const PLASMA_enum uplo,
                                   const dague_complex64_t alpha, const tiled_matrix_desc_t* A, const tiled_matrix_desc_t* B,
                                   const dague_complex64_t beta,  tiled_matrix_desc_t* C);
dague_handle_t* dplasma_zherk_New( const PLASMA_enum uplo, const PLASMA_enum trans,
                                   const double alpha, const tiled_matrix_desc_t* A,
                                   const double beta,  tiled_matrix_desc_t* C);
dague_handle_t* dplasma_zher2k_New( const PLASMA_enum uplo, const PLASMA_enum trans,
                                    const dague_complex64_t alpha, const tiled_matrix_desc_t* A,
                                    const tiled_matrix_desc_t* B,
                                    const double beta,  tiled_matrix_desc_t* C);
dague_handle_t* dplasma_zsymm_New( const PLASMA_enum side, const PLASMA_enum uplo,
                                   const dague_complex64_t alpha, const tiled_matrix_desc_t* A, const tiled_matrix_desc_t* B,
                                   const dague_complex64_t beta,  tiled_matrix_desc_t* C);
dague_handle_t* dplasma_zsyrk_New( const PLASMA_enum uplo, const PLASMA_enum trans,
                                   const dague_complex64_t alpha, const tiled_matrix_desc_t* A,
                                   const dague_complex64_t beta,  tiled_matrix_desc_t* C);
dague_handle_t* dplasma_zsyr2k_New( const PLASMA_enum uplo, const PLASMA_enum trans,
                                    const dague_complex64_t alpha, const tiled_matrix_desc_t* A,
                                    const tiled_matrix_desc_t* B,
                                    const dague_complex64_t beta,  tiled_matrix_desc_t* C);
dague_handle_t* dplasma_ztrdsm_New( const tiled_matrix_desc_t *A, tiled_matrix_desc_t *B );
dague_handle_t* dplasma_ztrmm_New( const PLASMA_enum side, const PLASMA_enum uplo, const PLASMA_enum trans, const PLASMA_enum diag,
                                   const PLASMA_Complex64_t alpha, const tiled_matrix_desc_t *A, tiled_matrix_desc_t *B);
dague_handle_t* dplasma_ztrsm_New( const PLASMA_enum side, const PLASMA_enum uplo, const PLASMA_enum trans, const PLASMA_enum diag,
                                   const PLASMA_Complex64_t alpha, const tiled_matrix_desc_t *A, tiled_matrix_desc_t *B);
dague_handle_t* dplasma_ztrsmpl_New(const tiled_matrix_desc_t *A, const tiled_matrix_desc_t *L,
                                    const tiled_matrix_desc_t *IPIV, tiled_matrix_desc_t *B);

/* Lapack */
dague_handle_t *dplasma_zherbt_New( PLASMA_enum uplo, int ib, tiled_matrix_desc_t *A, tiled_matrix_desc_t *T);
dague_handle_t* dplasma_zgelqf_New(tiled_matrix_desc_t *A, tiled_matrix_desc_t *T);
dague_handle_t* dplasma_zgeqrf_New(tiled_matrix_desc_t *A, tiled_matrix_desc_t *T);
dague_handle_t* dplasma_zgeqrf_param_New(dplasma_qrtree_t *qrtree, tiled_matrix_desc_t *A, tiled_matrix_desc_t *TS, tiled_matrix_desc_t *TT);
dague_handle_t* dplasma_zgetrf_New(tiled_matrix_desc_t *A, tiled_matrix_desc_t *IPIV, int* INFO);
dague_handle_t* dplasma_zgetrf_incpiv_New(tiled_matrix_desc_t *A, tiled_matrix_desc_t *L, tiled_matrix_desc_t *IPIV, int* INFO);
dague_handle_t* dplasma_zgetrf_nopiv_New(tiled_matrix_desc_t *A, int* INFO);
dague_handle_t* dplasma_zhbrdt_New(tiled_matrix_desc_t* A);
dague_handle_t* dplasma_zpotrf_New( PLASMA_enum uplo, tiled_matrix_desc_t* A, int* INFO);
dague_handle_t* dplasma_zpotrf_rec_New( PLASMA_enum uplo, tiled_matrix_desc_t* A, int* INFO);
dague_handle_t* dplasma_zungqr_New( tiled_matrix_desc_t *A, tiled_matrix_desc_t *T, tiled_matrix_desc_t *Q);
dague_handle_t* dplasma_zungqr_param_New(dplasma_qrtree_t *qrtree, tiled_matrix_desc_t *A, tiled_matrix_desc_t *TS, tiled_matrix_desc_t *TT, tiled_matrix_desc_t *Q);
dague_handle_t* dplasma_zunmqr_New( PLASMA_enum side, PLASMA_enum trans, tiled_matrix_desc_t *A, tiled_matrix_desc_t *T, tiled_matrix_desc_t *B);

/* Lapack variants */
dague_handle_t* dplasma_zgetrf_incpiv_sd_New(tiled_matrix_desc_t *A, tiled_matrix_desc_t *LIPIV, int* INFO);
dague_handle_t* dplasma_zpotrf_ll_New(const PLASMA_enum uplo, tiled_matrix_desc_t* A, int* INFO);
dague_handle_t* dplasma_zpotrf_rl_New(const PLASMA_enum uplo, tiled_matrix_desc_t* A, int* INFO);
dague_handle_t* dplasma_zpotrfl_New(const PLASMA_enum looking, PLASMA_enum uplo, tiled_matrix_desc_t* A, int* INFO);
dague_handle_t* dplasma_ztrsmpl_sd_New(const tiled_matrix_desc_t *A, const tiled_matrix_desc_t *LIPIV, tiled_matrix_desc_t *B);

/* Auxiliary routines */
dague_handle_t* dplasma_zgeadd_New( PLASMA_enum uplo, dague_complex64_t alpha, tiled_matrix_desc_t *A, tiled_matrix_desc_t *B);
dague_handle_t* dplasma_zlacpy_New( PLASMA_enum uplo, tiled_matrix_desc_t *A, tiled_matrix_desc_t *B);
dague_handle_t* dplasma_zlange_New( PLASMA_enum ntype, int P, int Q, tiled_matrix_desc_t *A, double *norm);
dague_handle_t* dplasma_zlanhe_New( PLASMA_enum ntype, PLASMA_enum uplo, const tiled_matrix_desc_t *A, double *result);
dague_handle_t* dplasma_zlansy_New( PLASMA_enum ntype, PLASMA_enum uplo, const tiled_matrix_desc_t *A, double *result);
dague_handle_t* dplasma_zlascal_New( PLASMA_enum type, dague_complex64_t alpha, tiled_matrix_desc_t *A);
dague_handle_t* dplasma_zlaset_New( PLASMA_enum uplo, dague_complex64_t alpha, dague_complex64_t beta, tiled_matrix_desc_t *A);
dague_handle_t* dplasma_zlaswp_New( tiled_matrix_desc_t *A, tiled_matrix_desc_t *IPIV, int inc);
dague_handle_t* dplasma_zplghe_New( double            bump, PLASMA_enum uplo, tiled_matrix_desc_t *A, unsigned long long int seed);
dague_handle_t* dplasma_zplgsy_New( dague_complex64_t bump, PLASMA_enum uplo, tiled_matrix_desc_t *A, unsigned long long int seed);
dague_handle_t* dplasma_zplrnt_New( int diagdom,                              tiled_matrix_desc_t *A, unsigned long long int seed);

/*
 * Under development
 */
/* Low-level nonblocking butterfly interface */
<<<<<<< HEAD
dague_handle_t* dplasma_zgebmm_New( tiled_matrix_desc_t *A, PLASMA_Complex64_t *U_but_vec, int it, int jt, int level, int trans, int *info);
dague_handle_t* dplasma_zgebut_New( tiled_matrix_desc_t *A, PLASMA_Complex64_t *U_but_vec, int it, int jt, int level, int *info);
dague_handle_t* dplasma_zhebut_New( tiled_matrix_desc_t *A, PLASMA_Complex64_t *U_but_vec, int it, int jt, int level, int *info);
=======
dague_object_t* dplasma_zgebmm_New( tiled_matrix_desc_t *A, PLASMA_Complex64_t *U_but_vec, int it, int jt, int level, int trans, int *info);
dague_object_t* dplasma_zgebut_New( tiled_matrix_desc_t *A, PLASMA_Complex64_t *U_but_vec, int it, int jt, int level, int *info);
dague_object_t* dplasma_zhebut_New( tiled_matrix_desc_t *A, PLASMA_Complex64_t *U_but_vec, int it, int jt, int level, int *info);
/* EVD */
dague_object_t* dplasma_zheev_New( const PLASMA_enum jobz, const PLASMA_enum uplo, tiled_matrix_desc_t* A, tiled_matrix_desc_t* W, tiled_matrix_desc_t* Z, int* info );
>>>>>>> 63cc311c


/* Low-level nonblocking LDL interface */
dague_handle_t* dplasma_zhetrf_New( tiled_matrix_desc_t *A, int *info);
dague_handle_t* dplasma_ztrmdm_New( tiled_matrix_desc_t *A);


/***********************************************************
 *               Destruct functions
 */
void dplasma_zgemm_Destruct( dague_handle_t *o );
void dplasma_zhemm_Destruct( dague_handle_t *o );
void dplasma_zherk_Destruct( dague_handle_t *o );
void dplasma_zher2k_Destruct( dague_handle_t *o );
void dplasma_zsymm_Destruct( dague_handle_t *o );
void dplasma_zsyrk_Destruct( dague_handle_t *o );
void dplasma_zsyr2k_Destruct( dague_handle_t *o );
void dplasma_ztrdsm_Destruct( dague_handle_t *o );
void dplasma_ztrmm_Destruct( dague_handle_t *o );
void dplasma_ztrsm_Destruct( dague_handle_t *o );
void dplasma_ztrsmpl_Destruct( dague_handle_t *o );
void dplasma_ztrsmpl_sd_Destruct( dague_handle_t *o );

void dplasma_zgelqf_Destruct( dague_handle_t *o );
void dplasma_zgeqrf_Destruct( dague_handle_t *o );
void dplasma_zgeqrf_param_Destruct( dague_handle_t *o );
void dplasma_zgetrf_Destruct( dague_handle_t *o );
void dplasma_zgetrf_incpiv_Destruct( dague_handle_t *o );
void dplasma_zgetrf_incpiv_sd_Destruct( dague_handle_t *o );
void dplasma_zgetrf_nopiv_Destruct( dague_handle_t *o );
void dplasma_zherbt_Destruct( dague_handle_t *o );
void dplasma_zhbrdt_Destruct( dague_handle_t* o );
void dplasma_zpotrf_Destruct( dague_handle_t *o );
void dplasma_zpotrf_rec_Destruct( dague_handle_t *o );
void dplasma_zungqr_Destruct( dague_handle_t *o );
void dplasma_zungqr_param_Destruct( dague_handle_t *o );
void dplasma_zunmqr_Destruct( dague_handle_t *o );
void dplasma_zunmqr_param_Destruct( dague_handle_t *o );

void dplasma_zgeadd_Destruct( dague_handle_t *o );
void dplasma_zlacpy_Destruct( dague_handle_t *o );
void dplasma_zlange_Destruct( dague_handle_t *o );
void dplasma_zlanhe_Destruct( dague_handle_t *o );
void dplasma_zlansy_Destruct( dague_handle_t *o );
void dplasma_zlascal_Destruct( dague_handle_t *o );
void dplasma_zlaset_Destruct( dague_handle_t *o );
void dplasma_zlaswp_Destruct( dague_handle_t *o );
void dplasma_zplghe_Destruct( dague_handle_t *o );
void dplasma_zplgsy_Destruct( dague_handle_t *o );
void dplasma_zplrnt_Destruct( dague_handle_t *o );

void dplasma_zhebut_Destruct( dague_handle_t *o );
void dplasma_zgebut_Destruct( dague_handle_t *o );
void dplasma_zgebmm_Destruct( dague_handle_t *o );
void dplasma_zhetrf_Destruct( dague_handle_t *o );
void dplasma_ztrmdm_Destruct( dague_handle_t *o );

void dplasma_zheev_Destruct( dague_object_t *o );

#endif /* _DPLASMA_Z_H_ */<|MERGE_RESOLUTION|>--- conflicted
+++ resolved
@@ -1,9 +1,5 @@
 /*
-<<<<<<< HEAD
- * Copyright (c) 2010-2013      The University of Tennessee and The University
-=======
  * Copyright (c) 2010-2013 The University of Tennessee and The University
->>>>>>> 63cc311c
  *                         of Tennessee Research Foundation.  All rights
  *                         reserved.
  *
@@ -166,17 +162,11 @@
  * Under development
  */
 /* Low-level nonblocking butterfly interface */
-<<<<<<< HEAD
 dague_handle_t* dplasma_zgebmm_New( tiled_matrix_desc_t *A, PLASMA_Complex64_t *U_but_vec, int it, int jt, int level, int trans, int *info);
 dague_handle_t* dplasma_zgebut_New( tiled_matrix_desc_t *A, PLASMA_Complex64_t *U_but_vec, int it, int jt, int level, int *info);
 dague_handle_t* dplasma_zhebut_New( tiled_matrix_desc_t *A, PLASMA_Complex64_t *U_but_vec, int it, int jt, int level, int *info);
-=======
-dague_object_t* dplasma_zgebmm_New( tiled_matrix_desc_t *A, PLASMA_Complex64_t *U_but_vec, int it, int jt, int level, int trans, int *info);
-dague_object_t* dplasma_zgebut_New( tiled_matrix_desc_t *A, PLASMA_Complex64_t *U_but_vec, int it, int jt, int level, int *info);
-dague_object_t* dplasma_zhebut_New( tiled_matrix_desc_t *A, PLASMA_Complex64_t *U_but_vec, int it, int jt, int level, int *info);
 /* EVD */
-dague_object_t* dplasma_zheev_New( const PLASMA_enum jobz, const PLASMA_enum uplo, tiled_matrix_desc_t* A, tiled_matrix_desc_t* W, tiled_matrix_desc_t* Z, int* info );
->>>>>>> 63cc311c
+dague_handle_t* dplasma_zheev_New( const PLASMA_enum jobz, const PLASMA_enum uplo, tiled_matrix_desc_t* A, tiled_matrix_desc_t* W, tiled_matrix_desc_t* Z, int* info );
 
 
 /* Low-level nonblocking LDL interface */
