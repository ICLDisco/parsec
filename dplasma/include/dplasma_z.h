--- conflicted
+++ resolved
@@ -1,5 +1,5 @@
 /*
- * Copyright (c) 2010-2013 The University of Tennessee and The University
+ * Copyright (c) 2010-2014 The University of Tennessee and The University
  *                         of Tennessee Research Foundation.  All rights
  *                         reserved.
  *
@@ -60,20 +60,6 @@
 int    dplasma_zgeqrf_param( dague_context_t *dague, dplasma_qrtree_t *qrtree, tiled_matrix_desc_t *A, tiled_matrix_desc_t *TS, tiled_matrix_desc_t *TT);
 int    dplasma_zgeqrs( dague_context_t *dague, tiled_matrix_desc_t *A, tiled_matrix_desc_t *T, tiled_matrix_desc_t *B );
 int    dplasma_zgeqrs_param( dague_context_t *dague, dplasma_qrtree_t *qrtree, tiled_matrix_desc_t *A, tiled_matrix_desc_t *TS, tiled_matrix_desc_t *TT, tiled_matrix_desc_t *B );
-<<<<<<< HEAD
-int    dplasma_zgesv ( dague_context_t *dague, tiled_matrix_desc_t* A, tiled_matrix_desc_t *IPIV, tiled_matrix_desc_t *B );
-int    dplasma_zgesv_incpiv ( dague_context_t *dague, tiled_matrix_desc_t* A, tiled_matrix_desc_t *L, tiled_matrix_desc_t *IPIV, tiled_matrix_desc_t *B );
-int    dplasma_zgetrf( dague_context_t *dague, tiled_matrix_desc_t* A, tiled_matrix_desc_t *IPIV );
-int    dplasma_zgetrf_incpiv( dague_context_t *dague, tiled_matrix_desc_t* A, tiled_matrix_desc_t *L, tiled_matrix_desc_t *IPIV );
-int    dplasma_zgetrf_nopiv(  dague_context_t *dague, tiled_matrix_desc_t* A );
-int    dplasma_zgetrs( dague_context_t *dague, const PLASMA_enum trans, tiled_matrix_desc_t* A, tiled_matrix_desc_t *IPIV, tiled_matrix_desc_t *B );
-int    dplasma_zgetrs_incpiv( dague_context_t *dague, const PLASMA_enum trans, tiled_matrix_desc_t* A, tiled_matrix_desc_t *L, tiled_matrix_desc_t *IPIV, tiled_matrix_desc_t *B );
-int    dplasma_zhetrs( dague_context_t *dague, int uplo, const tiled_matrix_desc_t *A, tiled_matrix_desc_t *B, PLASMA_Complex64_t *U_but_vec, int level);
-int    dplasma_zposv ( dague_context_t *dague, const PLASMA_enum uplo, tiled_matrix_desc_t* A, tiled_matrix_desc_t* B);
-int    dplasma_zpotrf( dague_context_t *dague, const PLASMA_enum uplo, tiled_matrix_desc_t* A);
-int    dplasma_zpotrf_rec( dague_context_t *dague, const PLASMA_enum uplo, tiled_matrix_desc_t* A);
-int    dplasma_zpotrs( dague_context_t *dague, const PLASMA_enum uplo, tiled_matrix_desc_t* A, tiled_matrix_desc_t* B);
-=======
 int    dplasma_zgesv ( dague_context_t *dague, tiled_matrix_desc_t *A, tiled_matrix_desc_t *IPIV, tiled_matrix_desc_t *B );
 int    dplasma_zgesv_incpiv ( dague_context_t *dague, tiled_matrix_desc_t *A, tiled_matrix_desc_t *L, tiled_matrix_desc_t *IPIV, tiled_matrix_desc_t *B );
 int    dplasma_zgetrf( dague_context_t *dague, tiled_matrix_desc_t *A, tiled_matrix_desc_t *IPIV );
@@ -87,7 +73,6 @@
 int    dplasma_ztrtri( dague_context_t *dague, PLASMA_enum uplo, PLASMA_enum diag, tiled_matrix_desc_t *A );
 int    dplasma_zunglq( dague_context_t *dague, tiled_matrix_desc_t *A, tiled_matrix_desc_t *T, tiled_matrix_desc_t *Q);
 int    dplasma_zunglq_param( dague_context_t *dague, dplasma_qrtree_t *qrtree, tiled_matrix_desc_t *A, tiled_matrix_desc_t *TS, tiled_matrix_desc_t *TT, tiled_matrix_desc_t *Q);
->>>>>>> 49e28217
 int    dplasma_zungqr( dague_context_t *dague, tiled_matrix_desc_t *A, tiled_matrix_desc_t *T, tiled_matrix_desc_t *Q);
 int    dplasma_zungqr_param( dague_context_t *dague, dplasma_qrtree_t *qrtree, tiled_matrix_desc_t *A, tiled_matrix_desc_t *TS, tiled_matrix_desc_t *TT, tiled_matrix_desc_t *Q);
 int    dplasma_zunmlq( dague_context_t *dague, PLASMA_enum side, PLASMA_enum trans, tiled_matrix_desc_t *A, tiled_matrix_desc_t *T, tiled_matrix_desc_t *B);
@@ -117,130 +102,123 @@
  *             Non-Blocking interface
  */
 /* Level 2 Blas */
-dague_object_t* dplasma_zgerc_New( dague_complex64_t alpha, const tiled_matrix_desc_t *X, const tiled_matrix_desc_t *Y, tiled_matrix_desc_t *A);
-dague_object_t* dplasma_zgeru_New( dague_complex64_t alpha, const tiled_matrix_desc_t *X, const tiled_matrix_desc_t *Y, tiled_matrix_desc_t *A);
+dague_handle_t* dplasma_zgerc_New( dague_complex64_t alpha, const tiled_matrix_desc_t *X, const tiled_matrix_desc_t *Y, tiled_matrix_desc_t *A);
+dague_handle_t* dplasma_zgeru_New( dague_complex64_t alpha, const tiled_matrix_desc_t *X, const tiled_matrix_desc_t *Y, tiled_matrix_desc_t *A);
 
 /* Level 3 Blas */
-<<<<<<< HEAD
-dague_handle_t* dplasma_zgemm_New( const int transa, const int transb,
-                                   const PLASMA_Complex64_t alpha, const tiled_matrix_desc_t *A, const tiled_matrix_desc_t *B,
-                                   const PLASMA_Complex64_t beta,  tiled_matrix_desc_t *C);
-dague_handle_t* dplasma_zhemm_New( const PLASMA_enum side, const PLASMA_enum uplo,
-                                   const dague_complex64_t alpha, const tiled_matrix_desc_t* A, const tiled_matrix_desc_t* B,
-                                   const dague_complex64_t beta,  tiled_matrix_desc_t* C);
-dague_handle_t* dplasma_zherk_New( const PLASMA_enum uplo, const PLASMA_enum trans,
-                                   const double alpha, const tiled_matrix_desc_t* A,
-                                   const double beta,  tiled_matrix_desc_t* C);
-dague_handle_t* dplasma_zher2k_New( const PLASMA_enum uplo, const PLASMA_enum trans,
-                                    const dague_complex64_t alpha, const tiled_matrix_desc_t* A,
-                                    const tiled_matrix_desc_t* B,
-                                    const double beta,  tiled_matrix_desc_t* C);
-dague_handle_t* dplasma_zsymm_New( const PLASMA_enum side, const PLASMA_enum uplo,
-                                   const dague_complex64_t alpha, const tiled_matrix_desc_t* A, const tiled_matrix_desc_t* B,
-                                   const dague_complex64_t beta,  tiled_matrix_desc_t* C);
-dague_handle_t* dplasma_zsyrk_New( const PLASMA_enum uplo, const PLASMA_enum trans,
-                                   const dague_complex64_t alpha, const tiled_matrix_desc_t* A,
-                                   const dague_complex64_t beta,  tiled_matrix_desc_t* C);
-dague_handle_t* dplasma_zsyr2k_New( const PLASMA_enum uplo, const PLASMA_enum trans,
-                                    const dague_complex64_t alpha, const tiled_matrix_desc_t* A,
-                                    const tiled_matrix_desc_t* B,
-                                    const dague_complex64_t beta,  tiled_matrix_desc_t* C);
-dague_handle_t* dplasma_ztrdsm_New( const tiled_matrix_desc_t *A, tiled_matrix_desc_t *B );
-dague_handle_t* dplasma_ztrmm_New( const PLASMA_enum side, const PLASMA_enum uplo, const PLASMA_enum trans, const PLASMA_enum diag,
-                                   const PLASMA_Complex64_t alpha, const tiled_matrix_desc_t *A, tiled_matrix_desc_t *B);
-dague_handle_t* dplasma_ztrsm_New( const PLASMA_enum side, const PLASMA_enum uplo, const PLASMA_enum trans, const PLASMA_enum diag,
-                                   const PLASMA_Complex64_t alpha, const tiled_matrix_desc_t *A, tiled_matrix_desc_t *B);
+dague_handle_t* dplasma_zgemm_New( PLASMA_enum transa, PLASMA_enum transb,
+                                   dague_complex64_t alpha, const tiled_matrix_desc_t *A, const tiled_matrix_desc_t *B,
+                                   dague_complex64_t beta,  tiled_matrix_desc_t *C);
+dague_handle_t* dplasma_zhemm_New( PLASMA_enum side, PLASMA_enum uplo,
+                                   dague_complex64_t alpha, const tiled_matrix_desc_t *A, const tiled_matrix_desc_t *B,
+                                   dague_complex64_t beta,  tiled_matrix_desc_t *C);
+dague_handle_t* dplasma_zherk_New( PLASMA_enum uplo, PLASMA_enum trans,
+                                   double alpha, const tiled_matrix_desc_t *A,
+                                   double beta,  tiled_matrix_desc_t *C);
+dague_handle_t* dplasma_zher2k_New( PLASMA_enum uplo, PLASMA_enum trans,
+                                    dague_complex64_t alpha, const tiled_matrix_desc_t *A,
+                                    const tiled_matrix_desc_t *B,
+                                    double beta,  tiled_matrix_desc_t *C);
+dague_handle_t* dplasma_zsymm_New( PLASMA_enum side, PLASMA_enum uplo,
+                                   dague_complex64_t alpha, const tiled_matrix_desc_t *A, const tiled_matrix_desc_t *B,
+                                   dague_complex64_t beta,  tiled_matrix_desc_t *C);
+dague_handle_t* dplasma_zsyrk_New( PLASMA_enum uplo, PLASMA_enum trans,
+                                   dague_complex64_t alpha, const tiled_matrix_desc_t *A,
+                                   dague_complex64_t beta,  tiled_matrix_desc_t *C);
+dague_handle_t* dplasma_zsyr2k_New( PLASMA_enum uplo, PLASMA_enum trans,
+                                    dague_complex64_t alpha, const tiled_matrix_desc_t *A,
+                                    const tiled_matrix_desc_t *B,
+                                    dague_complex64_t beta,  tiled_matrix_desc_t *C);
+dague_handle_t* dplasma_ztrmm_New( PLASMA_enum side, PLASMA_enum uplo, PLASMA_enum trans, PLASMA_enum diag,
+                                   dague_complex64_t alpha, const tiled_matrix_desc_t *A, tiled_matrix_desc_t *B);
+dague_handle_t* dplasma_ztrsm_New( PLASMA_enum side, PLASMA_enum uplo, PLASMA_enum trans, PLASMA_enum diag,
+                                   const dague_complex64_t alpha, const tiled_matrix_desc_t *A, tiled_matrix_desc_t *B);
+
+/* Level 3 Blas extensions */
 dague_handle_t* dplasma_ztrsmpl_New(const tiled_matrix_desc_t *A, const tiled_matrix_desc_t *L,
                                     const tiled_matrix_desc_t *IPIV, tiled_matrix_desc_t *B);
 
 /* Lapack */
-dague_handle_t *dplasma_zherbt_New( PLASMA_enum uplo, int ib, tiled_matrix_desc_t *A, tiled_matrix_desc_t *T);
 dague_handle_t* dplasma_zgelqf_New(tiled_matrix_desc_t *A, tiled_matrix_desc_t *T);
+dague_handle_t* dplasma_zgelqf_param_New(dplasma_qrtree_t *qrtree, tiled_matrix_desc_t *A, tiled_matrix_desc_t *TS, tiled_matrix_desc_t *TT);
 dague_handle_t* dplasma_zgeqrf_New(tiled_matrix_desc_t *A, tiled_matrix_desc_t *T);
 dague_handle_t* dplasma_zgeqrf_param_New(dplasma_qrtree_t *qrtree, tiled_matrix_desc_t *A, tiled_matrix_desc_t *TS, tiled_matrix_desc_t *TT);
-dague_handle_t* dplasma_zgetrf_New(tiled_matrix_desc_t *A, tiled_matrix_desc_t *IPIV, int* INFO);
-dague_handle_t* dplasma_zgetrf_incpiv_New(tiled_matrix_desc_t *A, tiled_matrix_desc_t *L, tiled_matrix_desc_t *IPIV, int* INFO);
-dague_handle_t* dplasma_zgetrf_nopiv_New(tiled_matrix_desc_t *A, int* INFO);
-dague_handle_t* dplasma_zhbrdt_New(tiled_matrix_desc_t* A);
-dague_handle_t* dplasma_zpotrf_New( PLASMA_enum uplo, tiled_matrix_desc_t* A, int* INFO);
-dague_handle_t* dplasma_zpotrf_rec_New( PLASMA_enum uplo, tiled_matrix_desc_t* A, int* INFO);
+dague_handle_t* dplasma_zgetrf_New(tiled_matrix_desc_t *A, tiled_matrix_desc_t *IPIV, int *INFO);
+dague_handle_t* dplasma_zgetrf_incpiv_New(tiled_matrix_desc_t *A, tiled_matrix_desc_t *L, tiled_matrix_desc_t *IPIV, int *INFO);
+dague_handle_t* dplasma_zgetrf_nopiv_New(tiled_matrix_desc_t *A, int *INFO);
+dague_handle_t* dplasma_zpotrf_New( PLASMA_enum uplo, tiled_matrix_desc_t *A, int *INFO);
+dague_handle_t* dplasma_ztrtri_New( PLASMA_enum uplo, PLASMA_enum diag, tiled_matrix_desc_t *A, int *info);
+dague_handle_t* dplasma_zunglq_New( tiled_matrix_desc_t *A, tiled_matrix_desc_t *T, tiled_matrix_desc_t *Q);
+dague_handle_t* dplasma_zunglq_param_New(dplasma_qrtree_t *qrtree, tiled_matrix_desc_t *A, tiled_matrix_desc_t *TS, tiled_matrix_desc_t *TT, tiled_matrix_desc_t *Q);
 dague_handle_t* dplasma_zungqr_New( tiled_matrix_desc_t *A, tiled_matrix_desc_t *T, tiled_matrix_desc_t *Q);
 dague_handle_t* dplasma_zungqr_param_New(dplasma_qrtree_t *qrtree, tiled_matrix_desc_t *A, tiled_matrix_desc_t *TS, tiled_matrix_desc_t *TT, tiled_matrix_desc_t *Q);
+dague_handle_t* dplasma_zunmlq_New( PLASMA_enum side, PLASMA_enum trans, tiled_matrix_desc_t *A, tiled_matrix_desc_t *T, tiled_matrix_desc_t *B);
+dague_handle_t* dplasma_zunmlq_param_New( PLASMA_enum side, PLASMA_enum trans, dplasma_qrtree_t *qrtree, tiled_matrix_desc_t *A, tiled_matrix_desc_t *TS, tiled_matrix_desc_t *TT, tiled_matrix_desc_t *B);
 dague_handle_t* dplasma_zunmqr_New( PLASMA_enum side, PLASMA_enum trans, tiled_matrix_desc_t *A, tiled_matrix_desc_t *T, tiled_matrix_desc_t *B);
-
-/* Lapack variants */
-dague_handle_t* dplasma_zgetrf_incpiv_sd_New(tiled_matrix_desc_t *A, tiled_matrix_desc_t *LIPIV, int* INFO);
-dague_handle_t* dplasma_zpotrf_ll_New(const PLASMA_enum uplo, tiled_matrix_desc_t* A, int* INFO);
-dague_handle_t* dplasma_zpotrf_rl_New(const PLASMA_enum uplo, tiled_matrix_desc_t* A, int* INFO);
-dague_handle_t* dplasma_zpotrfl_New(const PLASMA_enum looking, PLASMA_enum uplo, tiled_matrix_desc_t* A, int* INFO);
-dague_handle_t* dplasma_ztrsmpl_sd_New(const tiled_matrix_desc_t *A, const tiled_matrix_desc_t *LIPIV, tiled_matrix_desc_t *B);
+dague_handle_t* dplasma_zunmqr_param_New( PLASMA_enum side, PLASMA_enum trans, dplasma_qrtree_t *qrtree, tiled_matrix_desc_t *A, tiled_matrix_desc_t *TS, tiled_matrix_desc_t *TT, tiled_matrix_desc_t *B);
 
 /* Auxiliary routines */
-dague_handle_t* dplasma_zgeadd_New( PLASMA_enum uplo, dague_complex64_t alpha, tiled_matrix_desc_t *A, tiled_matrix_desc_t *B);
-dague_handle_t* dplasma_zlacpy_New( PLASMA_enum uplo, tiled_matrix_desc_t *A, tiled_matrix_desc_t *B);
-dague_handle_t* dplasma_zlange_New( PLASMA_enum ntype, int P, int Q, tiled_matrix_desc_t *A, double *norm);
+dague_handle_t* dplasma_zgeadd_New( PLASMA_enum uplo, dague_complex64_t alpha, const tiled_matrix_desc_t *A, tiled_matrix_desc_t *B);
+dague_handle_t* dplasma_zlacpy_New( PLASMA_enum uplo, const tiled_matrix_desc_t *A, tiled_matrix_desc_t *B);
+dague_handle_t* dplasma_zlange_New( PLASMA_enum ntype, const tiled_matrix_desc_t *A, double *norm);
 dague_handle_t* dplasma_zlanhe_New( PLASMA_enum ntype, PLASMA_enum uplo, const tiled_matrix_desc_t *A, double *result);
 dague_handle_t* dplasma_zlansy_New( PLASMA_enum ntype, PLASMA_enum uplo, const tiled_matrix_desc_t *A, double *result);
+dague_handle_t* dplasma_zlantr_New( PLASMA_enum ntype, PLASMA_enum uplo, PLASMA_enum diag, const tiled_matrix_desc_t *A, double *result);
 dague_handle_t* dplasma_zlascal_New( PLASMA_enum type, dague_complex64_t alpha, tiled_matrix_desc_t *A);
 dague_handle_t* dplasma_zlaset_New( PLASMA_enum uplo, dague_complex64_t alpha, dague_complex64_t beta, tiled_matrix_desc_t *A);
-dague_handle_t* dplasma_zlaswp_New( tiled_matrix_desc_t *A, tiled_matrix_desc_t *IPIV, int inc);
+dague_handle_t* dplasma_zlaswp_New( tiled_matrix_desc_t *A, const tiled_matrix_desc_t *IPIV, int inc);
 dague_handle_t* dplasma_zplghe_New( double            bump, PLASMA_enum uplo, tiled_matrix_desc_t *A, unsigned long long int seed);
 dague_handle_t* dplasma_zplgsy_New( dague_complex64_t bump, PLASMA_enum uplo, tiled_matrix_desc_t *A, unsigned long long int seed);
 dague_handle_t* dplasma_zplrnt_New( int diagdom,                              tiled_matrix_desc_t *A, unsigned long long int seed);
 
-/*
- * Under development
- */
-/* Low-level nonblocking butterfly interface */
-dague_handle_t* dplasma_zgebmm_New( tiled_matrix_desc_t *A, PLASMA_Complex64_t *U_but_vec, int it, int jt, int level, int trans, int *info);
-dague_handle_t* dplasma_zgebut_New( tiled_matrix_desc_t *A, PLASMA_Complex64_t *U_but_vec, int it, int jt, int level, int *info);
-dague_handle_t* dplasma_zhebut_New( tiled_matrix_desc_t *A, PLASMA_Complex64_t *U_but_vec, int it, int jt, int level, int *info);
-/* EVD */
-dague_handle_t* dplasma_zheev_New( PLASMA_enum jobz, PLASMA_enum uplo, tiled_matrix_desc_t* A, tiled_matrix_desc_t* W, tiled_matrix_desc_t* Z, int* info );
-
-
-/* Low-level nonblocking LDL interface */
-dague_handle_t* dplasma_zhetrf_New( tiled_matrix_desc_t *A, int *info);
-dague_handle_t* dplasma_ztrmdm_New( tiled_matrix_desc_t *A);
-
-
 /***********************************************************
  *               Destruct functions
  */
+/* Level 2 Blas */
+void dplasma_zgerc_Destruct( dague_handle_t *o );
+void dplasma_zgeru_Destruct( dague_handle_t *o );
+
+/* Level 3 Blas */
 void dplasma_zgemm_Destruct( dague_handle_t *o );
 void dplasma_zhemm_Destruct( dague_handle_t *o );
+void dplasma_zher2k_Destruct(dague_handle_t *o );
 void dplasma_zherk_Destruct( dague_handle_t *o );
-void dplasma_zher2k_Destruct( dague_handle_t *o );
 void dplasma_zsymm_Destruct( dague_handle_t *o );
+void dplasma_zsyr2k_Destruct(dague_handle_t *o );
 void dplasma_zsyrk_Destruct( dague_handle_t *o );
-void dplasma_zsyr2k_Destruct( dague_handle_t *o );
-void dplasma_ztrdsm_Destruct( dague_handle_t *o );
 void dplasma_ztrmm_Destruct( dague_handle_t *o );
 void dplasma_ztrsm_Destruct( dague_handle_t *o );
+
+/* Level 3 Blas extensions */
+void dplasma_ztrdsm_Destruct( dague_handle_t *o );
 void dplasma_ztrsmpl_Destruct( dague_handle_t *o );
-void dplasma_ztrsmpl_sd_Destruct( dague_handle_t *o );
-
+
+/* Lapack */
 void dplasma_zgelqf_Destruct( dague_handle_t *o );
+void dplasma_zgelqf_param_Destruct( dague_handle_t *o );
 void dplasma_zgeqrf_Destruct( dague_handle_t *o );
 void dplasma_zgeqrf_param_Destruct( dague_handle_t *o );
 void dplasma_zgetrf_Destruct( dague_handle_t *o );
 void dplasma_zgetrf_incpiv_Destruct( dague_handle_t *o );
-void dplasma_zgetrf_incpiv_sd_Destruct( dague_handle_t *o );
 void dplasma_zgetrf_nopiv_Destruct( dague_handle_t *o );
-void dplasma_zherbt_Destruct( dague_handle_t *o );
-void dplasma_zhbrdt_Destruct( dague_handle_t* o );
 void dplasma_zpotrf_Destruct( dague_handle_t *o );
-void dplasma_zpotrf_rec_Destruct( dague_handle_t *o );
+void dplasma_ztrtri_Destruct( dague_handle_t *o );
+void dplasma_zunglq_Destruct( dague_handle_t *o );
+void dplasma_zunglq_param_Destruct( dague_handle_t *o );
 void dplasma_zungqr_Destruct( dague_handle_t *o );
 void dplasma_zungqr_param_Destruct( dague_handle_t *o );
+void dplasma_zunmlq_Destruct( dague_handle_t *o );
+void dplasma_zunmlq_param_Destruct( dague_handle_t *o );
 void dplasma_zunmqr_Destruct( dague_handle_t *o );
 void dplasma_zunmqr_param_Destruct( dague_handle_t *o );
 
+/* Auxiliary routines */
 void dplasma_zgeadd_Destruct( dague_handle_t *o );
 void dplasma_zlacpy_Destruct( dague_handle_t *o );
 void dplasma_zlange_Destruct( dague_handle_t *o );
 void dplasma_zlanhe_Destruct( dague_handle_t *o );
 void dplasma_zlansy_Destruct( dague_handle_t *o );
+void dplasma_zlantr_Destruct( dague_handle_t *o );
 void dplasma_zlascal_Destruct( dague_handle_t *o );
 void dplasma_zlaset_Destruct( dague_handle_t *o );
 void dplasma_zlaswp_Destruct( dague_handle_t *o );
@@ -248,134 +226,6 @@
 void dplasma_zplgsy_Destruct( dague_handle_t *o );
 void dplasma_zplrnt_Destruct( dague_handle_t *o );
 
-void dplasma_zhebut_Destruct( dague_handle_t *o );
-void dplasma_zgebut_Destruct( dague_handle_t *o );
-void dplasma_zgebmm_Destruct( dague_handle_t *o );
-void dplasma_zhetrf_Destruct( dague_handle_t *o );
-void dplasma_ztrmdm_Destruct( dague_handle_t *o );
-
-void dplasma_zheev_Destruct( dague_handle_t *o );
-=======
-dague_object_t* dplasma_zgemm_New( PLASMA_enum transa, PLASMA_enum transb,
-                                   dague_complex64_t alpha, const tiled_matrix_desc_t *A, const tiled_matrix_desc_t *B,
-                                   dague_complex64_t beta,  tiled_matrix_desc_t *C);
-dague_object_t* dplasma_zhemm_New( PLASMA_enum side, PLASMA_enum uplo,
-                                   dague_complex64_t alpha, const tiled_matrix_desc_t *A, const tiled_matrix_desc_t *B,
-                                   dague_complex64_t beta,  tiled_matrix_desc_t *C);
-dague_object_t* dplasma_zherk_New( PLASMA_enum uplo, PLASMA_enum trans,
-                                   double alpha, const tiled_matrix_desc_t *A,
-                                   double beta,  tiled_matrix_desc_t *C);
-dague_object_t* dplasma_zher2k_New( PLASMA_enum uplo, PLASMA_enum trans,
-                                    dague_complex64_t alpha, const tiled_matrix_desc_t *A,
-                                    const tiled_matrix_desc_t *B,
-                                    double beta,  tiled_matrix_desc_t *C);
-dague_object_t* dplasma_zsymm_New( PLASMA_enum side, PLASMA_enum uplo,
-                                   dague_complex64_t alpha, const tiled_matrix_desc_t *A, const tiled_matrix_desc_t *B,
-                                   dague_complex64_t beta,  tiled_matrix_desc_t *C);
-dague_object_t* dplasma_zsyrk_New( PLASMA_enum uplo, PLASMA_enum trans,
-                                   dague_complex64_t alpha, const tiled_matrix_desc_t *A,
-                                   dague_complex64_t beta,  tiled_matrix_desc_t *C);
-dague_object_t* dplasma_zsyr2k_New( PLASMA_enum uplo, PLASMA_enum trans,
-                                    dague_complex64_t alpha, const tiled_matrix_desc_t *A,
-                                    const tiled_matrix_desc_t *B,
-                                    dague_complex64_t beta,  tiled_matrix_desc_t *C);
-dague_object_t* dplasma_ztrmm_New( PLASMA_enum side, PLASMA_enum uplo, PLASMA_enum trans, PLASMA_enum diag,
-                                   dague_complex64_t alpha, const tiled_matrix_desc_t *A, tiled_matrix_desc_t *B);
-dague_object_t* dplasma_ztrsm_New( PLASMA_enum side, PLASMA_enum uplo, PLASMA_enum trans, PLASMA_enum diag,
-                                   const dague_complex64_t alpha, const tiled_matrix_desc_t *A, tiled_matrix_desc_t *B);
-
-/* Level 3 Blas extensions */
-dague_object_t* dplasma_ztrsmpl_New(const tiled_matrix_desc_t *A, const tiled_matrix_desc_t *L,
-                                    const tiled_matrix_desc_t *IPIV, tiled_matrix_desc_t *B);
-
-/* Lapack */
-dague_object_t* dplasma_zgelqf_New(tiled_matrix_desc_t *A, tiled_matrix_desc_t *T);
-dague_object_t* dplasma_zgelqf_param_New(dplasma_qrtree_t *qrtree, tiled_matrix_desc_t *A, tiled_matrix_desc_t *TS, tiled_matrix_desc_t *TT);
-dague_object_t* dplasma_zgeqrf_New(tiled_matrix_desc_t *A, tiled_matrix_desc_t *T);
-dague_object_t* dplasma_zgeqrf_param_New(dplasma_qrtree_t *qrtree, tiled_matrix_desc_t *A, tiled_matrix_desc_t *TS, tiled_matrix_desc_t *TT);
-dague_object_t* dplasma_zgetrf_New(tiled_matrix_desc_t *A, tiled_matrix_desc_t *IPIV, int *INFO);
-dague_object_t* dplasma_zgetrf_incpiv_New(tiled_matrix_desc_t *A, tiled_matrix_desc_t *L, tiled_matrix_desc_t *IPIV, int *INFO);
-dague_object_t* dplasma_zgetrf_nopiv_New(tiled_matrix_desc_t *A, int *INFO);
-dague_object_t* dplasma_zpotrf_New( PLASMA_enum uplo, tiled_matrix_desc_t *A, int *INFO);
-dague_object_t* dplasma_ztrtri_New( PLASMA_enum uplo, PLASMA_enum diag, tiled_matrix_desc_t *A, int *info);
-dague_object_t* dplasma_zunglq_New( tiled_matrix_desc_t *A, tiled_matrix_desc_t *T, tiled_matrix_desc_t *Q);
-dague_object_t* dplasma_zunglq_param_New(dplasma_qrtree_t *qrtree, tiled_matrix_desc_t *A, tiled_matrix_desc_t *TS, tiled_matrix_desc_t *TT, tiled_matrix_desc_t *Q);
-dague_object_t* dplasma_zungqr_New( tiled_matrix_desc_t *A, tiled_matrix_desc_t *T, tiled_matrix_desc_t *Q);
-dague_object_t* dplasma_zungqr_param_New(dplasma_qrtree_t *qrtree, tiled_matrix_desc_t *A, tiled_matrix_desc_t *TS, tiled_matrix_desc_t *TT, tiled_matrix_desc_t *Q);
-dague_object_t* dplasma_zunmlq_New( PLASMA_enum side, PLASMA_enum trans, tiled_matrix_desc_t *A, tiled_matrix_desc_t *T, tiled_matrix_desc_t *B);
-dague_object_t* dplasma_zunmlq_param_New( PLASMA_enum side, PLASMA_enum trans, dplasma_qrtree_t *qrtree, tiled_matrix_desc_t *A, tiled_matrix_desc_t *TS, tiled_matrix_desc_t *TT, tiled_matrix_desc_t *B);
-dague_object_t* dplasma_zunmqr_New( PLASMA_enum side, PLASMA_enum trans, tiled_matrix_desc_t *A, tiled_matrix_desc_t *T, tiled_matrix_desc_t *B);
-dague_object_t* dplasma_zunmqr_param_New( PLASMA_enum side, PLASMA_enum trans, dplasma_qrtree_t *qrtree, tiled_matrix_desc_t *A, tiled_matrix_desc_t *TS, tiled_matrix_desc_t *TT, tiled_matrix_desc_t *B);
-
-/* Auxiliary routines */
-dague_object_t* dplasma_zgeadd_New( PLASMA_enum uplo, dague_complex64_t alpha, const tiled_matrix_desc_t *A, tiled_matrix_desc_t *B);
-dague_object_t* dplasma_zlacpy_New( PLASMA_enum uplo, const tiled_matrix_desc_t *A, tiled_matrix_desc_t *B);
-dague_object_t* dplasma_zlange_New( PLASMA_enum ntype, const tiled_matrix_desc_t *A, double *norm);
-dague_object_t* dplasma_zlanhe_New( PLASMA_enum ntype, PLASMA_enum uplo, const tiled_matrix_desc_t *A, double *result);
-dague_object_t* dplasma_zlansy_New( PLASMA_enum ntype, PLASMA_enum uplo, const tiled_matrix_desc_t *A, double *result);
-dague_object_t* dplasma_zlantr_New( PLASMA_enum ntype, PLASMA_enum uplo, PLASMA_enum diag, const tiled_matrix_desc_t *A, double *result);
-dague_object_t* dplasma_zlascal_New( PLASMA_enum type, dague_complex64_t alpha, tiled_matrix_desc_t *A);
-dague_object_t* dplasma_zlaset_New( PLASMA_enum uplo, dague_complex64_t alpha, dague_complex64_t beta, tiled_matrix_desc_t *A);
-dague_object_t* dplasma_zlaswp_New( tiled_matrix_desc_t *A, const tiled_matrix_desc_t *IPIV, int inc);
-dague_object_t* dplasma_zplghe_New( double            bump, PLASMA_enum uplo, tiled_matrix_desc_t *A, unsigned long long int seed);
-dague_object_t* dplasma_zplgsy_New( dague_complex64_t bump, PLASMA_enum uplo, tiled_matrix_desc_t *A, unsigned long long int seed);
-dague_object_t* dplasma_zplrnt_New( int diagdom,                              tiled_matrix_desc_t *A, unsigned long long int seed);
-
-/***********************************************************
- *               Destruct functions
- */
-/* Level 2 Blas */
-void dplasma_zgerc_Destruct( dague_object_t *o );
-void dplasma_zgeru_Destruct( dague_object_t *o );
-
-/* Level 3 Blas */
-void dplasma_zgemm_Destruct( dague_object_t *o );
-void dplasma_zhemm_Destruct( dague_object_t *o );
-void dplasma_zher2k_Destruct(dague_object_t *o );
-void dplasma_zherk_Destruct( dague_object_t *o );
-void dplasma_zsymm_Destruct( dague_object_t *o );
-void dplasma_zsyr2k_Destruct(dague_object_t *o );
-void dplasma_zsyrk_Destruct( dague_object_t *o );
-void dplasma_ztrmm_Destruct( dague_object_t *o );
-void dplasma_ztrsm_Destruct( dague_object_t *o );
-
-/* Level 3 Blas extensions */
-void dplasma_ztrdsm_Destruct( dague_object_t *o );
-void dplasma_ztrsmpl_Destruct( dague_object_t *o );
-
-/* Lapack */
-void dplasma_zgelqf_Destruct( dague_object_t *o );
-void dplasma_zgelqf_param_Destruct( dague_object_t *o );
-void dplasma_zgeqrf_Destruct( dague_object_t *o );
-void dplasma_zgeqrf_param_Destruct( dague_object_t *o );
-void dplasma_zgetrf_Destruct( dague_object_t *o );
-void dplasma_zgetrf_incpiv_Destruct( dague_object_t *o );
-void dplasma_zgetrf_nopiv_Destruct( dague_object_t *o );
-void dplasma_zpotrf_Destruct( dague_object_t *o );
-void dplasma_ztrtri_Destruct( dague_object_t *o );
-void dplasma_zunglq_Destruct( dague_object_t *o );
-void dplasma_zunglq_param_Destruct( dague_object_t *o );
-void dplasma_zungqr_Destruct( dague_object_t *o );
-void dplasma_zungqr_param_Destruct( dague_object_t *o );
-void dplasma_zunmlq_Destruct( dague_object_t *o );
-void dplasma_zunmlq_param_Destruct( dague_object_t *o );
-void dplasma_zunmqr_Destruct( dague_object_t *o );
-void dplasma_zunmqr_param_Destruct( dague_object_t *o );
-
-/* Auxiliary routines */
-void dplasma_zgeadd_Destruct( dague_object_t *o );
-void dplasma_zlacpy_Destruct( dague_object_t *o );
-void dplasma_zlange_Destruct( dague_object_t *o );
-void dplasma_zlanhe_Destruct( dague_object_t *o );
-void dplasma_zlansy_Destruct( dague_object_t *o );
-void dplasma_zlantr_Destruct( dague_object_t *o );
-void dplasma_zlascal_Destruct( dague_object_t *o );
-void dplasma_zlaset_Destruct( dague_object_t *o );
-void dplasma_zlaswp_Destruct( dague_object_t *o );
-void dplasma_zplghe_Destruct( dague_object_t *o );
-void dplasma_zplgsy_Destruct( dague_object_t *o );
-void dplasma_zplrnt_Destruct( dague_object_t *o );
-
 /**********************************************************
  * Work in progress
  */
@@ -384,11 +234,11 @@
 int  dplasma_zgetrf_qrf(  dague_context_t *dague, dplasma_qrtree_t *qrtree, tiled_matrix_desc_t *A, tiled_matrix_desc_t *IPIV, tiled_matrix_desc_t *TS, tiled_matrix_desc_t *TT, int criteria, double alpha, int *lu_tab, int *INFO);
 int  dplasma_ztrsmpl_qrf( dague_context_t *dague, dplasma_qrtree_t *qrtree, tiled_matrix_desc_t *A, tiled_matrix_desc_t *IPIV, tiled_matrix_desc_t *B, tiled_matrix_desc_t *TS, tiled_matrix_desc_t *TT, int *lu_tab);
 
-dague_object_t* dplasma_zgetrf_qrf_New( dplasma_qrtree_t *qrtree, tiled_matrix_desc_t *A, tiled_matrix_desc_t *IPIV, tiled_matrix_desc_t *TS, tiled_matrix_desc_t *TT, int criteria, double alpha, int *lu_tab, int *INFO);
-dague_object_t* dplasma_ztrsmpl_qrf_New(dplasma_qrtree_t *qrtree, tiled_matrix_desc_t *A, tiled_matrix_desc_t *IPIV, tiled_matrix_desc_t *B, tiled_matrix_desc_t *TS, tiled_matrix_desc_t *TT, int *lu_tab);
-
-void dplasma_zgetrf_qrf_Destruct( dague_object_t *o );
-void dplasma_ztrsmpl_qrf_Destruct( dague_object_t *o );
+dague_handle_t* dplasma_zgetrf_qrf_New( dplasma_qrtree_t *qrtree, tiled_matrix_desc_t *A, tiled_matrix_desc_t *IPIV, tiled_matrix_desc_t *TS, tiled_matrix_desc_t *TT, int criteria, double alpha, int *lu_tab, int *INFO);
+dague_handle_t* dplasma_ztrsmpl_qrf_New(dplasma_qrtree_t *qrtree, tiled_matrix_desc_t *A, tiled_matrix_desc_t *IPIV, tiled_matrix_desc_t *B, tiled_matrix_desc_t *TS, tiled_matrix_desc_t *TT, int *lu_tab);
+
+void dplasma_zgetrf_qrf_Destruct( dague_handle_t *o );
+void dplasma_ztrsmpl_qrf_Destruct( dague_handle_t *o );
 
 /* LDLt butterfly */
 int dplasma_zhebut( dague_context_t *dague, tiled_matrix_desc_t *A, dague_complex64_t **U_but_ptr, int level);
@@ -396,29 +246,28 @@
 int dplasma_zhetrs( dague_context_t *dague, int uplo, const tiled_matrix_desc_t *A, tiled_matrix_desc_t *B, dague_complex64_t *U_but_vec, int level);
 int dplasma_ztrdsm( dague_context_t *dague, const tiled_matrix_desc_t *A, tiled_matrix_desc_t *B);
 
-dague_object_t* dplasma_zgebmm_New( tiled_matrix_desc_t *A, dague_complex64_t *U_but_vec, int it, int jt, int level, PLASMA_enum trans, int *info);
-dague_object_t* dplasma_zgebut_New( tiled_matrix_desc_t *A, dague_complex64_t *U_but_vec, int it, int jt, int level, int *info);
-dague_object_t* dplasma_zhebut_New( tiled_matrix_desc_t *A, dague_complex64_t *U_but_vec, int it, int jt, int level, int *info);
-dague_object_t* dplasma_zhetrf_New( tiled_matrix_desc_t *A, int *info);
-dague_object_t* dplasma_ztrdsm_New( const tiled_matrix_desc_t *A, tiled_matrix_desc_t *B );
-dague_object_t* dplasma_ztrmdm_New( tiled_matrix_desc_t *A);
-
-void dplasma_zgebmm_Destruct( dague_object_t *o );
-void dplasma_zgebut_Destruct( dague_object_t *o );
-void dplasma_zhebut_Destruct( dague_object_t *o );
-void dplasma_zhetrf_Destruct( dague_object_t *o );
-void dplasma_ztrmdm_Destruct( dague_object_t *o );
+dague_handle_t* dplasma_zgebmm_New( tiled_matrix_desc_t *A, dague_complex64_t *U_but_vec, int it, int jt, int level, PLASMA_enum trans, int *info);
+dague_handle_t* dplasma_zgebut_New( tiled_matrix_desc_t *A, dague_complex64_t *U_but_vec, int it, int jt, int level, int *info);
+dague_handle_t* dplasma_zhebut_New( tiled_matrix_desc_t *A, dague_complex64_t *U_but_vec, int it, int jt, int level, int *info);
+dague_handle_t* dplasma_zhetrf_New( tiled_matrix_desc_t *A, int *info);
+dague_handle_t* dplasma_ztrdsm_New( const tiled_matrix_desc_t *A, tiled_matrix_desc_t *B );
+dague_handle_t* dplasma_ztrmdm_New( tiled_matrix_desc_t *A);
+
+void dplasma_zgebmm_Destruct( dague_handle_t *o );
+void dplasma_zgebut_Destruct( dague_handle_t *o );
+void dplasma_zhebut_Destruct( dague_handle_t *o );
+void dplasma_zhetrf_Destruct( dague_handle_t *o );
+void dplasma_ztrmdm_Destruct( dague_handle_t *o );
 
 /* SVD */
-dague_object_t* dplasma_zhbrdt_New(tiled_matrix_desc_t *A);
-dague_object_t* dplasma_zheev_New( const PLASMA_enum jobz, const PLASMA_enum uplo, tiled_matrix_desc_t* A, tiled_matrix_desc_t* W, tiled_matrix_desc_t* Z, int* info );
-dague_object_t* dplasma_zherbt_New( PLASMA_enum uplo, int ib, tiled_matrix_desc_t *A, tiled_matrix_desc_t *T);
+dague_handle_t* dplasma_zhbrdt_New(tiled_matrix_desc_t *A);
+dague_handle_t* dplasma_zheev_New( const PLASMA_enum jobz, const PLASMA_enum uplo, tiled_matrix_desc_t* A, tiled_matrix_desc_t* W, tiled_matrix_desc_t* Z, int* info );
+dague_handle_t* dplasma_zherbt_New( PLASMA_enum uplo, int ib, tiled_matrix_desc_t *A, tiled_matrix_desc_t *T);
 
 int dplasma_zheev( dague_context_t *dague, const PLASMA_enum jobz, const PLASMA_enum uplo, tiled_matrix_desc_t* A, tiled_matrix_desc_t* W, tiled_matrix_desc_t* Z, int* info );
 
-void dplasma_zhbrdt_Destruct( dague_object_t *o );
-void dplasma_zheev_Destruct( dague_object_t *o );
-void dplasma_zherbt_Destruct( dague_object_t *o );
->>>>>>> 49e28217
+void dplasma_zhbrdt_Destruct( dague_handle_t *o );
+void dplasma_zheev_Destruct( dague_handle_t *o );
+void dplasma_zherbt_Destruct( dague_handle_t *o );
 
 #endif /* _DPLASMA_Z_H_ */