--- conflicted
+++ resolved
@@ -93,12 +93,8 @@
 #endif
 
 #if defined(USE_MPI)
-<<<<<<< HEAD
 extern dague_atomic_lifo_t* internal_alloc_lifo;
-=======
-extern dplasma_atomic_lifo_t* internal_alloc_lifo;
 extern volatile int32_t internal_alloc_lifo_num_used;
->>>>>>> ee7add28
 #endif  /* defined(USE_MPI) */
 
 #ifdef DAGUE_DEBUG_HEAVY
@@ -117,20 +113,13 @@
             /*printf( "%s:%d Releasing TILE at %p\n", __FILE__, __LINE__, GC_DATA(d));*/
 #if defined(USE_MPI)
             {
-<<<<<<< HEAD
                 dague_list_item_t* item = GC_DATA(d);
                 DAGUE_LIST_ITEM_SINGLETON(item);
                 dague_atomic_lifo_push(internal_alloc_lifo, item);
+#if defined(FLOW_CONTROL)
+                dague_atomic_dec_32b(&internal_alloc_lifo_num_used);
+#endif
             }
-=======
-                dplasma_list_item_t* item = GC_DATA(d);
-                DPLASMA_LIST_ITEM_SINGLETON(item);
-                dplasma_atomic_lifo_push(internal_alloc_lifo, item);
-#if defined(FLOW_CONTROL)
-		dplasma_atomic_dec_32b(&internal_alloc_lifo_num_used);
-#endif
-	    }
->>>>>>> ee7add28
 #else
             free(GC_DATA(d));
 #endif  /* defined(USE_MPI) */
