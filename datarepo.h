#ifndef _datarepo_h_
#define _datarepo_h_

#include <stdlib.h>

#include "atomic.h"
<<<<<<< HEAD
#include "debug.h"
=======
#include "stats.h"
>>>>>>> d31ca410

static inline void data_repo_atomic_lock( volatile uint32_t* atomic_lock )
{
    while( !dplasma_atomic_cas( atomic_lock, 0, 1) )
        /* nothing */;
}

static inline void data_repo_atomic_unlock( volatile uint32_t* atomic_lock )
{
    *atomic_lock = 0;
}

typedef struct gc_data {
    volatile uint32_t refcount;
             uint32_t cache_friendliness;
             void    *data;
} gc_data_t;

#define GC_POINTER(d) ((gc_data_t*)( (uintptr_t)(d) & ~( (uintptr_t)1) ))
#define GC_ENABLED(d) ( (uintptr_t)(d) & 1 == 1 )
#define GC_DATA(d) (void*)( GC_ENABLED(d)?(GC_POINTER(d)->data):(d) )

#ifdef DPLASMA_DEBUG
#define gc_data_new(d, e) __gc_data_new(d, e, __FILE__, __LINE__)
#else
#define gc_data_new(d, e) __gc_data_new(d, e)
#endif

#ifdef DPLASMA_DEBUG
static inline gc_data_t *__gc_data_new(void *data, uint32_t gc_enabled, const char *file, int line)
#else
static inline gc_data_t *__gc_data_new(void *data, uint32_t gc_enabled)
#endif
{
    gc_data_t *d;

    if( gc_enabled ) {
        d = (gc_data_t*)malloc(sizeof(gc_data_t));
        d->refcount = 0;
        d->data = data;
        assert( ((uintptr_t)d & (uintptr_t)1) == 0 /* Pointers cannot be odd */ );
        d = (gc_data_t*)( (uintptr_t)d | (uintptr_t)1 );

        DEBUG(("Allocating the garbage collectable data %p pointing on data %p, at %s:%d\n",
               d, d->data, file, line));
        return d;
    } else {
        return (gc_data_t*)data;
    }
}

#ifdef DPLASMA_DEBUG
#define gc_data_ref(d) __gc_data_ref(d, __FILE__, __LINE__)
#else
#define gc_data_ref(d) __gc_data_ref(d)
#endif

#ifdef DPLASMA_DEBUG
static inline void __gc_data_ref(gc_data_t *d, const char *file, int line)
#else
static inline void __gc_data_ref(gc_data_t *d)
#endif
{
    if( GC_ENABLED(d) ) {
        DEBUG(("%p is referenced by %s:%d\n", d, file, line));
        dplasma_atomic_inc_32b( &GC_POINTER(d)->refcount);
    }
}

#ifdef DPLASMA_DEBUG
#define gc_data_unref(d) __gc_data_unref(d, __FILE__, __LINE__)
#else
#define gc_data_unref(d) __gc_data_unref(d)
#endif

#ifdef DPLASMA_DEBUG
static inline gc_data_t* __gc_data_unref(gc_data_t *d, const char *file, int line)
#else
static inline gc_data_t* __gc_data_unref(gc_data_t *d)
#endif
{
    int nref;
    if( GC_ENABLED(d) ) {
        nref = dplasma_atomic_dec_32b( &GC_POINTER(d)->refcount );
        DEBUG(("%p is unreferenced by %s:%d\n", d, file, line));
        if( 0 == nref ) {
            DEBUG(("Liberating the garbage collectable datar %p pointing on data %p,\n",
                   d, GC_DATA(d)));
            free(GC_DATA(d));
#if defined(DPLASMA_DEBUG)
            GC_POINTER(d)->data = NULL;
            GC_POINTER(d)->refcount = 0;
#endif
            free(GC_POINTER(d));
            return NULL;
        }
    }
    return d;
}

typedef struct data_repo_entry {
    volatile uint32_t usagecnt;
    volatile uint32_t usagelmt;
    long int key;
    struct data_repo_entry *next_entry;
    gc_data_t *data[1];
} data_repo_entry_t;

typedef struct data_repo_head {
    volatile uint32_t  lock;
    uint32_t           size;
    data_repo_entry_t *first_entry;
} data_repo_head_t;

typedef struct data_repo {
    unsigned int      nbentries;
    unsigned int      nbdata;
    data_repo_head_t  heads[1];
} data_repo_t;

static inline data_repo_t *data_repo_create_nothreadsafe(unsigned int hashsize, unsigned int nbdata)
{
    data_repo_t *res = (data_repo_t*)calloc(1, sizeof(data_repo_t) + sizeof(data_repo_head_t) * (hashsize-1));
    res->nbentries = hashsize;
    res->nbdata = nbdata;
    DPLASMA_STAT_INCREASE(mem_hashtable, sizeof(data_repo_t) + sizeof(data_repo_head_t) * (hashsize-1) + STAT_MALLOC_OVERHEAD);
    return res;
}

static inline data_repo_entry_t *data_repo_lookup_entry(data_repo_t *repo, long int key, int create)
{
    data_repo_entry_t *e;
    int h = key % repo->nbentries;
    
    data_repo_atomic_lock(&repo->heads[h].lock);
    for(e = repo->heads[h].first_entry;
        e != NULL;
        e = e->next_entry)
        if( e->key == key ) {
            data_repo_atomic_unlock(&repo->heads[h].lock);
            return e;
        }

    if( create != 0 ) {
        e = (data_repo_entry_t*)calloc(1, sizeof(data_repo_entry_t)+(repo->nbdata-1)*sizeof(gc_data_t*));
        e->next_entry = repo->heads[h].first_entry;
        repo->heads[h].first_entry = e;
        e->key = key;
        repo->heads[h].size++;
        DPLASMA_STAT_INCREASE(mem_hashtable, sizeof(data_repo_entry_t)+(repo->nbdata-1)*sizeof(gc_data_t*) + STAT_MALLOC_OVERHEAD);
        DPLASMA_STATMAX_UPDATE(counter_hashtable_collisions_size, repo->heads[h].size);
    }
    data_repo_atomic_unlock(&repo->heads[h].lock);
    return e;
}

static inline void data_repo_entry_used_once(data_repo_t *repo, long int key)
{
    data_repo_entry_t *e, *p;
    int h = key % repo->nbentries;
    uint32_t r = 0xffffffff;

    data_repo_atomic_lock(&repo->heads[h].lock);
    p = NULL;
    for(e = repo->heads[h].first_entry;
        e != NULL;
        p = e, e = e->next_entry)
        if( e->key == key ) {
            r = dplasma_atomic_inc_32b(&e->usagecnt);
            break;
        }

    if( /*(NULL != e) &&*/ (e->usagelmt == r) ) {
        if( NULL != p ) {
            p->next_entry = e->next_entry;
        } else {
            repo->heads[h].first_entry = e->next_entry;
        }
        data_repo_atomic_unlock(&repo->heads[h].lock);
        repo->heads[h].size--;
        free(e);
        DPLASMA_STAT_DECREASE(mem_hashtable, sizeof(data_repo_entry_t)+(repo->nbdata-1)*sizeof(gc_data_t*) + STAT_MALLOC_OVERHEAD);
    } else {
        data_repo_atomic_unlock(&repo->heads[h].lock);
    }
}

static inline void data_repo_entry_set_usage_limit(data_repo_t *repo, long int key, uint32_t usagelmt)
{
    data_repo_entry_t *e, *p;
    int h = key % repo->nbentries;

    data_repo_atomic_lock(&repo->heads[h].lock);
    p = NULL;
    for(e = repo->heads[h].first_entry;
        e != NULL;
        p = e, e = e->next_entry)
        if( e->key == key ) {
            e->usagelmt = usagelmt;
            break;
        }

    if( /*(NULL != e) &&*/ (usagelmt == e->usagecnt) ) {
        if( NULL != p ) {
            p->next_entry = e->next_entry;
        } else {
            repo->heads[h].first_entry = e->next_entry;
        }
        data_repo_atomic_unlock(&repo->heads[h].lock);
        free(e);
        DPLASMA_STAT_DECREASE(mem_hashtable, sizeof(data_repo_entry_t)+(repo->nbdata-1)*sizeof(gc_data_t*) + STAT_MALLOC_OVERHEAD);
    } else {
        data_repo_atomic_unlock(&repo->heads[h].lock);
    }
}

static inline void data_repo_destroy_nothreadsafe(data_repo_t *repo)
{
    data_repo_entry_t *e, *n;
    int i;
    for(i = 0; i < repo->nbentries; i++) {
        for(e = repo->heads[i].first_entry;
            e != NULL;
            e = n) {
            n = e->next_entry;
            free(e);
            DPLASMA_STAT_DECREASE(mem_hashtable, sizeof(data_repo_entry_t)+(repo->nbdata-1)*sizeof(gc_data_t*) + STAT_MALLOC_OVERHEAD);
        }
    }
    DPLASMA_STAT_DECREASE(mem_hashtable,  sizeof(data_repo_t) + sizeof(data_repo_head_t) * (repo->nbentries-1) + STAT_MALLOC_OVERHEAD);
    free(repo);
}

#endif /* _datarepo_h_ */<|MERGE_RESOLUTION|>--- conflicted
+++ resolved
@@ -4,11 +4,8 @@
 #include <stdlib.h>
 
 #include "atomic.h"
-<<<<<<< HEAD
 #include "debug.h"
-=======
 #include "stats.h"
->>>>>>> d31ca410
 
 static inline void data_repo_atomic_lock( volatile uint32_t* atomic_lock )
 {
