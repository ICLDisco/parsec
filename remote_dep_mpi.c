/*
 * Copyright (c) 2009      The University of Tennessee and The University
 *                         of Tennessee Research Foundation.  All rights
 *                         reserved.
 */

/* /!\  THIS FILE IS NOT INTENDED TO BE COMPILED ON ITS OWN
 *      It should be included from remote_dep.c if USE_MPI is defined
 */

#include <mpi.h>
#include "profiling.h"
#include "freelist.h"

#define DAGUE_REMOTE_DEP_USE_THREADS
#define DEP_NB_CONCURENT 3
#undef FLOW_CONTROL

static int remote_dep_mpi_init(dague_context_t* context);
static int remote_dep_mpi_fini(dague_context_t* context);
static int remote_dep_mpi_on(dague_context_t* context);
static int remote_dep_mpi_off(dague_context_t* context);
static int remote_dep_mpi_send_dep(int rank, remote_dep_wire_activate_t* msg);
static int remote_dep_mpi_progress(dague_execution_unit_t* eu_context);


static int remote_dep_nothread_send(int rank, dague_remote_deps_t* deps);
static int remote_dep_nothread_get_datatypes(dague_remote_deps_t* origin);
static int remote_dep_nothread_release(dague_execution_unit_t* eu_context, dague_remote_deps_t* origin);
static int remote_dep_nothread_memcpy(void *dst, gc_data_t *src, const dague_remote_dep_datatype_t datatype);

#ifdef DAGUE_REMOTE_DEP_USE_THREADS
static int remote_dep_dequeue_init(dague_context_t* context);
static int remote_dep_dequeue_fini(dague_context_t* context);
static int remote_dep_dequeue_on(dague_context_t* context);
static int remote_dep_dequeue_off(dague_context_t* context);
static int remote_dep_dequeue_send(int rank, dague_remote_deps_t* deps);
static int remote_dep_dequeue_progress(dague_execution_unit_t* eu_context);
static int remote_dep_dequeue_release(dague_execution_unit_t* eu_context, dague_remote_deps_t* origin);
#   define remote_dep_init(ctx) remote_dep_dequeue_init(ctx)
#   define remote_dep_fini(ctx) remote_dep_dequeue_fini(ctx)
#   define remote_dep_on(ctx)   remote_dep_dequeue_on(ctx)
#   define remote_dep_off(ctx)  remote_dep_dequeue_off(ctx)
#   define remote_dep_send(rank, deps) remote_dep_dequeue_send(rank, deps)
#   define remote_dep_progress(ctx) remote_dep_dequeue_progress(ctx)
#   define remote_dep_release(ctx, deps) remote_dep_nothread_release(ctx, deps)
#   define remote_dep_get_datatypes(deps) remote_dep_nothread_get_datatypes(deps)

#else
/* TODO */
#endif 


static void remote_dep_mpi_put_data(remote_dep_wire_get_t* task, int to, int i);
static void remote_dep_mpi_get_data(remote_dep_wire_activate_t* task, int from, int i);

static void remote_dep_mpi_short_get_data(dplasma_context_t* context, int from, int i);

/* Shared LIFO for the TILES */
<<<<<<< HEAD
dague_atomic_lifo_t* internal_alloc_lifo;
=======
dplasma_atomic_lifo_t* internal_alloc_lifo;
volatile int32_t internal_alloc_lifo_num_used = 0;
>>>>>>> ee7add28
static int internal_alloc_lifo_init = 0;

#include "dequeue.h"

typedef enum dep_cmd_action_t
{
    DEP_ACTIVATE,
    DEP_RELEASE,
/*    DEP_PROGRESS,
    DEP_PUT_DATA,*/
    DEP_GET_DATA,
    DEP_CTL,
    DEP_MEMCPY,
} dep_cmd_action_t;

typedef union dep_cmd_t
{
    struct {
        int rank;
        dague_remote_deps_t* deps;
    } activate;
    struct {
<<<<<<< HEAD
        dague_remote_deps_t* deps;
=======
        int rank;
        int i;
    } get;
    struct {
        dplasma_remote_deps_t* deps;
>>>>>>> ee7add28
    } release;
    struct {
        int enable;        
    } ctl;
    struct {
        gc_data_t *source;
        void *destination;
        dague_remote_dep_datatype_t datatype;
    } memcpy;
} dep_cmd_t;

typedef struct dep_cmd_item_t
{
    dague_list_item_t super;
    dep_cmd_action_t action;
    dep_cmd_t cmd;
} dep_cmd_item_t;

static char* remote_dep_cmd_to_string(remote_dep_wire_activate_t* origin, char* str, size_t len)
{
    int i, index = 0;
    dague_t* function = (dague_t*) (uintptr_t) origin->function;
    
    index += snprintf( str + index, len - index, "%s", function->name );
    if( index >= len ) return str;
    for( i = 0; i < function->nb_locals; i++ ) {
        index += snprintf( str + index, len - index, "_%d",
                           origin->locals[i].value );
        if( index >= len ) return str;
    }
    return str;
}

pthread_t dep_thread_id;
dague_dequeue_t dep_cmd_queue;
dague_dequeue_t dep_activate_queue;
volatile int np;
static int dep_enabled;

static void *remote_dep_dequeue_main(dague_context_t* context);

static int remote_dep_dequeue_init(dague_context_t* context)
{
    pthread_attr_t thread_attr;
    pthread_attr_init(&thread_attr);
    pthread_attr_setscope(&thread_attr, PTHREAD_SCOPE_SYSTEM);
    
    
    dague_dequeue_construct(&dep_cmd_queue);
    dague_dequeue_construct(&dep_activate_queue);
    
    MPI_Comm_size(MPI_COMM_WORLD, (int*) &np);
    if(1 < np)
    {
        np = 0;
        pthread_create(&dep_thread_id,
                       &thread_attr,
                       (void* (*)(void*))remote_dep_dequeue_main,
                       (void*)context);
        
        while(0 == np); /* wait until the thread inits MPI */
    }
    return np;
}

static int remote_dep_dequeue_on(dague_context_t* context)
{
    if(1 < context->nb_nodes)
    {        
        dep_cmd_item_t* item = (dep_cmd_item_t*) calloc(1, sizeof(dep_cmd_item_t));
        item->action = DEP_CTL;
        item->cmd.ctl.enable = 1;
        DAGUE_LIST_ITEM_SINGLETON(item);
        /*printf( "%s:%d Allocate dep_cmd_item_t at %p\n", __FILE__, __LINE__, (void*)item);*/
        dague_dequeue_push_back(&dep_cmd_queue, (dague_list_item_t*) item);
        return 1;
    }
    return 0;
}

static int remote_dep_dequeue_off(dague_context_t* context)
{
    if(1 < context->nb_nodes)
    {        
        dep_cmd_item_t* item = (dep_cmd_item_t*) calloc(1, sizeof(dep_cmd_item_t));
        dague_context_t *ret;
        item->action = DEP_CTL;
        item->cmd.ctl.enable = 0;
        DAGUE_LIST_ITEM_SINGLETON(item);
        /*printf( "%s:%d Allocate dep_cmd_item_t at %p\n", __FILE__, __LINE__, (void*)item);*/
        dague_dequeue_push_back(&dep_cmd_queue, (dague_list_item_t*) item);
    }
    return 0;
}

static int remote_dep_dequeue_fini(dague_context_t* context)
{
    if(1 < context->nb_nodes)
    {        
        dep_cmd_item_t* item = (dep_cmd_item_t*) calloc(1, sizeof(dep_cmd_item_t));
        dague_context_t *ret;
        item->action = DEP_CTL;
        item->cmd.ctl.enable = -1;
        DAGUE_LIST_ITEM_SINGLETON(item);
        /*printf( "%s:%d Allocate dep_cmd_item_t at %p\n", __FILE__, __LINE__, (void*)item);*/
        dague_dequeue_push_back(&dep_cmd_queue, (dague_list_item_t*) item);
        
        pthread_join(dep_thread_id, (void**) &ret);
        assert(ret == context);
    }
    return 0;
}



static int remote_dep_dequeue_send(int rank, dague_remote_deps_t* deps)
{
    dep_cmd_item_t* item = (dep_cmd_item_t*) calloc(1, sizeof(dep_cmd_item_t));
    item->action = DEP_ACTIVATE;
    item->cmd.activate.rank = rank;
    item->cmd.activate.deps = deps;
    DAGUE_LIST_ITEM_SINGLETON(item);
    /*printf( "%s:%d Allocate dep_cmd_item_t at %p\n", __FILE__, __LINE__, (void*)item);*/
    dague_dequeue_push_back(&dep_cmd_queue, (dague_list_item_t*) item);
    return 1;
}


static int remote_dep_dequeue_release(dague_execution_unit_t* eu_context, dague_remote_deps_t* origin)
{
    dep_cmd_item_t* item = (dep_cmd_item_t*) calloc(1, sizeof(dep_cmd_item_t));
    item->action = DEP_RELEASE;
    item->cmd.release.deps = origin;
    DAGUE_LIST_ITEM_SINGLETON(item);
    /*printf( "%s:%d Allocate dep_cmd_item_t at %p\n", __FILE__, __LINE__, (void*)item);*/
    dague_dequeue_push_back(&dep_activate_queue, (dague_list_item_t*) item);
    return 1;
}


static int remote_dep_dequeue_progress(dague_execution_unit_t* eu_context)
{
    dep_cmd_item_t* item;
    
    /* don't while, the thread is starving, let it go right away */
    if(NULL != (item = (dep_cmd_item_t*) dague_dequeue_pop_front(&dep_activate_queue)))
    {
        assert(DEP_RELEASE == item->action);
        remote_dep_nothread_release(eu_context, item->cmd.release.deps);
        /*printf("%s:%d Release dep_cmd_item_t at %p\n", __FILE__, __LINE__, (void*)item );*/
        free(item);
        return 1;
    }
    return 0;
}

void dague_remote_dep_memcpy(void *dst, gc_data_t *src, dague_remote_dep_datatype_t datatype)
{
    dep_cmd_item_t* item = (dep_cmd_item_t*) calloc(1, sizeof(dep_cmd_item_t));
    item->action = DEP_MEMCPY;
    item->cmd.memcpy.source = src;
    item->cmd.memcpy.destination = dst;
    item->cmd.memcpy.datatype = datatype;
    gc_data_ref(src);
    DAGUE_LIST_ITEM_SINGLETON(item);
    /*printf( "%s:%d Allocate dep_cmd_item_t at %p (for memcpy)\n", __FILE__, __LINE__, (void*)item);*/
    dague_dequeue_push_back(&dep_cmd_queue, (dague_list_item_t*) item);
}

#define YIELD_TIME 5000

static void* remote_dep_dequeue_main(dague_context_t* context)
{
    int keep_probing = 1;
    struct timespec ts;
    dep_cmd_item_t* item;
    int ctl;
    
    np = remote_dep_mpi_init(context);
    
    ts.tv_sec = 0; ts.tv_nsec = YIELD_TIME;
    
    do {
        while(NULL == (item = (dep_cmd_item_t*) dague_dequeue_pop_front(&dep_cmd_queue)))
        {
            if(dep_enabled)
            {
                remote_dep_mpi_progress(context->execution_units[0]);
            }
            nanosleep(&ts, NULL);
        }

        switch(item->action)
        {
            case DEP_ACTIVATE:
                remote_dep_nothread_send(item->cmd.activate.rank, item->cmd.activate.deps);
                break;
            case DEP_GET_DATA:
                remote_dep_mpi_short_get_data(context, item->cmd.get.rank, item->cmd.get.i);
		break;
            case DEP_CTL:
                ctl = item->cmd.ctl.enable;
                assert((ctl * ctl) <= 1);
                if(-1 == ctl)
                {
                    keep_probing = 0;
                }
                if(0 == ctl)
                {
                    remote_dep_mpi_off(context);
                }
                if(1 == ctl)
                {
                    remote_dep_mpi_on(context);
                }
                break;
            case DEP_MEMCPY:
                remote_dep_nothread_memcpy(item->cmd.memcpy.destination, 
                                           item->cmd.memcpy.source,
                                           item->cmd.memcpy.datatype);
                break;
            default:
                break;
        }
        /*printf("%s:%d Release dep_cmd_item_t at %p\n", __FILE__, __LINE__, (void*)item );*/
        free(item);
    } while(keep_probing);
    
    remote_dep_mpi_fini(context);
    return context;
}


static int remote_dep_nothread_send(int rank, dague_remote_deps_t* deps)
{
    int k;
    int rank_bank = rank / (sizeof(uint32_t) * 8);
    uint32_t rank_mask = 1 << (rank % (sizeof(uint32_t) * 8));
    int output_count = deps->output_count;
    remote_dep_wire_activate_t msg = deps->msg;

    msg.which = 0;
    for(k = 0; output_count; k++)
    {
        output_count -= deps->output[k].count;
        if(deps->output[k].rank_bits[rank_bank] & rank_mask)
        {
            msg.which |= (1<<k);
        }
    }
    remote_dep_mpi_send_dep(rank, &msg);
    return 0;
}

static int remote_dep_nothread_get_datatypes(dague_remote_deps_t* origin)
{
    dague_execution_context_t exec_context;
    
    exec_context.function = (dague_t*) (uintptr_t) origin->msg.function;
    for(int i = 0; i < exec_context.function->nb_locals; i++)
        exec_context.locals[i] = origin->msg.locals[i];

    return exec_context.function->release_deps(NULL, &exec_context,
                                               DAGUE_ACTION_GETTYPE_REMOTE_DEPS | DAGUE_ACTION_DEPS_MASK,
                                               origin, NULL);
}

static int remote_dep_nothread_release(dague_execution_unit_t* eu_context, dague_remote_deps_t* origin)
{
    dague_t* function = (dague_t*) (uintptr_t) origin->msg.function;
    int actions = DAGUE_ACTION_NO_PLACEHOLDER | DAGUE_ACTION_RELEASE_LOCAL_DEPS | DAGUE_ACTION_RELEASE_REMOTE_DEPS;
    dague_execution_context_t exec_context;
    int ret, i, cnt, mask;
    
    exec_context.function = function;
    for(int i = 0; i < exec_context.function->nb_locals; i++)
        exec_context.locals[i] = origin->msg.locals[i];

    for( i = cnt = mask = 0; (i < MAX_PARAM_COUNT) && (NULL != function->out[i]); i++) {
#if defined(DAGUE_DEBUG)
        exec_context.data[i].data_repo = NULL;
        exec_context.data[i].gc_data   = NULL;
#endif  /* defined(DAGUE_DEBUG) */
        if(origin->msg.deps & (1 << cnt)) {
            assert(origin->msg.which & (1 << cnt));
            exec_context.data[i].data_repo = NULL;
            exec_context.data[i].gc_data   = origin->output[cnt].data;
            mask |= (1<< i);
        }
        cnt++;
    }
    ret = exec_context.function->release_deps(eu_context, &exec_context, 
                                              actions | 
                                              mask, 
                                              origin, NULL);
    origin->msg.which ^= origin->msg.deps;
    origin->msg.deps = 0;
    return ret;
}

static int remote_dep_nothread_memcpy(void *dst, gc_data_t *src, 
                                      const dague_remote_dep_datatype_t datatype)
{
    /* TODO: split the mpi part */
    int rc = MPI_Sendrecv(GC_DATA(src), 1, datatype, 0, 0,
                          dst, 1, datatype, 0, 0,
                          MPI_COMM_SELF, MPI_STATUS_IGNORE);
    gc_data_unref(src);
    return (MPI_SUCCESS == rc ? 0 : -1);
}





/****************************************************************************** 
 * ALL MPI SPECIFIC CODE GOES HERE 
 ******************************************************************************/
enum {
    REMOTE_DEP_ACTIVATE_TAG,
    REMOTE_DEP_GET_DATA_TAG,
    REMOTE_DEP_PUT_DATA_TAG,
    REMOTE_DEP_MAX_CTRL_TAG
} dague_remote_dep_tag_t;

/* Exported default datatype */
MPI_Datatype DAGUE_DEFAULT_DATA_TYPE;

#ifdef DAGUE_PROFILING
static dague_thread_profiling_t* MPIctl_prof;
static dague_thread_profiling_t* MPIsnd_prof[DEP_NB_CONCURENT];
static dague_thread_profiling_t* MPIrcv_prof[DEP_NB_CONCURENT];
static int MPI_Activate_sk, MPI_Activate_ek;
static int MPI_Data_ctl_sk, MPI_Data_ctl_ek;
static int MPI_Data_plds_sk, MPI_Data_plds_ek;
static int MPI_Data_pldr_sk, MPI_Data_pldr_ek;

static void remote_dep_mpi_profiling_init(void)
{
    int i;
    
    dague_profiling_add_dictionary_keyword( "MPI_ACTIVATE", "fill:#FF0000",
                                             &MPI_Activate_sk, &MPI_Activate_ek);
    dague_profiling_add_dictionary_keyword( "MPI_DATA_CTL", "fill:#000077",
                                             &MPI_Data_ctl_sk, &MPI_Data_ctl_ek);
    dague_profiling_add_dictionary_keyword( "MPI_DATA_PLD_SND", "fill:#B08080",
                                             &MPI_Data_plds_sk, &MPI_Data_plds_ek);
    dague_profiling_add_dictionary_keyword( "MPI_DATA_PLD_RCV", "fill:#80B080",
                                             &MPI_Data_pldr_sk, &MPI_Data_pldr_ek);
    
    MPIctl_prof = dague_profiling_thread_init( 4096, "MPI ctl");
    for(i = 0; i < DEP_NB_CONCURENT; i++)
    {
        MPIsnd_prof[i] = dague_profiling_thread_init( 4096 / DEP_NB_CONCURENT, "MPI isend(req=%d)", i);
        MPIrcv_prof[i] = dague_profiling_thread_init( 4096 / DEP_NB_CONCURENT, "MPI irecv(req=%d)", i);
    }    
}

#define TAKE_TIME(PROF, KEY, I)  dague_profiling_trace((PROF), (KEY), (I))
#else
#define TAKE_TIME(PROF, KEY, I)
#define remote_dep_mpi_profiling_init() do {} while(0)
#endif  /* DAGUE_PROFILING */

/* TODO: smart use of dague context instead of ugly globals */
static MPI_Comm dep_comm;
#define DEP_NB_REQ (2 * DEP_NB_CONCURENT + 2 * (DEP_NB_CONCURENT * MAX_PARAM_COUNT))
static MPI_Request dep_req[DEP_NB_REQ];
static MPI_Request* dep_activate_req    = &dep_req[0 * DEP_NB_CONCURENT];
static MPI_Request* dep_get_req         = &dep_req[1 * DEP_NB_CONCURENT];
static MPI_Request* dep_put_snd_req     = &dep_req[2 * DEP_NB_CONCURENT];
static MPI_Request* dep_put_rcv_req     = &dep_req[2 * DEP_NB_CONCURENT + DEP_NB_CONCURENT * MAX_PARAM_COUNT];
/* TODO: fix heterogeneous restriction by using proper mpi datatypes */
#define dep_dtt MPI_BYTE
#define dep_count sizeof(remote_dep_wire_activate_t)
static dague_remote_deps_t* dep_activate_buff[DEP_NB_CONCURENT];
#define datakey_dtt MPI_LONG
#define datakey_count 3
static remote_dep_wire_get_t dep_get_buff[DEP_NB_CONCURENT];

/* Pointers are converted to long to be used as keys to fetch data in the get
 * rdv protocol. Make sure we can carry pointers correctly.
 */
#include <limits.h>
#if ULONG_MAX < UINTPTR_MAX
#error "unsigned long is not large enough to hold a pointer!"
#endif
static int MAX_MPI_TAG;
static int NEXT_TAG = REMOTE_DEP_MAX_CTRL_TAG+1;
#define INC_NEXT_TAG(k) do { \
    assert(k < MAX_MPI_TAG); \
    if(NEXT_TAG < (MAX_MPI_TAG - k)) \
        NEXT_TAG += k; \
    else \
        NEXT_TAG = REMOTE_DEP_MAX_CTRL_TAG + k + 1; \
} while(0)

static int remote_dep_mpi_init(dague_context_t* context)
{
    int i, np;
    int mpi_tag_ub_exists;
    int *ub;
    MPI_Comm_dup(MPI_COMM_WORLD, &dep_comm);

    MPI_Comm_get_attr(dep_comm, MPI_TAG_UB, &ub, &mpi_tag_ub_exists);    
    if( !mpi_tag_ub_exists ) {
        MAX_MPI_TAG = INT_MAX;
        fprintf(stderr, "Your MPI implementation does not define MPI_TAG_UB and thus violates the standard (MPI-2.2, page 29, line 30).\n");
    } else {
        MAX_MPI_TAG = *ub;
#if defined( DAGUE_DEBUG )
        if( MAX_MPI_TAG < INT_MAX ) {
            DEBUG(("Your MPI implementation defines the maximal TAG value to %d (0x%08x), which might be too small should you have more than %d simultaneous remote dependencies\n",
                    MAX_MPI_TAG, (unsigned int)MAX_MPI_TAG, MAX_MPI_TAG / MAX_PARAM_COUNT));
        }
#endif
    }

    MPI_Comm_size(dep_comm, &np); context->nb_nodes = np;
    MPI_Comm_rank(dep_comm, &context->my_rank);
    for(i = 0; i < DEP_NB_REQ; i++)
    {        
        dep_req[i] = MPI_REQUEST_NULL;
    }
    dep_enabled = 0;
    remote_dep_mpi_profiling_init();

    assert( 0 == internal_alloc_lifo_init );
    internal_alloc_lifo = (dague_atomic_lifo_t*)malloc(sizeof(dague_atomic_lifo_t));
    dague_atomic_lifo_construct( internal_alloc_lifo );
    internal_alloc_lifo_init = 1;
    internal_alloc_lifo_num_used = 0;

    return np;
}

static int remote_dep_mpi_on(dague_context_t* context)
{
    int i;

    for(i = 0; i < DEP_NB_CONCURENT; i++)
    {
        dep_activate_buff[i] = remote_deps_allocation(&remote_deps_freelist);
    }

#ifdef DAGUE_PROFILING
    /* put a start marker on each line */
    TAKE_TIME(MPIctl_prof, MPI_Activate_sk, 0);
    for(i = 0; i < DEP_NB_CONCURENT; i++)
    {
        TAKE_TIME(MPIsnd_prof[i], MPI_Activate_sk, 0);
        TAKE_TIME(MPIrcv_prof[i], MPI_Activate_sk, 0);
    }
    MPI_Barrier(dep_comm);
    TAKE_TIME(MPIctl_prof, MPI_Activate_ek, 0);
    for(i = 0; i < DEP_NB_CONCURENT; i++)
    {
        TAKE_TIME(MPIsnd_prof[i], MPI_Activate_ek, 0);
        TAKE_TIME(MPIrcv_prof[i], MPI_Activate_ek, 0);
    }
#endif
    
    assert(dep_enabled == 0);
    for(i = 0; i < DEP_NB_CONCURENT; i++)
    {
        MPI_Recv_init(&dep_activate_buff[i]->msg, dep_count, dep_dtt, MPI_ANY_SOURCE, REMOTE_DEP_ACTIVATE_TAG, dep_comm, &dep_activate_req[i]);
        MPI_Recv_init(&dep_get_buff[i], datakey_count, datakey_dtt, MPI_ANY_SOURCE, REMOTE_DEP_GET_DATA_TAG, dep_comm, &dep_get_req[i]);
        MPI_Start(&dep_activate_req[i]);
        MPI_Start(&dep_get_req[i]);
    }
    return dep_enabled = 1;
}

static int remote_dep_mpi_off(dague_context_t* context)
{
    MPI_Status status;
    int i, flag;

    assert(dep_enabled == 1);

    for(i = 0; i < DEP_NB_CONCURENT; i++)
    {
        MPI_Cancel(&dep_activate_req[i]); MPI_Test(&dep_activate_req[i], &flag, &status); MPI_Request_free(&dep_activate_req[i]);
        MPI_Cancel(&dep_get_req[i]); MPI_Test(&dep_get_req[i], &flag, &status);MPI_Request_free(&dep_get_req[i]);
    }
    for(i = 0; i < DEP_NB_REQ; i++)
    {
        assert(MPI_REQUEST_NULL == dep_req[i]);
    }
    return dep_enabled = 0;
}

static int remote_dep_mpi_fini(dague_context_t* context)
{
    if(dep_enabled) remote_dep_mpi_off(context);
    MPI_Comm_free(&dep_comm);
    {
        dague_list_item_t* item;
        int nb_allocated_items = 0;
        while( NULL != (item = dague_atomic_lifo_pop(internal_alloc_lifo)) ) {
            free(item);
            nb_allocated_items++;
        }
        free(internal_alloc_lifo);
        internal_alloc_lifo = NULL;
        internal_alloc_lifo_init = 0;
        fprintf( stderr, "Total number of released TILES = %d\n", nb_allocated_items );
    }
    return 0;
}


static int act = 1;

/* Send the activate tag */
static int remote_dep_mpi_send_dep(int rank, remote_dep_wire_activate_t* msg)
{
#ifdef DAGUE_DEBUG
    char tmp[128];
#endif
    
    assert(dep_enabled);
    TAKE_TIME(MPIctl_prof, MPI_Activate_sk, act);
    DEBUG(("TO\t%d\tActivate\t%s\ti=na\twith datakey %lx\n", rank, remote_dep_cmd_to_string(msg, tmp, 128), msg->deps));
    
    MPI_Send((void*) msg, dep_count, dep_dtt, rank, REMOTE_DEP_ACTIVATE_TAG, dep_comm);

    TAKE_TIME(MPIctl_prof, MPI_Activate_ek, act++);
    DEBUG_MARK_CTL_MSG_ACTIVATE_SENT(rank, (void*)msg, msg);

#if defined(DAGUE_STATS)
    {
        MPI_Aint lb, size;
        MPI_Type_get_extent(dep_dtt, &lb, &size);
        DAGUE_STATACC_ACCUMULATE(counter_control_messages_sent, 1);
        DAGUE_STATACC_ACCUMULATE(counter_bytes_sent, size * dep_count);
    }
#endif

    return 1;
}


<<<<<<< HEAD
static void remote_dep_mpi_put_data(remote_dep_wire_get_t* task, int to, int i);
static void remote_dep_mpi_get_data(remote_dep_wire_activate_t* task, int from, int i);

static int remote_dep_mpi_progress(dague_execution_unit_t* eu_context)
=======
static int remote_dep_mpi_progress(dplasma_execution_unit_t* eu_context)
>>>>>>> ee7add28
{
#ifdef DAGUE_DEBUG
    char tmp[128];
#endif
    MPI_Status status;
    int ret = 0;
    int i, flag;
    
    if(eu_context->eu_id != 0) return 0;
    
    assert(dep_enabled);
    do {
        MPI_Testany(DEP_NB_REQ, dep_req, &i, &flag, &status);
        if(flag)
        {
            if(REMOTE_DEP_ACTIVATE_TAG == status.MPI_TAG)
            {
                DEBUG(("FROM\t%d\tActivate\t%s\ti=%d\twith datakey %lx\n",
                       status.MPI_SOURCE, remote_dep_cmd_to_string(&dep_activate_buff[i]->msg, tmp, 128),
                       i, dep_activate_buff[i]->msg.deps));
                remote_dep_mpi_get_data(&dep_activate_buff[i]->msg, status.MPI_SOURCE, i);
            } 
            else if(REMOTE_DEP_GET_DATA_TAG == status.MPI_TAG)
            {
                i -= DEP_NB_CONCURENT; /* shift i */
                assert(i >= 0);
                remote_dep_mpi_put_data(&dep_get_buff[i], status.MPI_SOURCE, i);
            }
            else 
            {
                i -= DEP_NB_CONCURENT * 2;
                assert(i >= 0);
                if(i < (DEP_NB_CONCURENT * MAX_PARAM_COUNT))
                {
                    /* We finished sending the data, allow for more requests 
                     * to be processed */
                    dague_remote_deps_t* deps; 
                    int k;
                    k = i % MAX_PARAM_COUNT;
                    i = i / MAX_PARAM_COUNT;
                    deps = (dague_remote_deps_t*) (uintptr_t) dep_get_buff[i].deps;
                    DEBUG(("TO\tna\tPut END  \tunknown \tj=%d,k=%d\twith datakey %lx\t(tag=%d)\n",
                           i, k, dep_get_buff[i].deps, status.MPI_TAG));
                    DEBUG_MARK_DTA_MSG_END_SEND(status.MPI_TAG);
                    gc_data_unref(deps->output[k].data);
                    //TAKE_TIME(MPIsnd_prof[i], MPI_Data_plds_ek, i);
                    dep_get_buff[i].which ^= (1<<k);
                    if(0 == dep_get_buff[i].which)
                    {
                        MPI_Start(&dep_get_req[i]);
                        remote_dep_dec_flying_messages(eu_context->master_context);
                    }

                    /* remote_deps cleanup */
                    deps->output_sent_count++;
                    if(deps->output_count == deps->output_sent_count)
                    {
                        int count;

                        k = 0;
                        count = 0;
                        while( count < deps->output_count ) {
                            for(int a = 0; a < (max_nodes_number + 31)/32; a++)
                                deps->output[k].rank_bits[a] = 0;
                            count += deps->output[k].count;
                            deps->output[k].count = 0;
#if defined(DAGUE_DEBUG)
                            deps->output[k].data = NULL;
                            deps->output[k].type = NULL;
#endif
                            k++;
                            assert(k < MAX_PARAM_COUNT);
                        }
                        deps->output_count = 0;
                        deps->output_sent_count = 0;
#if defined(DAGUE_DEBUG)
                        memset( &deps->msg, 0, sizeof(remote_dep_wire_activate_t) );
#endif
                        dague_atomic_lifo_push(deps->origin, 
                                                 dague_list_item_singleton((dague_list_item_t*) deps));
                    }
                }
                else
                {
                    /* We received a data, call the matching release_dep */
                    dague_remote_deps_t* deps;
                    int k;
                    i -= (DEP_NB_CONCURENT * MAX_PARAM_COUNT);
                    assert((i >= 0) && (i < DEP_NB_CONCURENT * MAX_PARAM_COUNT));
                    k = i%MAX_PARAM_COUNT;
                    i = i/MAX_PARAM_COUNT;
                    deps = (dague_remote_deps_t*) (uintptr_t) dep_activate_buff[i];
                    DEBUG(("FROM\t%d\tGet END  \t%s\ti=%d,k=%d\twith datakey na\t(tag=%d)\n", status.MPI_SOURCE, remote_dep_cmd_to_string(&deps->msg, tmp, 128), i, k, status.MPI_TAG));
                    DEBUG_MARK_DTA_MSG_END_RECV(status.MPI_TAG);
                    TAKE_TIME(MPIrcv_prof[i], MPI_Data_pldr_ek, i);
                    deps->msg.deps |= 1<<k;
                    remote_dep_release(eu_context, deps);
                    if(deps->msg.which == deps->msg.deps)
                    {
                        MPI_Start(&dep_activate_req[i]);
                    }
                    ret++;
                }
            }
        }
    } while(0/*flag*/);
    return ret;
}

static void remote_dep_mpi_put_data(remote_dep_wire_get_t* task, int to, int i)
{
    dague_remote_deps_t* deps = (dague_remote_deps_t*) (uintptr_t) task->deps;
    dague_t* function = (dague_t*) (uintptr_t) deps->msg.function;
    int tag = task->tag;
    void* data;
    MPI_Datatype dtt;
#ifdef DAGUE_DEBUG
    char type_name[MPI_MAX_OBJECT_NAME];
    int len;
#endif

    DEBUG_MARK_CTL_MSG_GET_RECV(to, (void*)task, task);

    assert(dep_enabled);
    assert(task->which);

    for(int k = 0; task->which>>k; k++)
    {
        assert(k < MAX_PARAM_COUNT);
        if(!((1<<k) & task->which)) continue;
        data = GC_DATA(deps->output[k].data);
        dtt = *deps->output[k].type;
#ifdef DAGUE_DEBUG
        MPI_Type_get_name(dtt, type_name, &len);
        DEBUG(("TO\t%d\tPut START\tunknown \tj=%d,k=%d\twith data %lx at %p type %s\t(tag=%d)\n", to, i, k, task->deps, data, type_name, tag+k));
#endif

#if defined(DAGUE_STATS)
        {
            MPI_Aint lb, size;
            MPI_Type_get_extent(dtt, &lb, &size);
            DAGUE_STATACC_ACCUMULATE(counter_data_messages_sent, 1);
            DAGUE_STATACC_ACCUMULATE(counter_bytes_sent, size);
        }
#endif

        TAKE_TIME(MPIsnd_prof[i], MPI_Data_plds_sk, i);
        MPI_Isend(data, 1, dtt, to, tag + k, dep_comm, &dep_put_snd_req[i*MAX_PARAM_COUNT+k]);
        DEBUG_MARK_DTA_MSG_START_SEND(to, data, tag+k);
    }
}

static int get = 1;
#define FLOW_CONTROL_MEM_CONSTRAINT 200
#define ATTEMPTS_STALLS_BEFORE_RESUME 3000000
static int stalls = 0;
static int old_context = -1;

static void remote_dep_mpi_short_get_data(dplasma_context_t* context, int from, int i)
{
        if(old_context != context->taskstodo)
        {
           old_context = context->taskstodo;
           stalls = ATTEMPTS_STALLS_BEFORE_RESUME;
        } 
    if((internal_alloc_lifo_num_used > FLOW_CONTROL_MEM_CONSTRAINT) && (stalls < ATTEMPTS_STALLS_BEFORE_RESUME))
    {
        dep_cmd_item_t* item = (dep_cmd_item_t*) calloc(1, sizeof(dep_cmd_item_t));
        item->action = DEP_GET_DATA;
        item->cmd.get.rank = from;
        item->cmd.get.i = i;
        DPLASMA_LIST_ITEM_SINGLETON(item);
        dplasma_dequeue_push_back(&dep_cmd_queue, (dplasma_list_item_t*) item);
    	stalls++;
    	remote_dep_mpi_progress(context->execution_units[0]);
    }
    else
    {
        printf("Stall finished after %d tries, %d of %d arena used\n", stalls, internal_alloc_lifo_num_used, FLOW_CONTROL_MEM_CONSTRAINT);
        remote_dep_mpi_get_data(&dep_activate_buff[i]->msg, from, i);
        old_context = context->taskstodo;
        stalls = 0;
    }
}

static void remote_dep_mpi_get_data(remote_dep_wire_activate_t* task, int from, int i)
{
#ifdef DAGUE_DEBUG
    char tmp[128];
    char type_name[MPI_MAX_OBJECT_NAME];
    int len;
#endif
    MPI_Aint lb, size;
    MPI_Datatype dtt;
    remote_dep_wire_get_t msg;
<<<<<<< HEAD
    dague_t* function = (dague_t*) (uintptr_t) task->function;
    dague_remote_deps_t* deps = dep_activate_buff[i];
=======
    dplasma_t* function = (dplasma_t*) (uintptr_t) task->function;
    dplasma_remote_deps_t* deps = dep_activate_buff[i];
    int doall;
>>>>>>> ee7add28
    void* data;

    DEBUG_MARK_CTL_MSG_ACTIVATE_RECV(from, (void*)task, task);

    msg.deps =  task->deps;
    msg.which = task->which;
    msg.tag = NEXT_TAG;
    
    remote_dep_get_datatypes(deps);
    
    assert(dep_enabled);
    doall = 0;
    for(int k = 0; task->which>>k; k++)
    {        
        if((1<<k) & msg.which)
        {
            dtt = *deps->output[k].type;
            MPI_Type_get_extent(dtt, &lb, &size);
#ifdef DAGUE_DEBUG
            MPI_Type_get_name(dtt, type_name, &len);
            DEBUG(("TO\t%d\tGet START\t%s\ti=%d,k=%d\twith data %lx type %s extent %d\t(tag=%d)\n", from, remote_dep_cmd_to_string(task, tmp, 128), i, k, task->deps, type_name, size, NEXT_TAG+k));
#endif
            {
                data = (void*)dague_atomic_lifo_pop( internal_alloc_lifo );
                if( NULL == data ) {
#ifdef FLOW_CONTROL
		    /* basic attempt at flow control */
                    if( doall || (internal_alloc_lifo_num_used <= FLOW_CONTROL_MEM_CONSTRAINT) || (stalls >= ATTEMPTS_STALLS_BEFORE_RESUME) )
                    {
#endif
                        data = malloc(size);
#ifdef FLOW_CONTROL
			printf("Malloc a new remote tile (%d used of %d)\n", internal_alloc_lifo_num_used, FLOW_CONTROL_MEM_CONSTRAINT);
#endif
                        assert(data != NULL);
#ifdef FLOW_CONTROL
                    }
                    else
                    {
                        /* do it later */
                        printf("TO\t%d\tGet LATER\t%s\tbecause %d>%d\n", from, function->name, internal_alloc_lifo_num_used, FLOW_CONTROL_MEM_CONSTRAINT);
                        dep_cmd_item_t* item = (dep_cmd_item_t*) calloc(1, sizeof(dep_cmd_item_t));
                        item->action = DEP_GET_DATA;
                        item->cmd.get.rank = from;
                        item->cmd.get.i = i;
                        DPLASMA_LIST_ITEM_SINGLETON(item);
                        dplasma_dequeue_push_back(&dep_cmd_queue, (dplasma_list_item_t*) item);
                        return;
                    }
#endif
                }
            }
<<<<<<< HEAD
#if defined(DAGUE_STATS)
=======
#ifdef FLOW_CONTROL
            doall = 1; /* if we do one, do all */
            dplasma_atomic_inc_32b(&internal_alloc_lifo_num_used);
#endif    

#if defined(DPLASMA_STATS)
>>>>>>> ee7add28
            /* The hack "size>0 ? size : 1" is for statistics, so that we can store 
             * the size of the pointed data into the cache_friendliness pointer.
             * In case of a 0-sized object, we pass 1 to force the creation of a
             * garbage collectable pointer
             */            
            assert( size < 0xffffffff );
            deps->output[k].data = gc_data_new(data, size > 0 ? (uint32_t)size : 1); 
#else
            deps->output[k].data = gc_data_new(data, 1); 
#endif
            /*printf("%s:%d Allocate new TILE at %p\n", __FILE__, __LINE__, (void*)GC_DATA(deps->output[k].data));*/
            TAKE_TIME(MPIrcv_prof[i], MPI_Data_pldr_sk, i+k);
            MPI_Irecv(GC_DATA(deps->output[k].data), 1, 
                      dtt, from, NEXT_TAG + k, dep_comm, 
                      &dep_put_rcv_req[i*MAX_PARAM_COUNT+k]);
            DEBUG_MARK_DTA_MSG_START_RECV(from, GC_DATA(deps->output[k].data), NEXT_TAG + k);
        }
    }
    INC_NEXT_TAG(MAX_PARAM_COUNT);
    task->deps = 0; /* now this is the mask of finished deps */
    TAKE_TIME(MPIctl_prof, MPI_Data_ctl_sk, get);
    MPI_Send(&msg, datakey_count, datakey_dtt, from, 
             REMOTE_DEP_GET_DATA_TAG, dep_comm);
    TAKE_TIME(MPIctl_prof, MPI_Data_ctl_ek, get++);
    DEBUG_MARK_CTL_MSG_GET_SENT(from, (void*)&msg, &msg);

#if defined(DAGUE_STATS)
    {
        MPI_Aint lb, size;
        MPI_Type_get_extent(datakey_dtt, &lb, &size);
        DAGUE_STATACC_ACCUMULATE(counter_control_messages_sent, 1);
        DAGUE_STATACC_ACCUMULATE(counter_bytes_sent, size * datakey_count);
    }
#endif
}

void remote_dep_mpi_create_default_datatype(int tile_size, MPI_Datatype base)
{
    char type_name[MPI_MAX_OBJECT_NAME];
    
    snprintf(type_name, MPI_MAX_OBJECT_NAME, "Default MPI_DOUBLE*%d*%d", tile_size, tile_size);
    
    MPI_Type_contiguous(tile_size * tile_size, base, &DAGUE_DEFAULT_DATA_TYPE);
    MPI_Type_set_name(DAGUE_DEFAULT_DATA_TYPE, type_name);
    MPI_Type_commit(&DAGUE_DEFAULT_DATA_TYPE);
}<|MERGE_RESOLUTION|>--- conflicted
+++ resolved
@@ -54,15 +54,11 @@
 static void remote_dep_mpi_put_data(remote_dep_wire_get_t* task, int to, int i);
 static void remote_dep_mpi_get_data(remote_dep_wire_activate_t* task, int from, int i);
 
-static void remote_dep_mpi_short_get_data(dplasma_context_t* context, int from, int i);
+static void remote_dep_mpi_short_get_data(dague_context_t* context, int from, int i);
 
 /* Shared LIFO for the TILES */
-<<<<<<< HEAD
 dague_atomic_lifo_t* internal_alloc_lifo;
-=======
-dplasma_atomic_lifo_t* internal_alloc_lifo;
 volatile int32_t internal_alloc_lifo_num_used = 0;
->>>>>>> ee7add28
 static int internal_alloc_lifo_init = 0;
 
 #include "dequeue.h"
@@ -85,15 +81,11 @@
         dague_remote_deps_t* deps;
     } activate;
     struct {
-<<<<<<< HEAD
-        dague_remote_deps_t* deps;
-=======
         int rank;
         int i;
     } get;
     struct {
-        dplasma_remote_deps_t* deps;
->>>>>>> ee7add28
+        dague_remote_deps_t* deps;
     } release;
     struct {
         int enable;        
@@ -293,7 +285,7 @@
                 break;
             case DEP_GET_DATA:
                 remote_dep_mpi_short_get_data(context, item->cmd.get.rank, item->cmd.get.i);
-		break;
+                break;
             case DEP_CTL:
                 ctl = item->cmd.ctl.enable;
                 assert((ctl * ctl) <= 1);
@@ -637,14 +629,7 @@
 }
 
 
-<<<<<<< HEAD
-static void remote_dep_mpi_put_data(remote_dep_wire_get_t* task, int to, int i);
-static void remote_dep_mpi_get_data(remote_dep_wire_activate_t* task, int from, int i);
-
 static int remote_dep_mpi_progress(dague_execution_unit_t* eu_context)
-=======
-static int remote_dep_mpi_progress(dplasma_execution_unit_t* eu_context)
->>>>>>> ee7add28
 {
 #ifdef DAGUE_DEBUG
     char tmp[128];
@@ -803,7 +788,7 @@
 static int stalls = 0;
 static int old_context = -1;
 
-static void remote_dep_mpi_short_get_data(dplasma_context_t* context, int from, int i)
+static void remote_dep_mpi_short_get_data(dague_context_t* context, int from, int i)
 {
         if(old_context != context->taskstodo)
         {
@@ -816,10 +801,10 @@
         item->action = DEP_GET_DATA;
         item->cmd.get.rank = from;
         item->cmd.get.i = i;
-        DPLASMA_LIST_ITEM_SINGLETON(item);
-        dplasma_dequeue_push_back(&dep_cmd_queue, (dplasma_list_item_t*) item);
-    	stalls++;
-    	remote_dep_mpi_progress(context->execution_units[0]);
+        DAGUE_LIST_ITEM_SINGLETON(item);
+        dague_dequeue_push_back(&dep_cmd_queue, (dague_list_item_t*) item);
+        stalls++;
+        remote_dep_mpi_progress(context->execution_units[0]);
     }
     else
     {
@@ -840,14 +825,9 @@
     MPI_Aint lb, size;
     MPI_Datatype dtt;
     remote_dep_wire_get_t msg;
-<<<<<<< HEAD
     dague_t* function = (dague_t*) (uintptr_t) task->function;
     dague_remote_deps_t* deps = dep_activate_buff[i];
-=======
-    dplasma_t* function = (dplasma_t*) (uintptr_t) task->function;
-    dplasma_remote_deps_t* deps = dep_activate_buff[i];
     int doall;
->>>>>>> ee7add28
     void* data;
 
     DEBUG_MARK_CTL_MSG_ACTIVATE_RECV(from, (void*)task, task);
@@ -874,13 +854,13 @@
                 data = (void*)dague_atomic_lifo_pop( internal_alloc_lifo );
                 if( NULL == data ) {
 #ifdef FLOW_CONTROL
-		    /* basic attempt at flow control */
+            /* basic attempt at flow control */
                     if( doall || (internal_alloc_lifo_num_used <= FLOW_CONTROL_MEM_CONSTRAINT) || (stalls >= ATTEMPTS_STALLS_BEFORE_RESUME) )
                     {
 #endif
                         data = malloc(size);
 #ifdef FLOW_CONTROL
-			printf("Malloc a new remote tile (%d used of %d)\n", internal_alloc_lifo_num_used, FLOW_CONTROL_MEM_CONSTRAINT);
+            printf("Malloc a new remote tile (%d used of %d)\n", internal_alloc_lifo_num_used, FLOW_CONTROL_MEM_CONSTRAINT);
 #endif
                         assert(data != NULL);
 #ifdef FLOW_CONTROL
@@ -893,23 +873,19 @@
                         item->action = DEP_GET_DATA;
                         item->cmd.get.rank = from;
                         item->cmd.get.i = i;
-                        DPLASMA_LIST_ITEM_SINGLETON(item);
-                        dplasma_dequeue_push_back(&dep_cmd_queue, (dplasma_list_item_t*) item);
+                        DAGUE_LIST_ITEM_SINGLETON(item);
+                        dague_dequeue_push_back(&dep_cmd_queue, (dague_list_item_t*) item);
                         return;
                     }
 #endif
                 }
             }
-<<<<<<< HEAD
-#if defined(DAGUE_STATS)
-=======
 #ifdef FLOW_CONTROL
             doall = 1; /* if we do one, do all */
-            dplasma_atomic_inc_32b(&internal_alloc_lifo_num_used);
+            dague_atomic_inc_32b(&internal_alloc_lifo_num_used);
 #endif    
 
-#if defined(DPLASMA_STATS)
->>>>>>> ee7add28
+#if defined(DAGUE_STATS)
             /* The hack "size>0 ? size : 1" is for statistics, so that we can store 
              * the size of the pointed data into the cache_friendliness pointer.
              * In case of a 0-sized object, we pass 1 to force the creation of a
