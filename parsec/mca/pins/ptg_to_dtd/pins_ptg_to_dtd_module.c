/*
 * Copyright (c) 2013-2020 The University of Tennessee and The University
 *                         of Tennessee Research Foundation.  All rights
 *                         reserved.
 */

/**
 * This is a playground to transform Parameterized Task Graphs into insert_task type of
 * programming model. As the PTG engine of PaRSEC generate ready tasks we insert them into
 * a new DTD taskpool, and allow the new tasks to go through the system and eventually get
 * executed. Upon completion each of these tasks will trigger the completion of the
 * corresponding PTG task.
 *
 * The main complextity here is to synchronize the 2 parsec_taskpool_t, the one that the upper
 * level is manipulation (possible waiting on), and the one we create for internal purposes.
 */
#include "parsec/parsec_config.h"
#include "parsec/sys/atomic.h"
#include "parsec/mca/pins/pins.h"
#include "pins_ptg_to_dtd.h"
#include "parsec/profiling.h"
#include "parsec/scheduling.h"
#include "parsec/utils/mca_param.h"
#include "parsec/mca/device/device.h"
#include "parsec/interfaces/dtd/insert_function_internal.h"

#include <stdio.h>

extern parsec_mempool_t *parsec_dtd_tile_mempool;

/* Structure used to pack arguments of insert_task() */
typedef struct parsec_dtd_task_param_ptg_to_dtd_s parsec_dtd_task_param_ptg_to_dtd_t;
struct parsec_dtd_task_param_ptg_to_dtd_s {
    parsec_dtd_task_param_t  super;
    int             operation_type;
    int             tile_type_index;
};

/* list to push tasks in */
static parsec_list_t *dtd_global_deque = NULL;
/* for testing purpose of automatic insertion from Awesome PTG approach */
static parsec_dtd_taskpool_t *__dtd_taskpool = NULL;
/* We  use a global dc as PTG has varying behavior */
static parsec_data_collection_t *__dc;

static parsec_atomic_lock_t pins_ptg_to_dtd_class_lock;

/* Prototype of some of the static functions */
static void pins_init_ptg_to_dtd(parsec_context_t *master_context);
static void pins_fini_ptg_to_dtd(parsec_context_t *master_context);
static void pins_taskpool_init_ptg_to_dtd(struct parsec_taskpool_s *tp);
static void pins_taskpool_fini_ptg_to_dtd(struct parsec_taskpool_s *tp);
static int fake_hook_for_testing(parsec_execution_stream_t    *es,
                                 parsec_task_t *__this_task);

const parsec_pins_module_t parsec_pins_ptg_to_dtd_module = {
    &parsec_pins_ptg_to_dtd_component,
    {
        pins_init_ptg_to_dtd,
        pins_fini_ptg_to_dtd,
        pins_taskpool_init_ptg_to_dtd,
        pins_taskpool_fini_ptg_to_dtd,
        NULL,
        NULL
    },
    {
        NULL
    }
};

/**
 * Make a copy of the original chores of the parsec_taskpool_t and replace them with a
 * set of temporary hooks allowing to transition all tasks as DTD tasks. Only make
 * a copy of the officially exposed nb_function hooks, protecting all those that are
 * hidden (such as the initialization functions).
 */
static void
copy_chores(parsec_taskpool_t *tp, parsec_dtd_taskpool_t *dtd_tp)
{
    uint32_t i, j;
    for( i = 0; i < tp->nb_task_classes; i++) {
        for( j = 0; NULL != tp->task_classes_array[i]->incarnations[j].hook; j++) {
            parsec_hook_t **hook_not_const = (parsec_hook_t **)&(tp->task_classes_array[i]->incarnations[j].hook);

            /* saving the CPU hook only */
            if (tp->task_classes_array[i]->incarnations[j].type == PARSEC_DEV_CPU) {
                dtd_tp->actual_hook[i].hook = tp->task_classes_array[i]->incarnations[j].hook;
            }
            /* copying the fake hook in all the hooks (CPU, GPU etc) */
            *hook_not_const = &fake_hook_for_testing;
        }
    }
}

static void pins_init_ptg_to_dtd(parsec_context_t *master_context)
{
    (void)master_context;
    __dc = malloc(sizeof(parsec_data_collection_t));
    parsec_data_collection_init( __dc, 0 , 0 );
}

static void pins_fini_ptg_to_dtd(parsec_context_t *master_context)
{
    parsec_data_collection_destroy( __dc );
    free(__dc);
    (void)master_context;
}

static int pins_taskpool_complete_callback(parsec_taskpool_t* ptg_tp, void* void_dtd_tp)
{
    parsec_taskpool_t *dtd_tp = (parsec_taskpool_t*)void_dtd_tp;

    parsec_dtd_data_flush_all( (parsec_taskpool_t *)__dtd_taskpool, __dc );
    /* We can not wait until all tasks are done as:
     * 1. This callback is called from the complete hook of another task
     *    so we need to wait for at least until the counter reaches 2
     * 2. It might be the case that this last task from whose hook this callback
     *    has been called has "n" flows and this task writes last on all flows.
     *    Then all the special terminating tasks(copy_data_in_dist) will wait for
     *    the completion of this task.
     * There is no way to know for sure. We pass 10 as a arbitrary number.
     * If there is any task with more than 9 flows it will get stuck in the
     * following function call.
     */
    parsec_execute_and_come_back( dtd_tp, 10);

<<<<<<< HEAD
=======
    (void)ptg_tp;
>>>>>>> c4cc5b01
    return PARSEC_HOOK_RETURN_DONE;
}

/**
 * This PINS callback is triggered everytime the PaRSEC runtime is notified
 * about the eixtence of a new parsec_taskpool_t. For each taskpool not corresponding
 * to a DTD version, we create a DTD taskpool, a placeholder where all intermediary
 * tasks will belong to. As we need to be informed about the completion of the PTG
 * taskpool, we highjack the completion_callback and register our own function.
 */
static void pins_taskpool_init_ptg_to_dtd(parsec_taskpool_t *ptg_tp)
{
    /* We only convert PTG taskpools */
    if( PARSEC_TASKPOOL_TYPE_PTG != ptg_tp->taskpool_type )
        return;

    /* Rebuild the local taskpool */
    if( __dtd_taskpool != NULL ) {
        parsec_taskpool_free((parsec_taskpool_t *)__dtd_taskpool);
    }
    __dtd_taskpool = (parsec_dtd_taskpool_t *)parsec_dtd_taskpool_new( );

    /* There can only be one valid data collection at any moment */
    parsec_dtd_data_collection_init( __dc );
    dtd_global_deque = PARSEC_OBJ_NEW(parsec_list_t);
    copy_chores(ptg_tp, __dtd_taskpool);
    /* Transfer the completion callback from the PTG taskpool to the DTD taskpool */
    {
        parsec_event_cb_t lfct = NULL;
        void* ldata = NULL;
        parsec_taskpool_get_complete_callback(ptg_tp, &lfct, &ldata);
        if( NULL != lfct ) {
            parsec_taskpool_set_complete_callback((parsec_taskpool_t*)__dtd_taskpool, lfct, ldata);
        }
        parsec_taskpool_set_complete_callback((parsec_taskpool_t*)ptg_tp, pins_taskpool_complete_callback, __dtd_taskpool);
    }
    parsec_context_add_taskpool(ptg_tp->context, (parsec_taskpool_t*)__dtd_taskpool);
}

static void pins_taskpool_fini_ptg_to_dtd(parsec_taskpool_t *tp)
{
    /* We only convert PTG taskpools */
    if( PARSEC_TASKPOOL_TYPE_PTG != tp->taskpool_type )
        return;

    parsec_dtd_data_collection_fini( __dc );
    PARSEC_OBJ_RELEASE(dtd_global_deque);
    dtd_global_deque = NULL;
}

/**
 * This function acts as the hook to connect the PaRSEC task with the actual task.
 * The function users passed while inserting task in PaRSEC is called in this procedure.
 * Called internally by the scheduler
 * Arguments:
 *   - the execution unit (parsec_execution_stream_t *)
 *   - the PaRSEC task (parsec_task_t *)
 */
static int
testing_hook_of_dtd_task(parsec_execution_stream_t *es,
                         parsec_dtd_task_t         *dtd_task)
{
    parsec_task_t *orig_task = dtd_task->orig_task;
    int rc = 0;

    PARSEC_TASK_PROF_TRACE(es->es_profile,
                          dtd_task->super.taskpool->profiling_array[2 * dtd_task->super.task_class->task_class_id],
                          &(dtd_task->super));

    /**
     * Check to see which interface, if it is the PTG inserting task in DTD then
     * this condition will be true
     */
    rc = ((parsec_dtd_task_class_t *)(dtd_task->super.task_class))->cpu_func_ptr(es, orig_task);
    if(rc == PARSEC_HOOK_RETURN_DONE) {
        /* Completing the orig task */
        dtd_task->orig_task = NULL;
        __parsec_complete_execution( es, orig_task );
    }

    return rc;
}

/* chores and parsec_task_class_t structure initialization
 * This is for the ptg inserting task in dtd mode
 */
static __parsec_chore_t dtd_chore_for_testing =
        {.type      = PARSEC_DEV_CPU,
         .evaluate  = NULL,
         .hook      = (parsec_hook_t*)testing_hook_of_dtd_task };

/* Function to manage tiles once insert_task() is called, this functions is to
 * generate tasks from PTG and insert it using insert task interface.
 * This function checks if the tile structure(parsec_dtd_tile_t) is created for the data
 * already or not.
 * Arguments:   - parsec taskpool (parsec_dtd_taskpool_t *)
                - data descriptor (parsec_data_collection_t *)
                - key of this data (parsec_data_key_t)
 * Returns:     - tile, creates one if not already created, and returns that
                  tile, (parsec_dtd_tile_t *)
 */
static parsec_dtd_tile_t*
tile_manage_for_testing(parsec_data_t *data, parsec_data_key_t key, int arena_index)
{
    uint64_t data_ptr = (uint64_t)(uintptr_t)data;
    uint64_t combined_key = ( (data_ptr << 32) | ((uint32_t)key) );

    //uint64_t combined_key = ((((uint32_t)data)<<32) | ((uint32_t)key));

    parsec_dtd_tile_t *tile = parsec_dtd_tile_find(__dc, combined_key);
    if( NULL == tile ) {
        tile = (parsec_dtd_tile_t *) parsec_thread_mempool_allocate(parsec_dtd_tile_mempool->thread_mempools);
        tile->key                   = combined_key;
        tile->rank                  = 0;
        tile->flushed               = NOT_FLUSHED;
        tile->data_copy             = data->device_copies[0];
#if defined(PARSEC_HAVE_CUDA)
        tile->data_copy->readers    = 0;
#endif
        tile->arena_index           = arena_index;
        tile->dc                 = __dc;

        SET_LAST_ACCESSOR(tile);

        parsec_dtd_tile_retain(tile);
        parsec_dtd_tile_insert( combined_key,
                                tile, __dc );
    }
    return tile;
}

/* Prepare_input function */
static int
data_lookup_ptg_to_dtd_task(parsec_execution_stream_t *es,
                            parsec_task_t *this_task)
{
    (void)es;(void)this_task;

    return PARSEC_HOOK_RETURN_DONE;
}

/*
 * INSERT Task Function.
 * Each time the user calls it a task is created with the respective parameters the user has passed.
 * For each task class a structure is created. (e.g. for Cholesky 4 function
 * structures are created for each task class).
 * The flow of data from each task to others and all other dependencies are tracked from this function.
 */
static void
parsec_dtd_taskpool_insert_task_ptg_to_dtd( parsec_dtd_taskpool_t  *dtd_tp,
                              parsec_dtd_funcptr_t *fpointer, parsec_task_t *orig_task,
                              char *name_of_kernel, parsec_dtd_task_param_t *packed_parameters_head, int count_of_params )
{
    parsec_taskpool_t *parsec_tp = (parsec_taskpool_t *)dtd_tp;
    if( 0 == dtd_tp->enqueue_flag ) {
        parsec_context_add_taskpool( parsec_tp->context, parsec_tp );
    }

    parsec_dtd_task_param_t *current_paramm;
    int tile_op_type, flow_index = 0;
    void *tile;

    parsec_atomic_lock(&pins_ptg_to_dtd_class_lock);
    /* Creating master function structures */
    /* Hash table lookup to check if the function structure exists or not */
    uint64_t fkey = (uint64_t)(uintptr_t)fpointer + count_of_params;
    parsec_task_class_t *tc = (parsec_task_class_t *)parsec_dtd_find_task_class(dtd_tp, fkey);

    if( NULL == tc ) {
        parsec_dtd_param_t *params;
        params = (parsec_dtd_param_t *)malloc(sizeof(parsec_dtd_param_t) * count_of_params);
        for(int i = 0; i < count_of_params; i++) {
            params[i].size = PASSED_BY_REF;
            assert(NULL != orig_task->task_class->in[i]);
            if( (orig_task->task_class->in[i]->flow_flags & PARSEC_FLOW_ACCESS_MASK) == PARSEC_FLOW_ACCESS_RW )
                params[i].op = PARSEC_INOUT;
            else if( (orig_task->task_class->in[i]->flow_flags & PARSEC_FLOW_ACCESS_MASK) == PARSEC_FLOW_ACCESS_READ )
                params[i].op = PARSEC_INPUT;
            else if( (orig_task->task_class->in[i]->flow_flags & PARSEC_FLOW_ACCESS_MASK) == PARSEC_FLOW_ACCESS_WRITE )
                params[i].op = PARSEC_OUTPUT;
            else
                assert(0);
        }
        tc = (parsec_task_class_t*)parsec_dtd_create_task_classv( name_of_kernel,
                                                                  count_of_params, params);
        parsec_dtd_task_class_add_chore(&dtd_tp->super, tc, PARSEC_DEV_CPU, fpointer);
        free(params);

        __parsec_chore_t *incarnations = (__parsec_chore_t *)tc->incarnations;
        for(int i = 0; PARSEC_DEV_NONE != incarnations[i].type; i++ ) {
            if( PARSEC_DEV_CPU == incarnations[i].type ) {
                incarnations[i] = dtd_chore_for_testing;
            }
        }
        tc->prepare_input = data_lookup_ptg_to_dtd_task;

        parsec_dtd_register_task_class(&dtd_tp->super, fkey, tc);
        assert(NULL != parsec_dtd_find_task_class(dtd_tp, fkey));
        parsec_atomic_unlock(&pins_ptg_to_dtd_class_lock);

#if defined(PARSEC_PROF_TRACE)
        parsec_dtd_add_profiling_info((parsec_taskpool_t *)dtd_tp, tc->task_class_id, name_of_kernel);
#endif /* defined(PARSEC_PROF_TRACE) */
    } else {
        parsec_atomic_unlock(&pins_ptg_to_dtd_class_lock);
    }

    parsec_dtd_task_t *this_task = parsec_dtd_create_and_initialize_task(dtd_tp, tc, 0/*setting rank as 0*/);
    this_task->orig_task = orig_task;

    /* Iterating through the parameters of the task */
    parsec_dtd_task_param_t *head_of_param_list, *current_param, *tmp_param = NULL;
    void *value_block, *current_val;

    /* Getting the pointer to allocated memory by mempool */
    head_of_param_list = GET_HEAD_OF_PARAM_LIST(this_task);
    current_param      = head_of_param_list;
    value_block        = GET_VALUE_BLOCK(head_of_param_list, ((parsec_dtd_task_class_t*)tc)->count_of_params);
    current_val        = value_block;

    current_paramm = packed_parameters_head;

    int write_flow_count = 1;
    while(current_paramm != NULL) {
        tile         = current_paramm->pointer_to_tile;
        tile_op_type = ((parsec_dtd_task_param_ptg_to_dtd_t *)current_paramm)->operation_type;

        if( PARSEC_INOUT == (tile_op_type & PARSEC_GET_OP_TYPE) || PARSEC_OUTPUT == (tile_op_type & PARSEC_GET_OP_TYPE) ) {
            write_flow_count++;
        }

        parsec_dtd_set_params_of_task( this_task, tile, tile_op_type,
                                       &flow_index, &current_val,
                                       current_param, PASSED_BY_REF );

        tmp_param = current_param;
        current_param = current_param + 1;
        tmp_param->next = current_param;

        current_paramm = current_paramm->next;
    }

    parsec_object_t *object;
    if( parsec_dtd_task_is_local(this_task) ) {
        /* retaining the local task as many write flows
         * as it has and one to indicate when we have
         * executed the task
         */
        object = (parsec_object_t *)this_task;
        (void)parsec_atomic_fetch_add_int32( &object->obj_reference_count, write_flow_count );

    }

    if( tmp_param != NULL )
        tmp_param->next = NULL;

    parsec_insert_dtd_task( (parsec_task_t *)this_task );
}

static int
fake_hook_for_testing(parsec_execution_stream_t *es,
                      parsec_task_t *this_task)
{
    static parsec_atomic_lock_t pins_ptg_to_dtd_atomic_lock = PARSEC_ATOMIC_UNLOCKED;
    parsec_list_item_t* local_list = NULL;

    /* We will try to push our tasks in the same Global Deque.
     * Then we will try to take ownership of the Global Deque and try to pull the tasks from there and build a list.
     */
    /* push task in the global dequeue */
    parsec_list_push_back( dtd_global_deque, (parsec_list_item_t*)this_task );

    /* try to get ownership of global deque*/
    if( !parsec_atomic_trylock(&pins_ptg_to_dtd_atomic_lock) )
        return PARSEC_HOOK_RETURN_ASYNC;
  redo:
    /* Extract all the elements in the queue and then release the queue as fast as possible */
    local_list = parsec_list_unchain(dtd_global_deque);

    if( NULL == local_list ) {
        parsec_atomic_unlock(&pins_ptg_to_dtd_atomic_lock);
        return PARSEC_HOOK_RETURN_ASYNC;
    }

    /* Successful in ataining the lock, now we will pop all the tasks out of the list and put it
     * in our local list.
     */
    for( this_task = (parsec_task_t*)local_list;
         NULL != this_task;
         this_task = (parsec_task_t*)local_list ) {

        int i, tmp_op_type;
        int count_of_params = 0;
        parsec_dtd_taskpool_t *dtd_tp= __dtd_taskpool;
        parsec_dtd_task_param_ptg_to_dtd_t *head_param = NULL, *current_param = NULL, *tmp_param = NULL;
        parsec_data_t *data;
        parsec_data_key_t key;

        local_list = parsec_list_item_ring_chop(local_list);

        for (i = 0; NULL != this_task->task_class->in[i]; i++) {

            tmp_op_type = this_task->task_class->in[i]->flow_flags;
            int op_type;
            parsec_dtd_tile_t *tile = NULL;

            if ((tmp_op_type & PARSEC_FLOW_ACCESS_RW) == PARSEC_FLOW_ACCESS_RW) {
                op_type = PARSEC_INOUT;
            } else if( (tmp_op_type & PARSEC_FLOW_ACCESS_RW) == PARSEC_FLOW_ACCESS_READ ) {
                op_type = PARSEC_INPUT;
            } else {
                continue;  /* next IN flow */
            }

            if( NULL != this_task->data[i].data_in ) {
                data = this_task->data[i].data_in->original;
                key = this_task->data[i].data_in->original->key;
                tile = tile_manage_for_testing(data, key, 0);
            }

            tmp_param = (parsec_dtd_task_param_ptg_to_dtd_t *) malloc(sizeof(parsec_dtd_task_param_ptg_to_dtd_t));
            tmp_param->super.pointer_to_tile = (void *)tile;
            tmp_param->operation_type = op_type;
            tmp_param->tile_type_index = 0;
            tmp_param->super.next = NULL;

            if(head_param == NULL) {
                head_param = tmp_param;
            } else {
                current_param->super.next = (parsec_dtd_task_param_t *)tmp_param;
            }
            count_of_params++;
            current_param = tmp_param;
        }

        for( i = 0; NULL != this_task->task_class->out[i]; i++) {
            int op_type;

            tmp_op_type = this_task->task_class->out[i]->flow_flags;
            parsec_dtd_tile_t *tile = NULL;
            if((tmp_op_type & PARSEC_FLOW_ACCESS_RW) == PARSEC_FLOW_ACCESS_WRITE) {
                op_type = PARSEC_OUTPUT;
                if( NULL != this_task->data[i].data_out ) {
                    data = this_task->data[i].data_out->original;
                    key = this_task->data[i].data_out->original->key;
                    tile = tile_manage_for_testing(data, key, 0);
                }
            } else {
                continue;
            }

            tmp_param = (parsec_dtd_task_param_ptg_to_dtd_t *) malloc(sizeof(parsec_dtd_task_param_ptg_to_dtd_t));
            tmp_param->super.pointer_to_tile = (void *)tile;
            tmp_param->operation_type = op_type;
            tmp_param->tile_type_index = 0;
            tmp_param->super.next = NULL;

            if(head_param == NULL) {
                head_param = tmp_param;
            } else {
                current_param->super.next = (parsec_dtd_task_param_t *)tmp_param;
            }
            count_of_params++;
            current_param = tmp_param;
        }

        parsec_dtd_taskpool_insert_task_ptg_to_dtd( dtd_tp, __dtd_taskpool->actual_hook[this_task->task_class->task_class_id].hook,
                                       this_task, (char *)this_task->task_class->name, (parsec_dtd_task_param_t *)head_param, count_of_params );

        /* Cleaning the params */
        current_param = head_param;
        while( current_param != NULL ) {
            tmp_param = current_param;
            current_param = (parsec_dtd_task_param_ptg_to_dtd_t *)current_param->super.next;
            free(tmp_param);
        }
    }
    goto redo;
    (void)es;
}<|MERGE_RESOLUTION|>--- conflicted
+++ resolved
@@ -124,10 +124,7 @@
      */
     parsec_execute_and_come_back( dtd_tp, 10);
 
-<<<<<<< HEAD
-=======
     (void)ptg_tp;
->>>>>>> c4cc5b01
     return PARSEC_HOOK_RETURN_DONE;
 }
 
