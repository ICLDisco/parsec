--- conflicted
+++ resolved
@@ -1045,14 +1045,10 @@
                 PARSEC_DATA_COPY_RELEASE(gpu_elem);
 #endif
                 parsec_atomic_unlock(&master->lock);
-<<<<<<< HEAD
                 if( data_avail_epoch ) {  /* update the memory epoch */
                     gpu_device->data_avail_epoch++;
                 }
-                return PARSEC_HOOK_RETURN_AGAIN;
-=======
                 return PARSEC_HOOK_RETURN_NEXT;
->>>>>>> 58974073
             }
 
             PARSEC_LIST_ITEM_SINGLETON(lru_gpu_elem);
