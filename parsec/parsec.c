--- conflicted
+++ resolved
@@ -2825,7 +2825,6 @@
         case PARSEC_CONTEXT_QUERY_RANK:
             return context->my_rank;
 
-<<<<<<< HEAD
         case PARSEC_CONTEXT_QUERY_DEVICES: {
             int device_type = va_arg(args, int), count = 0;
             for( uint32_t i = 0; i < parsec_nb_devices; i++ ) {
@@ -2841,27 +2840,7 @@
             }
             return nb_total_comp_threads;
         }
-=======
-        case PARSEC_CONTEXT_QUERY_DEVICES:
-            {
-                int device_type = va_arg(args, int), count = 0;
-                for( uint32_t i = 0; i < parsec_nb_devices; i++ ) {
-                    dev = parsec_mca_device_get(i);
-                    if( dev->type & device_type ) count++;
-                }
-                return count;
-            }
-
-        case PARSEC_CONTEXT_QUERY_CORES:
-            {
-                int nb_total_comp_threads = 0;
-                for (int idx = 0; idx < context->nb_vp; idx++) {
-                    nb_total_comp_threads += context->virtual_processes[idx]->nb_cores;
-                }
-                return nb_total_comp_threads;
-            }
-
->>>>>>> 545dbb5b
+
         case PARSEC_CONTEXT_QUERY_ACTIVE_TASKPOOLS:
             return context->active_taskpools;
         /* no default */
