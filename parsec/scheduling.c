/*
 * Copyright (c) 2009-2022 The University of Tennessee and The University
 *                         of Tennessee Research Foundation.  All rights
 *                         reserved.
 */

#include "parsec/runtime.h"
#include "parsec/mca/mca_repository.h"
#include "parsec/mca/sched/sched.h"
#include "parsec/profiling.h"
#include "datarepo.h"
#include "parsec/execution_stream.h"
#include "parsec/vpmap.h"
#include "parsec/mca/pins/pins.h"
#include "parsec/os-spec-timing.h"
#include "parsec/remote_dep.h"
#include "parsec/scheduling.h"
#include "parsec/papi_sde.h"

#include "parsec/debug_marks.h"
#include "parsec/ayudame.h"
#include "parsec/constants.h"
#include "parsec/interfaces/dtd/insert_function_internal.h"
#include "parsec/class/list.h"
#include "parsec/utils/debug.h"
#include "parsec/dictionary.h"
#include "parsec/utils/backoff.h"

#include <signal.h>
#if defined(PARSEC_HAVE_STRING_H)
#include <string.h>
#endif /* defined(PARSEC_HAVE_STRING_H) */
#include <sched.h>
#include <sys/types.h>
#if defined(PARSEC_HAVE_ERRNO_H)
#include <errno.h>
#endif  /* defined(PARSEC_HAVE_ERRNO_H) */
#if defined(PARSEC_HAVE_UNISTD_H)
#include <unistd.h>
#endif  /* defined(PARSEC_HAVE_UNISTD_H) */
#if defined(PARSEC_PROF_RUSAGE_EU) && defined(PARSEC_HAVE_GETRUSAGE) && defined(PARSEC_HAVE_RUSAGE_THREAD) && !defined(__bgp__)
#include <sys/time.h>
#include <sys/resource.h>

static void parsec_rusage_per_es(parsec_execution_stream_t* es, bool print)
{
    struct rusage current;
    getrusage(RUSAGE_THREAD, &current);
    if( print ) {
        double usr, sys;

        usr = ((current.ru_utime.tv_sec - es->_es_rusage.ru_utime.tv_sec) +
               (current.ru_utime.tv_usec - es->_es_rusage.ru_utime.tv_usec) / 1000000.0);
        sys = ((current.ru_stime.tv_sec - es->_es_rusage.ru_stime.tv_sec) +
               (current.ru_stime.tv_usec - es->_es_rusage.ru_stime.tv_usec) / 1000000.0);

        parsec_inform(
                      "Resource Usage Exec. Unit VP: %i Thread: %i (Core %i, socket %i)\n"
                      "-------------------------------------------------------------\n"
                      "User Time   (secs)          : %10.3f\n"
                      "System Time (secs)          : %10.3f\n"
                      "Total Time  (secs)          : %10.3f\n"
                      "Minor Page Faults           : %10ld\n"
                      "Major Page Faults           : %10ld\n"
                      "Swap Count                  : %10ld\n"
                      "Voluntary Context Switches  : %10ld\n"
                      "Involuntary Context Switches: %10ld\n"
                      "Block Input Operations      : %10ld\n"
                      "Block Output Operations     : %10ld\n"
                      "Maximum Resident Memory     : %10ld\n"
                      "=============================================================\n"
                      , es->virtual_process->vp_id, es->th_id, es->core_id, es->socket_id,
                      usr, sys, usr + sys,
                      (current.ru_minflt  - es->_es_rusage.ru_minflt), (current.ru_majflt  - es->_es_rusage.ru_majflt),
                      (current.ru_nswap   - es->_es_rusage.ru_nswap) , (current.ru_nvcsw   - es->_es_rusage.ru_nvcsw),
                      (current.ru_inblock - es->_es_rusage.ru_inblock), (current.ru_oublock - es->_es_rusage.ru_oublock),
                      current.ru_maxrss);

    }
    es->_es_rusage = current;
    return;
}
#define parsec_rusage_per_es(eu, b) do { if(parsec_want_rusage > 1) parsec_rusage_per_es(eu, b); } while(0)
#else
#define parsec_rusage_per_es(eu, b) do {} while(0)
#endif /* defined(PARSEC_HAVE_GETRUSAGE) defined(PARSEC_PROF_RUSAGE_EU) */

#if 0
/*
 * Disabled by now.
 */
int __parsec_context_wait_task( parsec_execution_stream_t* es,
                                parsec_task_t* task )
{
    (void)es;
    switch(task->status) {
    case PARSEC_TASK_STATUS_NONE:
#if defined(PARSEC_DEBUG)
        char tmp[MAX_TASK_STRLEN];
        parsec_degug_verbose(5, parsec_debug_output, "thread %d of VP %d Execute %s\n", es->th_id, es->virtual_process->vp_id,
                             parsec_task_snprintf(tmp, MAX_TASK_STRLEN, task));
#endif
        return -1;

    case PARSEC_TASK_STATUS_PREPARE_INPUT:
        task->status = PARSEC_TASK_STATUS_EVAL;
        break;
    case PARSEC_TASK_STATUS_EVAL:
        task->status = PARSEC_TASK_STATUS_HOOK;
        break;
    case PARSEC_TASK_STATUS_HOOK:
        task->status = PARSEC_TASK_STATUS_PREPARE_OUTPUT;
        break;
    case PARSEC_TASK_STATUS_PREPARE_OUTPUT:
        task->status = PARSEC_TASK_STATUS_COMPLETE;
        break;
    case PARSEC_TASK_STATUS_COMPLETE:
        break;
    }
    return -1;
}
#endif

int __parsec_execute( parsec_execution_stream_t* es,
                      parsec_task_t* task )
{
    const parsec_task_class_t* tc = task->task_class;
    parsec_evaluate_function_t* eval;
    int rc;
#if defined(PARSEC_DEBUG)
    char tmp[MAX_TASK_STRLEN];
    parsec_task_snprintf(tmp, MAX_TASK_STRLEN, task);
#endif
    PARSEC_AYU_TASK_RUN(es->th_id, task);
    unsigned int chore_id;

    /* Find first bit in chore_mask that is not 0 */
    for(chore_id = 0; NULL != tc->incarnations[chore_id].hook; chore_id++)
        if( 0 != (task->chore_mask & (1<<chore_id)) )
            break;

    if (chore_id == sizeof(task->chore_mask)*8) {
#if !defined(PARSEC_DEBUG)
        char tmp[MAX_TASK_STRLEN];
        parsec_task_snprintf(tmp, MAX_TASK_STRLEN, task);
#endif
        parsec_warning("Task %s ran out of valid incarnations. Consider it complete",
                       tmp);
        return PARSEC_HOOK_RETURN_ERROR;
    }

    PARSEC_PINS(es, EXEC_BEGIN, task);
    /* Try all the incarnations until one agree to execute. */
    do {
        if( NULL != (eval = tc->incarnations[chore_id].evaluate) ) {
            rc = eval(task);
            if( PARSEC_HOOK_RETURN_DONE != rc ) {
                if( PARSEC_HOOK_RETURN_NEXT != rc ) {
#if defined(PARSEC_DEBUG)
                    parsec_debug_verbose(5, parsec_debug_output, "Thread %d of VP %d Failed to evaluate %s[%d] chore %d",
                                         es->th_id, es->virtual_process->vp_id,
                                         tmp, tc->incarnations[chore_id].type,
                                         chore_id);
#endif
                    break;
                }
                goto next_chore;
            }
        }

#if defined(PARSEC_DEBUG)
        parsec_debug_verbose(5, parsec_debug_output, "Thread %d of VP %d Execute %s[%d] chore %d",
                             es->th_id, es->virtual_process->vp_id,
                             tmp, tc->incarnations[chore_id].type,
                             chore_id);
#endif
        parsec_hook_t *hook = tc->incarnations[chore_id].hook;

        rc = hook( es, task );
#if defined(PARSEC_PROF_TRACE)
        task->prof_info.task_return_code = rc;
        PARSEC_PINS(es, EXEC_END, task);
#endif
        if( PARSEC_HOOK_RETURN_NEXT != rc ) {
            if( PARSEC_HOOK_RETURN_ASYNC != rc ) {
                /* Let's assume everything goes just fine */
                task->status = PARSEC_TASK_STATUS_COMPLETE;
            }
            return rc;
        }
    next_chore:
        /* Mark this chore as tested */
        task->chore_mask &= ~( 1<<chore_id );
        /* Find next chore to try */
        for(chore_id = chore_id+1; NULL != tc->incarnations[chore_id].hook; chore_id++)
            if( 0 != (task->chore_mask & (1<<chore_id)) )
                break;
    } while(NULL != tc->incarnations[chore_id].hook);
    assert(task->status == PARSEC_TASK_STATUS_HOOK);
    /* We're out of luck, no more chores */
    PARSEC_PINS(es, EXEC_END, task);
    return PARSEC_HOOK_RETURN_ERROR;
}

/* Update the number of runtime associated activities. When this counter
 * reaches zero the taskpool is considered as completed, and all
 * resources will be marked for release. It should be noted that for as long
 * as the DSL might add additional tasks into the taskpool, it should hold
 * one reference to the runtime activities, preventing the runtime from
 * completing the taskpool too early.
 */
int parsec_taskpool_update_runtime_nbtask(parsec_taskpool_t *tp, int32_t nb_tasks)
{
    tp->tdm.module->taskpool_addto_runtime_actions(tp, nb_tasks);
    return 0;
}

static inline int all_tasks_done(parsec_context_t* context)
{
    return (context->active_taskpools == 0);
}

void parsec_taskpool_termination_detected(parsec_taskpool_t *tp)
{
    if( NULL != tp->on_complete ) {
        (void)tp->on_complete( tp, tp->on_complete_data );
    }
    (void)parsec_atomic_fetch_dec_int32( &(tp->context->active_taskpools) );
    PARSEC_PINS_TASKPOOL_FINI(tp);
}

parsec_sched_module_t *parsec_current_scheduler           = NULL;
static parsec_sched_base_component_t *scheduler_component = NULL;

void parsec_remove_scheduler( parsec_context_t *parsec )
{
    if( NULL != parsec_current_scheduler ) {
        parsec_current_scheduler->module.remove( parsec );
        assert( NULL != scheduler_component );
        mca_component_close( (mca_base_component_t*)scheduler_component );
        parsec_current_scheduler = NULL;
        scheduler_component = NULL;
    }
}

int parsec_set_scheduler( parsec_context_t *parsec )
{
    mca_base_component_t **scheds;
    mca_base_module_t    *new_scheduler = NULL;
    mca_base_component_t *new_component = NULL;

    assert(NULL == parsec_current_scheduler);
    scheds = mca_components_open_bytype( "sched" );
    mca_components_query(scheds,
                         &new_scheduler,
                         &new_component);
    mca_components_close(scheds);

    if( NULL == new_scheduler ) {
        return PARSEC_ERROR;
    }

    parsec_remove_scheduler( parsec );
    parsec_current_scheduler   = (parsec_sched_module_t*)new_scheduler;
    scheduler_component = (parsec_sched_base_component_t*)new_component;

    parsec_debug_verbose(4, parsec_debug_output, " Installing scheduler %s", parsec_current_scheduler->component->base_version.mca_component_name);
    PROFILING_SAVE_sINFO("sched", (char *)parsec_current_scheduler->component->base_version.mca_component_name);

    parsec_current_scheduler->module.install( parsec );
    return PARSEC_SUCCESS;
}

/*
 * Dispatch a ring of tasks to the requested execution stream, using the provided
 * distance. This function provides little benefit by itself, but it allows to
 * have a common place where tasks can be seen before being delivered to the
 * scheduler.
 *
 * In general, this is where we end up after the release_dep_fct is called and
 * generates a readylist.
 */
inline int
__parsec_schedule(parsec_execution_stream_t* es,
                  parsec_task_t* tasks_ring,
                  int32_t distance)
{
    int ret;

#if defined(PARSEC_DEBUG_PARANOID) || defined(PARSEC_DEBUG_NOISIER)
    {
        parsec_task_t* task = tasks_ring;
        char task_string[MAX_TASK_STRLEN];

        do {
            (void)parsec_task_snprintf(task_string, MAX_TASK_STRLEN, task);
#if defined(PARSEC_DEBUG_PARANOID)
            const struct parsec_flow_s* flow;
            for( int i = 0; NULL != (flow = task->task_class->in[i]); i++ ) {
                if( PARSEC_FLOW_ACCESS_NONE == (flow->flow_flags & PARSEC_FLOW_ACCESS_MASK) ) continue;
                if( NULL != task->data[flow->flow_index].source_repo_entry ) {
                    if( NULL == task->data[flow->flow_index].data_in ) {
                        PARSEC_DEBUG_VERBOSE(10, parsec_debug_output, "Task %s has flow %s data_repo != NULL but a data == NULL (%s:%d)",
                                             task_string,
                                             flow->name, __FILE__, __LINE__);
                    }
                }
            }
#endif  /* defined(PARSEC_DEBUG_PARANOID) */
            PARSEC_DEBUG_VERBOSE(10, parsec_debug_output,  "thread %d of VP %d Schedules %s (distance %d)",
                                 es->th_id, es->virtual_process->vp_id,
                                 task_string, distance );
            task = (parsec_task_t*)task->super.list_next;
        } while ( task != tasks_ring );
    }
#endif  /* defined(PARSEC_DEBUG_PARANOID) || defined(PARSEC_DEBUG_NOISIER) */

#if defined(PARSEC_PAPI_SDE)
<<<<<<< HEAD
    int len = 0;
    _LIST_ITEM_ITERATOR(tasks_ring, &tasks_ring->super, item, {len++; });
    PARSEC_PAPI_SDE_COUNTER_ADD(PARSEC_PAPI_SDE_TASKS_ENABLED, len);
=======
    {
        int len = 0;
        parsec_task_t *task = tasks_ring;
        _LIST_ITEM_ITERATOR(task, &task->super, item, {len++; });
        PARSEC_PAPI_SDE_COUNTER_ADD(PARSEC_PAPI_SDE_TASKS_ENABLED, len);
    }
>>>>>>> f1822a50
#endif  /* defined(PARSEC_PAPI_SDE) */

    ret = parsec_current_scheduler->module.schedule(es, tasks_ring, distance);

    return ret;
}

/*
 * Schedule an array of rings of tasks with one entry per virtual process.
 * If an execution stream is provided, this function will save the highest
 * priority task (assuming the ring is ordered or the first task in the ring
 * otherwise) on the current execution stream virtual process as the next
 * task to be executed on the provided execution stream. Everything else gets
 * pushed into the execution stream 0 of the corresponding virtual process.
 * If the provided execution stream is NULL, all tasks are delivered to their
 * respective vp.
 *
 * Beware, as the manipulation of next_task is not protected, an exeuction
 * stream should never be used concurrently in two call to this function (or
 * a thread should never `borrow` an execution stream for this call).
 */
int __parsec_schedule_vp(parsec_execution_stream_t* es,
                         parsec_task_t** task_rings,
                         int32_t distance)
{
    parsec_execution_stream_t* target_es;
    const parsec_vp_t** vps = (const parsec_vp_t**)es->virtual_process->parsec_context->virtual_processes;
    int ret = 0;

#if  defined(PARSEC_DEBUG_PARANOID)
    /* As the setting of the next_task is not protected no thread should call
     * this function with a stream other than its own. */
    assert( (NULL == es) || (parsec_my_execution_stream() == es) );
#endif  /* defined(PARSEC_DEBUG_PARANOID) */

    if( NULL == es || !parsec_runtime_keep_highest_priority_task ) {
        for(int vp = 0; vp < es->virtual_process->parsec_context->nb_vp; vp++ ) {
            parsec_task_t* ring = task_rings[vp];
            if( NULL == ring ) continue;

            target_es = vps[vp]->execution_streams[0];

            ret = __parsec_schedule(target_es, ring, distance);
            if( 0 != ret )
                return ret;

            task_rings[vp] = NULL;  /* remove the tasks already scheduled */
        }
        return ret;
    }
    for(int vp = 0; vp < es->virtual_process->parsec_context->nb_vp; vp++ ) {
        parsec_task_t* ring = task_rings[vp];
        if( NULL == ring ) continue;

        target_es = vps[vp]->execution_streams[0];

        if( vp == es->virtual_process->vp_id ) {
            if( NULL == es->next_task ) {
                es->next_task = ring;
                ring = (parsec_task_t*)parsec_list_item_ring_chop(&ring->super);
                if( NULL == ring ) {
                    task_rings[vp] = NULL;  /* remove the tasks already scheduled */
                    continue;
                }
            }
            target_es = es;
        }
        ret = __parsec_schedule(target_es, ring, distance);
        if( 0 != ret )
            return ret;

        task_rings[vp] = NULL;  /* remove the tasks already scheduled */
    }
    return ret;
}

/**
 * @brief Reschedule a task on the most appropriate resource.
 *
 * @details The function reschedules a task, by trying to locate it as closer
 *          as possible to the current execution unit. If not available
 *          execution unit was found, the task is rescheduled on the same
 *          execution unit. To find the most appropriate execution unit
 *          we start from the next execution unit after the current one, and
 *          iterate over all existing execution units (in the current VP,
 *          then on the next VP and so on).
 *
 * @param [IN] es, the start execution_stream (normall it is the current one).
 * @param [IN] task, the task to be rescheduled.
 *
 * @return parsec scheduling return code
 */
int __parsec_reschedule(parsec_execution_stream_t* es, parsec_task_t* task)
{
    parsec_context_t* context = es->virtual_process->parsec_context;
    parsec_vp_t* vp_context = es->virtual_process;

    int vp, start_vp = vp_context->vp_id, next_vp;
    int start_eu = (es->th_id + 1) % context->virtual_processes[start_vp]->nb_cores;

    for( vp = start_vp, next_vp = (start_vp + 1) % context->nb_vp;
         next_vp != vp_context->vp_id;
         ++vp) {
        if( 1 != context->virtual_processes[vp]->nb_cores ) {
            return __parsec_schedule(context->virtual_processes[vp]->execution_streams[start_eu], task, 0);
        }
        else if ( context->virtual_processes[vp]->vp_id != vp_context->vp_id ) {
            /* VP contains only one EU, and it's not my VP, so not me */
            return __parsec_schedule(context->virtual_processes[vp]->execution_streams[0], task, 0);
        }
        start_eu = 0;  /* with the exception of the first es, we always iterate from 0 */
    }
    /* no luck so far, let's reschedule the task on the same execution unit */
    return __parsec_schedule(es, task, 0);
}

int __parsec_complete_execution( parsec_execution_stream_t *es,
                                 parsec_task_t *task )
{
    int rc = 0;

    /* complete execution PINS event includes the preparation of the
     * output and the and the call to complete_execution.
     */
    PARSEC_PINS(es, COMPLETE_EXEC_BEGIN, task);

    if( NULL != task->task_class->prepare_output ) {
        task->task_class->prepare_output( es, task );
    }
    if( NULL != task->task_class->complete_execution )
        rc = task->task_class->complete_execution( es, task );

    PARSEC_PAPI_SDE_COUNTER_ADD(PARSEC_PAPI_SDE_TASKS_RETIRED, 1);
    PARSEC_PINS(es, COMPLETE_EXEC_END, task);
    PARSEC_AYU_TASK_COMPLETE(task);

    /* Succesfull execution. The context is ready to be released, all
     * dependencies have been marked as completed.
     */
    DEBUG_MARK_EXE( es->th_id, es->virtual_process->vp_id, task );

    /* Release the execution context */
    (void)task->task_class->release_task( es, task );
    
    return rc;
}

int __parsec_task_progress( parsec_execution_stream_t* es,
                            parsec_task_t* task,
                            int distance)
{
    int rc = PARSEC_HOOK_RETURN_DONE;

    PARSEC_PINS(es, SELECT_END, task);

    if(task->status <= PARSEC_TASK_STATUS_PREPARE_INPUT) {
        PARSEC_PINS(es, PREPARE_INPUT_BEGIN, task);
        rc = task->task_class->prepare_input(es, task);
        PARSEC_PINS(es, PREPARE_INPUT_END, task);
    }
    switch(rc) {
    case PARSEC_HOOK_RETURN_DONE: {
        if(task->status <= PARSEC_TASK_STATUS_HOOK) {
            rc = __parsec_execute( es, task );
        }
        /* We're good to go ... */
        switch(rc) {
        case PARSEC_HOOK_RETURN_DONE:    /* This execution succeeded */
            task->status = PARSEC_TASK_STATUS_COMPLETE;
            __parsec_complete_execution( es, task );
            break;
        case PARSEC_HOOK_RETURN_AGAIN:   /* Reschedule later */
            task->status = PARSEC_TASK_STATUS_HOOK;
            if(0 == task->priority) {
                SET_LOWEST_PRIORITY(task, parsec_execution_context_priority_comparator);
            } else
                task->priority /= 10;  /* demote the task */
            PARSEC_LIST_ITEM_SINGLETON(task);
            __parsec_schedule(es, task, distance + 1);
            break;
        case PARSEC_HOOK_RETURN_ASYNC:   /* The task is outside our reach we should not
                                          * even try to change it's state, the completion
                                          * will be triggered asynchronously. */
            break;
        case PARSEC_HOOK_RETURN_NEXT:    /* Try next variant [if any] */
        case PARSEC_HOOK_RETURN_DISABLE: /* Disable the device, something went wrong */
        case PARSEC_HOOK_RETURN_ERROR:   /* Some other major error happened */
            assert( 0 ); /* Internal error: invalid return value */
        }
        break;
    }
    case PARSEC_HOOK_RETURN_ASYNC:   /* The task is outside our reach we should not
                                      * even try to change it's state, the completion
                                      * will be triggered asynchronously. */
        break;
    case PARSEC_HOOK_RETURN_AGAIN:   /* Reschedule later */
        if(0 == task->priority) {
            SET_LOWEST_PRIORITY(task, parsec_execution_context_priority_comparator);
        } else
            task->priority /= 10;  /* demote the task */
        PARSEC_LIST_ITEM_SINGLETON(task);
        __parsec_schedule(es, task, distance + 1);
        break;
    default:
        assert( 0 ); /* Internal error: invalid return value for data_lookup function */
    }

    // subsequent select begins
    PARSEC_PINS(es, SELECT_BEGIN, NULL);
    return rc;
}

static int __parsec_taskpool_test( parsec_taskpool_t* tp, parsec_execution_stream_t *es )
{
    parsec_context_t* parsec_context = es->virtual_process->parsec_context;
    parsec_task_t* task;
    int nbiterations = 0, distance, rc;

    assert(PARSEC_THREAD_IS_MASTER(es));

    /* first select begin, right before the wait_for_the... goto label */
    PARSEC_PINS(es, SELECT_BEGIN, NULL);

    if( NULL == parsec_current_scheduler ) {
        parsec_fatal("Main thread entered parsec_taskpool_test, while a scheduler is not selected yet!");
        return -1;
    }

    if( tp->tdm.module->taskpool_state(tp) != PARSEC_TERM_TP_TERMINATED ) {
        /* Here we detach all dtd taskpools registered with us */
        parsec_detach_all_dtd_taskpool_from_context(parsec_context);

#if defined(DISTRIBUTED)
        if( (1 == parsec_communication_engine_up) &&
            (es->virtual_process[0].parsec_context->nb_nodes == 1)  ) {
            /* check for remote deps completion */
            while(parsec_remote_dep_progress(es) > 0) /* nothing */;
        }
#endif /* defined(DISTRIBUTED) */

        task = parsec_current_scheduler->module.select(es, &distance);

        if( task != NULL ) {
            rc = __parsec_task_progress(es, task, distance);
            (void)rc;  /* for now ignore the return value */

            nbiterations++;
        }
    }

    PARSEC_PINS(es, SELECT_END, NULL);

    return nbiterations;
}

static int __parsec_taskpool_wait( parsec_taskpool_t* tp, parsec_execution_stream_t *es )
{
    uint64_t misses_in_a_row;
    parsec_task_t* task;
    int nbiterations = 0, distance, rc;
    struct timespec rqtp;

    rqtp.tv_sec = 0;
    misses_in_a_row = 1;

    assert(PARSEC_THREAD_IS_MASTER(es));

    /* first select begin, right before the wait_for_the... goto label */
    PARSEC_PINS(es, SELECT_BEGIN, NULL);

    if( NULL == parsec_current_scheduler ) {
        parsec_fatal("Main thread entered parsec_taskpool_wait, while a scheduler is not selected yet!");
        return -1;
    }

    /* Detach the current taskpool from the associated context */
    parsec_dtd_dequeue_taskpool(tp);
    PARSEC_LIST_ITEM_SINGLETON(tp);

    while( tp->tdm.module->taskpool_state(tp) != PARSEC_TERM_TP_TERMINATED ) {

#if defined(DISTRIBUTED)
        if( (1 == parsec_communication_engine_up) &&
            (es->virtual_process[0].parsec_context->nb_nodes == 1) ) {
            /* check for remote deps completion */
            while(parsec_remote_dep_progress(es) > 0)  {
                misses_in_a_row = 0;
            }
        }
#endif /* defined(DISTRIBUTED) */

        if( misses_in_a_row > 1 ) {
            rqtp.tv_nsec = parsec_exponential_backoff(es, misses_in_a_row);
            nanosleep(&rqtp, NULL);
        }
        misses_in_a_row++;  /* assume we fail to extract a task */

        task = parsec_current_scheduler->module.select(es, &distance);

        if( task != NULL ) {
            misses_in_a_row = 0;  /* reset the misses counter */

            rc = __parsec_task_progress(es, task, distance);
            (void)rc;  /* for now ignore the return value */

            nbiterations++;
        }
    }

    PARSEC_PINS(es, SELECT_END, NULL);

    return nbiterations;
}

int __parsec_context_wait( parsec_execution_stream_t* es )
{
    uint64_t misses_in_a_row;
    parsec_context_t* parsec_context = es->virtual_process->parsec_context;
    int32_t my_barrier_counter = parsec_context->__parsec_internal_finalization_counter;
    parsec_task_t* task;
    int nbiterations = 0, distance, rc;
    struct timespec rqtp;

    rqtp.tv_sec = 0;
    misses_in_a_row = 1;

    if( !PARSEC_THREAD_IS_MASTER(es) ) {
        /* Wait until all threads are done binding themselves
         * (see parsec_init) */
        parsec_barrier_wait( &(parsec_context->barrier) );
        my_barrier_counter = 1;
    } else {
#if defined(DISTRIBUTED)
        if( (1 == parsec_communication_engine_up) &&
            (es->virtual_process[0].parsec_context->nb_nodes == 1) ) {
            /* If there is a single process run and the main thread is in charge of
             * progressing the communications we need to make sure the comm engine
             * is ready for primetime. */
            remote_dep_mpi_on(parsec_context);
        }
#endif /* defined(DISTRIBUTED) */
        /* The master thread might not have to trigger the barrier if the other
         * threads have been activated by a previous start.
         */
        if( PARSEC_CONTEXT_FLAG_CONTEXT_ACTIVE & parsec_context->flags ) {
            goto skip_first_barrier;
        }
        parsec_context->flags |= PARSEC_CONTEXT_FLAG_CONTEXT_ACTIVE;
    }

    parsec_rusage_per_es(es, false);

    /* first select begin, right before the wait_for_the... goto label */
    PARSEC_PINS(es, SELECT_BEGIN, NULL);

    /* The main loop where all the threads will spend their time */
  wait_for_the_next_round:
    /* Wait until all threads are here and the main thread signal the beginning of the work */
    parsec_barrier_wait( &(parsec_context->barrier) );

    if( parsec_context->__parsec_internal_finalization_in_progress ) {
        my_barrier_counter++;
        for(; my_barrier_counter <= parsec_context->__parsec_internal_finalization_counter; my_barrier_counter++ ) {
            parsec_barrier_wait( &(parsec_context->barrier) );
        }
        goto finalize_progress;
    }

    if( NULL == parsec_current_scheduler ) {
        parsec_fatal("Main thread entered parsec_context_wait, while a scheduler is not selected yet!");
        return -1;
    }
  skip_first_barrier:
    while( !all_tasks_done(parsec_context) ) {

        if(PARSEC_THREAD_IS_MASTER(es)) {
            /* Here we detach all dtd taskpools registered with us */
            parsec_detach_all_dtd_taskpool_from_context(parsec_context);
        }

#if defined(DISTRIBUTED)
        if( (1 == parsec_communication_engine_up) &&
            (es->virtual_process[0].parsec_context->nb_nodes == 1) &&
            PARSEC_THREAD_IS_MASTER(es) ) {
            /* check for remote deps completion */
            while(parsec_remote_dep_progress(es) > 0)  {
                misses_in_a_row = 0;
            }
        }
#endif /* defined(DISTRIBUTED) */

        if( misses_in_a_row > 1 ) {
            rqtp.tv_nsec = parsec_exponential_backoff(es, misses_in_a_row);
            nanosleep(&rqtp, NULL);
        }
        misses_in_a_row++;  /* assume we fail to extract a task */

        if( NULL == (task = es->next_task) ) {
            task = parsec_current_scheduler->module.select(es, &distance);
        } else {
            es->next_task = NULL;
            distance = 1;
        }

        if( task != NULL ) {
            misses_in_a_row = 0;  /* reset the misses counter */

            rc = __parsec_task_progress(es, task, distance);
            (void)rc;  /* for now ignore the return value */

            nbiterations++;
        }
    }

    parsec_rusage_per_es(es, true);

    /* We're all done ? */
    parsec_barrier_wait( &(parsec_context->barrier) );

#if defined(PARSEC_SIM)
    if( PARSEC_THREAD_IS_MASTER(es) ) {
        parsec_vp_t *vp;
        int32_t my_vpid, my_idx;
        int largest_date = 0;
        for(my_vpid = 0; my_vpid < parsec_context->nb_vp; my_vpid++) {
            vp = parsec_context->virtual_processes[my_vpid];
            for(my_idx = 0; my_idx < vp->nb_cores; my_idx++) {
                if( vp->execution_streams[my_idx]->largest_simulation_date > largest_date )
                    largest_date = vp->execution_streams[my_idx]->largest_simulation_date;
            }
        }
        parsec_context->largest_simulation_date = largest_date;
    }
    parsec_barrier_wait( &(parsec_context->barrier) );
    es->largest_simulation_date = 0;
#endif

    if( !PARSEC_THREAD_IS_MASTER(es) ) {
        my_barrier_counter++;
        goto wait_for_the_next_round;
    }

 finalize_progress:
    // final select end - can we mark this as special somehow?
    // actually, it will already be obviously special, since it will be the only select
    // that has no context
    PARSEC_PINS(es, SELECT_END, NULL);

    if( parsec_context->__parsec_internal_finalization_in_progress ) {
        PARSEC_PINS_THREAD_FINI(es);
    }

    return nbiterations;
}

int parsec_context_add_taskpool( parsec_context_t* context, parsec_taskpool_t* tp )
{
    if( NULL == parsec_current_scheduler) {
        parsec_set_scheduler( context );
    }

    tp->context = context;  /* save the context */

    PARSEC_PINS_TASKPOOL_INIT(tp);  /* PINS taskpool initialization */

    /* If the DSL did not install a termination detection module,
     * assume that the old behavior (local detection when local 
     * number of tasks is 0) is expected: install the local termination
     * detection module, and declare the taskpool as ready */
    if( tp->tdm.module == NULL ) {
        parsec_termdet_open_module(tp, "local");
        assert( NULL != tp->tdm.module );
        tp->tdm.module->monitor_taskpool(tp, parsec_taskpool_termination_detected);
        tp->tdm.module->taskpool_ready(tp);
    }
    
    /* Update the number of pending taskpools */
    (void)parsec_atomic_fetch_inc_int32( &context->active_taskpools );

    /* If necessary trigger the on_enqueue callback */
    if( NULL != tp->on_enqueue ) {
        tp->on_enqueue(tp, tp->on_enqueue_data);
    }

#if defined(PARSEC_PROF_TRACE)
    if( parsec_profile_enabled )
        parsec_profiling_add_taskpool_properties(tp);
#endif

    if( NULL != tp->startup_hook ) {
        parsec_task_t **startup_list;
        int vpid;

        /* These pointers need to be initialized to NULL */
        startup_list = (parsec_task_t**)alloca( context->nb_vp * sizeof(parsec_task_t*) );
        for(vpid = 0; vpid < context->nb_vp; startup_list[vpid++] = NULL);

        tp->startup_hook(context, tp, startup_list);

        __parsec_schedule_vp(parsec_my_execution_stream(),
                             startup_list, 0);
    }

    return PARSEC_SUCCESS;
}

static inline int
__parsec_context_cas_or_flag(parsec_context_t* context,
                            uint32_t flags)
{
    uint32_t current_flags = context->flags;
    /* if the flags are already set don't reset them */
    if( flags == (current_flags & flags) ) return 0;
    return parsec_atomic_cas_int32(&context->flags,
                                   current_flags,
                                   current_flags | flags);
}

/*
 * If there are enqueued taskpools waiting to be executed launch the other threads
 * and then return. Mark the internal structures in such a way that we can't
 * start the context mutiple times without completions.
 *
 * @returns: 0 if the other threads in this context have been started, 1 if the
 * context was already active, 2 if there was nothing to do and no threads have
 * been activated.
 */
int parsec_context_start( parsec_context_t* context )
{
    /* Context already active */
    if( PARSEC_CONTEXT_FLAG_CONTEXT_ACTIVE & context->flags )
        return 1;
    /* Start up the context */
    if( __parsec_context_cas_or_flag(context, PARSEC_CONTEXT_FLAG_COMM_ACTIVE) ) {
        (void)parsec_remote_dep_on(context);
        /* Mark the context so that we will skip the initial barrier during the _wait */
        context->flags |= PARSEC_CONTEXT_FLAG_CONTEXT_ACTIVE;
        /* Wake up the other threads */
        parsec_barrier_wait( &(context->barrier) );
        /* we keep one extra reference on the context to make sure we only match this with an
         * explicit call to parsec_context_wait.
         */
        (void)parsec_atomic_fetch_inc_int32( &context->active_taskpools );
        return 0;
    }
    return 1;  /* Someone else start it up */
}

int parsec_context_test( parsec_context_t* context )
{
    return all_tasks_done(context);
}

int parsec_context_wait( parsec_context_t* context )
{
    int ret = 0;

    if( !(PARSEC_CONTEXT_FLAG_CONTEXT_ACTIVE & context->flags) ) {
        parsec_warning("parsec_context_wait detected on a non started context\n");
        return PARSEC_ERR_NOT_SUPPORTED;
    }

    if( __parsec_context_cas_or_flag(context,
                                    PARSEC_CONTEXT_FLAG_COMM_ACTIVE) ) {
        (void)parsec_remote_dep_on(context);
    }
    /* Remove the additional active_taskpool to signal the runtime that we
     * are ready to complete a scheduling epoch.
     */
    int active = parsec_atomic_fetch_dec_int32( &context->active_taskpools ) - 1;
    if( active < 0 ) {
        parsec_warning("parsec_context_wait detected on a non-started context\n");
        /* put the context back on it's original state */
        (void)parsec_atomic_fetch_inc_int32( &context->active_taskpools );
        return PARSEC_ERR_NOT_SUPPORTED;
    }

    ret = __parsec_context_wait( parsec_my_execution_stream() );

    context->__parsec_internal_finalization_counter++;
    (void)parsec_remote_dep_off(context);
    assert(context->flags & PARSEC_CONTEXT_FLAG_COMM_ACTIVE);
    assert(context->flags & PARSEC_CONTEXT_FLAG_CONTEXT_ACTIVE);
    context->flags ^= (PARSEC_CONTEXT_FLAG_COMM_ACTIVE | PARSEC_CONTEXT_FLAG_CONTEXT_ACTIVE);
    return (ret >= 0)? PARSEC_SUCCESS: ret;
}

int parsec_taskpool_wait( parsec_taskpool_t* tp )
{
    int ret = 0;
    parsec_context_t *context = tp->context;

    if( NULL == context ) {
        parsec_warning("taskpool is not registered with any context in parsec_taskpool_wait\n");
        return -1;
    }

    if( !(PARSEC_CONTEXT_FLAG_CONTEXT_ACTIVE & context->flags) ) {
        parsec_warning("taskpool is registered to non-started context in parsec_taskpool_wait\n");
        return -1;
    }

    if( __parsec_context_cas_or_flag(context,
                                     PARSEC_CONTEXT_FLAG_COMM_ACTIVE) ) {
        (void)parsec_remote_dep_on(context);
    }

    ret = __parsec_taskpool_wait( tp, parsec_my_execution_stream() );

    return ret;
}

int parsec_taskpool_test( parsec_taskpool_t* tp )
{
    int ret = 0;
    parsec_context_t *context = tp->context;

    if( NULL == context ) {
        parsec_warning("taskpool is not registered with any context in parsec_taskpool_wait\n");
        return -1;
    }

    if( !(PARSEC_CONTEXT_FLAG_CONTEXT_ACTIVE & context->flags) ) {
        parsec_warning("taskpool is registered to non-started context in parsec_taskpool_wait\n");
        return -1;
    }

    if( __parsec_context_cas_or_flag(context,
                                     PARSEC_CONTEXT_FLAG_COMM_ACTIVE) ) {
        (void)parsec_remote_dep_on(context);
    }

    ret = __parsec_taskpool_test( tp, parsec_my_execution_stream() );

    return ret;
}<|MERGE_RESOLUTION|>--- conflicted
+++ resolved
@@ -68,7 +68,7 @@
                       "Block Input Operations      : %10ld\n"
                       "Block Output Operations     : %10ld\n"
                       "Maximum Resident Memory     : %10ld\n"
-                      "=============================================================\n"
+                      "-------------------------------------------------------------\n"
                       , es->virtual_process->vp_id, es->th_id, es->core_id, es->socket_id,
                       usr, sys, usr + sys,
                       (current.ru_minflt  - es->_es_rusage.ru_minflt), (current.ru_majflt  - es->_es_rusage.ru_majflt),
@@ -316,18 +316,12 @@
 #endif  /* defined(PARSEC_DEBUG_PARANOID) || defined(PARSEC_DEBUG_NOISIER) */
 
 #if defined(PARSEC_PAPI_SDE)
-<<<<<<< HEAD
-    int len = 0;
-    _LIST_ITEM_ITERATOR(tasks_ring, &tasks_ring->super, item, {len++; });
-    PARSEC_PAPI_SDE_COUNTER_ADD(PARSEC_PAPI_SDE_TASKS_ENABLED, len);
-=======
     {
         int len = 0;
         parsec_task_t *task = tasks_ring;
         _LIST_ITEM_ITERATOR(task, &task->super, item, {len++; });
         PARSEC_PAPI_SDE_COUNTER_ADD(PARSEC_PAPI_SDE_TASKS_ENABLED, len);
     }
->>>>>>> f1822a50
 #endif  /* defined(PARSEC_PAPI_SDE) */
 
     ret = parsec_current_scheduler->module.schedule(es, tasks_ring, distance);
