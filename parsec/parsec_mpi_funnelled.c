--- conflicted
+++ resolved
@@ -660,7 +660,6 @@
                              MAX_MPI_TAG, (unsigned int)MAX_MPI_TAG, MAX_MPI_TAG / MAX_DEP_OUT_COUNT);
     }
 
-<<<<<<< HEAD
     parsec_mca_param_reg_int_name("mpi", "num_workers",
                                   "The number of worker threads dedicated to handling communication callbacks.",
                                   false, false, 0, &num_workers);
@@ -689,7 +688,6 @@
 #endif // PARSEC_PROF_TRACE
 
     /* TODO: fork off work threads */
-=======
     parsec_mca_param_reg_int_name("runtime", "comm_mpi_overtake",
 #if defined(PARSEC_HAVE_MPI_OVERTAKE)
                                   "Enable MPI allow overtaking of messages (if applicable). (0: no, 1: yes)",
@@ -700,7 +698,6 @@
 #if !defined(PARSEC_HAVE_MPI_OVERTAKE)
     parsec_param_enable_mpi_overtake = 0;  /* Don't allow to be changed */
 #endif  /* !defined(PARSEC_HAVE_MPI_OVERTAKE) */
->>>>>>> 58974073
 
     (void)context;
     return 0;
