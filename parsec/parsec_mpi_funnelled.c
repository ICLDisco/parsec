--- conflicted
+++ resolved
@@ -510,7 +510,6 @@
                              MAX_MPI_TAG, (unsigned int)MAX_MPI_TAG, MAX_MPI_TAG / MAX_DEP_OUT_COUNT);
     }
 
-<<<<<<< HEAD
 #if !defined(PARSEC_MPI_IS_GPU_AWARE)
     parsec_mpi_allow_gpu_memory_communications = 0;
 #endif
@@ -519,7 +518,7 @@
                                   " movements will transit through CPU memory, and will always have a backup copy there. Accepted values "
                                   "are ORed between 1 for receiving into GPU memory and 2 for sending from GPU memory",
                                   false, false, parsec_mpi_allow_gpu_memory_communications, &parsec_mpi_allow_gpu_memory_communications);
-=======
+
     parsec_mca_param_reg_int_name("runtime", "comm_mpi_overtake",
 #if defined(PARSEC_HAVE_MPI_OVERTAKE)
                                   "Enable MPI allow overtaking of messages (if applicable). (0: no, 1: yes)",
@@ -531,7 +530,6 @@
     parsec_param_enable_mpi_overtake = 0;  /* Don't allow to be changed */
 #endif  /* !defined(PARSEC_HAVE_MPI_OVERTAKE) */
 
->>>>>>> 58974073
     (void)context;
     return 0;
 }
