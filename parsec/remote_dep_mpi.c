/*
 * Copyright (c) 2009-2023 The University of Tennessee and The University
 *                         of Tennessee Research Foundation.  All rights
 *                         reserved.
 * Copyright (c) 2023      NVIDIA CORPORATION. All rights reserved.
 */

#include "parsec/parsec_config.h"

#include <mpi.h>
#include "profiling.h"
#include "parsec/class/list.h"
#include "parsec/utils/output.h"
#include "parsec/utils/mca_param.h"
#include "parsec/utils/debug.h"
#include "parsec/debug_marks.h"
#include "parsec/data.h"
#include "parsec/papi_sde.h"
#include "parsec/interfaces/dtd/insert_function_internal.h"
#include "parsec/remote_dep.h"
#include "parsec/class/dequeue.h"

#include "parsec/parsec_binary_profile.h"

#include "parsec/parsec_internal.h"

#if defined(PARSEC_DEBUG)
static int64_t count_reshaping = 0;
#endif

#define PARSEC_DTD_SKIP_SAVING -1

int parsec_comm_gets_max  = DEP_NB_CONCURRENT * MAX_PARAM_COUNT;
int parsec_comm_gets      = 0;
int parsec_comm_puts_max  = DEP_NB_CONCURRENT * MAX_PARAM_COUNT;
int parsec_comm_puts      = 0;

/**
 * Number of data movements to be extracted at each step. Bigger the number
 * larger the amount spent in ordering the tasks, but greater the potential
 * benefits of doing things in the right order.
 */
static void remote_dep_mpi_params(parsec_context_t* context);
static int parsec_param_nb_tasks_extracted = 20;
/* For the meaning of aggregate, short and eager, refer to the
 * param register help text for comm_aggregate, and
 * comm_short_limit respectively.
 */
static size_t parsec_param_short_limit = RDEP_MSG_SHORT_LIMIT;
static int parsec_param_enable_aggregate = 0;

parsec_mempool_t *parsec_remote_dep_cb_data_mempool = NULL;

typedef struct remote_dep_cb_data_s {
    parsec_list_item_t        super;
    parsec_thread_mempool_t *mempool_owner;
    parsec_remote_deps_t *deps; /* always local */
    parsec_ce_mem_reg_handle_t memory_handle;
#if defined(PARSEC_PROF_TRACE)
    uint64_t event_id;
#endif /* PARSEC_PROF_TRACE */
    int k;
} remote_dep_cb_data_t;

PARSEC_DECLSPEC PARSEC_OBJ_CLASS_DECLARATION(remote_dep_cb_data_t);

PARSEC_OBJ_CLASS_INSTANCE(remote_dep_cb_data_t, parsec_list_item_t,
                   NULL, NULL);

char*
remote_dep_cmd_to_string(remote_dep_wire_activate_t* origin,
                         char* str,
                         size_t len)
{
    parsec_task_t task;

    task.taskpool = parsec_taskpool_lookup( origin->taskpool_id );
    if( NULL == task.taskpool ) return snprintf(str, len, "UNKNOWN_of_TASKPOOL_%d", origin->taskpool_id), str;
    task.task_class   = task.taskpool->task_classes_array[origin->task_class_id];
    if( NULL == task.task_class ) return snprintf(str, len, "UNKNOWN_of_TASKCLASS_%d", origin->task_class_id), str;
    memcpy(&task.locals, origin->locals, sizeof(parsec_assignment_t) * task.task_class->nb_locals);
    task.priority     = 0xFFFFFFFF;
    return parsec_task_snprintf(str, len, &task);
}

/* TODO: fix heterogeneous restriction by using proper mpi datatypes */
#define dep_dtt parsec_datatype_int8_t
#define dep_count sizeof(remote_dep_wire_activate_t)
#define dep_extent dep_count
#define DEP_SHORT_BUFFER_SIZE (dep_extent+RDEP_MSG_SHORT_LIMIT)
#if PARSEC_SIZEOF_VOID_P == 4
#define datakey_dtt parsec_datatype_int32_t
#else
#define datakey_dtt parsec_datatype_int64_t
#endif
#define datakey_count 3

static pthread_t dep_thread_id;
parsec_dequeue_t dep_cmd_queue;
parsec_list_t    dep_cmd_fifo;             /* ordered non threaded fifo */
parsec_list_t    dep_activates_fifo;       /* ordered non threaded fifo */
parsec_list_t    dep_activates_noobj_fifo; /* non threaded fifo of dep activates related to taskpools not actually known */
parsec_list_t    dep_put_fifo;             /* ordered non threaded fifo */

/* help manage the messages in the same category, where a category is either messages
 * to the same destination, or with the same action key.
 */
static dep_cmd_item_t** parsec_mpi_same_pos_items;
static int parsec_mpi_same_pos_items_size = 0;

static int mpi_initialized = 0;
#if defined(PARSEC_REMOTE_DEP_USE_THREADS)
static pthread_mutex_t mpi_thread_mutex;
static pthread_cond_t mpi_thread_condition;
#endif

parsec_execution_stream_t parsec_comm_es = {
    .th_id = 0,
    .core_id = -1,
    .socket_id = -1,
#if defined(PARSEC_PROF_TRACE)
    .es_profile = NULL,
#endif /* PARSEC_PROF_TRACE */
    .scheduler_object = NULL,
    .next_task = NULL,
#if defined(PARSEC_SIM)
    .largest_simulation_date = 0,
#endif
#if defined(PARSEC_PROF_PINS)
    .pins_events_cb = {{0}},
#endif  /* defined(PARSEC_PROF_PINS) */
#if defined(PARSEC_PROF_RUSAGE_EU)
#if defined(PARSEC_HAVE_GETRUSAGE) || !defined(__bgp__)
    ._es_rusage = {{0}},
#endif /* PARSEC_HAVE_GETRUSAGE */
#endif
    .virtual_process = NULL,
    .context_mempool = NULL,
    .datarepo_mempools = {0}
};

static void remote_dep_mpi_put_start(parsec_execution_stream_t* es, dep_cmd_item_t* item);
static void remote_dep_mpi_get_start(parsec_execution_stream_t* es, parsec_remote_deps_t* deps);

static void remote_dep_mpi_get_end(parsec_execution_stream_t* es,
                                   int idx,
                                   parsec_remote_deps_t* deps);

static int
remote_dep_mpi_get_end_cb(parsec_comm_engine_t *ce,
                          parsec_ce_tag_t tag,
                          void *msg,
                          size_t msg_size,
                          int src,
                          void *cb_data);

static int
remote_dep_mpi_put_end_cb(parsec_comm_engine_t *ce,
                       parsec_ce_mem_reg_handle_t lreg,
                       ptrdiff_t ldispl,
                       parsec_ce_mem_reg_handle_t rreg,
                       ptrdiff_t rdispl,
                       size_t size,
                       int remote,
                       void *cb_data);

static parsec_remote_deps_t*
remote_dep_release_incoming(parsec_execution_stream_t* es,
                            parsec_remote_deps_t* origin,
                            remote_dep_datakey_t complete_mask);

static int remote_dep_nothread_send(parsec_execution_stream_t* es,
                                    dep_cmd_item_t **head_item);
int remote_dep_ce_init(parsec_context_t* context);

static int local_dep_nothread_reshape(parsec_execution_stream_t* es,
                                      dep_cmd_item_t *item);

static int remote_dep_mpi_progress(parsec_execution_stream_t* es);

static void remote_dep_mpi_new_taskpool(parsec_execution_stream_t* es,
                                        dep_cmd_item_t *dep_cmd_item);

static void remote_dep_mpi_release_delayed_deps(parsec_execution_stream_t* es,
                                                dep_cmd_item_t *item);

/* Perform a memcpy with datatypes by doing a local sendrecv */
static int remote_dep_nothread_memcpy(parsec_execution_stream_t* es,
                                      dep_cmd_item_t *item);

int remote_dep_ce_reconfigure(parsec_context_t* context);


static void remote_dep_mpi_params(parsec_context_t* context) {
    (void)context;
#if RDEP_MSG_SHORT_LIMIT != 0
    parsec_mca_param_reg_sizet_name("runtime", "comm_short_limit", "Controls the maximum size of a short message. Short messages contain both the control message notifying the completion of a task and the associated data that fit completely in that buffer length. The maximum size of a short message should be lower than the network MTU.",
                                  false, false, parsec_param_short_limit, &parsec_param_short_limit);
    if(parsec_param_short_limit > RDEP_MSG_SHORT_LIMIT) {
        parsec_warning("User requested a short message limit of %d which is greater than compiled in limit %d; value reset to compiled limit %d", parsec_param_short_limit, RDEP_MSG_SHORT_LIMIT, RDEP_MSG_SHORT_LIMIT);
        parsec_param_short_limit = RDEP_MSG_SHORT_LIMIT;
    }
#endif
    parsec_mca_param_reg_int_name("runtime", "comm_aggregate", "Aggregate multiple dependencies in the same short message (1=true,0=false).",
                                  false, false, parsec_param_enable_aggregate, &parsec_param_enable_aggregate);
}

int
remote_dep_dequeue_init(parsec_context_t* context)
{
    pthread_attr_t thread_attr;
    int is_mpi_up = 0;
    int thread_level_support;

    assert(mpi_initialized == 0);

    remote_dep_mpi_params(context);

    MPI_Initialized(&is_mpi_up);
    if( 0 == is_mpi_up ) {
        /**
         * MPI is not up, so we will consider this as a single node run. Fall
         * back to the no-MPI case.
         */
        context->nb_nodes = 1;
        parsec_communication_engine_up = -1;  /* No communications supported */
        /*TODO: restore the original behavior when modular datatype engine is
         * available */
        parsec_fatal("MPI was not initialized. This version of PaRSEC was compiled with MPI datatype supports and *needs* MPI to execute.\n"
                     "\t* Please initialized MPI in the application (MPI_Init/MPI_Init_thread) prior to initializing PaRSEC.\n"
                     "\t* Alternatively, compile a version of PaRSEC without MPI (-DPARSEC_DIST_WITH_MPI=OFF in ccmake)\n");
        return PARSEC_SUCCESS;
    }
    parsec_communication_engine_up = 0;  /* we have communication capabilities */

    MPI_Query_thread( &thread_level_support );
    if( thread_level_support == MPI_THREAD_SINGLE ||
        thread_level_support == MPI_THREAD_FUNNELED ) {
        parsec_warning("MPI was not initialized with the appropriate level of thread support.\n"
                       "\t* Current level is %s, while MPI_THREAD_SERIALIZED or MPI_THREAD_MULTIPLE is needed\n"
                       "\t* to guarantee correctness of the PaRSEC runtime.\n",
                       thread_level_support == MPI_THREAD_SINGLE ? "MPI_THREAD_SINGLE" : "MPI_THREAD_FUNNELED");
    }

    /* Do this first to give a chance to the communication engine to define
     * who this process is by setting the corresponding info in the
     * parsec_context.
     */
    if( NULL == parsec_comm_engine_init(context) ) {
        parsec_warning("Communication engine failed to start. Additional information might be available in the corresponding error message");
        return PARSEC_ERR_NOT_FOUND;
    }

    if(parsec_param_comm_thread_multiple) {
        if( thread_level_support >= MPI_THREAD_MULTIPLE ) {
            context->flags |= PARSEC_CONTEXT_FLAG_COMM_MT;
        }
        else if(parsec_param_comm_thread_multiple != -1) {
            parsec_warning("Requested multithreaded access to the communication engine, but MPI is not initialized with MPI_THREAD_MULTIPLE.\n"
                        "\t* PaRSEC will continue with the funneled thread communication engine model.\n");
        }
    }

    PARSEC_OBJ_CONSTRUCT(&dep_cmd_queue, parsec_dequeue_t);
    PARSEC_OBJ_CONSTRUCT(&dep_cmd_fifo, parsec_list_t);

    /* Build the condition used to drive the MPI thread */
    pthread_mutex_init( &mpi_thread_mutex, NULL );
    pthread_cond_init( &mpi_thread_condition, NULL );

    pthread_attr_init(&thread_attr);
    pthread_attr_setscope(&thread_attr, PTHREAD_SCOPE_SYSTEM);

    /* From now on the communication capabilities are enabled */
    parsec_communication_engine_up = 1;
    if(context->nb_nodes == 1) {
        goto up_and_running;
    }

   /**
    * We need to synchronize with the newly spawned thread. We will use the
    * condition for this. If we lock the mutex prior to spawning the MPI thread,
    * and then go in a condition wait, the MPI thread can lock the mutex, and
    * then call condition signal. This insure proper synchronization. Similar
    * mechanism will be used to turn on and off the MPI thread.
    */
    pthread_mutex_lock(&mpi_thread_mutex);

    pthread_create(&dep_thread_id,
                   &thread_attr,
                   (void* (*)(void*))remote_dep_dequeue_main,
                   (void*)context);

    /* Wait until the MPI thread signals it's awakening */
    pthread_cond_wait( &mpi_thread_condition, &mpi_thread_mutex );
  up_and_running:
    mpi_initialized = 1;  /* up and running */
    remote_dep_ce_init(context);

    return PARSEC_SUCCESS;
}

int
remote_dep_dequeue_fini(parsec_context_t* context)
{
    if( 0 == mpi_initialized ) return 0;

    /**
     * We suppose the disable function was called before. Then we will append a
     * shutdown command in the MPI thread queue, and wake the MPI thread. Upon
     * processing of the pending command the MPI thread will exit, we will be
     * able to catch this by locking the mutex.  Once we know the MPI thread is
     * gone, cleaning up will be straightforward.
     */
    if( 1 < parsec_communication_engine_up ) {
        dep_cmd_item_t* item = (dep_cmd_item_t*) calloc(1, sizeof(dep_cmd_item_t));
        PARSEC_OBJ_CONSTRUCT(item, parsec_list_item_t);
        void *ret;

        item->action = DEP_CTL;
        item->cmd.ctl.enable = -1;  /* turn off and return from the MPI thread */
        item->priority = 0;
        parsec_dequeue_push_back(&dep_cmd_queue, (parsec_list_item_t*) item);

        /* I am supposed to own the lock. Wake the MPI thread */
        pthread_cond_signal(&mpi_thread_condition);
        pthread_mutex_unlock(&mpi_thread_mutex);
        pthread_join(dep_thread_id, &ret);
        assert((parsec_context_t*)ret == context);
    }

    assert(NULL == parsec_dequeue_pop_front(&dep_cmd_queue));
    PARSEC_OBJ_DESTRUCT(&dep_cmd_queue);
    assert(NULL == parsec_dequeue_pop_front(&dep_cmd_fifo));
    PARSEC_OBJ_DESTRUCT(&dep_cmd_fifo);
    mpi_initialized = 0;

    PARSEC_DEBUG_VERBOSE(10, parsec_debug_output, "Process has reshaped %zu tiles.", count_reshaping);

    return 0;
}

/* The possible values for parsec_communication_engine_up are: 0 if no
 * communication capabilities are enabled, 1 if we are in a single node scenario
 * and the main thread will check the communications on a regular basis, 2 if
 * the order is enqueued but the thread is not yet on, and 3 if the thread is
 * running.
 */
int
remote_dep_dequeue_on(parsec_context_t* context)
{
    /* If we are the only participant in this execution, we should not have to
     * communicate with any other process. However, we might have to execute all
     * local data copies, which requires MPI.
     */
    if( 0 >= parsec_communication_engine_up ) return -1;
    if( context->nb_nodes == 1 ) return 1;

    PARSEC_DEBUG_VERBOSE(20, parsec_comm_output_stream, "MPI: comm engine signalled ON on process %d/%d",
                         context->my_rank, context->nb_nodes);

    /* At this point I am supposed to own the mutex */
    parsec_communication_engine_up = 2;
    pthread_cond_signal(&mpi_thread_condition);
    pthread_mutex_unlock(&mpi_thread_mutex);

    /* The waking up of the communication thread happen asynchronously, once the thread
     * receives the signal. At that point it acquires the mpi_thread_mutex and set the
     * global variable parsec_communication_engine_up to 3.
     */

    /**
     * We need to wait for the communication thread to perform the mpi_setup
     * as it will fill-up my_rank on the context.
     */
    while( 3 != parsec_communication_engine_up ) sched_yield();

    (void)context;
    return 1;
}

int
remote_dep_dequeue_off(parsec_context_t* context)
{
    if(parsec_communication_engine_up < 2) return -1;  /* The start order has not been issued */

    dep_cmd_item_t* item = (dep_cmd_item_t*) calloc(1, sizeof(dep_cmd_item_t));
    PARSEC_OBJ_CONSTRUCT(item, parsec_list_item_t);
    item->action = DEP_CTL;
    item->cmd.ctl.enable = 0;  /* turn OFF the MPI thread */
    item->priority = 0;
    /* wait until the communication thread is up and running */
    while( 3 != parsec_communication_engine_up ) sched_yield();
    PARSEC_DEBUG_VERBOSE(20, parsec_comm_output_stream, "MPI: comm engine signalled OFF on process %d/%d",
                         context->my_rank, context->nb_nodes);
    parsec_dequeue_push_back(&dep_cmd_queue, (parsec_list_item_t*) item);

    /* wait until we own the PaRSEC MPI synchronization mutex */
    pthread_mutex_lock(&mpi_thread_mutex);
    assert( 1 == parsec_communication_engine_up );
    (void)context;  /* silence warning */

    return 0;
}

static void
remote_dep_mpi_initialize_execution_stream(parsec_context_t *context)
{
    parsec_comm_es.th_id            = 0;  /* Pretend to be the master thread */
    parsec_comm_es.virtual_process  = context->virtual_processes[0];
    parsec_comm_es.rand_seed        = 0;  /* not random but not used either */
    parsec_comm_es.scheduler_object = NULL;
    parsec_comm_es.core_id          = -1;
    parsec_comm_es.socket_id        = -1;
    parsec_comm_es.next_task        = (parsec_task_t*)0xdeadbeef;  /* should not be NULL, but it should also never be used */
}

void* remote_dep_dequeue_main(parsec_context_t* context)
{
    int whatsup = 0;

    remote_dep_bind_thread(context);
    PARSEC_PAPI_SDE_THREAD_INIT();

    /* Now synchronize with the main thread */
    pthread_mutex_lock(&mpi_thread_mutex);
    pthread_cond_signal(&mpi_thread_condition);

    /* This is the main loop. Wait until being woken up by the main thread, do
     * the MPI stuff until we get the OFF or FINI commands. Then react the them.
     * However, the first time do the delayed initialization that could not have
     * been done before due to the lack of other component initialization.
     */

    while( -1 != whatsup ) {
        /* Let's wait until we are awaken */
        pthread_cond_wait(&mpi_thread_condition, &mpi_thread_mutex);

        PARSEC_DEBUG_VERBOSE(20, parsec_comm_output_stream, "MPI: comm engine ON on process %d/%d",
                             context->my_rank, context->nb_nodes);

        /* The MPI thread is owning the lock */
        assert( parsec_communication_engine_up == 2 );

<<<<<<< HEAD

        remote_dep_mpi_on(context);
=======
        parsec_ce.enable(&parsec_ce);
        remote_dep_ce_reconfigure(context);
        parsec_remote_dep_reconfigure(context);

>>>>>>> b0e38dd2
        /* acknowledge the activation */
        parsec_communication_engine_up = 3;

        /* Check that we have the right memory pool pointers and update them if needed */
        if( parsec_comm_es.context_mempool != &(parsec_comm_es.virtual_process->context_mempool.thread_mempools[0]) ) {
            parsec_comm_es.context_mempool = &(parsec_comm_es.virtual_process->context_mempool.thread_mempools[0]);
            for(int pi = 0; pi <= MAX_PARAM_COUNT; pi++) {
                parsec_comm_es.datarepo_mempools[pi] = &(parsec_comm_es.virtual_process->datarepo_mempools[pi].thread_mempools[0]);
            }
            parsec_comm_es.dependencies_mempool = &(parsec_comm_es.virtual_process->dependencies_mempool.thread_mempools[0]);
        }

        whatsup = remote_dep_dequeue_nothread_progress(&parsec_comm_es, -1 /* loop till explicitly asked to return */);
        PARSEC_DEBUG_VERBOSE(20, parsec_comm_output_stream, "MPI: comm engine OFF on process %d/%d",
                             context->my_rank, context->nb_nodes);
        parsec_communication_engine_up = 1;  /* went to sleep */
    }

    /* Release resources */
    PARSEC_PAPI_SDE_THREAD_FINI();

    return (void*)context;
}

int remote_dep_dequeue_new_taskpool(parsec_taskpool_t* tp)
{
    if(!mpi_initialized) return 0;
    remote_dep_inc_flying_messages(tp);
    dep_cmd_item_t* item = (dep_cmd_item_t*)calloc(1, sizeof(dep_cmd_item_t));
    PARSEC_OBJ_CONSTRUCT(item, parsec_list_item_t);
    item->action = DEP_NEW_TASKPOOL;
    item->priority = 0;
    item->cmd.new_taskpool.tp = tp;
    parsec_dequeue_push_back(&dep_cmd_queue, (parsec_list_item_t*)item);
    return 1;
}

int
remote_dep_dequeue_delayed_dep_release(parsec_remote_deps_t *deps)
{
    if(!mpi_initialized) return 0;
    dep_cmd_item_t* item = (dep_cmd_item_t*)calloc(1, sizeof(dep_cmd_item_t));
    PARSEC_OBJ_CONSTRUCT(item, parsec_list_item_t);
    item->action = DEP_DTD_DELAYED_RELEASE;
    item->priority = 0;
    item->cmd.release.deps = deps;
    parsec_dequeue_push_back(&dep_cmd_queue, (parsec_list_item_t*)item);
    return 1;
}

int
remote_dep_dequeue_send(parsec_execution_stream_t* es, int rank,
                        parsec_remote_deps_t* deps)
{
    dep_cmd_item_t* item = (dep_cmd_item_t*) calloc(1, sizeof(dep_cmd_item_t));
    PARSEC_OBJ_CONSTRUCT(item, parsec_list_item_t);
    item->action   = DEP_ACTIVATE;
    item->priority = deps->max_priority;
    item->cmd.activate.peer             = rank;
    item->cmd.activate.task.source_deps = (remote_dep_datakey_t)deps;
    item->cmd.activate.task.output_mask = 0;
    item->cmd.activate.task.callback_fn = 0;
    item->cmd.activate.task.remote_memory_handle = NULL; /* we don't have it yet */
    item->cmd.activate.task.remote_callback_data = (remote_dep_datakey_t)NULL;

    /* if MPI is multithreaded do not thread-shift the send activate */
    if( parsec_comm_es.virtual_process->parsec_context->flags & PARSEC_CONTEXT_FLAG_COMM_MT ) {
        parsec_list_item_singleton(&item->pos_list); /* NOTE: this disables aggregation in MT cases. */
        remote_dep_nothread_send(es, &item);
    }
    else {
        parsec_dequeue_push_back(&dep_cmd_queue, (parsec_list_item_t*)item);
    }
    return 1;
}

void parsec_remote_dep_memcpy(parsec_execution_stream_t* es,
                              parsec_taskpool_t* tp,
                              parsec_data_copy_t *dst,
                              parsec_data_copy_t *src,
                              parsec_dep_data_description_t* data)
{
    assert( dst );
    /* if the communication engine supports multithread do the reshaping in place */
    if( parsec_ce.parsec_context->flags & PARSEC_CONTEXT_FLAG_COMM_MT ) {
        if( 0 == parsec_ce.reshape(&parsec_ce, es,
                                   dst, data->local.dst_displ, data->local.dst_datatype, data->local.dst_count,
                                   src, data->local.src_displ, data->local.src_datatype, data->local.src_count) ) {
            return;
        }
    }

    PARSEC_DEBUG_VERBOSE(20, parsec_comm_output_stream,
                         "create MEMCPY request from %p to %p count %d",
                         PARSEC_DATA_COPY_GET_PTR(src) + data->local.src_displ,
                         PARSEC_DATA_COPY_GET_PTR(dst) + data->local.dst_displ,
                         data->local.src_count);
    dep_cmd_item_t* item = (dep_cmd_item_t*)calloc(1, sizeof(dep_cmd_item_t));
    PARSEC_OBJ_CONSTRUCT(item, parsec_list_item_t);
    item->action = DEP_MEMCPY;
    item->priority = 0;
    item->cmd.memcpy.taskpool     = tp;
    item->cmd.memcpy.source       = src;
    item->cmd.memcpy.destination  = dst;
    item->cmd.memcpy.layout       = data->local;

    PARSEC_OBJ_RETAIN(src);
    remote_dep_inc_flying_messages(tp);

    parsec_dequeue_push_back(&dep_cmd_queue, (parsec_list_item_t*) item);
}

static inline parsec_data_copy_t*
remote_dep_copy_allocate(parsec_dep_type_description_t* data)
{
    parsec_data_copy_t* dc;
    if( NULL == data->arena ) {
        assert(0 == data->dst_count);
        return NULL;
    }
    dc = parsec_arena_get_copy(data->arena, data->dst_count, 0, data->dst_datatype);

    dc->coherency_state = PARSEC_DATA_COHERENCY_EXCLUSIVE;
    PARSEC_DEBUG_VERBOSE(20, parsec_comm_output_stream, "MPI:\tMalloc new remote tile %p size %" PRIu64 " count = %" PRIu64 " displ = %" PRIi64 " %p",
            dc, data->arena->elem_size, data->dst_count, data->dst_displ, data->arena);
    return dc;
}

/**
 *
 * Allocate a new datacopy for a reshape.
 *
 * @param[in] data parsec_dep_type_description_t.
 * @return new datatcopy.
 */
static inline parsec_data_copy_t*
reshape_copy_allocate(parsec_dep_type_description_t* data)
{
    parsec_data_copy_t* dc;
    dc = remote_dep_copy_allocate(data);

    parsec_data_start_transfer_ownership_to_copy(dc->original,
                                                 0,
                                                 PARSEC_FLOW_ACCESS_RW);
    return dc;
}

/**
 *
 * Routine to fulfilled a reshape promise by the current thread
 * (when MPI_THREAD_MULTIPLE) or delegate the reshaping to the communication
 * thread.
 * Routine set as callback when initializing a future.
 *
 * @param[inout] future future for the reshaping, may be fulfilled by this call or
 * later on by the communication thread.
 * @param[in] in_data input arguments for the reshaping.
 * @param[in] es parsec_execution_stream_t.
 * @param[in] tp parsec_taskpool_t.
 * @param[in] task parsec_task_t.
 */
void parsec_local_reshape_cb(parsec_base_future_t *future, ... )
{
    void **in_data;
    parsec_execution_stream_t *es;
    parsec_task_t *task;

    va_list ap;
    va_start(ap, future);
    in_data = va_arg(ap, void**);
    es = va_arg(ap, parsec_execution_stream_t*);
    task = va_arg(ap, parsec_task_t*);
    va_end(ap);

    parsec_reshape_promise_description_t *dt = (parsec_reshape_promise_description_t*)*in_data;
    parsec_taskpool_t* tp = (task != NULL) ? task->taskpool: NULL;

#if defined(PARSEC_DEBUG) || defined(PARSEC_DEBUG_NOISIER)
    char task_string[MAX_TASK_STRLEN]="INLINE REMOTE";
    if(task != NULL)
        (void)parsec_task_snprintf(task_string, MAX_TASK_STRLEN, task);
#endif

#if defined(PARSEC_DEBUG) || defined(PARSEC_DEBUG_NOISIER)
    char type_name_src[MAX_TASK_STRLEN] = "NULL";
    char type_name_dst[MAX_TASK_STRLEN] = "NULL";
    int len;
    int src_pack_size=0, dst_pack_size=0;
    if(dt->local->src_datatype != PARSEC_DATATYPE_NULL) {
        MPI_Type_get_name(dt->local->src_datatype, type_name_src, &len);
        MPI_Pack_size(dt->local->src_count, dt->local->src_datatype, MPI_COMM_WORLD, &src_pack_size);
    }
    if(dt->local->dst_datatype != PARSEC_DATATYPE_NULL) {
        MPI_Type_get_name(dt->local->dst_datatype, type_name_dst, &len);
        MPI_Pack_size(dt->local->dst_count, dt->local->dst_datatype, MPI_COMM_WORLD, &dst_pack_size);
    }
    if(src_pack_size != dst_pack_size){
        parsec_warning("parsec_local_reshape: reshape requested between dtt with different packed size fut %p dtt [%p:%s = sz(%d) -> %p:%s= sz(%d)]",
                         future,
                         dt->local->src_datatype, type_name_src, src_pack_size,
                         dt->local->dst_datatype, type_name_dst, dst_pack_size);
    }
#endif


    /* if MPI is multithreaded do not thread-shift the sendrecv */
    if( (es->virtual_process->parsec_context->flags & PARSEC_CONTEXT_FLAG_COMM_MT)
            || (tp == NULL && task == NULL)/* || I AM COMM THREAD */)
    {
        parsec_data_copy_t *reshape_data = reshape_copy_allocate(dt->local);

        PARSEC_DEBUG_VERBOSE(2, parsec_debug_output,
                             "th%d RESHAPE_PROMISE COMPLETED COMP-THREAD to [%p:%p:%s -> %p:%p:%s] for %s fut %p",
                             es->th_id, dt->data, dt->data->dtt, type_name_src,
                             reshape_data, dt->local->dst_datatype, type_name_dst, task_string, future);

        parsec_ce.reshape(&parsec_ce, es,
                          reshape_data, dt->local->dst_displ, dt->local->dst_datatype, dt->local->dst_count,
                          dt->data, dt->local->src_displ, dt->local->src_datatype, dt->local->src_count);

        parsec_future_set(future, reshape_data);

#if defined(PARSEC_DEBUG)
        parsec_atomic_fetch_add_int64(&count_reshaping,1);
#endif
        return;
    }

    PARSEC_DEBUG_VERBOSE(4, parsec_debug_output,
                         "th%d RESHAPE_PROMISE TRIGGERED to [%p:%p:%s -> ...:%p:%s] for %s fut %p",
                         es->th_id, dt->data, dt->data->dtt, type_name_src,
                         dt->local->dst_datatype, type_name_dst, task_string, future);

    dep_cmd_item_t* item = (dep_cmd_item_t*)calloc(1, sizeof(dep_cmd_item_t));
    PARSEC_OBJ_CONSTRUCT(item, parsec_list_item_t);
    item->action = DEP_MEMCPY_RESHAPE;
    item->priority = 0;
    item->cmd.memcpy.taskpool    = tp;
    item->cmd.memcpy.source      = dt->data;
    item->cmd.memcpy.destination = NULL;
    item->cmd.memcpy.layout      = *(dt->local);

    item->cmd.memcpy_reshape.future = (parsec_datacopy_future_t *)future;
    item->cmd.memcpy_reshape.dt = dt;
    item->cmd.memcpy_reshape.task = task;

    remote_dep_inc_flying_messages(tp);
    parsec_dequeue_push_back(&dep_cmd_queue, (parsec_list_item_t*) item);
}

#define is_inplace(ctx,dep) NULL
#define is_read_only(ctx,dep) NULL

/**
 * This function is called from the task successors iterator. It exists for a
 * single purpose: to retrieve the datatype involved with the operation. Thus,
 * once a datatype has been successfully retrieved it must cancel the iterator
 * progress in order to return ASAP the datatype to the communication engine.
 */
parsec_ontask_iterate_t
remote_dep_mpi_retrieve_datatype(parsec_execution_stream_t *eu,
                                 const parsec_task_t *newcontext,
                                 const parsec_task_t *oldcontext,
                                 const parsec_dep_t* dep,
                                 parsec_dep_data_description_t* out_data,
                                 int src_rank, int dst_rank, int dst_vpid,
                                 data_repo_t *successor_repo, parsec_key_t successor_repo_key,
                                 void *param)
{
    (void)eu; (void)oldcontext; (void)dst_vpid; (void)newcontext; (void)out_data;
    (void)successor_repo; (void) successor_repo_key;
    if( dst_rank != eu->virtual_process->parsec_context->my_rank )
        return PARSEC_ITERATE_CONTINUE;

    parsec_remote_deps_t *deps               = (parsec_remote_deps_t*)param;
    struct remote_dep_output_param_s* output = &deps->output[dep->dep_datatype_index];
    const parsec_task_class_t* fct           = newcontext->task_class;
    uint32_t flow_mask                       = (1U << dep->flow->flow_index) | 0x80000000;  /* in flow */

    parsec_datatype_t old_dtt = output->data.remote.dst_datatype;

    /* Extract the datatype, count and displacement from the target task */

    fct->get_datatype(eu, newcontext, oldcontext, &flow_mask, &output->data);
    /* Checking PARSEC_HOOK_RETURN_DONE == fct->get_datatype and setting
     * output->data to *out_data is no longer valid.
     * Now, send operation can rely on the datacopy dtt,
     * thus, the send data (which would be contained on out_data)
     * can not be retrieved during iterate successors.
     * In PARSEC_HOOK_RETURN_DONE != fct->get_datatype,
     * most probably this is a CTL flow, and when returning PARSEC_HOOK_RETURN_DONE
     * output->data is set to the appropriate parameters (CTL info).
     * Otherwise, we should assert but can't distinguish if it was CTL or error.
     */
//    if( PARSEC_HOOK_RETURN_DONE == fct->get_datatype(eu, newcontext, &flow_mask, &output->data) ) {
//        /* something is wrong, we are unable to extract the expected datatype
//         from the receiver task. At this point it is difficult to stop the
//         algorithm, so let's assume the send datatype is to be used instead.*/
//         output->data = *out_data;
//    }


    parsec_data_t* data_arena = is_read_only(oldcontext, dep);
    if(NULL == data_arena) {
        output->deps_mask &= ~(1U << dep->dep_index); /* unmark all data that are RO we already hold from previous tasks */
    } else {
        output->deps_mask |= (1U << dep->dep_index); /* mark all data that are not RO */
        data_arena = is_inplace(oldcontext, dep);  /* Can we do it inplace */
    }
    output->data.data = NULL;

    if( deps->max_priority < newcontext->priority ) deps->max_priority = newcontext->priority;
    deps->incoming_mask |= (1U << dep->dep_datatype_index);
    deps->root           = src_rank;

    if(output->data.remote.dst_count == 0) {
        /* control dep */
        return PARSEC_ITERATE_STOP;
    }
    if(old_dtt != PARSEC_DATATYPE_NULL) {
        if(old_dtt != output->data.remote.dst_datatype) {
#if defined(PARSEC_DEBUG_NOISIER)
            char type_name_src[MAX_TASK_STRLEN] = "NULL";
            char type_name_dst[MAX_TASK_STRLEN] = "NULL";
            int len;
            if(old_dtt!=PARSEC_DATATYPE_NULL) MPI_Type_get_name(old_dtt, type_name_src, &len);
            if(output->data.remote.dst_datatype!=PARSEC_DATATYPE_NULL) MPI_Type_get_name(output->data.remote.dst_datatype, type_name_dst, &len);
            PARSEC_DEBUG_VERBOSE(30, parsec_comm_output_stream, "MPI: retrieve dtt for %s [dep_datatype_index %x] DTT: old %s new %s (%p) --> PACKED",
                newcontext->task_class->name, dep->dep_datatype_index, type_name_src, type_name_dst, output->data.remote.dst_datatype);
#endif
            int dsize;
            parsec_ce.pack_size(&parsec_ce, output->data.remote.dst_count, output->data.remote.dst_datatype, &dsize);
            output->data.remote.src_count = output->data.remote.dst_count = dsize;
            output->data.remote.src_datatype = output->data.remote.dst_datatype = PARSEC_DATATYPE_PACKED;

            return PARSEC_ITERATE_STOP;
        }
    }
#if defined(PARSEC_DEBUG_NOISIER)
    {
        char type_name_src[MAX_TASK_STRLEN] = "NULL";
        char type_name_dst[MAX_TASK_STRLEN] = "NULL";
        int len;
        if(old_dtt!=PARSEC_DATATYPE_NULL) MPI_Type_get_name(old_dtt, type_name_src, &len);
        if(output->data.remote.dst_datatype!=PARSEC_DATATYPE_NULL) MPI_Type_get_name(output->data.remote.dst_datatype, type_name_dst, &len);
        PARSEC_DEBUG_VERBOSE(30, parsec_comm_output_stream, "MPI: retrieve dtt for %s [dep_datatype_index %x] DTT: old %s new %s (%p)--> CONTINUE",
                newcontext->task_class->name, dep->dep_datatype_index, type_name_src, type_name_dst, output->data.remote.dst_datatype);
    }
#endif
    return PARSEC_ITERATE_CONTINUE;
}

/**
 * Retrieve the datatypes involved in this communication. In addition the flag
 * PARSEC_ACTION_RECV_INIT_REMOTE_DEPS set the priority to the maximum priority
 * of all the children.
 */
static int
remote_dep_get_datatypes(parsec_execution_stream_t* es,
                         parsec_remote_deps_t* origin,
                         int storage_id, int *position)
{
    uint32_t i, j, k, local_mask = 0;

    assert(NULL == origin->taskpool);
    origin->taskpool = parsec_taskpool_lookup(origin->msg.taskpool_id);
    if( NULL == origin->taskpool )
        return -1; /* the taskpool doesn't exist yet locally */

    /* This function is divided into DTD and PTG's logic */
    if( PARSEC_TASKPOOL_TYPE_DTD == origin->taskpool->taskpool_type ) {
        parsec_dtd_taskpool_t *dtd_tp = NULL;
        parsec_dtd_task_t *dtd_task = NULL;

        dtd_tp = (parsec_dtd_taskpool_t *)origin->taskpool;

        /* if( NULL == task.task_class ), this case will be taken care of automatically */

        /* We need to convert from a dep_datatype_index mask into a dep_index
         * mask. However, in order to be able to use the above iterator we need to
         * be able to identify the dep_index for each particular datatype index, and
         * call the iterate_successors on each of the dep_index sets.
         */
        int return_defer = 0;
        for(k = 0; origin->msg.output_mask>>k; k++) {
            if(!(origin->msg.output_mask & (1U<<k))) continue;

            uint64_t key = (uint64_t)origin->msg.locals[0].value<<32 | (1U<<k);

            parsec_key_handle_t kh;
            parsec_hash_table_lock_bucket_handle(dtd_tp->task_hash_table, (parsec_key_t)key, &kh);
            dtd_task = parsec_dtd_find_task( dtd_tp, key );

            if( NULL == dtd_task ) {
                return_defer = 1;

                /* AM buffers are reused by the comm engine once the activation
                 * has been conveyed to upper layer. In case of DTD we might receive msg to
                 * activate a task that the local node (the recipient of the activation)
                 * have not discovered yet. In that case we need to store the buffer,
                 * but note, we only need to store it the first time we are receiving this
                 * activation. PARSEC_DTD_SKIP_SAVING indicates whether this is the first
                 * time or not. Since, this function is called from other places (when
                 * we later try to activate a task for which we have already received
                 * an activation for) we do not need to store the buffer and we send
                 * PARSEC_DTD_SKIP_SAVING as an indicator of that.
                 */
                if( storage_id != PARSEC_DTD_SKIP_SAVING) {
                    char* packed_buffer;
                    /* Copy the short data to some temp storage */
                    packed_buffer = malloc(origin->msg.length);
                    memcpy(packed_buffer, origin->eager_msg, origin->msg.length);
                    *position += origin->msg.length;  /* move to the next order */
                    origin->taskpool = (parsec_taskpool_t*)packed_buffer;  /* temporary storage */
                }
                parsec_dtd_track_remote_dep( dtd_tp, key, origin );
            }

            parsec_hash_table_unlock_bucket_handle(dtd_tp->task_hash_table, &kh);

            if(return_defer) {
                return -2;
            }
            PARSEC_DEBUG_VERBOSE(20, parsec_comm_output_stream, "MPI:\tRetrieve datatype with mask 0x%x (remote_dep_get_datatypes)", local_mask);
            origin->msg.task_class_id = dtd_task->super.task_class->task_class_id;
            origin->output[k].data.remote.src_datatype = origin->output[k].data.remote.dst_datatype = PARSEC_DATATYPE_NULL;
            dtd_task->super.task_class->iterate_successors(es, (parsec_task_t *)dtd_task,
                                               (1U<<k),
                                               remote_dep_mpi_retrieve_datatype,
                                               origin);
        }
    } else {
        parsec_task_t task;
        task.taskpool   = origin->taskpool;
<<<<<<< HEAD
        int idx, *data_sizes = (int*)origin->eager_msg;
        /* Do not set the task.task_class here, because it might trigger a race condition in DTD */

        task.priority = 0;  /* unknown yet */

=======
        task.priority   = 0;  /* unknown yet */
>>>>>>> b0e38dd2
        task.task_class = task.taskpool->task_classes_array[origin->msg.task_class_id];
        for(i = 0; i < task.task_class->nb_flows;
            task.data[i].data_in = task.data[i].data_out = NULL,
            task.data[i].source_repo_entry = NULL,
            task.data[i].source_repo = NULL, i++);

        for(i = 0; i < task.task_class->nb_locals; i++)
            task.locals[i] = origin->msg.locals[i];

        /* We need to convert from a dep_datatype_index mask into a dep_index
         * mask. However, in order to be able to use the above iterator we need to
         * be able to identify the dep_index for each particular datatype index, and
         * call the iterate_successors on each of the dep_index sets.
         */
        for(k = idx = 0; origin->msg.output_mask>>k; k++) {
            if(!(origin->msg.output_mask & (1U<<k))) continue;
            for(local_mask = i = 0; NULL != task.task_class->out[i]; i++ ) {
                if(!(task.task_class->out[i]->flow_datatype_mask & (1U<<k))) continue;
                for(j = 0; NULL != task.task_class->out[i]->dep_out[j]; j++ )
                    if(k == task.task_class->out[i]->dep_out[j]->dep_datatype_index)
                        local_mask |= (1U << task.task_class->out[i]->dep_out[j]->dep_index);
                if( 0 != local_mask ) break;  /* we have our local mask, go get the datatype */
            }

            origin->output[k].data.remote.src_datatype = origin->output[k].data.remote.dst_datatype = PARSEC_DATATYPE_NULL;
            assert(idx <= data_sizes[0]);
            origin->output[k].data.remote.src_count = data_sizes[idx+1];
            PARSEC_DEBUG_VERBOSE(20, parsec_comm_output_stream,
                                 "MPI:\tRetrieve datatype with mask 0x%x (remote_dep_get_datatypes) remote size %d",
                                 local_mask, origin->output[k].data.remote.src_count);
            task.task_class->iterate_successors(es, &task,
                                                local_mask,
                                                remote_dep_mpi_retrieve_datatype,
                                                origin);
            idx++;
        }
    }

    /**
     * At this point the msg->output_mask contains the root mask, and should be
     * keep as is and be propagated down the communication pattern. On the
     * origin->incoming_mask we have the mask of all local data to be retrieved
     * from the predecessor.
     */
    origin->outgoing_mask = origin->incoming_mask;  /* safekeeper */
    return 0;
}

/**
 * Trigger the local reception of a remote task data. Upon completion of all
 * pending receives related to a remote task completion, we call the
 * release_deps to enable all local tasks and then start the activation
 * propagation.
 */
static parsec_remote_deps_t*
remote_dep_release_incoming(parsec_execution_stream_t* es,
                            parsec_remote_deps_t* origin,
                            remote_dep_datakey_t complete_mask)
{
    parsec_task_t task;
    const parsec_flow_t* target;
    int i, pidx;
    uint32_t action_mask = 0;

    /* Update the mask of remaining dependencies to avoid releasing the same outputs twice */
    assert((origin->incoming_mask & complete_mask) == complete_mask);
    origin->incoming_mask ^= complete_mask;

    task.taskpool = origin->taskpool;
    task.task_class = task.taskpool->task_classes_array[origin->msg.task_class_id];
    task.priority = origin->priority;
    for(i = 0; i < task.task_class->nb_locals;
        task.locals[i] = origin->msg.locals[i], i++);
    for(i = 0; i < task.task_class->nb_flows;
        task.data[i].data_in = task.data[i].data_out = NULL, task.data[i].source_repo_entry = NULL, task.data[i].source_repo = NULL, i++);
    task.repo_entry = NULL;

    for(i = 0; complete_mask>>i; i++) {
        assert(i < MAX_PARAM_COUNT);
        if( !((1U<<i) & complete_mask) ) continue;
        pidx = 0;
        target = task.task_class->out[pidx];
        while( !((1U<<i) & target->flow_datatype_mask) ) {
            target = task.task_class->out[++pidx];
            assert(NULL != target);
        }
        PARSEC_DEBUG_VERBOSE(20, parsec_debug_output, "MPI:\tDATA %p(%s) released from %p[%d] flow idx %d",
                origin->output[i].data.data, target->name, origin, i, target->flow_index);
        task.data[target->flow_index].source_repo = NULL;
        task.data[target->flow_index].source_repo_entry = NULL;
        task.data[target->flow_index].data_in   = origin->output[i].data.data;
        task.data[target->flow_index].data_out  = origin->output[i].data.data;
    }

#ifdef PARSEC_DIST_COLLECTIVES
    /* Corresponding comment below on the propagation part */
    if(0 == origin->incoming_mask && PARSEC_TASKPOOL_TYPE_PTG == origin->taskpool->taskpool_type) {
        remote_dep_inc_flying_messages(task.taskpool);
        (void)parsec_atomic_fetch_inc_int32(&origin->pending_ack);
    }
#endif  /* PARSEC_DIST_COLLECTIVES */

    if(PARSEC_TASKPOOL_TYPE_PTG == origin->taskpool->taskpool_type) {
        /* We need to convert from a dep_datatype_index mask into a dep_index mask */
        for(int i = 0; NULL != task.task_class->out[i]; i++ ) {
            target = task.task_class->out[i];
            if( !(complete_mask & target->flow_datatype_mask) ) continue;
            for(int j = 0; NULL != target->dep_out[j]; j++ )
                if(complete_mask & (1U << target->dep_out[j]->dep_datatype_index))
                    action_mask |= (1U << target->dep_out[j]->dep_index);
        }
    } else if(PARSEC_TASKPOOL_TYPE_DTD == origin->taskpool->taskpool_type) {
        action_mask = complete_mask;
    } else {
        assert(0);
    }
    PARSEC_DEBUG_VERBOSE(20, parsec_debug_output, "MPI:\tTranslate mask from 0x%lx to 0x%x (remote_dep_release_incoming)",
            complete_mask, action_mask);
    (void)task.task_class->release_deps(es, &task,
                                        action_mask | PARSEC_ACTION_RELEASE_LOCAL_DEPS | PARSEC_ACTION_RESHAPE_REMOTE_ON_RELEASE,
                                        NULL);
    assert(0 == (origin->incoming_mask & complete_mask));

    if(0 != origin->incoming_mask)  /* not done receiving */
        return origin;

    origin->taskpool->tdm.module->incoming_message_end(origin->taskpool, origin);

    /**
     * All incoming data are now received, start the propagation. We first
     * release the local dependencies, thus we must ensure the communication
     * engine is not prevented from completing the propagation (the code few
     * lines above). Once the propagation is started we can release the
     * references on the allocated data and on the dependency.
     */
    uint32_t mask = origin->outgoing_mask;
    origin->outgoing_mask = 0;

#if defined(PARSEC_DIST_COLLECTIVES)
    if( PARSEC_TASKPOOL_TYPE_PTG == origin->taskpool->taskpool_type ) /* indicates it is a PTG taskpool */
        parsec_remote_dep_propagate(es, &task, origin);
#endif  /* PARSEC_DIST_COLLECTIVES */
    /**
     * Release the dependency owned by the communication engine for all data
     * internally allocated by the engine.
     */
    for(i = 0; mask>>i; i++) {
        assert(i < MAX_PARAM_COUNT);
        if( !((1U<<i) & mask) ) continue;
        if( NULL != origin->output[i].data.data )  /* except CONTROLs */
            PARSEC_DATA_COPY_RELEASE(origin->output[i].data.data);
    }
#if defined(PARSEC_DIST_COLLECTIVES)
    if(PARSEC_TASKPOOL_TYPE_PTG == origin->taskpool->taskpool_type) {
        remote_dep_complete_and_cleanup(&origin, 1);
    } else {
        remote_deps_free(origin);
    }
#else
    remote_deps_free(origin);
#endif  /* PARSEC_DIST_COLLECTIVES */

    return NULL;
}

int
remote_dep_dequeue_nothread_progress(parsec_execution_stream_t* es,
                                     int cycles)
{
    parsec_context_t* context = es->virtual_process->parsec_context;
    parsec_list_item_t *items;
    dep_cmd_item_t *item, *same_pos = NULL;
    parsec_list_t temp_list;
    int ret = 0, how_many, position, executed_tasks = 0;

    PARSEC_OBJ_CONSTRUCT(&temp_list, parsec_list_t);
 check_pending_queues:
    if( cycles >= 0 )
        if( 0 == cycles--) return executed_tasks;  /* report how many events were progressed */

    /* Move a number of transfers from the shared dequeue into our ordered lifo. */
    how_many = 0;
    while( NULL != (item = (dep_cmd_item_t*) parsec_dequeue_try_pop_front(&dep_cmd_queue)) ) {
        if( DEP_CTL == item->action ) {
            /* A DEP_CTL is a barrier that must not be crossed, flush the
             * ordered fifo and don't add anything until it is consumed */
            if( parsec_list_nolock_is_empty(&dep_cmd_fifo) && parsec_list_nolock_is_empty(&temp_list) )
                goto handle_now;
            parsec_dequeue_push_front(&dep_cmd_queue, (parsec_list_item_t*)item);
            break;
        }
        how_many++;
        same_pos = NULL;
        /* Find the position in the array of the first possible item in the same category */
        position = (DEP_ACTIVATE == item->action) ? item->cmd.activate.peer : (context->nb_nodes + item->action);

        parsec_list_item_singleton(&item->pos_list);
        same_pos = parsec_mpi_same_pos_items[position];
        if((NULL != same_pos) && (same_pos->priority >= item->priority)) {
            /* insert the item in the peer list */
            parsec_list_item_ring_push_sorted(&same_pos->pos_list, &item->pos_list, dep_mpi_pos_list);
        } else {
            if(NULL != same_pos) {
                /* this is the new head of the list. */
                parsec_list_item_ring_push(&same_pos->pos_list, &item->pos_list);
                /* Remove previous elem from the priority list. The element
                 might be either in the dep_cmd_fifo if it is old enough to be
                 pushed there, or in the temp_list waiting to be moved
                 upstream. Pay attention from which queue it is removed. */
#if defined(PARSEC_DEBUG_PARANOID)
                parsec_list_nolock_remove((struct parsec_list_t*)same_pos->super.belong_to, (parsec_list_item_t*)same_pos);
#else
                parsec_list_nolock_remove(NULL, (parsec_list_item_t*)same_pos);
#endif
                parsec_list_item_singleton((parsec_list_item_t*)same_pos);
            }
            parsec_mpi_same_pos_items[position] = item;
            /* And add ourselves in the temp list */
            parsec_list_nolock_push_front(&temp_list, (parsec_list_item_t*)item);
        }
        if(how_many > parsec_param_nb_tasks_extracted)
            break;
    }
    if( !parsec_list_nolock_is_empty(&temp_list) ) {
        /* Sort the temporary list */
        parsec_list_nolock_sort(&temp_list, dep_cmd_prio);
        /* Remove the ordered items from the list, and clean the list */
        items = parsec_list_nolock_unchain(&temp_list);
        /* Insert them into the locally ordered cmd_fifo */
        parsec_list_nolock_chain_sorted(&dep_cmd_fifo, items, dep_cmd_prio);
    }
    /* Extract the head of the list and point the array to the correct value */
    if(NULL == (item = (dep_cmd_item_t*)parsec_list_nolock_pop_front(&dep_cmd_fifo)) ) {
        /* only progress MPI if necessary */
        if (context->nb_nodes > 1) {
            ret = remote_dep_mpi_progress(es);
            if( 0 == ret
                && ((comm_yield == 2)
                    || (comm_yield == 1  /* communication list is full, we need to forcefully drain the network */
                        && parsec_list_nolock_is_empty(&dep_activates_fifo)
                        && parsec_list_nolock_is_empty(&dep_put_fifo))) ) {
                struct timespec ts;
                ts.tv_sec = 0; ts.tv_nsec = comm_yield_ns;
                nanosleep(&ts, NULL);
            }
        }
        goto check_pending_queues;
    }
    assert(DEP_CTL != item->action);
    executed_tasks++;  /* count all the tasks executed during this call */
  handle_now:
    position = (DEP_ACTIVATE == item->action) ? item->cmd.activate.peer : (context->nb_nodes + item->action);
    switch(item->action) {
    case DEP_CTL:
        ret = item->cmd.ctl.enable;
        PARSEC_OBJ_DESTRUCT(&temp_list);
        PARSEC_DEBUG_VERBOSE(10, parsec_comm_output_stream, "rank %d DISABLE MPI communication engine", parsec_debug_rank);
        free(item);
        return ret;  /* FINI or OFF */
    case DEP_NEW_TASKPOOL:
        remote_dep_mpi_new_taskpool(es, item);
        break;
    case DEP_DTD_DELAYED_RELEASE:
        remote_dep_mpi_release_delayed_deps(es, item);
        break;
    case DEP_ACTIVATE:
        remote_dep_nothread_send(es, &item);
        same_pos = item;
        goto have_same_pos;
    case DEP_MEMCPY:
        remote_dep_nothread_memcpy(es, item);
        break;
    case DEP_MEMCPY_RESHAPE:
        local_dep_nothread_reshape(es, item);
        break;
    default:
        assert(0 && item->action); /* Not a valid action */
        break;
    }

    /* Correct the other structures */
    same_pos = (dep_cmd_item_t*)parsec_list_item_ring_chop(&item->pos_list);
    if( NULL != same_pos)
        same_pos = container_of(same_pos, dep_cmd_item_t, pos_list);
    free(item);
  have_same_pos:
    if( NULL != same_pos) {
        parsec_list_nolock_push_front(&temp_list, (parsec_list_item_t*)same_pos);
        /* if we still have pending messages of the same type, stay here for an extra loop */
        if( cycles >= 0 ) cycles++;
    }
    parsec_mpi_same_pos_items[position] = same_pos;

    goto check_pending_queues;
}


#ifdef PARSEC_PROF_TRACE
static int MPI_Activate_sk, MPI_Activate_ek;
static int MPI_Data_ctl_sk, MPI_Data_ctl_ek;
static int MPI_Data_plds_sk, MPI_Data_plds_ek;
static int MPI_Data_pldr_sk, MPI_Data_pldr_ek;

/**
 * The structure describe the MPI events saves into the profiling stream. The following
 * string represent it's description so that an external package can decrypt the
 * binary format of the stream.
 */

static const char *parsec_profile_remote_dep_mpi_info_to_string = "src{int32_t};"
                                                                  "dst{int32_t};"
                                                                  "tid{uint64_t};"
                                                                  "tpid{uint32_t};"
                                                                  "tcid{uint32_t};"
                                                                  "msg_size{int32_t};"
                                                                  "dep{int32_t}";

static void remote_dep_mpi_profiling_init(void)
{
    parsec_profiling_add_dictionary_keyword( "MPI_ACTIVATE", "fill:#FF0000",
                                            sizeof(parsec_profile_remote_dep_mpi_info_t),
                                            parsec_profile_remote_dep_mpi_info_to_string,
                                            &MPI_Activate_sk, &MPI_Activate_ek);
    parsec_profiling_add_dictionary_keyword( "MPI_DATA_CTL", "fill:#000077",
                                            sizeof(parsec_profile_remote_dep_mpi_info_t),
                                            parsec_profile_remote_dep_mpi_info_to_string,
                                            &MPI_Data_ctl_sk, &MPI_Data_ctl_ek);
    parsec_profiling_add_dictionary_keyword( "MPI_DATA_PLD_SND", "fill:#B08080",
                                            sizeof(parsec_profile_remote_dep_mpi_info_t),
                                            parsec_profile_remote_dep_mpi_info_to_string,
                                            &MPI_Data_plds_sk, &MPI_Data_plds_ek);
    parsec_profiling_add_dictionary_keyword( "MPI_DATA_PLD_RCV", "fill:#80B080",
                                            sizeof(parsec_profile_remote_dep_mpi_info_t),
                                            parsec_profile_remote_dep_mpi_info_to_string,
                                            &MPI_Data_pldr_sk, &MPI_Data_pldr_ek);

    parsec_comm_es.es_profile = parsec_profiling_stream_init( 2*1024*1024, "Comm thread");
    parsec_profiling_set_default_thread(parsec_comm_es.es_profile);
}

static void remote_dep_mpi_profiling_fini(void)
{
    /* Nothing to do, the thread_profiling structures will be automatically
     * released when the master profiling system is shut down.
     */
}

static inline uint64_t remote_dep_mpi_profiling_event_id(void)
{
    static uint64_t event_id = 0;
    /* we only need distinct event ids for events triggered by the comm thread,
     * so I think this doesn't need to be atomic
     * return parsec_atomic_fetch_inc_int64(&event_id); */
    return event_id++;
}
#else

#define remote_dep_mpi_profiling_init() do {} while(0)
#define remote_dep_mpi_profiling_fini() do {} while(0)
#define remote_dep_mpi_profiling_event_id() (0UL)

#endif  /* PARSEC_PROF_TRACE */


/**
 * Given a remote_dep_wire_activate message it packs as much as possible
 * into the provided buffer. If possible (short allowed and enough room
 * in the buffer) some of the arguments will also be packed. Beware, the
 * remote_dep_wire_activate message itself must be updated with the
 * correct length before packing.
 *
 * @returns 1 if the message can't be packed due to lack of space, or 0
 * otherwise.
 */
static int remote_dep_mpi_pack_dep(int peer,
                                   dep_cmd_item_t* item,
                                   char* packed_buffer,
                                   uint32_t length,
                                   int32_t* position)
{
    parsec_remote_deps_t *deps = (parsec_remote_deps_t*)item->cmd.activate.task.source_deps;
    remote_dep_wire_activate_t* msg = &deps->msg;
<<<<<<< HEAD
    int k, dsize, data_idx, saved_position = *position;
    uint32_t peer_bank, peer_mask, expected = 0, *data_sizes;
=======
    int k, dsize, saved_position = *position;
    uint32_t peer_bank, peer_bit, peer_mask, expected = 0;
>>>>>>> b0e38dd2
#if defined(PARSEC_DEBUG) || defined(PARSEC_DEBUG_NOISIER)
    char tmp[MAX_TASK_STRLEN];
    remote_dep_cmd_to_string(&deps->msg, tmp, 128);
#endif

    remote_dep_rank_to_bit(peer, &peer_bank, &peer_bit, deps->root);
    peer_mask = 1U << peer_bit;

    /* size of the handshake header */
    parsec_ce.pack_size(&parsec_ce, dep_count, dep_dtt, &dsize);
    /* reserve space for the termination detection piggybacked message */
    dsize += deps->taskpool->tdm.module->outgoing_message_piggyback_size;
    /* count the number of data to prepare the space for their length */
    for(k = 0, data_idx = 0; deps->outgoing_mask >> k; k++) {
        if( !((1U << k) & deps->outgoing_mask )) continue;
        if( !(deps->output[k].rank_bits[peer_bank] & peer_mask) ) continue;
        data_idx++;
    }
    if( (length - (*position)) < (dsize + (data_idx + 1) * (uint32_t)sizeof(uint32_t)) ) {  /* no room. bail out */
        PARSEC_DEBUG_VERBOSE(20, parsec_comm_output_stream, "Can't pack at %d/%d. Bail out!", *position, length);
        if( length < (dsize + (data_idx + 1) * (uint32_t)sizeof(uint32_t)) ) {
            parsec_fatal("The header plus data cannot be sent on a single message "
                         "(need %zd but have %zd)\n",
                         length, dsize + data_idx * sizeof(uint32_t));
        }
        return 1;
    }
    /* Don't pack yet, we need to update the length field before packing */
    *position += dsize;
    data_sizes = (uint32_t*)(packed_buffer + *position);
    assert(0 == (((uintptr_t)data_sizes) & (sizeof(uint32_t)-1)));
    data_sizes[0] = data_idx;  /* save the total number of data */
    assert((0 != msg->output_mask) &&   /* this should be preset */
           (msg->output_mask & deps->outgoing_mask) == deps->outgoing_mask);
    msg->length = (data_idx + 1) * (uint32_t)sizeof(uint32_t);
    *position += msg->length;
    msg->length += deps->taskpool->tdm.module->outgoing_message_piggyback_size;
    item->cmd.activate.task.output_mask = 0;  /* clean start */
    /* Treat for special cases: CTL, Short, etc... */
    for(k = 0, data_idx = 1; deps->outgoing_mask >> k; k++) {
        if( !((1U << k) & deps->outgoing_mask )) continue;
        if( !(deps->output[k].rank_bits[peer_bank] & peer_mask) ) continue;

        parsec_dep_data_description_t *data_desc = &deps->output[k].data;
        parsec_dep_type_description_t *type_desc = &data_desc->remote;
        /* Remove CTL from the message we expect to send */
#if defined(PARSEC_PROF_DRY_DEP)
        parsec_set_CTL_dep(data_desc);
#endif
        if( parsec_is_CTL_dep(data_desc) ) {
            PARSEC_DEBUG_VERBOSE(10, parsec_comm_output_stream, " CTL\t%s\tparam %d\tdemoted to be a control", tmp, k);
            continue;
        }
#if defined(PARSEC_DEBUG) || defined(PARSEC_DEBUG_NOISIER)
        if(PARSEC_DATATYPE_NULL == type_desc->src_datatype) {
            parsec_fatal("Output %d of %s has not defined a datatype: check that the data collection does"
                         " define a datatype for each data it provides",
                         k, tmp);
        }
#endif
        assert(type_desc->src_count > 0);
        /* Embed data (up to short size) with the activate msg */
        parsec_ce.pack_size( &parsec_ce, type_desc->src_count, type_desc->src_datatype, &dsize);
        data_sizes[data_idx++] = dsize;
        if( parsec_param_short_limit ) {
            if((length - (*position)) >= dsize) {
                parsec_ce.pack(&parsec_ce, ((char*)PARSEC_DATA_COPY_GET_PTR(data_desc->data)) + type_desc->src_displ,
                               type_desc->src_count, type_desc->src_datatype,
                         packed_buffer, length, position);
                PARSEC_DEBUG_VERBOSE(10, parsec_comm_output_stream, " EGR\t%s\tparam %d\tshort piggyback in the activate msg (%d/%d)",
                                     tmp, k, *position, length);
                msg->length += dsize;
                continue;  /* go to the next */
            } else if( 0 != saved_position ) {
                PARSEC_DEBUG_VERBOSE(20, parsec_comm_output_stream, "DATA\t%s\tparam %d\texceed buffer length. Start again from here next iteration",
                        tmp, k);
                *position = saved_position;
                return 1;
            }
            /* the data doesn't fit in the buffer. */
        }
        expected++;
        item->cmd.activate.task.output_mask |= (1U<<k);
        PARSEC_DEBUG_VERBOSE(10, parsec_comm_output_stream, "DATA\t%s\tparam %d\tdeps %p send on demand (increase deps counter by %d [%d])",
                             tmp, k, deps, expected, deps->pending_ack);
    }
    if(expected)
        (void)parsec_atomic_fetch_add_int32(&deps->pending_ack, expected);  /* Keep track of the inflight data */

#if defined(PARSEC_DEBUG) || defined(PARSEC_DEBUG_NOISIER)
    parsec_debug_verbose(6, parsec_comm_output_stream, "MPI:\tTO\t%d\tActivate\t% -8s\n"
                         "    \t\t\twith datakey %lx\tmask %lx short mask %lu length %d",
                         peer, tmp, msg->deps, msg->output_mask,
                         msg->output_mask ^ item->cmd.activate.task.output_mask, msg->length);
#endif
    /* And now pack the updated message (msg->length and msg->output_mask) itself. */
    parsec_ce.pack(&parsec_ce, msg, dep_count, dep_dtt, packed_buffer, length, &saved_position);
    msg->length = dsize + deps->taskpool->tdm.module->outgoing_message_piggyback_size;
    deps->taskpool->tdm.module->outgoing_message_pack(deps->taskpool, peer, packed_buffer, &saved_position, length);
    return 0;
}

/**
 * Perform a memcpy with datatypes by doing a local sendrecv.
 */
static int remote_dep_nothread_memcpy(parsec_execution_stream_t* es,
                                      dep_cmd_item_t *item)
{
    dep_cmd_t* cmd = &item->cmd;
    PARSEC_DEBUG_VERBOSE(20, parsec_comm_output_stream,
                         "COPY LOCAL DATA from %p[%p] to %p[%p] count %d",
                         (char*)PARSEC_DATA_COPY_GET_PTR(cmd->memcpy.source     ) + cmd->memcpy.layout.src_displ, cmd->memcpy.layout.src_datatype,
                         (char*)PARSEC_DATA_COPY_GET_PTR(cmd->memcpy.destination) + cmd->memcpy.layout.dst_displ, cmd->memcpy.layout.dst_datatype,
                         cmd->memcpy.layout.dst_count);

    int rc = parsec_ce.reshape(&parsec_ce, es,
                               cmd->memcpy.destination, cmd->memcpy.layout.dst_displ, cmd->memcpy.layout.dst_datatype, cmd->memcpy.layout.dst_count,
                               cmd->memcpy.source, cmd->memcpy.layout.src_displ, cmd->memcpy.layout.src_datatype, cmd->memcpy.layout.src_count);

    PARSEC_DATA_COPY_RELEASE(cmd->memcpy.source);
    remote_dep_dec_flying_messages(item->cmd.memcpy.taskpool);
    (void)es;
    return rc;
}

/**
 *
 * Routine to fulfill a reshape promise by the communication thread.
 *
 * @param[in] es parsec_execution_stream_t
 * @param[in] item dep_cmd_item_t
 */
static int local_dep_nothread_reshape(parsec_execution_stream_t* es,
                                      dep_cmd_item_t *item)
{

    dep_cmd_t* cmd = &item->cmd;
    cmd->memcpy.destination = reshape_copy_allocate(item->cmd.memcpy_reshape.dt->local);

#if defined(PARSEC_DEBUG) || defined(PARSEC_DEBUG_NOISIER)
    char task_string[MAX_TASK_STRLEN]="NULL TASK";
    if(item->cmd.memcpy_reshape.task != NULL)
        (void)parsec_task_snprintf(task_string, MAX_TASK_STRLEN, item->cmd.memcpy_reshape.task);
#endif
    PARSEC_DEBUG_VERBOSE(4, parsec_debug_output,
                         "th%d RESHAPE_PROMISE COMPLETED COMM-THREAD to [%p:%p -> %p:%p] for %s fut %p",
                         es->th_id, item->cmd.memcpy_reshape.dt->data, item->cmd.memcpy_reshape.dt->data->dtt,
                         cmd->memcpy.destination, item->cmd.memcpy_reshape.dt->local->dst_datatype, task_string, item->cmd.memcpy_reshape.future);

    /* Source datacopy needs to be retained again, it will only be release
     * once all successors have consumed the future, in case it is needed
     * as an input for nested futures.
     */
    PARSEC_OBJ_RETAIN(cmd->memcpy.source);

    int rc = remote_dep_nothread_memcpy(es, item);
    assert(MPI_SUCCESS == rc);

    parsec_future_set(item->cmd.memcpy_reshape.future, cmd->memcpy.destination);

    /*Not working if rescheduled by commthread, thus future trigger routines return ASYNC */
    /*__parsec_schedule(es, item->cmd.memcpy_reshape.task, 0);*/

#if defined(PARSEC_DEBUG)
    parsec_atomic_fetch_add_int64(&count_reshaping,1);
#endif

    (void)es;
    return (MPI_SUCCESS == rc ? 0 : -1);
}

/**
 * Starting with a particular item pack as many remote_dep_wire_activate
 * messages with the same destination (from the item ring associated with
 * pos_list) into a buffer. Upon completion the entire buffer is send to the
 * remote peer, the completed messages are released and the header is updated to
 * the next unsent message.
 */
static int remote_dep_nothread_send(parsec_execution_stream_t* es,
                                    dep_cmd_item_t **head_item)
{
    (void)es;
    parsec_remote_deps_t *deps;
    dep_cmd_item_t *item = *head_item;
    parsec_list_item_t* ring = NULL;
    char packed_buffer[DEP_SHORT_BUFFER_SIZE];
    int peer, position = 0;

    peer = item->cmd.activate.peer;  /* this doesn't change */

  pack_more:
    assert(peer == item->cmd.activate.peer);
    deps = (parsec_remote_deps_t*)item->cmd.activate.task.source_deps;

    parsec_list_item_singleton((parsec_list_item_t*)item);
    if( 0 == remote_dep_mpi_pack_dep(peer, item, packed_buffer,
                                     DEP_SHORT_BUFFER_SIZE, &position) ) {
        /* space left on the buffer. Move to the next item with the same destination */
        dep_cmd_item_t* next = (dep_cmd_item_t*)parsec_list_item_ring_chop(&item->pos_list);
        if( NULL == ring ) ring = (parsec_list_item_t*)item;
        else parsec_list_item_ring_push(ring, (parsec_list_item_t*)item);
        if( NULL != next ) {
            item = container_of(next, dep_cmd_item_t, pos_list);
            assert(DEP_ACTIVATE == item->action);
            if( parsec_param_enable_aggregate )
                goto pack_more;
        } else item = NULL;
    }
    *head_item = item;
    assert(NULL != ring);

    /* dep index is meaningless in this context, set to -1 */
    TAKE_TIME_WITH_INFO(es->es_profile, MPI_Activate_sk, 0, -1,
                        es->virtual_process->parsec_context->my_rank, peer,
                        deps->msg, position, PARSEC_DATATYPE_PACKED);
    parsec_ce.send_am(&parsec_ce, PARSEC_CE_REMOTE_DEP_ACTIVATE_TAG, peer, packed_buffer, position);
    TAKE_TIME(es->es_profile, MPI_Activate_ek, 0);
    DEBUG_MARK_CTL_MSG_ACTIVATE_SENT(peer, (void*)&deps->msg, &deps->msg);

    do {
        item = (dep_cmd_item_t*)ring;
        ring = parsec_list_item_ring_chop(ring);
        deps = (parsec_remote_deps_t*)item->cmd.activate.task.source_deps;

        free(item);  /* only large messages are left */

        remote_dep_complete_and_cleanup(&deps, 1);
    } while( NULL != ring );
    return 0;
}

/**
 * Progress the network pushing as many of the pending commands as possible.
 * First, extract actions from the cmd queue, and rearrange them (priority and
 * target) before draining the network and pushing out the highest priority
 * actions.
 */
static int remote_dep_mpi_progress(parsec_execution_stream_t* es)
{
    int ret = 0;

    if( !PARSEC_THREAD_IS_MASTER(es) ) return 0;

    ret = parsec_ce.progress(&parsec_ce);

    if(parsec_ce.can_serve(&parsec_ce) && !parsec_list_nolock_is_empty(&dep_activates_fifo)) {
            parsec_remote_deps_t* deps = (parsec_remote_deps_t*)parsec_list_nolock_pop_front(&dep_activates_fifo);
        remote_dep_mpi_get_start(es, deps);
        ret++;
    }
    if(parsec_ce.can_serve(&parsec_ce) && !parsec_list_nolock_is_empty(&dep_put_fifo)) {
            dep_cmd_item_t* item = (dep_cmd_item_t*)parsec_list_nolock_pop_front(&dep_put_fifo);
        remote_dep_mpi_put_start(es, item);
        ret++;
    }

    return ret;
}

static int
remote_dep_mpi_save_put_cb(parsec_comm_engine_t *ce,
                           parsec_ce_tag_t tag,
                           void *msg,
                           size_t msg_size,
                           int src,
                           void *cb_data)
{
    (void) ce; (void) tag; (void) cb_data; (void) msg_size;
    remote_dep_wire_get_t* task;
    parsec_remote_deps_t *deps;
    dep_cmd_item_t* item;
#if defined(PARSEC_DEBUG_NOISIER)
    char tmp[MAX_TASK_STRLEN];
#endif
    parsec_execution_stream_t* es = &parsec_comm_es;

    item = (dep_cmd_item_t*) malloc(sizeof(dep_cmd_item_t));
    PARSEC_OBJ_CONSTRUCT(&item->super, parsec_list_item_t);
    item->action = DEP_GET_DATA;
    item->cmd.activate.peer = src;

    task = &(item->cmd.activate.task);
    /* copy the static part of the message, the part after this contains the memory_handle
     * of the other side.
     */
    memcpy(task, msg, sizeof(remote_dep_wire_get_t));

    /* we are expecting exactly one wire_get_t + remote memory handle */
    assert(msg_size == sizeof(remote_dep_wire_get_t) + ce->get_mem_handle_size());

    item->cmd.activate.remote_memory_handle = malloc(ce->get_mem_handle_size());
    memcpy( item->cmd.activate.remote_memory_handle,
            ((char*)msg) + sizeof(remote_dep_wire_get_t),
            ce->get_mem_handle_size() );

    deps = (parsec_remote_deps_t*)(remote_dep_datakey_t)task->source_deps; /* get our deps back */
    assert(0 != deps->pending_ack);
    assert(0 != deps->outgoing_mask);
    item->priority = deps->max_priority;

    PARSEC_DEBUG_VERBOSE(6, parsec_debug_output, "MPI: Put cb_received for %s from %d tag %u which 0x%x (deps %p)",
                remote_dep_cmd_to_string(&deps->msg, tmp, MAX_TASK_STRLEN), item->cmd.activate.peer,
                -1, task->output_mask, (void*)deps);

    /* Get the highest priority PUT operation */
    parsec_list_nolock_push_sorted(&dep_put_fifo, (parsec_list_item_t*)item, dep_cmd_prio);
    if( parsec_ce.can_serve(&parsec_ce) ) {
        item = (dep_cmd_item_t*)parsec_list_nolock_pop_front(&dep_put_fifo);
        remote_dep_mpi_put_start(es, item);
    } else {
        PARSEC_DEBUG_VERBOSE(6, parsec_debug_output, "MPI: Put DELAYED for %s from %d tag %u which 0x%x (deps %p)",
                remote_dep_cmd_to_string(&deps->msg, tmp, MAX_TASK_STRLEN), item->cmd.activate.peer,
                -1, task->output_mask, (void*)deps);
    }
    return 1;
}

static void
remote_dep_mpi_put_start(parsec_execution_stream_t* es,
                         dep_cmd_item_t* item)
{
    remote_dep_wire_get_t* task = &(item->cmd.activate.task);
#if !defined(PARSEC_PROF_DRY_DEP)
    parsec_remote_deps_t* deps = (parsec_remote_deps_t*) (uintptr_t) task->source_deps;
    int k, nbdtt;
    void* dataptr;
    MPI_Datatype dtt;
#endif  /* !defined(PARSEC_PROF_DRY_DEP) */
#if defined(PARSEC_DEBUG_NOISIER)
    char type_name[MPI_MAX_OBJECT_NAME];
    int len;
#endif

    (void)es;
    DEBUG_MARK_CTL_MSG_GET_RECV(item->cmd.activate.peer, (void*)task, task);

#if !defined(PARSEC_PROF_DRY_DEP)
    assert(task->output_mask);
    PARSEC_DEBUG_VERBOSE(6, parsec_debug_output, "MPI:\tPUT mask=%lx deps 0x%lx", task->output_mask, task->source_deps);

#ifdef PARSEC_RESHAPE_BEFORE_SEND_TO_REMOTE
    int all_completed = 1;
    parsec_data_copy_t *old_data;
    parsec_data_copy_t *reshape_data;
    /* Check all reshape promises have been fulfill if any */
    for(k = 0; task->output_mask>>k; k++) {
        if(!((1U<<k) & task->output_mask)) continue;
        if( deps->output[k].data.data_future != NULL ){
            data_repo_t *repo = deps->output[k].data.repo;
            parsec_key_t repo_key = deps->output[k].data.repo_key;

            old_data = deps->output[k].data.data;

            reshape_data = parsec_future_get_or_trigger(deps->output[k].data.data_future, NULL, NULL, es, NULL, NULL);

            if(reshape_data == NULL){
                all_completed = 0;
                continue;
            }

            PARSEC_DEBUG_VERBOSE(4, parsec_debug_output,
                                 "th%d RESHAPE_PROMISE OBTAINED DEPS-REMOTE [%p:%p] for %s fut %p",
                                 es->th_id, deps->output[k].data.data, (deps->output[k].data.data)->dtt, "INLINE REMOTE", deps->output[k].data.data_future);

            deps->output[k].data.data = reshape_data;

            PARSEC_OBJ_RETAIN(reshape_data);
            PARSEC_DATA_COPY_RELEASE(old_data);/*old data has been retained for remote communication*/

            PARSEC_OBJ_RELEASE(deps->output[k].data.data_future);
            deps->output[k].data.data_future = NULL;

            /* consume from the repo that contains the reshape promise */
            if( repo != NULL ) data_repo_entry_used_once(repo, repo_key);

        }
    }
    if( ! all_completed ) {
        PARSEC_DEBUG_VERBOSE(4, parsec_comm_output_stream, "MPI:\tReshaping promises not yet completed for deps 0x%lx. Reschedule.", deps);
        parsec_list_nolock_push_front(&dep_put_fifo, (parsec_list_item_t*)item);
        return;
    }
#endif

    for(k = 0; task->output_mask>>k; k++) {
        assert(k < MAX_PARAM_COUNT);
        if(!((1U<<k) & task->output_mask)) continue;

        PARSEC_DEBUG_VERBOSE(20, parsec_debug_output, "MPI:\t[idx %d mask(0x%x / 0x%x)] %p, %p", k, (1U<<k), task->output_mask,
                deps->output[k].data.data, PARSEC_DATA_COPY_GET_PTR(deps->output[k].data.data));
        dataptr = PARSEC_DATA_COPY_GET_PTR(deps->output[k].data.data);
        dtt     = deps->output[k].data.remote.src_datatype;
        nbdtt   = deps->output[k].data.remote.src_count;
        (void) nbdtt;

        task->output_mask ^= (1U<<k);

        parsec_ce_mem_reg_handle_t source_memory_handle;
        size_t source_memory_handle_size;

        if(parsec_ce.capabilites.supports_noncontiguous_datatype) {
            parsec_ce.mem_register(dataptr, PARSEC_MEM_TYPE_NONCONTIGUOUS,
                                   nbdtt, dtt,
                                   -1,
                                   &source_memory_handle, &source_memory_handle_size);
        } else {
            /* TODO: Implement converter to pack and unpack
             * register the whole region including the holes because we don't support sparse
             * registration. */
            ptrdiff_t extent, lb;
            parsec_type_extent(dtt, &lb, &extent); (void)lb;
            parsec_ce.mem_register(dataptr, PARSEC_MEM_TYPE_CONTIGUOUS,
                                   -1, parsec_datatype_uint8_t,
                                   nbdtt * extent,
                                   &source_memory_handle, &source_memory_handle_size);

        }

        parsec_ce_mem_reg_handle_t remote_memory_handle = item->cmd.activate.remote_memory_handle;

#if defined(PARSEC_DEBUG_NOISIER)
        MPI_Type_get_name(dtt, type_name, &len);
        PARSEC_DEBUG_VERBOSE(10, parsec_comm_output_stream, "MPI:\tTO\t%d\tPut START\tunknown \tk=%d\twith deps 0x%lx at %p type %s (%p)\t(src_mem_handle = %p, dst_mem_handle = %p)",
               item->cmd.activate.peer, k, task->source_deps, dataptr, type_name, dtt, source_memory_handle, remote_memory_handle);
#endif

        remote_dep_cb_data_t *cb_data = (remote_dep_cb_data_t *) parsec_thread_mempool_allocate
                                            (parsec_remote_dep_cb_data_mempool->thread_mempools);
        cb_data->deps  = deps;
        cb_data->k     = k;

#if defined(PARSEC_PROF_TRACE)
        uint64_t event_id = remote_dep_mpi_profiling_event_id();
        cb_data->event_id = event_id;
#endif /* PARSEC_PROF_TRACE */
        TAKE_TIME_WITH_INFO(es->es_profile, MPI_Data_plds_sk, event_id, k,
                            es->virtual_process->parsec_context->my_rank,
                            item->cmd.activate.peer, deps->msg, nbdtt, dtt);

        /* the remote side should send us 8 bytes as the callback data to be passed back to them */
        parsec_ce.put(&parsec_ce, source_memory_handle, 0,
                      remote_memory_handle, 0,
                      0, item->cmd.activate.peer,
                      remote_dep_mpi_put_end_cb, cb_data,
                      (parsec_ce_tag_t)task->callback_fn, &task->remote_callback_data, sizeof(uintptr_t));

        parsec_comm_puts++;
    }
#endif  /* !defined(PARSEC_PROF_DRY_DEP) */
    if(0 == task->output_mask) {
        if(NULL != item->cmd.activate.remote_memory_handle) {
            free(item->cmd.activate.remote_memory_handle);
            item->cmd.activate.remote_memory_handle = NULL;
        }
        free(item);
    }
}

static int
remote_dep_mpi_put_end_cb(parsec_comm_engine_t *ce,
                       parsec_ce_mem_reg_handle_t lreg,
                       ptrdiff_t ldispl,
                       parsec_ce_mem_reg_handle_t rreg,
                       ptrdiff_t rdispl,
                       size_t size,
                       int remote,
                       void *cb_data)
{
    (void) ldispl; (void) rdispl; (void) size; (void) remote; (void) rreg;
    /* Retrieve deps from callback_data */
    parsec_remote_deps_t* deps = ((remote_dep_cb_data_t *)cb_data)->deps;

    PARSEC_DEBUG_VERBOSE(6, parsec_debug_output, "MPI:\tTO\tna\tPut END  \tunknown \tk=%d\twith deps %p\tparams bla\t(src_mem_handle = %p, dst_mem_handle=%p",
            ((remote_dep_cb_data_t *)cb_data)->k, deps, lreg, rreg);

#if defined(PARSEC_PROF_TRACE)
    TAKE_TIME(parsec_comm_es.es_profile, MPI_Data_plds_ek,
              ((remote_dep_cb_data_t *)cb_data)->event_id);
#endif /* PARSEC_PROF_TRACE */

    remote_dep_complete_and_cleanup(&deps, 1);

    ce->mem_unregister(&lreg);
    parsec_thread_mempool_free(parsec_remote_dep_cb_data_mempool->thread_mempools, cb_data);

    parsec_comm_puts--;
    return 1;
}


/**
 * An activation message has been received, and the remote_dep_wire_activate_t
 * part has already been extracted into the deps->msg. This function handles the
 * rest of the receiver logic, extract the possible eager and control data from
 * the buffer, post all the control messages to initiate RGET, and all other local
 * cleanups.
 */
static void remote_dep_mpi_recv_activate(parsec_execution_stream_t* es,
                                         parsec_remote_deps_t* deps,
                                         char* packed_buffer,
                                         int length,
                                         int* position)
{
    (void) length; (void) position;
    (void) packed_buffer;
    remote_dep_datakey_t complete_mask = 0;
    int k, dsize, ds_idx;
    uint32_t *data_sizes = (uint32_t*)(packed_buffer + *position);
#if defined(PARSEC_DEBUG) || defined(PARSEC_DEBUG_NOISIER)
    char tmp[MAX_TASK_STRLEN];
    remote_dep_cmd_to_string(&deps->msg, tmp, MAX_TASK_STRLEN);
#endif

#if defined(PARSEC_DEBUG) || defined(PARSEC_DEBUG_NOISIER)
    parsec_debug_verbose(6, parsec_comm_output_stream, "MPI:\tFROM\t%d\tActivate\t% -8s\n"
                         "\twith datakey %lx\tparams %lx length %d (pack buf %d/%d) prio %d",
                          deps->from, tmp, deps->msg.deps, deps->incoming_mask,
                          deps->msg.length, *position, length, deps->max_priority);
#endif

    deps->taskpool->tdm.module->incoming_message_start(deps->taskpool, deps->from, packed_buffer, position,
                                                       length, deps);
<<<<<<< HEAD
        
    /* move the position after the data sizes */
    *position += (data_sizes[0] + 1) * (uint32_t)sizeof(uint32_t);
    ds_idx = 0;
=======

>>>>>>> b0e38dd2
    for(k = 0; deps->incoming_mask>>k; k++) {
        if(!(deps->incoming_mask & (1U<<k))) continue;

        parsec_dep_data_description_t *data_desc = &deps->output[k].data;
        parsec_dep_type_description_t *type_desc = &data_desc->remote;
        /* Check for CTL and data that do not carry payload */
        if( parsec_is_CTL_dep(data_desc) ) {
            PARSEC_DEBUG_VERBOSE(10, parsec_comm_output_stream, "MPI:\tHERE\t%d\tGet NONE\t% -8s\tk=%d\twith datakey %lx at <NA> type CONTROL",
                                 deps->from, tmp, k, deps->msg.deps);
            /* deps->output[k].data.data = NULL; This is unnecessary*/
            complete_mask |= (1U<<k);
            continue;
        }

        ds_idx++;

        if( parsec_param_short_limit && (length > *position) ) {
            parsec_ce.pack_size( &parsec_ce, 1, type_desc->dst_datatype, &dsize);  /* for a single type */
            if( (type_desc->dst_count * dsize) != data_sizes[ds_idx] ) {
                /* We only receive the minimum between expected and sent, potentially converting to byte */
                int count_in_msg = data_sizes[ds_idx] / dsize;
                if( (dsize * type_desc->dst_count) > data_sizes[ds_idx] ) {
                    if( data_sizes[ds_idx] % dsize ) {
                        type_desc->dst_datatype = parsec_datatype_int8_t;
                        count_in_msg = data_sizes[ds_idx];
                    }
                } else {
                    count_in_msg = type_desc->dst_count;
                    if( data_sizes[ds_idx] % dsize ) {
                        type_desc->dst_datatype = parsec_datatype_int8_t;
                        count_in_msg = dsize * type_desc->dst_count;
                    }
                }
                type_desc->dst_count = count_in_msg;  /* update the count */
                PARSEC_DEBUG_VERBOSE(0, parsec_comm_output_stream,
                                     " EGR\t%s\tparam %d\treceive does not match the expected type and count (leftover %d)."
                                     " Convert to byte and receive as much as possible.\n",
                                     tmp, k, data_sizes[ds_idx] % dsize);
            }

            /* Check if the data is short-embedded in the activate */
            if((length - (*position)) >= data_sizes[ds_idx]) {
                assert(NULL == data_desc->data); /* we do not support in-place tiles now, make sure it doesn't happen yet */
                if(NULL == data_desc->data) {
                    data_desc->data = remote_dep_copy_allocate(type_desc);
                }
#ifndef PARSEC_PROF_DRY_DEP
                PARSEC_DEBUG_VERBOSE(10, parsec_comm_output_stream,
                                     " EGR\t%s\tparam %d\tshort from the activate msg (exp/rcv/avail) (%d/%d/%d)",
                                     tmp, k, type_desc->dst_count * dsize, data_sizes[ds_idx], length - *position);
                int save_position = *position;  /* save the position */
                parsec_ce.unpack(&parsec_ce, packed_buffer, *position + data_sizes[ds_idx], position,
                                 (char*)PARSEC_DATA_COPY_GET_PTR(data_desc->data) + type_desc->dst_displ,
                                 type_desc->dst_count, type_desc->dst_datatype);
                *position = save_position + data_sizes[ds_idx];  /* jump the entire short data */
#endif  /* PARSEC_PROF_DRY_DEP */
                complete_mask |= (1U<<k);
                continue;
            }
        }

        PARSEC_DEBUG_VERBOSE(10, parsec_comm_output_stream, "MPI:\tFROM\t%d\tGet DATA\t% -8s\tk=%d\twith datakey %lx (to be posted)",
                             deps->from, tmp, k, deps->msg.deps);
    }

    assert(length == *position);

    /* Release all the already satisfied deps without posting the RDV */
    if(complete_mask) {
#if defined(PARSEC_DEBUG_NOISIER)
        for(int k = 0; complete_mask>>k; k++)
            if((1U<<k) & complete_mask)
                PARSEC_DEBUG_VERBOSE(10, parsec_comm_output_stream, "MPI:\tHERE\t%d\tGet PREEND\t% -8s\tk=%d\twith datakey %lx at %p ALREADY SATISFIED\t",
                                     deps->from, tmp, k, deps->msg.deps, deps->output[k].data.data);
#endif
        /* If this is the only call then force the remote deps propagation */
        deps = remote_dep_release_incoming(es, deps, complete_mask);
    }

    /* Store the request in the rdv queue if any unsatisfied dep exist at this point */
    if(NULL != deps) {
        assert(0 != deps->incoming_mask);
        assert(0 != deps->msg.output_mask);
        parsec_list_nolock_push_sorted(&dep_activates_fifo, (parsec_list_item_t*)deps, rdep_prio);
    }

    /* Check if we have any pending GET orders */
    if(parsec_ce.can_serve(&parsec_ce) && !parsec_list_nolock_is_empty(&dep_activates_fifo)) {
        deps = (parsec_remote_deps_t*)parsec_list_nolock_pop_front(&dep_activates_fifo);
        remote_dep_mpi_get_start(es, deps);
    }
}

static int
remote_dep_mpi_save_activate_cb(parsec_comm_engine_t *ce, parsec_ce_tag_t tag,
                                void *msg, size_t msg_size, int src,
                                void *cb_data)
{
    (void) tag; (void) cb_data;
    parsec_execution_stream_t* es = &parsec_comm_es;

    PARSEC_PINS(es, ACTIVATE_CB_BEGIN, NULL);
#if defined(PARSEC_DEBUG_NOISIER)
    char tmp[MAX_TASK_STRLEN];
#endif
    int position = 0, length = msg_size, rc;
    parsec_remote_deps_t* deps = NULL;

    while(position < length) {
        deps = remote_deps_allocate(&parsec_remote_dep_context.freelist);

        ce->unpack(ce, msg, length, &position, &deps->msg, dep_count, dep_dtt);
        deps->from = src;
        deps->eager_msg = (char*)msg + position;

        /* Retrieve the data arenas and update the msg.incoming_mask to reflect
         * the data we should be receiving from the predecessor.
         */
        rc = remote_dep_get_datatypes(es, deps, 0, &position);

        if( -1 == rc ) {
            /* the corresponding tp doesn't exist, yet. Put it in unexpected */
            char* packed_buffer;
            PARSEC_DEBUG_VERBOSE(10, parsec_debug_output, "MPI:\tFROM\t%d\tActivate NoTPool\t% -8s\tk=%d\twith datakey %lx\tparams %lx",
                    deps->from, remote_dep_cmd_to_string(&deps->msg, tmp, MAX_TASK_STRLEN),
                    0, deps->msg.deps, deps->msg.output_mask);
            /* Copy the eager data to some temp storage */
            packed_buffer = malloc(deps->msg.length);
            memcpy(packed_buffer, msg + position, deps->msg.length);
            position += deps->msg.length;  /* move to the next order */
            deps->taskpool = (parsec_taskpool_t*)packed_buffer;  /* temporary storage */
            parsec_list_nolock_push_back(&dep_activates_noobj_fifo, (parsec_list_item_t*)deps);
            continue;
        } else {
            assert(deps->taskpool != NULL);
            if( -2 == rc ) { /* DTD problems, defer activating this remote dep */
                assert(deps->incoming_mask != deps->msg.output_mask);
                continue;
            }
        }

        PARSEC_DEBUG_VERBOSE(20, parsec_debug_output, "MPI:\tFROM\t%d\tActivate\t% -8s\tk=%d\twith datakey %lx\tparams %lx",
               src, remote_dep_cmd_to_string(&deps->msg, tmp, MAX_TASK_STRLEN),
               0, deps->msg.deps, deps->msg.output_mask);
        /* Import the activation message and prepare for the reception */
        remote_dep_mpi_recv_activate(es, deps, msg,
                                     position + deps->msg.length, &position);
        assert( parsec_param_enable_aggregate || (position == length));
        deps->eager_msg = NULL;  /* this buffer will now be reused, not safe to store here */
    }
    assert(position == length);
    PARSEC_PINS(es, ACTIVATE_CB_END, NULL);
    return 1;
}

void
remote_dep_mpi_new_taskpool(parsec_execution_stream_t* es,
                            dep_cmd_item_t *dep_cmd_item)
{
    parsec_taskpool_t* obj = dep_cmd_item->cmd.new_taskpool.tp;
    parsec_list_item_t *item;
#if defined(PARSEC_DEBUG_NOISIER)
    char tmp[MAX_TASK_STRLEN];
#endif
<<<<<<< HEAD
    PARSEC_DEBUG_VERBOSE(10, parsec_debug_output, "OPAQUE_MPI: ThreadID %ld\tNew taskpool %d registered",
                         pthread_self(), obj->taskpool_id);
=======
    PARSEC_DEBUG_VERBOSE(10, parsec_debug_output, "OPAQUE_MPI: ThreadID %"PRIxPTR"\tNew taskpool %d registered",
                         (intptr_t)pthread_self(), obj->taskpool_id);
>>>>>>> b0e38dd2
    for(item = PARSEC_LIST_ITERATOR_FIRST(&dep_activates_noobj_fifo);
        item != PARSEC_LIST_ITERATOR_END(&dep_activates_noobj_fifo);
        item = PARSEC_LIST_ITERATOR_NEXT(item) ) {
        parsec_remote_deps_t* deps = (parsec_remote_deps_t*)item;
        if( deps->msg.taskpool_id == obj->taskpool_id ) {
            char* buffer = (char*)deps->taskpool;  /* get back the buffer from the "temporary" storage */
            int rc, position = 0;
            deps->taskpool = NULL;
            deps->eager_msg = buffer;  /* provide get_datatype with access to the remote sizes */
            rc = remote_dep_get_datatypes(es, deps, PARSEC_DTD_SKIP_SAVING, &position); assert( -1 != rc );
            assert(deps->taskpool != NULL);
            PARSEC_DEBUG_VERBOSE(10, parsec_comm_output_stream, "MPI:\tFROM\t%d\tActivate NEWOBJ\t% -8s\twith datakey %lx\tparams %lx",
                    deps->from, remote_dep_cmd_to_string(&deps->msg, tmp, MAX_TASK_STRLEN),
                    deps->msg.deps, deps->msg.output_mask);

            item = parsec_list_nolock_remove(&dep_activates_noobj_fifo, item);

            /* In case of DTD execution, receiving rank might not have discovered
             * the task responsible for this message. We save this activation message
             * in a hash table for deferred activation, when the task is locally discovered.
             */
            if( -2 == rc ) { /* DTD problems, defer activating this remote dep */
                deps->taskpool = (parsec_taskpool_t*) buffer;
                deps->eager_msg = NULL;  /* back to NULL */
                continue;
            }

            remote_dep_mpi_recv_activate(es, deps, buffer, deps->msg.length, &position);
            deps->eager_msg = NULL;  /* back to NULL */
            free(buffer);
            (void)rc;
        }
    }
    remote_dep_dec_flying_messages(obj);
}

/* In DTD runs, remote nodes might ask us to activate tasks that has not been
 * discovered in the local node yet. We delay activation of those tasks and
 * push the dep in a hash table. As soon as we discover the remote task, for
 * which an activation is already pending, we issue a command to activate that
 * dep, This function does the necessary steps to continue the activation of
 * the remote task.
 */
static void
remote_dep_mpi_release_delayed_deps(parsec_execution_stream_t* es,
                                    dep_cmd_item_t *item)
{
    PARSEC_PINS(es, ACTIVATE_CB_BEGIN, NULL);
    parsec_remote_deps_t *deps = item->cmd.release.deps;
    int rc, position = 0;
    char* buffer = (char*)deps->taskpool;  /* get back the buffer from the "temporary" storage */
    deps->taskpool = NULL;  /* get_datatype require no taskpool to be set. */

    rc = remote_dep_get_datatypes(es, deps, 1, &position);

    assert(rc != -2);
    (void)rc;

    assert(deps != NULL);
    remote_dep_mpi_recv_activate(es, deps, buffer, deps->msg.length, &position);
    free(buffer);
    PARSEC_PINS(es, ACTIVATE_CB_END, NULL);
}

static void remote_dep_mpi_get_start(parsec_execution_stream_t* es,
                                     parsec_remote_deps_t* deps)
{
    remote_dep_wire_activate_t* task = &(deps->msg);
    int from = deps->from, k, count, nbdtt;
    remote_dep_wire_get_t msg;
    MPI_Datatype dtt;
#if defined(PARSEC_DEBUG_NOISIER)
    char tmp[MAX_TASK_STRLEN], type_name[MPI_MAX_OBJECT_NAME];
    int len;
    remote_dep_cmd_to_string(task, tmp, MAX_TASK_STRLEN);
#endif
    for(k = count = 0; deps->incoming_mask >> k; k++)
        if( ((1U<<k) & deps->incoming_mask) ) count++;

    (void)es;
    DEBUG_MARK_CTL_MSG_ACTIVATE_RECV(from, (void*)task, task);

    msg.source_deps = task->deps; /* the deps copied from activate message from source */
    msg.callback_fn = (uintptr_t)remote_dep_mpi_get_end_cb; /* We let the source know to call this
                                                             * function when the PUT is over, in a true
                                                             * one sided case the (integer) value of this
                                                             * function pointer will be registered as the
                                                             * TAG to receive the same notification. */

    for(k = 0; deps->incoming_mask >> k; k++) {
        if( !((1U<<k) & deps->incoming_mask) ) continue;
        msg.output_mask = 0;  /* Only get what I need */
        msg.output_mask |= (1U<<k);

        /* We pack the callback data that should be passed to us when the other side
         * notifies us to invoke the callback_fn we have assigned above
         */
        remote_dep_cb_data_t *callback_data = (remote_dep_cb_data_t *) parsec_thread_mempool_allocate
                                                    (parsec_remote_dep_cb_data_mempool->thread_mempools);
        callback_data->deps = deps;
        callback_data->k    = k;

        /* prepare the local receiving data */
        assert(NULL == deps->output[k].data.data); /* we do not support in-place tiles now, make sure it doesn't happen yet */
        if(NULL == deps->output[k].data.data) {
            deps->output[k].data.data = remote_dep_copy_allocate(&deps->output[k].data.remote);
        }
        dtt   = deps->output[k].data.remote.dst_datatype;
        nbdtt = deps->output[k].data.remote.dst_count;

        /* We have the remote mem_handle.
         * Let's allocate our mem_reg_handle
         * and let the source know.
         */
        parsec_ce_mem_reg_handle_t receiver_memory_handle;
        size_t receiver_memory_handle_size;

        if(parsec_ce.capabilites.supports_noncontiguous_datatype) {
            parsec_ce.mem_register(PARSEC_DATA_COPY_GET_PTR(deps->output[k].data.data), PARSEC_MEM_TYPE_NONCONTIGUOUS,
                                   nbdtt, dtt,
                                   -1,
                                   &receiver_memory_handle, &receiver_memory_handle_size);
        } else {
            /* TODO: Implement converter to pack and unpack
             * register the whole region including the holes because we don't support sparse
             * registration. */
            ptrdiff_t extent, lb;
            parsec_type_extent(dtt, &lb, &extent); (void)lb;
            parsec_ce.mem_register(PARSEC_DATA_COPY_GET_PTR(deps->output[k].data.data), PARSEC_MEM_TYPE_CONTIGUOUS,
                                   -1, parsec_datatype_uint8_t,
                                   nbdtt * extent,
                                   &receiver_memory_handle, &receiver_memory_handle_size);

        }

#  if defined(PARSEC_DEBUG_NOISIER)
        MPI_Type_get_name(dtt, type_name, &len);
        int _size;
        MPI_Type_size(dtt, &_size);
        PARSEC_DEBUG_VERBOSE(10, parsec_debug_output, "MPI:\tTO\t%d\tGet START\t% -8s\tk=%d\twith datakey %lx at %p type %s count %d displ %ld \t(k=%d, dst_mem_handle=%p)",
                from, tmp, k, task->deps, PARSEC_DATA_COPY_GET_PTR(deps->output[k].data.data), type_name, nbdtt,
                deps->output[k].data.remote.dst_displ, k, receiver_memory_handle);
#  endif

        callback_data->memory_handle = receiver_memory_handle;

        /* We need multiple information to be passed to the callback_fn we have assigned above.
         * We pack the pointer to this callback_data and pass to the other side so we can complete
         * cleanup and take necessary action when the data is available on our side */
        msg.remote_callback_data = (remote_dep_datakey_t)callback_data;

        /* We pack the static message(remote_dep_wire_get_t) and our memory_handle and send this message
         * to the source. Source is anticipating this exact configuration.
         */
        int buf_size = sizeof(remote_dep_wire_get_t) + receiver_memory_handle_size;
        void *buf = malloc(buf_size);
        memcpy( buf,
                &msg,
                sizeof(remote_dep_wire_get_t) );
        memcpy( ((char*)buf) +  sizeof(remote_dep_wire_get_t),
                receiver_memory_handle,
                receiver_memory_handle_size );

#if defined(PARSEC_PROF_TRACE)
        uint64_t event_id = remote_dep_mpi_profiling_event_id();
        callback_data->event_id = event_id;
#endif /* PARSEC_PROF_TRACE */

        /* Send AM */
        TAKE_TIME_WITH_INFO(es->es_profile, MPI_Data_pldr_sk, event_id, k,
                            from, es->virtual_process->parsec_context->my_rank,
                            *task, nbdtt, dtt);
        TAKE_TIME_WITH_INFO(es->es_profile, MPI_Data_ctl_sk, event_id, k,
                            from, es->virtual_process->parsec_context->my_rank,
                            *task, nbdtt, dtt);
        parsec_ce.send_am(&parsec_ce, PARSEC_CE_REMOTE_DEP_GET_DATA_TAG, from, buf, buf_size);
        TAKE_TIME(es->es_profile, MPI_Data_ctl_ek, event_id);

        free(buf);

        parsec_comm_gets++;
    }
}

static void remote_dep_mpi_get_end(parsec_execution_stream_t* es,
                                   int idx,
                                   parsec_remote_deps_t* deps)
{
    /* The ref on the data will be released below */
    remote_dep_release_incoming(es, deps, (1U<<idx));
}

static int
remote_dep_mpi_get_end_cb(parsec_comm_engine_t *ce,
                          parsec_ce_tag_t tag,
                          void *msg,
                          size_t msg_size,
                          int src,
                          void *cb_data)
{
    (void) ce; (void) tag; (void) msg_size; (void) cb_data; (void) src;
    parsec_execution_stream_t* es = &parsec_comm_es;

    /* We send 8 bytes to the source to give it back to us when the PUT is completed,
     * let's retrieve that
     */
    uintptr_t *retrieve_pointer_to_callback = (uintptr_t *)msg;
    remote_dep_cb_data_t *callback_data = (remote_dep_cb_data_t *)*retrieve_pointer_to_callback;
    parsec_remote_deps_t *deps = (parsec_remote_deps_t *)callback_data->deps;

#if defined(PARSEC_DEBUG_NOISIER)
    char tmp[MAX_TASK_STRLEN];
#endif

    PARSEC_DEBUG_VERBOSE(6, parsec_debug_output, "MPI:\tFROM\t%d\tGet END  \t% -8s\tk=%d\twith datakey na\tparams %lx\t(tag=%d)",
            src, remote_dep_cmd_to_string(&deps->msg, tmp, MAX_TASK_STRLEN),
            callback_data->k, deps->incoming_mask, src);


#if defined(PARSEC_PROF_TRACE)
    TAKE_TIME(es->es_profile, MPI_Data_pldr_ek, callback_data->event_id);
#endif /* PARSEC_PROF_TRACE */
    remote_dep_mpi_get_end(es, callback_data->k, deps);

    parsec_ce.mem_unregister(&callback_data->memory_handle);
    parsec_thread_mempool_free(parsec_remote_dep_cb_data_mempool->thread_mempools, callback_data);

    parsec_comm_gets--;

    return 1;
}

/**
 * @brief Called in the context of the communication thread once a change in the
 * configuration has been noticed. This allows the full reconfiguration of the
 * communication engine, including the allocation of the necessary structures on
 * the correct memory node.
 * 
 * @param context 
 * @return int mostly PARSEC_SUCCESS
 */
int remote_dep_ce_reconfigure(parsec_context_t* context)
{
    if( NULL != parsec_mpi_same_pos_items ) {
        free(parsec_mpi_same_pos_items); parsec_mpi_same_pos_items = NULL;
        parsec_mpi_same_pos_items_size = 0;
    }
    /**
     * Finalize the initialization of the upper level structures
     * Worst case: one of the DAGs is going to use up to
     * MAX_PARAM_COUNT times nb_nodes dependencies.
     */
    remote_deps_allocation_init(context->nb_nodes, MAX_PARAM_COUNT);

    parsec_mpi_same_pos_items_size = context->nb_nodes + (int)DEP_LAST;
    assert( NULL == parsec_mpi_same_pos_items );
    parsec_mpi_same_pos_items = (dep_cmd_item_t**)calloc(parsec_mpi_same_pos_items_size,
                                                        sizeof(dep_cmd_item_t*));

    if(1 < context->nb_nodes) {
        /* if nb_nodes==1, the parsec comm engine does not run with its own thread, so don't change the thread
         * execution stream to parsec_comm_es. */
        parsec_set_my_execution_stream(&parsec_comm_es);
    }
    return PARSEC_SUCCESS;
}

int
remote_dep_ce_init(parsec_context_t* context)
{
    int rc;

    assert(NULL == parsec_remote_dep_cb_data_mempool);

    PARSEC_OBJ_CONSTRUCT(&dep_activates_fifo, parsec_list_t);
    PARSEC_OBJ_CONSTRUCT(&dep_activates_noobj_fifo, parsec_list_t);
    PARSEC_OBJ_CONSTRUCT(&dep_put_fifo, parsec_list_t);

    /* Register Persistant requests */
    rc = parsec_ce.tag_register(PARSEC_CE_REMOTE_DEP_ACTIVATE_TAG, remote_dep_mpi_save_activate_cb, context,
                                DEP_SHORT_BUFFER_SIZE * sizeof(char));
    if( PARSEC_SUCCESS != rc ) {
        parsec_warning("[CE] Failed to register communication tag PARSEC_CE_REMOTE_DEP_ACTIVATE_TAG (error %d)\n", rc);
        parsec_comm_engine_fini(&parsec_ce);
        return rc;
    }
    rc = parsec_ce.tag_register(PARSEC_CE_REMOTE_DEP_GET_DATA_TAG, remote_dep_mpi_save_put_cb, context,
                                4096);
    if( PARSEC_SUCCESS != rc ) {
        parsec_warning("[CE] Failed to register communication tag PARSEC_CE_REMOTE_DEP_GET_DATA_TAG (error %d)\n", rc);
        parsec_ce.tag_unregister(PARSEC_CE_REMOTE_DEP_ACTIVATE_TAG);
        parsec_comm_engine_fini(&parsec_ce);
        return rc;
    }

    parsec_remote_dep_cb_data_mempool = (parsec_mempool_t*) malloc (sizeof(parsec_mempool_t));
    parsec_mempool_construct(parsec_remote_dep_cb_data_mempool,
                             PARSEC_OBJ_CLASS(remote_dep_cb_data_t), sizeof(remote_dep_cb_data_t),
                             offsetof(remote_dep_cb_data_t, mempool_owner),
                             1);
    /* Lazy or delayed initializations */
    remote_dep_mpi_initialize_execution_stream(context);
    remote_dep_mpi_profiling_init();
    return PARSEC_SUCCESS;
}

int remote_dep_ce_fini(parsec_context_t* context)
{
    (void)context;
    remote_dep_mpi_profiling_fini();

    // Unregister tags
    parsec_ce.tag_unregister(PARSEC_CE_REMOTE_DEP_ACTIVATE_TAG);
    parsec_ce.tag_unregister(PARSEC_CE_REMOTE_DEP_GET_DATA_TAG);
    //parsec_ce.tag_unregister(PARSEC_CE_REMOTE_DEP_PUT_END_TAG);

    if( NULL != parsec_remote_dep_cb_data_mempool ) {
        parsec_mempool_destruct(parsec_remote_dep_cb_data_mempool);
        free(parsec_remote_dep_cb_data_mempool); parsec_remote_dep_cb_data_mempool = NULL;
    }
    if( NULL != parsec_mpi_same_pos_items ) {
        free(parsec_mpi_same_pos_items); parsec_mpi_same_pos_items = NULL;
        parsec_mpi_same_pos_items_size = 0;
    }

    PARSEC_OBJ_DESTRUCT(&dep_activates_fifo);
    PARSEC_OBJ_DESTRUCT(&dep_activates_noobj_fifo);
    PARSEC_OBJ_DESTRUCT(&dep_put_fifo);

    return 0;
}
<|MERGE_RESOLUTION|>--- conflicted
+++ resolved
@@ -442,15 +442,10 @@
         /* The MPI thread is owning the lock */
         assert( parsec_communication_engine_up == 2 );
 
-<<<<<<< HEAD
-
-        remote_dep_mpi_on(context);
-=======
         parsec_ce.enable(&parsec_ce);
         remote_dep_ce_reconfigure(context);
         parsec_remote_dep_reconfigure(context);
 
->>>>>>> b0e38dd2
         /* acknowledge the activation */
         parsec_communication_engine_up = 3;
 
@@ -885,15 +880,10 @@
     } else {
         parsec_task_t task;
         task.taskpool   = origin->taskpool;
-<<<<<<< HEAD
         int idx, *data_sizes = (int*)origin->eager_msg;
         /* Do not set the task.task_class here, because it might trigger a race condition in DTD */
 
         task.priority = 0;  /* unknown yet */
-
-=======
-        task.priority   = 0;  /* unknown yet */
->>>>>>> b0e38dd2
         task.task_class = task.taskpool->task_classes_array[origin->msg.task_class_id];
         for(i = 0; i < task.task_class->nb_flows;
             task.data[i].data_in = task.data[i].data_out = NULL,
@@ -1276,13 +1266,8 @@
 {
     parsec_remote_deps_t *deps = (parsec_remote_deps_t*)item->cmd.activate.task.source_deps;
     remote_dep_wire_activate_t* msg = &deps->msg;
-<<<<<<< HEAD
     int k, dsize, data_idx, saved_position = *position;
-    uint32_t peer_bank, peer_mask, expected = 0, *data_sizes;
-=======
-    int k, dsize, saved_position = *position;
-    uint32_t peer_bank, peer_bit, peer_mask, expected = 0;
->>>>>>> b0e38dd2
+    uint32_t peer_bank, peer_bit, peer_mask, expected = 0, *data_sizes;
 #if defined(PARSEC_DEBUG) || defined(PARSEC_DEBUG_NOISIER)
     char tmp[MAX_TASK_STRLEN];
     remote_dep_cmd_to_string(&deps->msg, tmp, 128);
@@ -1805,14 +1790,11 @@
 
     deps->taskpool->tdm.module->incoming_message_start(deps->taskpool, deps->from, packed_buffer, position,
                                                        length, deps);
-<<<<<<< HEAD
-        
+
     /* move the position after the data sizes */
     *position += (data_sizes[0] + 1) * (uint32_t)sizeof(uint32_t);
     ds_idx = 0;
-=======
-
->>>>>>> b0e38dd2
+
     for(k = 0; deps->incoming_mask>>k; k++) {
         if(!(deps->incoming_mask & (1U<<k))) continue;
 
@@ -1977,13 +1959,8 @@
 #if defined(PARSEC_DEBUG_NOISIER)
     char tmp[MAX_TASK_STRLEN];
 #endif
-<<<<<<< HEAD
-    PARSEC_DEBUG_VERBOSE(10, parsec_debug_output, "OPAQUE_MPI: ThreadID %ld\tNew taskpool %d registered",
-                         pthread_self(), obj->taskpool_id);
-=======
     PARSEC_DEBUG_VERBOSE(10, parsec_debug_output, "OPAQUE_MPI: ThreadID %"PRIxPTR"\tNew taskpool %d registered",
                          (intptr_t)pthread_self(), obj->taskpool_id);
->>>>>>> b0e38dd2
     for(item = PARSEC_LIST_ITERATOR_FIRST(&dep_activates_noobj_fifo);
         item != PARSEC_LIST_ITERATOR_END(&dep_activates_noobj_fifo);
         item = PARSEC_LIST_ITERATOR_NEXT(item) ) {
