/**
 * Copyright (c) 2013-2022 The University of Tennessee and The University
 *                         of Tennessee Research Foundation.  All rights
 *                         reserved.
 */

/* **************************************************************************** */
/**
 * @file insert_function.c
 *
 */

/* Define a group for Doxygen documentation */
/**
 * @defgroup DTD_INTERFACE Dynamic Task Discovery interface for PaRSEC
 * @ingroup parsec_public
 *
 * These functions are available from the PaRSEC library for the
 * scheduling of kernel routines.
 */

/* Define a group for Doxygen documentation */
/**
 * @defgroup DTD_INTERFACE_INTERNAL Dynamic Task Discovery functions for PaRSEC
 * @ingroup parsec_internal
 *
 * These functions are not available from the PaRSEC library for the
 * scheduling of kernel routines.
 */

#include <stdlib.h>
#include <sys/time.h>

#include "parsec/parsec_config.h"
#include "parsec/parsec_internal.h"
#include "parsec/scheduling.h"
#include "parsec/remote_dep.h"
#include "parsec/runtime.h"
#include "parsec/mca/device/device.h"

#if defined(PARSEC_HAVE_CUDA)
#include "parsec/mca/device/cuda/device_cuda.h"
#endif  /* defined(PARSEC_HAVE_CUDA) */

#include "parsec/mca/mca_repository.h"
#include "parsec/constants.h"
#include "parsec/vpmap.h"
#include "parsec/utils/mca_param.h"
#include "parsec/mca/sched/sched.h"
#include "parsec/interfaces/interface.h"
#include "parsec/interfaces/dtd/insert_function.h"
#include "parsec/interfaces/dtd/insert_function_internal.h"
#include "parsec/parsec_prof_grapher.h"
#include "parsec/utils/colors.h"
#include "parsec/mca/pins/pins.h"
#include "parsec/utils/debug.h"
#include "parsec/data_distribution.h"
#include "parsec/utils/backoff.h"

/* This allows DTD to have a separate stream for debug verbose output */
int parsec_dtd_debug_output;
static int parsec_dtd_debug_verbose = -1;

static int parsec_dtd_profile_verbose = 0;

static parsec_dc_key_t parsec_dtd_dc_id = 0;
int32_t __parsec_dtd_is_initialized = 0; /**< Indicates init of dtd environment is completed */

int parsec_dtd_window_size             = 8000;   /**< Default window size */
int parsec_dtd_threshold_size          = 4000;   /**< Default threshold size of tasks for master thread to wait on */
static int parsec_dtd_task_hash_table_size = 1<<16; /**< Default task hash table size */
static int parsec_dtd_tile_hash_table_size = 1<<16; /**< Default tile hash table size */

int parsec_dtd_dump_traversal_info = 60; /**< Level for printing traversal info */
int insert_task_trace_keyin = -1;
int insert_task_trace_keyout = -1;
int hashtable_trace_keyin = -1;
int hashtable_trace_keyout = -1;

extern parsec_sched_module_t *parsec_current_scheduler;

/* Global mempool for all the parsec DTD taskpools that will be created for a run */
parsec_mempool_t *parsec_dtd_taskpool_mempool = NULL;

/* Global mempool for all tiles */
parsec_mempool_t *parsec_dtd_tile_mempool = NULL;

static parsec_hook_return_t parsec_dtd_cpu_task_submit(parsec_execution_stream_t *es, parsec_task_t *this_task);

static parsec_data_key_t parsec_dtd_tile_new_dc_data_key(parsec_data_collection_t *d, ...)
{
    va_list ap;
    uint64_t key;
    va_start(ap, d);
    key = va_arg(ap, uint64_t);
    va_end(ap);
    return (parsec_data_key_t)key;
}

static uint32_t parsec_dtd_tile_new_dc_rank_of_key(parsec_data_collection_t *d, parsec_data_key_t key)
{
    parsec_dtd_tile_t *tile;
    tile = parsec_hash_table_find(d->tile_h_table, key);
    if(NULL == tile) {
        assert(0);
        return (uint32_t)-1;
    }
    return tile->rank;
}

static uint32_t parsec_dtd_tile_new_dc_rank_of(parsec_data_collection_t *d, ...)
{
    va_list ap;
    uint64_t key;
    va_start(ap, d);
    key = va_arg(ap, uint64_t);
    va_end(ap);
    return parsec_dtd_tile_new_dc_rank_of_key(d, key);
}

static parsec_data_t* parsec_dtd_tile_new_dc_data_of_key(parsec_data_collection_t *d, parsec_data_key_t key)
{
    parsec_dtd_tile_t *tile;
    tile = parsec_hash_table_find(d->tile_h_table, key);
    if(NULL == tile) {
        assert(0);
        return NULL;
    }
    if(NULL == tile->data_copy) {
        parsec_data_t *data = NULL;
        data = parsec_data_create(&data, d, key, PARSEC_DATA_CREATE_ON_DEMAND, 0, PARSEC_DATA_FLAG_PARSEC_MANAGED);
        if( !parsec_atomic_cas_ptr(&tile->data_copy, NULL, data->device_copies[0] ) ) {
            assert(NULL != tile->data_copy);
            parsec_data_destroy(data);
        }
    }
    return tile->data_copy->original;
}

static parsec_data_t* parsec_dtd_tile_new_dc_data_of(parsec_data_collection_t *d, ...)
{
    va_list ap;
    uint64_t key;
    va_start(ap, d);
    key = va_arg(ap, uint64_t);
    va_end(ap);
    return parsec_dtd_tile_new_dc_data_of_key(d, key);
}

static int32_t  parsec_dtd_tile_new_dc_vpid_of(parsec_data_collection_t *d, ...)
{
    (void)d;
    return 0;
}

static int32_t  parsec_dtd_tile_new_dc_vpid_of_key(parsec_data_collection_t *d, parsec_data_key_t key)
{
    (void)d;
    (void)key;
    return 0;
}

static int parsec_dtd_tile_new_dc_key_to_string(parsec_data_collection_t *d, parsec_data_key_t key, char * buffer,
                                                uint32_t buffer_size)
{
    return snprintf(buffer, buffer_size, "%s(%"PRIu64")", NULL == d->key_dim ? "" : d->key_dim, key);
}
/**
 * All the static functions should be declared before being defined.
 */
static void
parsec_dtd_iterate_successors(parsec_execution_stream_t *es,
                              const parsec_task_t *this_task,
                              uint32_t action_mask,
                              parsec_ontask_function_t *ontask,
                              void *ontask_arg);

static int
parsec_dtd_release_deps(parsec_execution_stream_t *,
                        parsec_task_t *,
                        uint32_t, parsec_remote_deps_t *);


static parsec_hook_return_t
complete_hook_of_dtd(parsec_execution_stream_t *,
                     parsec_task_t *);

static parsec_key_fn_t DTD_key_fns = {
        .key_equal = parsec_hash_table_generic_64bits_key_equal,
        .key_print = parsec_hash_table_generic_64bits_key_print,
        .key_hash  = parsec_hash_table_generic_64bits_key_hash
};

void
parsec_dtd_insert_task_class(parsec_dtd_taskpool_t *tp,
                             parsec_dtd_task_class_t *value);

inline int parsec_dtd_task_is_local(parsec_dtd_task_t *task)
{
    return task->rank == task->super.taskpool->context->my_rank;
}

inline int parsec_dtd_task_is_remote(parsec_dtd_task_t *task)
{ return !parsec_dtd_task_is_local(task); }

static void
parsec_detach_dtd_taskpool_from_context(parsec_taskpool_t *tp)
{
    assert(tp != NULL);
    assert(((parsec_dtd_taskpool_t *)tp)->enqueue_flag);
    parsec_taskpool_update_runtime_nbtask(tp, -1);
}

int
parsec_dtd_dequeue_taskpool(parsec_taskpool_t *tp)
{
    int should_dequeue = 0;
    if( NULL == tp->context ) {
        return PARSEC_ERR_NOT_SUPPORTED;
    }
    /* If the taskpool is attached to a context then we better find it
     * taskpool_list.
     */
    parsec_list_lock(tp->context->taskpool_list);
    if( parsec_list_nolock_contains(tp->context->taskpool_list,
                                    (parsec_list_item_t *)tp)) {
        should_dequeue = 1;
        parsec_list_nolock_remove(tp->context->taskpool_list,
                                  (parsec_list_item_t *)tp);
    }
    parsec_list_unlock(tp->context->taskpool_list);
    if( should_dequeue ) {
        parsec_detach_dtd_taskpool_from_context(tp);
        return PARSEC_SUCCESS;
    }
    return PARSEC_ERR_NOT_FOUND;
}

void
parsec_detach_all_dtd_taskpool_from_context(parsec_context_t *context)
{
    if( NULL != context->taskpool_list ) {
        parsec_taskpool_t *tp;
        while( NULL != (tp = (parsec_taskpool_t *)parsec_list_pop_front(context->taskpool_list))) {
            parsec_detach_dtd_taskpool_from_context(tp);
        }
    }
}

void
parsec_dtd_attach_taskpool_to_context(parsec_taskpool_t *tp,
                                      parsec_context_t *context)
{
    if( context->taskpool_list == NULL) {
        context->taskpool_list = PARSEC_OBJ_NEW(parsec_list_t);
    }

    parsec_list_push_back(context->taskpool_list, (parsec_list_item_t *)tp);
}

/* enqueue wrapper for dtd */
int
parsec_dtd_enqueue_taskpool(parsec_taskpool_t *tp, void *data)
{
    (void)data;

    parsec_dtd_taskpool_t *dtd_tp = (parsec_dtd_taskpool_t *)tp;
    parsec_dtd_param_t flush_param;
    tp->tdm.module->taskpool_set_runtime_actions(tp, 1);    /* For the future tasks that will be inserted */
    tp->tdm.module->taskpool_set_nb_tasks(tp, 1); /* For the bounded window, starting with +1 task */
    dtd_tp->enqueue_flag    = 1;

    parsec_dtd_taskpool_retain(tp);

    parsec_taskpool_enable(tp, NULL, NULL, NULL,
                           !!(tp->context->nb_nodes > 1));

    /* Attaching the reference of this taskpool to the parsec context */
    parsec_dtd_attach_taskpool_to_context(tp, tp->context);

    /* The first taskclass of every taskpool is the flush taskclass */
    parsec_dtd_task_class_t *data_flush_tc;
    flush_param.op = PARSEC_AFFINITY | PARSEC_INOUT;
    flush_param.size = PASSED_BY_REF;
    data_flush_tc = parsec_dtd_create_task_classv(dtd_tp, "parsec_dtd_data_flush", 1, &flush_param);
    __parsec_chore_t **incarnations = (__parsec_chore_t**)&data_flush_tc->super.incarnations;
    (*incarnations)[0].type = PARSEC_DEV_CPU;
    (*incarnations)[0].hook = parsec_dtd_data_flush_sndrcv;
    data_flush_tc->cpu_func_ptr = parsec_dtd_data_flush_sndrcv;
    (*incarnations)[1].type = PARSEC_DEV_NONE;

    parsec_data_collection_init(&dtd_tp->new_tile_dc, dtd_tp->super.context->nb_nodes, dtd_tp->super.context->my_rank);
    dtd_tp->new_tile_dc.data_key = parsec_dtd_tile_new_dc_data_key;
    dtd_tp->new_tile_dc.data_of = parsec_dtd_tile_new_dc_data_of;
    dtd_tp->new_tile_dc.data_of_key = parsec_dtd_tile_new_dc_data_of_key;
    dtd_tp->new_tile_dc.key_to_string = parsec_dtd_tile_new_dc_key_to_string;
    dtd_tp->new_tile_dc.rank_of = parsec_dtd_tile_new_dc_rank_of;
    dtd_tp->new_tile_dc.rank_of_key = parsec_dtd_tile_new_dc_rank_of_key;
    dtd_tp->new_tile_dc.vpid_of = parsec_dtd_tile_new_dc_vpid_of;
    dtd_tp->new_tile_dc.vpid_of_key = parsec_dtd_tile_new_dc_vpid_of_key;
    parsec_dtd_data_collection_init(&dtd_tp->new_tile_dc);

    /* Inserting Function structure in the hash table to keep track for each class of task */
    uint64_t fkey = (uint64_t)(uintptr_t)parsec_dtd_data_flush_sndrcv + 1;
    parsec_dtd_register_task_class(&dtd_tp->super, fkey, (parsec_task_class_t*)data_flush_tc);
    parsec_dtd_insert_task_class(dtd_tp, (parsec_dtd_task_class_t*)data_flush_tc);
    return PARSEC_SUCCESS;
}

/* To create object of class parsec_dtd_task_t that inherits parsec_task_t
 * class
 */
PARSEC_OBJ_CLASS_INSTANCE(parsec_dtd_task_t, parsec_task_t,
                          NULL, NULL);

/* To create object of class .list_itemdtd_tile_t that inherits parsec_list_item_t
 * class
 */
PARSEC_OBJ_CLASS_INSTANCE(parsec_dtd_tile_t, parsec_list_item_t,
                          NULL, NULL);

/***************************************************************************//**
 *
 * Constructor of PaRSEC's DTD taskpool.
 *
 * @param[in,out]   tp
 *                      Pointer to taskpool which will be constructed
 *
 * @ingroup         DTD_INTERFACE_INTERNAL
 *
 ******************************************************************************/
void parsec_dtd_taskpool_constructor(parsec_dtd_taskpool_t *tp)
{
    int nb;
    tp->function_counter = 0;

    tp->task_hash_table = PARSEC_OBJ_NEW(parsec_hash_table_t);
    for( nb = 1; nb < 16 && (1 << nb) < parsec_dtd_task_hash_table_size; nb++ ) /* nothing */;
    parsec_hash_table_init(tp->task_hash_table,
                           offsetof(dtd_hash_table_pointer_item_t, ht_item),
                           nb,
                           DTD_key_fns,
                           tp->task_hash_table);

    tp->function_h_table = PARSEC_OBJ_NEW(parsec_hash_table_t);
    for( nb = 1; nb < 16 && (1 << nb) < PARSEC_DTD_NB_TASK_CLASSES; nb++ ) /* nothing */;
    parsec_hash_table_init(tp->function_h_table,
                           offsetof(dtd_hash_table_pointer_item_t, ht_item),
                           nb,
                           DTD_key_fns,
                           tp->function_h_table);

    tp->super.startup_hook = parsec_dtd_startup;
    tp->super.task_classes_array = (const parsec_task_class_t **)malloc(
            PARSEC_DTD_NB_TASK_CLASSES * sizeof(parsec_task_class_t *));

    for( int i = 0; i < PARSEC_DTD_NB_TASK_CLASSES; i++ ) {
        tp->super.task_classes_array[i] = NULL;
    }

    tp->super.dependencies_array = calloc(PARSEC_DTD_NB_TASK_CLASSES, sizeof(parsec_dependencies_t *));

#if defined(PARSEC_PROF_TRACE)
    tp->super.profiling_array = calloc(2 * PARSEC_DTD_NB_TASK_CLASSES, sizeof(int));
#endif /* defined(PARSEC_PROF_TRACE) */

    /* Initializing hash_table_bucket mempool */
    tp->hash_table_bucket_mempool = (parsec_mempool_t *)malloc(sizeof(parsec_mempool_t));
    parsec_mempool_construct(tp->hash_table_bucket_mempool,
                             NULL, sizeof(dtd_hash_table_pointer_item_t),
                             offsetof(dtd_hash_table_pointer_item_t, mempool_owner),
                             1/* no. of threads*/ );
}

/***************************************************************************//**
 *
 * Destructor of PaRSEC's DTD taskpool.
 *
 * @param[in,out]   tp
 *                      Pointer to taskpool which will be destroyed
 *
 * @ingroup         DTD_INTERFACE_INTERNAL
 *
 ******************************************************************************/
void
parsec_dtd_taskpool_destructor(parsec_dtd_taskpool_t *tp)
{
    uint32_t i;

#if defined(PARSEC_PROF_TRACE)
    free((void *)tp->super.profiling_array);
#endif /* defined(PARSEC_PROF_TRACE) */

    parsec_taskpool_unregister( (parsec_taskpool_t*)tp );
    parsec_mempool_free( parsec_dtd_taskpool_mempool, tp );

    /* Destroy the data repositories for this object */
    for (i = 0; i < PARSEC_DTD_NB_TASK_CLASSES; i++) {
        const parsec_task_class_t *tc = tp->super.task_classes_array[i];
        parsec_dtd_task_class_t   *dtd_tc = (parsec_dtd_task_class_t *)tc;

        /* Have we reached the end of known functions for this taskpool? */
        if( NULL == tc ) {
            assert(tp->function_counter == i);
            break;
        }

        uint64_t fkey = (uint64_t)(uintptr_t)dtd_tc->cpu_func_ptr + tc->nb_flows;
        parsec_dtd_release_task_class( tp, fkey );

        parsec_dtd_template_release(tc);
        parsec_destruct_dependencies(tp->super.dependencies_array[i]);
        tp->super.dependencies_array[i] = NULL;
    }

    free(tp->super.dependencies_array);
    free(tp->super.taskpool_name);
    tp->super.dependencies_array = NULL;

    /* Unregister the taskpool from the devices */
    for( i = 0; i < parsec_nb_devices; i++ ) {
        parsec_device_module_t *device = parsec_mca_device_get(i);
        if( !(tp->super.devices_index_mask & (1 << device->device_index)))
            continue;
        tp->super.devices_index_mask &= ~(1 << device->device_index);
        if((NULL == device) || (NULL == device->taskpool_unregister))
            continue;
        (void)device->taskpool_unregister(device, &tp->super);
    }
    assert(0 == tp->super.devices_index_mask);
    free(tp->super.task_classes_array);

    /* dtd_taskpool specific */
    parsec_mempool_destruct(tp->hash_table_bucket_mempool);
    free(tp->hash_table_bucket_mempool);

    parsec_hash_table_fini(tp->task_hash_table);
    PARSEC_OBJ_RELEASE(tp->task_hash_table);

    parsec_hash_table_fini(tp->function_h_table);
    PARSEC_OBJ_RELEASE(tp->function_h_table);
}

/* To create object of class parsec_dtd_taskpool_t that inherits parsec_taskpool_t
 * class
 */
PARSEC_OBJ_CLASS_INSTANCE(parsec_dtd_taskpool_t, parsec_taskpool_t,
                          parsec_dtd_taskpool_constructor, parsec_dtd_taskpool_destructor);


/* **************************************************************************** */
/**
 * Init function of Dynamic Task Discovery Interface. This function should never
 * be called directly, it will be automatically called upon creation of the
 * first taskpool. The corresponding finalization function (parsec_dtd_fini)
 * will then be called once all references to the DTD will dissapear.
 *
 * Here a global(per node/process) taskpool mempool for PaRSEC's DTD taskpool
 * is constructed. The mca_params passed to the runtime are also scanned
 * and set here.
 * List of mca options available for DTD interface are:
 *  - dtd_traversal_info (default=0 off):   This prints the DAG travesal
 *                                          info for each node in the DAG.
 *  - dtd_function_info (default=0 off):    This prints the DOT compliant
 *                                          output to check the relationship
 *                                          between the master structure,
 *                                          which represent each task class.
 *  - dtd_tile_hash_size (default=104729):  This sets the tile hash table
 *                                          size.
 *  - dtd_task_hash_size (default=11):      This sets the size of task hash
 *                                          table.
 *  - parsec_dtd_window_size (default:2048):       To set the window size for the
 *                                          execution.
 *  - parsec_dtd_threshold_size (default:2048):    This sets the threshold task
 *                                          size up to which the master
 *                                          thread will wait before going
 *                                          back and inserting task into the
 *                                          engine.
 * @ingroup DTD_INTERFACE
 */
static void
parsec_dtd_lazy_init(void)
{
    parsec_dtd_taskpool_t *tp;

    (void)parsec_mca_param_reg_int_name("dtd", "debug_verbose",
                                        "This param indicates the vebosity level of separate dtd output stream and "
                                        "also determines if we will be using a separate output stream for DTD or not\n"
                                        "Level 50 will print relationship between task class\n"
                                        "Level 60 will print level 50 + traversal of the DAG",
                                        false, false, parsec_dtd_debug_verbose,
                                        &parsec_dtd_debug_verbose);

    /* Registering mca param for tile hash table size */
    (void)parsec_mca_param_reg_int_name("dtd", "tile_hash_size",
                                        "Registers the supplied size overriding the default size of tile hash table",
                                        false, false, parsec_dtd_tile_hash_table_size,
                                        &parsec_dtd_tile_hash_table_size);

    /* Registering mca param for task hash table size */
    (void)parsec_mca_param_reg_int_name("dtd", "task_hash_size",
                                        "Registers the supplied size overriding the default size of task hash table",
                                        false, false, parsec_dtd_task_hash_table_size,
                                        &parsec_dtd_task_hash_table_size);

    /* Registering mca param for window size */
    (void)parsec_mca_param_reg_int_name("dtd", "window_size",
                                        "Registers the supplied size overriding the default size of window size",
                                        false, false, parsec_dtd_window_size, &parsec_dtd_window_size);

    /* Registering mca param for threshold size */
    (void)parsec_mca_param_reg_int_name("dtd", "threshold_size",
                                        "Registers the supplied size overriding the default size of threshold size",
                                        false, false, parsec_dtd_threshold_size, &parsec_dtd_threshold_size);

    /* Registering mca param for threshold size */
    (void)parsec_mca_param_reg_int_name("dtd", "profile_verbose",
                                        "This param turns events that profiles task insertion and other dtd overheads",
                                        false, false, parsec_dtd_profile_verbose, &parsec_dtd_profile_verbose);


    /* Register separate dtd_debug_output_stream */
    if( -1 != parsec_dtd_debug_verbose ) {
        /* By default we use parsec_debug_output,
         * if it is indicated otherwise, we use a separate
         * stream to output dtd verbose debug information
         */
        parsec_dtd_debug_output = parsec_output_open(NULL);
        /* We will have only two level of verbosity
         * 1. For traversal info of the DAG - level 49
         * 2. Level 1 + relationship between task classes - leve 50
         */
        parsec_output_set_verbosity(parsec_dtd_debug_output, parsec_dtd_debug_verbose);
    } else {
        /* Falling back to default output stream */
        parsec_dtd_debug_output = parsec_debug_output;
    }

    parsec_dtd_taskpool_mempool = (parsec_mempool_t *)malloc(sizeof(parsec_mempool_t));
    parsec_mempool_construct(parsec_dtd_taskpool_mempool,
                             PARSEC_OBJ_CLASS(parsec_dtd_taskpool_t), sizeof(parsec_dtd_taskpool_t),
                             offsetof(parsec_dtd_taskpool_t, mempool_owner),
                             1/* no. of threads*/ );

    tp = (parsec_dtd_taskpool_t *)parsec_thread_mempool_allocate(parsec_dtd_taskpool_mempool->thread_mempools);
    parsec_mempool_free(parsec_dtd_taskpool_mempool, tp);

    /* Initializing the tile mempool and attaching it to the tp */
    parsec_dtd_tile_mempool = (parsec_mempool_t*) malloc (sizeof(parsec_mempool_t));
    parsec_mempool_construct( parsec_dtd_tile_mempool,
                              PARSEC_OBJ_CLASS(parsec_dtd_tile_t), sizeof(parsec_dtd_tile_t),
                              offsetof(parsec_dtd_tile_t, mempool_owner),
                              1/* no. of threads*/ );
}

/* **************************************************************************** */
/**
 * Fini function of Dynamic Task Discovery Interface.
 *
 * The global mempool of dtd_tp is destroyed here.
 *
 * @ingroup DTD_INTERFACE
 */
void parsec_dtd_fini(void)
{
#if defined(PARSEC_DEBUG_PARANOID)
    assert(parsec_dtd_taskpool_mempool != NULL);
#endif
    parsec_mempool_destruct( parsec_dtd_tile_mempool );
    free( parsec_dtd_tile_mempool );

    parsec_mempool_destruct(parsec_dtd_taskpool_mempool);
    free(parsec_dtd_taskpool_mempool);

    if( -1 != parsec_dtd_debug_verbose ) {
        parsec_output_close(parsec_dtd_debug_output);
        parsec_dtd_debug_output = parsec_debug_output;
    }
}

extern int __parsec_task_progress(parsec_execution_stream_t *es,
                                  parsec_task_t *task,
                                  int distance);

/* **************************************************************************** */
/**
 * Master thread calls this to join worker threads in executing tasks.
 *
 * Master thread, at the end of each window, calls this function to
 * join the worker thread(s) in executing tasks and takes a break
 * from inserting tasks. It(master thread) remains in this function
 * till the total number of pending tasks in the engine reaches a
 * threshold (see parsec_dtd_threshold_size). It goes back to inserting task
 * once the number of pending tasks in the engine reaches the
 * threshold size.
 *
 * @param[in]   tp
 *                  PaRSEC dtd taskpool
 *
 * @ingroup     DTD_INTERFACE_INTERNAL
 */
void
parsec_execute_and_come_back(parsec_taskpool_t *tp,
                             int task_threshold_count)
{
    uint64_t misses_in_a_row;
    parsec_execution_stream_t *es = parsec_my_execution_stream();
    parsec_task_t *task;
    int rc, distance;
    struct timespec rqtp;

    rqtp.tv_sec = 0;
    misses_in_a_row = 1;

    /* Checking if the context has been started or not */
    /* The master thread might not have to trigger the barrier if the other
     * threads have been activated by a previous start.
     */
    if( !(PARSEC_CONTEXT_FLAG_CONTEXT_ACTIVE & tp->context->flags)) {
        (void)parsec_remote_dep_on(tp->context);
        /* Mark the context so that we will skip the initial barrier during the _wait */
        tp->context->flags |= PARSEC_CONTEXT_FLAG_CONTEXT_ACTIVE;
        /* Wake up the other threads */
        parsec_barrier_wait(&(tp->context->barrier));
    }

    /* we wait for all tasks inserted in the taskpool but not for the communication
     * invoked by those tasks.
     */
    while(tp->nb_tasks > task_threshold_count) {
        if( misses_in_a_row > 1 ) {
            rqtp.tv_nsec = parsec_exponential_backoff(es, misses_in_a_row);
            nanosleep(&rqtp, NULL);
        }
        misses_in_a_row++;  /* assume we fail to extract a task */

        if( NULL == (task = es->next_task) ) {
            task = parsec_current_scheduler->module.select(es, &distance);
        } else {
            es->next_task = NULL;
            distance = 1;
        }

        if( task != NULL) {
            misses_in_a_row = 0;  /* reset the misses counter */

            rc = __parsec_task_progress(es, task, distance);
            (void)rc;
        }
    }
}

/* **************************************************************************** */
/**
 * Function to call when PaRSEC context should wait on a specific taskpool.
 *
 * This function is called to execute a task collection attached to the
 * taskpool by the user. This function will schedule all the initially ready
 * tasks in the engine and return when all the pending tasks are executed.
 * Users should call this function everytime they insert a bunch of tasks.
 * Users can call this function once per taskpool.
 *
 * @param[in]   tp
 *                      PaRSEC dtd taskpool
 *
 * @ingroup         DTD_INTERFACE
 */
int
parsec_dtd_taskpool_wait(parsec_taskpool_t *tp)
{
<<<<<<< HEAD
    return parsec_taskpool_wait(tp);
=======
    parsec_dtd_taskpool_t *dtd_tp = (parsec_dtd_taskpool_t *)tp;
    if( NULL == tp->context ) {  /* the taskpool is not associated with any parsec_context
                                    so it can't be waited upon */
        return PARSEC_ERR_NOT_SUPPORTED;
    }
    /* Wait until all local tasks are done. The only thing left will then be, communications */
    dtd_tp->wait_func(tp);
    parsec_dtd_taskpool_wait_on_pending_action(tp);
    return PARSEC_SUCCESS;
>>>>>>> 4ba2aa0e
}

/* This function only waits until all local tasks are done */
static void
parsec_dtd_taskpool_wait_func(parsec_taskpool_t *tp)
{
    parsec_execute_and_come_back(tp, 1);
}

/* **************************************************************************** */
/**
 * This function unpacks the parameters of a task
 *
 * Unpacks all parameters of a task, the variables (in which the actual
 * values will be copied) are passed from the body (function that does what
 * this_task is supposed to compute) of this task and the parameters of each
 * task is copied back on the passed variables
 *
 * @param[in]   this_task
 *                  The task we are trying to unpack the parameters for
 * @param[out]  ...
 *                  The variables where the paramters will be unpacked
 *
 * @ingroup DTD_INTERFACE
 */
void
parsec_dtd_unpack_args(parsec_task_t *this_task, ...)
{
    parsec_dtd_task_t *current_task = (parsec_dtd_task_t *)this_task;
    parsec_dtd_task_param_t *current_param = GET_HEAD_OF_PARAM_LIST(current_task);
    int i = 0;
    void *tmp_val;
    void **tmp_ref;
    va_list arguments;

    va_start(arguments, this_task);
    while( current_param != NULL) {
        if((current_param->op_type & PARSEC_GET_OP_TYPE) == PARSEC_VALUE ) {
            tmp_val = va_arg(arguments, void*);
            memcpy(tmp_val, current_param->pointer_to_tile, current_param->arg_size);
        } else if((current_param->op_type & PARSEC_GET_OP_TYPE) == PARSEC_SCRATCH ||
                  (current_param->op_type & PARSEC_GET_OP_TYPE) == PARSEC_REF ) {
            tmp_ref = va_arg(arguments, void**);
            *tmp_ref = current_param->pointer_to_tile;
        } else if((current_param->op_type & PARSEC_GET_OP_TYPE) == PARSEC_INPUT ||
                  (current_param->op_type & PARSEC_GET_OP_TYPE) == PARSEC_INOUT ||
                  (current_param->op_type & PARSEC_GET_OP_TYPE) == PARSEC_OUTPUT ) {
            tmp_ref = va_arg(arguments, void**);
            *tmp_ref = PARSEC_DATA_COPY_GET_PTR(this_task->data[i].data_in);
            i++;
        } else {
            parsec_warning("/!\\ Flag is not recognized in parsec_dtd_unpack_args /!\\.\n");
            assert(0);
        }
        current_param = current_param->next;
    }
    va_end(arguments);
}

#if defined(PARSEC_PROF_TRACE)
/* **************************************************************************** */
/**
 * This function returns a unique color
 *
 * This function takes a index and a colorspace and queries unique_color()
 * for a hex color code and prepends "fills:" to that color string.
 *
 * @param[in]   index
 * @param[in]   colorspace
 * @return
 *                  String containing "fill:" followed by color code returned
 *                  by unique_color()
 *
 * @ingroup     DTD_INTERFACE_INTERNAL
 */
static inline char *
fill_color(int index, int colorspace)
{
    char *str, *color;
    str = (char *)calloc(12, sizeof(char));
    color = parsec_unique_color(index, colorspace);
    snprintf(str, 12, "fill:%s", color + 1); /* need to remove the prepended '#' */
    free(color);
    return str;
}

/* **************************************************************************** */
/**
 * This function adds info about a task class into a global dictionary
 * used for profiling.
 *
 * @param[in]   __tp
 *                  The pointer to the DTD taskpool
 * @param[in]   task_class_id
 *                  Id of master structure representing a
 *                  task class
 * @param[in]   name
 *                  Name of the task class
 * @param[in]   flow_count
 *                  Total number of flows of the task class
 *
 * @ingroup     DTD_INTERFACE_INTERNAL
 */
void
parsec_dtd_add_profiling_info(parsec_taskpool_t *tp,
                              int task_class_id,
                              const char *name)
{
    char *str = fill_color(task_class_id, PARSEC_DTD_NB_TASK_CLASSES);
    parsec_profiling_add_dictionary_keyword(name, str,
                                            sizeof(parsec_task_prof_info_t), PARSEC_TASK_PROF_INFO_CONVERTOR,
                                            (int *)&tp->profiling_array[0 +
                                                                        2 * task_class_id]  /* start key */,
                                            (int *)&tp->profiling_array[1 +
                                                                        2 * task_class_id]  /*  end key */ );
    free(str);
}

void
parsec_dtd_add_profiling_info_generic(parsec_taskpool_t *tp, 
                                      const char *name,
                                      int *keyin, int *keyout)
{
    (void)tp;
    char *str = fill_color(*keyin, PARSEC_DTD_NB_TASK_CLASSES);
    parsec_profiling_add_dictionary_keyword(name, str,
                                            sizeof(parsec_task_prof_info_t), PARSEC_TASK_PROF_INFO_CONVERTOR,
                                            keyin,
                                            keyout);
    free(str);
}

#endif /* defined(PARSEC_PROF_TRACE) */

/* **************************************************************************** */

static char* parsec_dtd_task_snprintf(char *buffer, size_t buffer_size, const parsec_task_t *task)
{
    const parsec_task_class_t *tc = (const parsec_task_class_t*)task->task_class;
    const parsec_dtd_task_t* dtd_task = (const parsec_dtd_task_t *)task;

    char *b = buffer;
    int ret, remaining = buffer_size;
    
    ret = snprintf(b, remaining, "%s(", tc->name);
    if(ret < 0) {
        *b = '\0';
        return buffer;
    }
    if(ret >= remaining)
        return buffer;
    remaining -= ret;
    b += ret;

    parsec_dtd_task_param_t *current_param = GET_HEAD_OF_PARAM_LIST(dtd_task);
    bool first = true;

    while( current_param != NULL) {
      if((current_param->op_type & PARSEC_GET_OP_TYPE) == PARSEC_VALUE ) {
        if(current_param->arg_size == sizeof(int)) {
          ret = snprintf(b, remaining, "%s%d", first ? "" : ", ", *(int*)current_param->pointer_to_tile);
        } else {
          ret = snprintf(b, remaining, "%s_", first ? "" : ", ");
        }
      } else {
        ret = snprintf(b, remaining, "%s_", first ? "" : ", ");
      }
      first = false;
      if(ret < 0) {
        *b = '\0';
        return buffer;
      }
      if(ret >= remaining)
        return buffer;
      remaining -= ret;
      b += ret;
      current_param = current_param->next;
    }
    ret = snprintf(b, remaining, ")");
    if(ret < 0) {
      *b = '\0';
      return buffer;
    }
    if(ret >= remaining)
      return buffer;
    remaining -= ret;
    b += ret;

    return buffer;
}


void
parsec_dtd_track_task(parsec_dtd_taskpool_t *tp,
                      uint64_t key,
                      void *value)
{
    dtd_hash_table_pointer_item_t *item = (dtd_hash_table_pointer_item_t *)parsec_thread_mempool_allocate(
            tp->hash_table_bucket_mempool->thread_mempools);

    parsec_hash_table_t *hash_table = tp->task_hash_table;

    item->ht_item.key = (parsec_key_t)key;
    item->mempool_owner = tp->hash_table_bucket_mempool->thread_mempools;
    item->value = (void *)value;

    parsec_hash_table_nolock_insert(hash_table, &item->ht_item);
}

void *
parsec_dtd_find_task(parsec_dtd_taskpool_t *tp,
                     uint64_t key)
{
    parsec_hash_table_t *hash_table = tp->task_hash_table;

    dtd_hash_table_pointer_item_t *item = (dtd_hash_table_pointer_item_t *)parsec_hash_table_nolock_find(hash_table,
                                                                                                         (parsec_key_t)key);
    return (NULL == item) ? NULL : item->value;
}

void *
parsec_dtd_untrack_task(parsec_dtd_taskpool_t *tp,
                        uint64_t key)
{
    parsec_hash_table_t *hash_table = tp->task_hash_table;
    void *value;

    dtd_hash_table_pointer_item_t *item = (dtd_hash_table_pointer_item_t *)parsec_hash_table_nolock_find(hash_table,
                                                                                                         (parsec_key_t)key);
    if( NULL == item ) return NULL;

    parsec_hash_table_nolock_remove(hash_table, (parsec_key_t)key);
    value = item->value;
    parsec_mempool_free(tp->hash_table_bucket_mempool, item);
    return value;
}

void
parsec_dtd_track_remote_dep(parsec_dtd_taskpool_t *tp,
                            uint64_t key,
                            void *value)
{
    parsec_dtd_track_task(tp, key, value);
}

void *
parsec_dtd_find_remote_dep(parsec_dtd_taskpool_t *tp,
                           uint64_t key)
{
    return parsec_dtd_find_task(tp, key);
}

void *
parsec_dtd_untrack_remote_dep(parsec_dtd_taskpool_t *tp,
                              uint64_t key)
{
    return parsec_dtd_untrack_task(tp, key);
}

/* **************************************************************************** */
/**
 * This function registers master structure in hash table
 *
 * @param[in,out]   tp
 *                      Pointer to DTD taskpool, the hash table
 *                      is attached to the taskpool
 * @param[in]       key
 *                      The function-pointer to the body of task-class
 *                      is treated as the key
 * @param[in]       value
 *                      The pointer to the master structure
 *
 * @ingroup         DTD_INTERFACE_INTERNAL
 */
void
parsec_dtd_register_task_class(parsec_taskpool_t *tp,
                               uint64_t key,
                               parsec_task_class_t *value)
{
    parsec_dtd_taskpool_t *dtd_tp = (parsec_dtd_taskpool_t *)tp;
    parsec_hash_table_t *hash_table = dtd_tp->function_h_table;
    parsec_key_handle_t kh;

    parsec_hash_table_lock_bucket_handle(hash_table, key, &kh);
    if( parsec_hash_table_nolock_find_handle(hash_table, &kh) != NULL ) {
        parsec_hash_table_unlock_bucket_handle(hash_table, &kh);
        return;
    }

    dtd_hash_table_pointer_item_t *item =(dtd_hash_table_pointer_item_t *)
            parsec_thread_mempool_allocate(dtd_tp->hash_table_bucket_mempool->thread_mempools);

    item->ht_item.key = (parsec_key_t)key;
    item->mempool_owner = dtd_tp->hash_table_bucket_mempool->thread_mempools;
    item->value = (void *)value;

    parsec_hash_table_nolock_insert_handle(hash_table, &kh, &item->ht_item);
    parsec_hash_table_unlock_bucket_handle(hash_table, &kh);
}

/**
 * This function inserts the task class in the task classes
 * array.
 *
 * @param[in,out]   tp
 *                      Pointer to DTD taskpool, the hash table
 *                      is attached to the taskpool
 * @param[in]       value
 *                      The pointer to the master structure
 *
 * @ingroup         DTD_INTERFACE_INTERNAL
 */
void
parsec_dtd_insert_task_class(parsec_dtd_taskpool_t *tp,
                             parsec_dtd_task_class_t *value)
{
    if(tp->super.task_classes_array[value->super.task_class_id] == &value->super)
        return;
    assert(NULL == tp->super.task_classes_array[value->super.task_class_id]);
    tp->super.task_classes_array[value->super.task_class_id] = &value->super;
    tp->super.task_classes_array[value->super.task_class_id + 1] = NULL;
    tp->super.nb_task_classes++;
}

/* **************************************************************************** */
/**
 * This function removes master structure from hash table
 *
 * @param[in,out]   tp
 *                      Pointer to DTD taskpool, the hash table
 *                      is attached to the taskpool
 * @param[in]       key
 *                      The function-pointer to the body of task-class
 *                      is treated as the key
 *
 * @ingroup         DTD_INTERFACE_INTERNAL
 */
void
parsec_dtd_remove_task_class(parsec_dtd_taskpool_t *tp,
                             uint64_t key)
{
    parsec_hash_table_t *hash_table = tp->function_h_table;

    parsec_hash_table_remove(hash_table, (parsec_key_t)key);
}

/* **************************************************************************** */
/**
 * This function searches for master-structure in hash table
 *
 * @param[in,out]   tp
 *                      Pointer to DTD taskpool, the hash table
 *                      is attached to the taskpool
 * @param[in]       key
 *                      The function-pointer to the body of task-class
 *                      is treated as the key
 * @return
 *                  The pointer to the master-structure is returned if found,
 *                  NULL otherwise
 *
 * @ingroup         DTD_INTERFACE_INTERNAL
 */
void *
parsec_dtd_find_task_class_internal(parsec_dtd_taskpool_t *tp,
                                    uint64_t key)
{
    parsec_hash_table_t *hash_table = tp->function_h_table;

    return parsec_hash_table_nolock_find(hash_table, (parsec_key_t)key);
}

/* **************************************************************************** */
/**
 * This function internal API to search for master-structure in hash table
 *
 * @see             parsec_dtd_find_task_class_internal()
 *
 * @param[in,out]   tp
 *                      Pointer to DTD taskpool, the hash table
 *                      is attached to the taskpool
 * @param[in]       key
 *                      The function-pointer to the body of task-class
 *                      is treated as the key
 * @return
 *                  The pointer to the master-structure is returned if found,
 *                  NULL otherwise
 *
 * @ingroup         DTD_INTERFACE_INTERNAL
 */
parsec_dtd_task_class_t *
parsec_dtd_find_task_class(parsec_dtd_taskpool_t *tp,
                           uint64_t key)
{
    dtd_hash_table_pointer_item_t *item = parsec_dtd_find_task_class_internal(tp, key);
    if( item != NULL) {
        return (parsec_dtd_task_class_t *)item->value;
    }
    return NULL;
}

/* **************************************************************************** */
/**
 * This function inserts DTD tile into tile hash table
 *
 * The actual key for each tile is formed by OR'ing the last 32 bits of
 * address of the data descriptor (dc) with the 32 bit key. So, the actual
 * key is of 64 bits,
 * first 32 bits: last 32 bits of dc pointer + last 32 bits: 32 bit key.
 * This is done as PaRSEC key for tiles are unique per dc.
 *
 * @param[in,out]   tp
 *                      Pointer to DTD taskpool, the tile hash table
 *                      is attached to the taskpool
 * @param[in]       key
 *                      The key of the tile
 * @param[in]       tile
 *                      Pointer to the tile structure
 * @param[in]       dc
 *                      Pointer to the dc the tile belongs to
 *
 * @ingroup         DTD_ITERFACE_INTERNAL
 */
void
parsec_dtd_tile_insert(uint64_t key,
                       parsec_dtd_tile_t *tile,
                       parsec_data_collection_t *dc)
{
    parsec_hash_table_t *hash_table = (parsec_hash_table_t *)dc->tile_h_table;

    tile->ht_item.key = (parsec_key_t)key;

    parsec_hash_table_insert(hash_table, &tile->ht_item);
}

/* **************************************************************************** */
/**
 * This function removes DTD tile from tile hash table
 *
 * @param[in,out]   tp
 *                      Pointer to DTD taskpool, the tile hash table
 *                      is attached to this taskpool
 * @param[in]       key
 *                      The key of the tile
 * @param[in]       dc
 *                      Pointer to the dc the tile belongs to
 *
 * @ingroup         DTD_ITERFACE_INTERNAL
 */
void
parsec_dtd_tile_remove(parsec_data_collection_t *dc, uint64_t key)
{
    parsec_hash_table_t *hash_table = (parsec_hash_table_t *)dc->tile_h_table;

    parsec_hash_table_remove(hash_table, (parsec_key_t)key);
}

/* **************************************************************************** */
/**
 * This function searches a DTD tile in the tile hash table
 *
 * @param[in,out]   tp
 *                      Pointer to DTD taskpool, the tile hash table
 *                      is attached to this taskpool
 * @param[in]       key
 *                      The key of the tile
 * @param[in]       dc
 *                      Pointer to the dc the tile belongs to
 *
 * @ingroup         DTD_ITERFACE_INTERNAL
 */
parsec_dtd_tile_t *
parsec_dtd_tile_find(parsec_data_collection_t *dc, uint64_t key)
{
    parsec_hash_table_t *hash_table = (parsec_hash_table_t *)dc->tile_h_table;
    assert(hash_table != NULL);
    parsec_dtd_tile_t *tile = (parsec_dtd_tile_t *)parsec_hash_table_nolock_find(hash_table, (parsec_key_t)key);

    return tile;
}

/* **************************************************************************** */
/**
 * This function releases tile from tile hash table and pushes them back in
 * tile mempool
 *
 * Here we at first we try to remove the tile from the tile hash table,
 * if we are successful we push the tile back in the tile mempool.
 * This function is called for each flow of a task, after the task is
 * completed.
 *
 * @param[in,out]   tp
 *                      Pointer to DTD taskpool, the tile hash table
 *                      is attached to this taskpool
 * @param[in]       tile
 *                      Tile to be released
 *
 * @ingroup         DTD_INTERFACE_INTERNAL
 */
void
parsec_dtd_tile_release(parsec_dtd_tile_t *tile)
{
    assert(tile->super.super.obj_reference_count > 1);
    if( 2 == parsec_atomic_fetch_dec_int32(&tile->super.super.obj_reference_count)) {
        assert(tile->flushed == FLUSHED);
        if(tile->dc->data_of_key == parsec_dtd_tile_new_dc_data_of_key) {
            // This is a tile_new, we need to collect everything that it points to
            parsec_data_destroy(tile->data_copy->original);
        }
        parsec_mempool_free(parsec_dtd_tile_mempool, tile);
    }
}

void
parsec_dtd_tile_retain(parsec_dtd_tile_t *tile)
{
    PARSEC_OBJ_RETAIN(tile);
}

/* **************************************************************************** */
/**
 * This function releases the master-structure and pushes them back in mempool
 *
 * @param[in,out]   tp
 *                      Pointer to DTD taskpool, the tile hash table
 *                      is attached to this taskpool
 * @param[in]       key
 *                      The function pointer to the body of the task class
 *
 * @ingroup         DTD_INTERFACE_INTERNAL
 */
void
parsec_dtd_release_task_class(parsec_dtd_taskpool_t *tp,
                              uint64_t key)
{
    dtd_hash_table_pointer_item_t *item = parsec_dtd_find_task_class_internal(tp, key);
    if (NULL == item)
        return;
    parsec_dtd_remove_task_class(tp, key);
    parsec_mempool_free(tp->hash_table_bucket_mempool, item);
}

void
parsec_dtd_data_collection_init(parsec_data_collection_t *dc)
{
    int nb;

    dc->tile_h_table = PARSEC_OBJ_NEW(parsec_hash_table_t);
    for( nb = 1; nb < 16 && (1 << nb) < parsec_dtd_tile_hash_table_size; nb++ ) /* nothing */;
    parsec_hash_table_init(dc->tile_h_table,
                           offsetof(parsec_dtd_tile_t, ht_item),
                           nb,
                           DTD_key_fns,
                           dc->tile_h_table);
    parsec_dc_register_id(dc, parsec_dtd_dc_id++);
}

void
parsec_dtd_data_collection_fini(parsec_data_collection_t *dc)
{
    parsec_hash_table_fini(dc->tile_h_table);
    PARSEC_OBJ_RELEASE(dc->tile_h_table);
    parsec_dc_unregister_id(dc->dc_id);
}

/* **************************************************************************** */
/**
 * Function to recover tiles inserted by insert_task()
 *
 * This function search for a tile if already inserted in the system,
 * and if not returns the freshly created tile.
 *
 * @param[in,out]   parsec taskpool
 *                      Pointer to the DTD taskpool
 * @param[in]       dc
 *                      Data descriptor
 * @param[in]       key
 *                      The data key of the tile in the matrix
 * @return
 *                  The tile representing the data in specified co-ordinate
 *
 * @ingroup         DTD_INTERFACE
 */
parsec_dtd_tile_t *
parsec_dtd_tile_of(parsec_data_collection_t *dc, parsec_data_key_t key)
{
    parsec_dtd_tile_t *tile = parsec_dtd_tile_find(dc, (uint64_t)key);
    if( NULL == tile ) {
        /* Creating Tile object */
        tile = (parsec_dtd_tile_t *)parsec_thread_mempool_allocate(parsec_dtd_tile_mempool->thread_mempools);
        tile->dc = dc;
        tile->arena_index = -1;
        tile->key = (uint64_t)0x00000000 | key;
        tile->rank = dc->rank_of_key(dc, tile->key);
        tile->flushed = NOT_FLUSHED;
        if( tile->rank == (int)dc->myrank ) {
            tile->data_copy = (dc->data_of_key(dc, tile->key))->device_copies[0];
            assert(NULL != tile->data_copy);
            tile->data_copy->readers = 0;
        } else {
            tile->data_copy = NULL;
        }

        SET_LAST_ACCESSOR(tile);
        parsec_dtd_tile_insert(tile->key,
                               tile, dc);
    }
    assert(tile->flushed == NOT_FLUSHED);
#if defined(PARSEC_DEBUG_PARANOID)
    assert(tile->super.super.obj_reference_count > 0);
#endif
    return tile;
}

/**
 * Function to create empty tiles to use with insert_task()
 *
 * This function search for a tile if already inserted in the system,
 * and if not returns the freshly created tile, without a backend
 * data copy. That data copy will be created on demand by the first
 * task that addresses this data (in write mode).
 *
 * @param[in,out]   parsec taskpool
 *                      Pointer to the DTD taskpool
 * @param[in]       dc
 *                      Data descriptor
 * @param[in]       key
 *                      The data key of the tile in the matrix
 * @return
 *                  The tile representing the data in specified co-ordinate
 *
 * @ingroup         DTD_INTERFACE
 */
parsec_dtd_tile_t *parsec_dtd_tile_new(parsec_taskpool_t *tp, int rank)
{
    parsec_dtd_tile_t *tile;
    parsec_dtd_taskpool_t *dtd_tp = (parsec_dtd_taskpool_t*)tp;

    /* Creating Tile object */
    tile = (parsec_dtd_tile_t *)parsec_thread_mempool_allocate(parsec_dtd_tile_mempool->thread_mempools);
    tile->dc = &dtd_tp->new_tile_dc;
    tile->arena_index = -1;
    tile->key = parsec_atomic_fetch_inc_int64(&dtd_tp->new_tile_keys);
    tile->rank = rank;
    tile->flushed = NOT_FLUSHED;
    tile->data_copy = NULL;

    parsec_dtd_tile_insert(tile->key, tile, &dtd_tp->new_tile_dc);

    parsec_data_t *data = tile->dc->data_of_key(tile->dc, tile->key);
    tile->data_copy = data->device_copies[0];

    SET_LAST_ACCESSOR(tile);

#if defined(PARSEC_DEBUG_PARANOID)
    assert(tile->super.super.obj_reference_count > 0);
#endif
    return tile;
}

/* for GRAPHER purpose */
static parsec_symbol_t symb_dtd_taskid = {
        .name           = "task_id",
        .context_index  = 0,
        .min            = NULL,
        .max            = NULL,
        .cst_inc        = 1,
        .expr_inc       = NULL,
        .flags          = 0x0
};

/**
 * The task class key generator function. For DTD the key is stored in the
 * first assignment value of the task.
 */
static inline parsec_key_t DTD_make_key_identity(const parsec_taskpool_t *tp, const parsec_assignment_t *t)
{
    (void)tp;
    return (parsec_key_t)(uintptr_t)t[0].value;
}

int parsec_dtd_update_runtime_task( parsec_taskpool_t *tp, int32_t count )
{
    int remaining = tp->tdm.module->taskpool_addto_runtime_actions( tp, count );
    parsec_dtd_taskpool_t *dtd_tp = (parsec_dtd_taskpool_t *)tp;

    if( 1 == remaining && 1 == tp->nb_tasks ) {
        remaining = tp->tdm.module->taskpool_addto_nb_tasks( tp, -1 );
        assert( 0 == remaining );
        dtd_tp->enqueue_flag = 0;
    }

    if(tp->tdm.module->taskpool_state(tp) == PARSEC_TERM_TP_TERMINATED)
        parsec_dtd_taskpool_release( tp ); /* we're done in all cases */
    return remaining;
}

/* **************************************************************************** */
/**
 * Intializes all the needed members and returns the DTD taskpool
 *
 * For correct profiling the task_class_counter should be correct
 *
 * @param[in]   context
 *                  The PARSEC context
 * @return
 *              The PARSEC DTD taskpool
 *
 * @ingroup     DTD_INTERFACE
 */
parsec_taskpool_t *
parsec_dtd_taskpool_new(void)
{
    if( 0 == parsec_atomic_fetch_inc_int32(&__parsec_dtd_is_initialized)) {
        parsec_dtd_lazy_init();
    }

    parsec_dtd_taskpool_t *__tp;
    int i;

#if defined(PARSEC_DEBUG_PARANOID)
    assert(parsec_dtd_taskpool_mempool != NULL);
#endif
    __tp = (parsec_dtd_taskpool_t *)parsec_thread_mempool_allocate(parsec_dtd_taskpool_mempool->thread_mempools);

    PARSEC_DEBUG_VERBOSE(parsec_dtd_dump_traversal_info, parsec_dtd_debug_output,
                         "\n\n------ New Taskpool (%p)-----\n\n\n", __tp);

    parsec_dtd_taskpool_retain((parsec_taskpool_t *)__tp);

    __tp->super.context            = NULL;
    __tp->super.on_enqueue         = parsec_dtd_enqueue_taskpool;
    __tp->super.on_enqueue_data    = NULL;
    __tp->super.on_complete        = NULL;
    __tp->super.on_complete_data   = NULL;
    __tp->super.taskpool_type      = PARSEC_TASKPOOL_TYPE_DTD;  /* Indicating this is a taskpool for dtd tasks */
    __tp->super.nb_task_classes    = 0;
    __tp->super.update_nb_runtime_task = parsec_dtd_update_runtime_task;

    __tp->super.devices_index_mask = 0;
    for( i = 0; i < (int)parsec_nb_devices; i++ ) {
        parsec_device_module_t *device = parsec_mca_device_get(i);
        if( NULL == device ) continue;
        __tp->super.devices_index_mask |= (1 << device->device_index);
    }

    /* Keeping track of total tasks to be executed per taskpool for the window */
    for( i = 0; i < PARSEC_DTD_NB_TASK_CLASSES; i++ ) {
        __tp->flow_set_flag[i] = 0;
        __tp->super.task_classes_array[i] = NULL;
    }

    __tp->wait_func = parsec_dtd_taskpool_wait_func;
    __tp->task_id = 0;
    __tp->task_window_size = 1;
    __tp->task_threshold_size = parsec_dtd_threshold_size;
    __tp->local_task_inserted = 0;
    __tp->function_counter = 0;
    __tp->enqueue_flag = 0;
    __tp->new_tile_keys = 0;

    (void)parsec_taskpool_reserve_id((parsec_taskpool_t *)__tp);
    if( 0 < asprintf(&__tp->super.taskpool_name, "DTD Taskpool %d",
                     __tp->super.taskpool_id)) {
        __tp->super.taskpool_name = NULL;
    }

    parsec_termdet_open_module(&__tp->super, "local");
    __tp->super.tdm.module->monitor_taskpool(&__tp->super, parsec_taskpool_termination_detected);
    __tp->super.tdm.module->taskpool_set_nb_tasks(&__tp->super, PARSEC_RUNTIME_RESERVED_NB_TASKS);
    __tp->super.tdm.module->taskpool_set_runtime_actions(&__tp->super, 0);

    (void)parsec_taskpool_enable((parsec_taskpool_t *)__tp, NULL, NULL, NULL,
                                  __tp->super.nb_pending_actions);

    __tp->super.tdm.module->taskpool_ready(&__tp->super);

#if defined(PARSEC_PROF_TRACE)
    if( parsec_dtd_profile_verbose ) {
        parsec_dtd_add_profiling_info_generic(&__tp->super, "Insert_task",
                                              &insert_task_trace_keyin, &insert_task_trace_keyout);
        parsec_dtd_add_profiling_info_generic(&__tp->super, "Hash_table_duration",
                                              &hashtable_trace_keyin, &hashtable_trace_keyout);
    }
    parsec_profiling_add_dictionary_keyword("dtd_data_flush", "fill:#111111", 0, "",
                                            (int *)&__tp->super.profiling_array[0],
                                            (int *)&__tp->super.profiling_array[1]);
#endif

    return (parsec_taskpool_t *)__tp;
}

/* **************************************************************************** */
/**
 * Clean up function to clean memory allocated dynamically for the run
 *
 * @param[in,out]   tp
 *                      Pointer to the DTD taskpool
 *
 * @ingroup         DTD_INTERFACE
 */
void
parsec_dtd_taskpool_destruct(parsec_taskpool_t *tp)
{
    parsec_dtd_taskpool_release(tp);
}

void
parsec_dtd_taskpool_retain(parsec_taskpool_t *tp)
{
    PARSEC_OBJ_RETAIN(tp);
}

void
parsec_dtd_taskpool_release(parsec_taskpool_t *tp)
{
    parsec_dtd_taskpool_t *dtd_tp = (parsec_dtd_taskpool_t *)tp;
    parsec_dtd_data_collection_fini(&dtd_tp->new_tile_dc);
    parsec_data_collection_destroy(&dtd_tp->new_tile_dc);
    PARSEC_OBJ_RELEASE(tp);
}

/* **************************************************************************** */
/**
 * This function only registers the taskpool with the different devices, and
 * attaches the context to the taskpool. Called internally by PaRSEC.
 * ready tasks are scheduled as they are discovered, during task insertion.
 *
 * @param[in]   context
 *                  PARSEC context
 * @param[in]   tp
 *                  Pointer to DTD taskpool
 * @param[in]   pready_list
 *                  Lists of ready tasks for each core
 *
 * @ingroup     DTD_INTERFACE_INTERNAL
 */
void
parsec_dtd_startup(parsec_context_t *context,
                   parsec_taskpool_t *tp,
                   parsec_task_t **pready_list)
{
    parsec_dtd_taskpool_t *dtd_tp = (parsec_dtd_taskpool_t *)tp;

    /* Create the PINS DATA pointers if PINS is enabled */
#if defined(PARSEC_PROF_PINS)
    dtd_tp->super.context = context;
#endif /* defined(PARSEC_PROF_PINS) */

    /* register the taskpool with all available devices */
    for( uint32_t _i = 0; _i < parsec_nb_devices; _i++ ) {
        parsec_device_module_t *device = parsec_mca_device_get(_i);
        if( NULL == device ) continue;
        if( !(tp->devices_index_mask & (1 << device->device_index))) continue;  /* not supported */
        // If CUDA is enabled, let the CUDA device activated for this
        // taskpool.
        if( PARSEC_DEV_CUDA == device->type ) continue;
        if( NULL != device->taskpool_register )
            if( PARSEC_SUCCESS !=
                device->taskpool_register(device, (parsec_taskpool_t *)tp)) {
                tp->devices_index_mask &= ~(1 << device->device_index);  /* can't use this type */
                continue;
            }
    }
    (void)pready_list;
}

static inline int
parsec_dtd_not_sent_to_rank(parsec_dtd_task_t *this_task, int flow_index, int dst_rank)
{
    int array_index = dst_rank / (int)(sizeof(int) * 8);
    int rank_mask = 1 << (dst_rank % (sizeof(int) * 8));

    if( !((FLOW_OF(this_task, flow_index))->rank_sent_to[array_index] & rank_mask)) {
        (FLOW_OF(this_task, flow_index))->rank_sent_to[array_index] |= rank_mask;
        return 1;
    }
    return 0;
}

/* **************************************************************************** */
/**
 * This function checks the readyness of a task and if ready pushes it
 * in a list of ready task
 *
 * This function will have more functionality in the implementation
 * for distributed memory
 *
 * @param[in]   es
 *                  Execution unit
 * @param[in]   newcontext
 *                  Pointer to DTD task we are trying to activate
 * @param[in]   oldcontext
 *                  Pointer to DTD task activating it's successor(newcontext)
 * @param       dep,data,src_rank,dst_rank,dst_vpid
 *                  Parameters we will use in distributed memory implementation
 * @param[out]  param
 *                  Pointer to list in which we will push if the task is ready
 * @return
 *              Instruction on how to iterate over the successors of oldcontext
 *
 * @ingroup     DTD_INTERFACE_INTERNAL
 */
parsec_ontask_iterate_t
dtd_release_dep_fct(parsec_execution_stream_t *es,
                    const parsec_task_t *newcontext,
                    const parsec_task_t *oldcontext,
                    const parsec_dep_t *dep,
                    parsec_dep_data_description_t *data,
                    int src_rank, int dst_rank, int dst_vpid,
                    data_repo_t *successor_repo, parsec_key_t successor_repo_key,
                    void *param)
{
    (void)es;
    (void)data;
    (void)src_rank;
    (void)dst_rank;
    (void)oldcontext;
    (void)successor_repo;
    (void)successor_repo_key;
    parsec_release_dep_fct_arg_t *arg = (parsec_release_dep_fct_arg_t *)param;
    parsec_dtd_task_t *current_task = (parsec_dtd_task_t *)newcontext;
    int32_t not_ready = 1;

#if defined(DISTRIBUTED)
    if( dst_rank != src_rank && src_rank == oldcontext->taskpool->context->my_rank ) {
        assert(0 == (arg->action_mask & PARSEC_ACTION_RECV_INIT_REMOTE_DEPS));

        if( arg->action_mask & PARSEC_ACTION_SEND_INIT_REMOTE_DEPS ) {
            if( parsec_dtd_not_sent_to_rank((parsec_dtd_task_t *)oldcontext,
                                            dep->belongs_to->flow_index, dst_rank)) {
                struct remote_dep_output_param_s *output;
                int _array_pos, _array_mask;

#if !defined(PARSEC_DIST_COLLECTIVES)
                assert(src_rank == es->virtual_process->parsec_context->my_rank);
#endif
                _array_pos = dst_rank / (int)(8 * sizeof(uint32_t));
                _array_mask = 1 << (dst_rank % (8 * sizeof(uint32_t)));
                PARSEC_ALLOCATE_REMOTE_DEPS_IF_NULL(arg->remote_deps, oldcontext, MAX_PARAM_COUNT);
                output = &arg->remote_deps->output[dep->dep_datatype_index];
                assert((-1 == arg->remote_deps->root) || (arg->remote_deps->root == src_rank));
                arg->remote_deps->root = src_rank;
                /* both sides care about the dep_datatype_index which is the flow_index for DTD */
                arg->remote_deps->outgoing_mask |= (1 << dep->dep_datatype_index);
                output->data.data_future = NULL;
#ifdef PARSEC_RESHAPE_BEFORE_SEND_TO_REMOTE
                output->data.repo = NULL;
                output->data.repo_key = -1;
#endif
                if( !(output->rank_bits[_array_pos] & _array_mask)) {
                    output->rank_bits[_array_pos] |= _array_mask;
                    /* For DTD this means nothing at this point */
                    output->deps_mask |= (1 << dep->dep_index);
                    if( 0 == output->count_bits ) {
                        output->data = *data;
                    } else {
                        assert(output->data.data == data->data);
                    }
                    output->count_bits++;
                    if( newcontext->priority > output->priority ) {
                        output->priority = newcontext->priority;
                        if( newcontext->priority > arg->remote_deps->max_priority )
                            arg->remote_deps->max_priority = newcontext->priority;
                    }
                }  /* otherwise the bit is already flipped, the peer is already part of the propagation. */
            }
        }
    }
#else
    (void)src_rank;
    (void)data;
#endif

    if( parsec_dtd_task_is_local(current_task)) {
        not_ready = parsec_atomic_fetch_dec_int32(&current_task->flow_count) - 1;

#if defined(PARSEC_PROF_GRAPHER)
        /* Check to not print stuff redundantly */
        parsec_flow_t *origin_flow = (parsec_flow_t*) calloc(1, sizeof(parsec_flow_t));
        parsec_flow_t *dest_flow = (parsec_flow_t*) calloc(1, sizeof(parsec_flow_t));

        origin_flow->name = "A";
        dest_flow->name = "A";
        dest_flow->flow_flags = PARSEC_FLOW_ACCESS_RW;

        parsec_prof_grapher_dep(oldcontext, newcontext, !not_ready, origin_flow, dest_flow);

        free(origin_flow);
        free(dest_flow);
#else
        (void)dep;
#endif
        if( !not_ready ) {
            assert(parsec_dtd_task_is_local(current_task));
#if defined(PARSEC_DEBUG_NOISIER)
            PARSEC_DEBUG_VERBOSE(parsec_dtd_dump_traversal_info, parsec_dtd_debug_output,
                                 "------\ntask Ready: %s \t %" PRIu64 "\nTotal flow: %d  flow_count:"
                                                                      "%d\n-----\n",
                                 current_task->super.task_class->name, current_task->ht_item.key,
                                 current_task->super.task_class->nb_flows, current_task->flow_count);
#endif

            arg->ready_lists[dst_vpid] = (parsec_task_t *)
                    parsec_list_item_ring_push_sorted((parsec_list_item_t *)arg->ready_lists[dst_vpid],
                                                      &current_task->super.super,
                                                      parsec_execution_context_priority_comparator);
            return PARSEC_ITERATE_CONTINUE; /* Returns the status of the task being activated */
        } else {
            return PARSEC_ITERATE_STOP;
        }
    } else {
        return PARSEC_ITERATE_CONTINUE;
    }
}

/* **************************************************************************** */
/**
 * This function iterates over all the successors of a task and
 * activates them and builds a list of the ones that got ready
 * by this activation
 *
 * The actual implementation is done in ordering_correctly_2()
 *
 * @see     ordering_correctly_2()
 *
 * @param   es,this_task,action_mask,ontask,ontask_arg
 *
 * @ingroup DTD_ITERFACE_INTERNAL
 */
static void
parsec_dtd_iterate_successors(parsec_execution_stream_t *es,
                              const parsec_task_t *this_task,
                              uint32_t action_mask,
                              parsec_ontask_function_t *ontask,
                              void *ontask_arg)
{
    parsec_dtd_task_t *this_dtd_task;

    this_dtd_task = (parsec_dtd_task_t *)this_task;

    (void)this_task;
    (void)action_mask;
    (void)ontask;
    (void)ontask_arg;
    parsec_dtd_ordering_correctly(es, (parsec_task_t *)this_dtd_task,
                                  action_mask, ontask, ontask_arg);
}

/* **************************************************************************** */
/**
 * Release dependencies after a task is done
 *
 * Calls iterate successors function that returns a list of tasks that
 * are ready to go. Those ready tasks are scheduled in here.
 *
 * @param[in]   es
 *                  Execution unit
 * @param[in]   this_task
 *                  Pointer to DTD task we are releasing deps of
 * @param       action_mask,deps
 * @return
 *              0
 *
 * @ingroup     DTD_INTERFACE_INTERNAL
 */
static int
parsec_dtd_release_deps(parsec_execution_stream_t *es,
                        parsec_task_t *this_task,
                        uint32_t action_mask,
                        parsec_remote_deps_t *deps)
{
    (void)deps;
    parsec_release_dep_fct_arg_t arg;
    int __vp_id;

    assert(NULL != es);

    PARSEC_PINS(es, RELEASE_DEPS_BEGIN, this_task);
#if defined(DISTRIBUTED)
    arg.remote_deps = deps;
#endif /* defined(DISTRIBUTED) */

    arg.action_mask = action_mask;
    arg.output_usage = 0;
    arg.output_entry = NULL;
    arg.ready_lists = alloca(sizeof(parsec_task_t *) * es->virtual_process->parsec_context->nb_vp);

    for( __vp_id = 0; __vp_id < es->virtual_process->parsec_context->nb_vp; __vp_id++ )
        arg.ready_lists[__vp_id] = NULL;

    parsec_dtd_task_t *this_dtd_task = NULL;
    const parsec_task_class_t *tc = this_task->task_class;
    parsec_dtd_taskpool_t *tp = (parsec_dtd_taskpool_t *)this_task->taskpool;

    if((action_mask & PARSEC_ACTION_COMPLETE_LOCAL_TASK)) {
        this_dtd_task = (parsec_dtd_task_t *)this_task;
    } else {
        int flow_index, track_flow = 0;
        for( flow_index = 0; flow_index < tc->nb_flows; flow_index++ ) {
            if((action_mask & (1 << flow_index))) {
                if( !(track_flow & (1U << flow_index))) {
                    uint64_t key = (((uint64_t)this_task->locals[0].value << 32) | (1U << flow_index));
                    parsec_hash_table_lock_bucket(tp->task_hash_table, (parsec_key_t)key);
                    this_dtd_task = parsec_dtd_find_task(tp, key);
                    assert(this_dtd_task != NULL);

                    if( this_task->data[flow_index].data_out != NULL) {
                        assert(this_task->data[flow_index].data_out != NULL);
                        this_dtd_task->super.data[flow_index].data_in = this_task->data[flow_index].data_in;
                        this_dtd_task->super.data[flow_index].data_out = this_task->data[flow_index].data_out;
                        parsec_dtd_retain_data_copy(this_task->data[flow_index].data_out);

                    }
                    track_flow |= (1 << flow_index); /* to make sure we are retaining the data only once */
                    parsec_hash_table_unlock_bucket(tp->task_hash_table, (parsec_key_t)key);
                }
            }
        }
    }

    assert(NULL != this_dtd_task);
    tc->iterate_successors(es, (parsec_task_t *)this_dtd_task, action_mask, dtd_release_dep_fct, &arg);

#if defined(DISTRIBUTED)
    /* We perform this only for remote tasks that are being activated
     * from the comm engine. We remove the task from the hash table
     * for each flow a rank is concerned about.
     */
    if( parsec_dtd_task_is_remote(this_dtd_task) && !(action_mask & PARSEC_ACTION_COMPLETE_LOCAL_TASK)) {
        int flow_index, track_flow = 0;
        for( flow_index = 0; flow_index < tc->nb_flows; flow_index++ ) {
            if((action_mask & (1 << flow_index))) {
                if( !(track_flow & (1U << flow_index))) {
                    uint64_t key = (((uint64_t)this_task->locals[0].value << 32) | (1U << flow_index));
                    parsec_hash_table_lock_bucket(tp->task_hash_table, (parsec_key_t)key);
                    if( NULL != parsec_dtd_untrack_task(tp, key)) {
                        /* also releasing task */
                        parsec_dtd_remote_task_release(this_dtd_task);
                    }
                    track_flow |= (1 << flow_index); /* to make sure we are releasing the data only once */
                    parsec_hash_table_unlock_bucket(tp->task_hash_table, (parsec_key_t)key);
                }
            }
        }
    }
#else
    (void)deps;
#endif

    /* Scheduling tasks */
    if( action_mask & PARSEC_ACTION_RELEASE_LOCAL_DEPS ) {
        __parsec_schedule_vp(es, arg.ready_lists, 0);
    }

    PARSEC_PINS(es, RELEASE_DEPS_END, this_task);
    return 0;
}

/* **************************************************************************** */
/**
 * This function is called internally by PaRSEC once a task is done
 *
 * @param[in]   context
 *                  Execution unit
 * @param[in]   this_task
 *                  Pointer to DTD task we just completed
 * @return
 *              0
 *
 * @ingroup     DTD_INTERFACE_INTERNAL
 */
static parsec_hook_return_t
complete_hook_of_dtd(parsec_execution_stream_t *es,
                     parsec_task_t *this_task)
{
    /* Assuming we only call this function for local tasks */
    parsec_dtd_task_t *this_dtd_task = (parsec_dtd_task_t *)this_task;
    int action_mask = 0;
#if defined(PARSEC_DEBUG_NOISIER)
    static int32_t atomic_internal_counter = 0;
#endif  /* defined(PARSEC_DEBUG_NOISIER) */

    PARSEC_DEBUG_VERBOSE(parsec_dtd_dump_traversal_info, parsec_dtd_debug_output,
                         "------------------------------------------------\n"
                         "execution done of task: %s \t %" PRIu64 "\n"
                                                                  "task done %u rank --> %d\n",
                         this_task->task_class->name,
                         this_dtd_task->ht_item.key,
                         parsec_atomic_fetch_inc_int32(&atomic_internal_counter) + 1,
                         this_task->taskpool->context->my_rank);

#if defined(PARSEC_PROF_GRAPHER)
    parsec_prof_grapher_task(this_task, es->th_id, es->virtual_process->vp_id,
                             this_task->task_class->key_functions->key_hash(this_task->task_class->make_key( this_task->taskpool, this_task->locals ), NULL));
#endif /* defined(PARSEC_PROF_GRAPHER) */

    PARSEC_TASK_PROF_TRACE(es->es_profile,
                           this_task->taskpool->profiling_array[2 * this_task->task_class->task_class_id + 1],
                           this_task);

    /* constructing action_mask for all flows of local task */
    int current_dep;
    for( current_dep = 0; current_dep < this_dtd_task->super.task_class->nb_flows; current_dep++ ) {
        action_mask |= (1 << current_dep);

        // Retrieve data access mode for current flow
        int op_type_on_current_flow = FLOW_OF(this_dtd_task, current_dep)->op_type;

        if( PARSEC_INOUT == (op_type_on_current_flow & PARSEC_GET_OP_TYPE) ||
            PARSEC_OUTPUT == (op_type_on_current_flow & PARSEC_GET_OP_TYPE)) {
            parsec_data_copy_t *data_out = this_task->data[current_dep].data_out;
            /* assert(NULL != data_out); // DEBUG */
            if( NULL != data_out ) {
                data_out->version++;
            }

            parsec_data_copy_t *data_in = this_task->data[current_dep].data_in;
            if( PARSEC_PULLIN & op_type_on_current_flow ) {
                assert(NULL != data_in);
                parsec_atomic_fetch_dec_int32(&(data_in->original->device_copies[0]->readers));
            }
        }
    }

    this_task->task_class->release_deps(es, this_task, action_mask |
                                                       PARSEC_ACTION_RELEASE_LOCAL_DEPS |
                                                       PARSEC_ACTION_SEND_REMOTE_DEPS |
                                                       PARSEC_ACTION_SEND_INIT_REMOTE_DEPS |
                                                       PARSEC_ACTION_RELEASE_REMOTE_DEPS |
                                                       PARSEC_ACTION_COMPLETE_LOCAL_TASK,
                                        NULL);

    return PARSEC_HOOK_RETURN_DONE;
}

parsec_hook_return_t
parsec_dtd_release_local_task(parsec_dtd_task_t *this_task)
{
    parsec_object_t *object = (parsec_object_t *)this_task;
    assert(this_task->super.super.super.obj_reference_count > 1);
    if( 2 == parsec_atomic_fetch_dec_int32(&object->obj_reference_count)) {
        int current_flow;
        for( current_flow = 0; current_flow < this_task->super.task_class->nb_flows; current_flow++ ) {
            parsec_dtd_tile_t *tile = (FLOW_OF(this_task, current_flow))->tile;
            if( tile == NULL) continue;
            assert(NULL != this_task->super.data[current_flow].data_in);
            if( !((FLOW_OF(this_task, current_flow))->op_type & PARSEC_DONT_TRACK)) {
                if( !((FLOW_OF(this_task, current_flow))->flags & DATA_RELEASED)) {
                    (FLOW_OF(this_task, current_flow))->flags |= DATA_RELEASED;
                    parsec_dtd_release_data_copy(this_task->super.data[current_flow].data_in);
                }
            }
            if( PARSEC_DTD_FLUSH_TC_ID == this_task->super.task_class->task_class_id ) {
                assert(current_flow == 0);
                parsec_dtd_tile_release(tile);
            }
        }
        assert(this_task->super.super.super.obj_reference_count == 1);
        parsec_taskpool_t *tp = this_task->super.taskpool;

        parsec_thread_mempool_free(this_task->mempool_owner, this_task);
        parsec_taskpool_update_runtime_nbtask(tp, -1);
    }
    return PARSEC_HOOK_RETURN_DONE;
}

/* Function to push back tasks in their mempool once the execution are done */
parsec_hook_return_t
parsec_release_dtd_task_to_mempool(parsec_execution_stream_t *es,
                                   parsec_task_t *this_task)
{
    (void)es;
    this_task->taskpool->tdm.module->taskpool_addto_nb_tasks(this_task->taskpool, -1);
    return parsec_dtd_release_local_task( (parsec_dtd_task_t *)this_task );
}

void
parsec_dtd_remote_task_retain(parsec_dtd_task_t *this_task)
{
    parsec_object_t *object = (parsec_object_t *)this_task;
    (void)parsec_atomic_fetch_inc_int32(&object->obj_reference_count);
}

void
parsec_dtd_remote_task_release(parsec_dtd_task_t *this_task)
{
    parsec_object_t *object = (parsec_object_t *)this_task;
    assert(object->obj_reference_count > 1);
    if( 2 == parsec_atomic_fetch_dec_int32(&object->obj_reference_count)) {
        int current_flow;
        for( current_flow = 0; current_flow < this_task->super.task_class->nb_flows; current_flow++ ) {
            if( !((FLOW_OF(this_task, current_flow))->op_type & PARSEC_DONT_TRACK)) {
                if( NULL != this_task->super.data[current_flow].data_out ) {
                    parsec_dtd_release_data_copy(this_task->super.data[current_flow].data_out);
                }
            }

            parsec_dtd_tile_t *tile = (FLOW_OF(this_task, current_flow))->tile;
            if( tile == NULL) continue;
            if( PARSEC_DTD_FLUSH_TC_ID == this_task->super.task_class->task_class_id ) {
                assert(current_flow == 0);
                parsec_dtd_tile_release(tile);
            }
        }
        assert(this_task->super.super.super.obj_reference_count == 1);
        parsec_taskpool_t *tp = this_task->super.taskpool;
        parsec_thread_mempool_free(this_task->mempool_owner, this_task);
        parsec_taskpool_update_runtime_nbtask(tp, -1);
    }
    assert(object->obj_reference_count >= 1);
}

/* Prepare_input function */
int
data_lookup_of_dtd_task(parsec_execution_stream_t *es,
                        parsec_task_t *this_task)
{
    (void)es;

    int current_dep, op_type_on_current_flow;
    parsec_dtd_task_t *current_task = (parsec_dtd_task_t *)this_task;

    for( current_dep = 0; current_dep < current_task->super.task_class->nb_flows; current_dep++ ) {
        parsec_data_copy_t *copy;
        op_type_on_current_flow = ((FLOW_OF(current_task, current_dep))->op_type & PARSEC_GET_OP_TYPE);

        copy = current_task->super.data[current_dep].data_in;

        if( NULL == copy ) {
            continue;
        }
        if( PARSEC_DATA_CREATE_ON_DEMAND == copy->device_private ) {
            parsec_arena_datatype_t *adt;
            adt = parsec_hash_table_nolock_find(&this_task->taskpool->context->dtd_arena_datatypes_hash_table,
                                                (FLOW_OF(current_task, current_dep))->arena_index);
            parsec_arena_allocate_device_private(copy, adt->arena, 1, 0, adt->opaque_dtt);
        }

        if( PARSEC_INOUT == op_type_on_current_flow ||
            PARSEC_OUTPUT == op_type_on_current_flow ) {
            if( copy->readers > 0 ) {
                return PARSEC_HOOK_RETURN_AGAIN;
            }

            /* printf("[data_lookup_of_dtd_task] %s, data[current_dep].data_in->readers = %d\n", this_task->task_class->name, current_task->super.data[current_dep].data_in->readers); */

        }
    }

    return PARSEC_HOOK_RETURN_DONE;
}

/* Prepare_output function */
int
output_data_of_dtd_task(parsec_execution_stream_t *es,
                        parsec_task_t *this_task)
{
    (void)es;

    int current_dep;
    parsec_dtd_task_t *current_task = (parsec_dtd_task_t *)this_task;

    for( current_dep = 0; current_dep < current_task->super.task_class->nb_flows; current_dep++ ) {
        /* The following check makes sure the behavior is correct when NULL is provided as input to a flow.
           Dependency tracking and building is completely ignored in flow = NULL case, and no expectation should exist.
        */
        if( NULL == current_task->super.data[current_dep].data_in &&
            NULL != current_task->super.data[current_dep].data_out ) {
            parsec_fatal("Please make sure you are not assigning data in data_out when data_in is provided as NULL.\n"
                         "No dependency tracking is performed for a flow when NULL is passed as as INPUT for that flow.\n");
        }
        if( NULL != current_task->super.data[current_dep].data_in ) {
            /* printf("[output_data_of_dtd_task] %s, data_in = %p, data_out = %p\n", current_task->super.task_class->name, current_task->super.data[current_dep].data_in, current_task->super.data[current_dep].data_out); */
            current_task->super.data[current_dep].data_out = current_task->super.data[current_dep].data_in;
        }
    }

    return PARSEC_HOOK_RETURN_DONE;
}

static int datatype_lookup_of_dtd_task(parsec_execution_stream_t *es,
                                       const parsec_task_t *this_task,
                                       uint32_t *flow_mask, parsec_dep_data_description_t *data)
{
    parsec_arena_datatype_t *adt;
    (void)es;
    data->remote.src_count = data->remote.dst_count = 1;
    data->remote.src_displ = data->remote.dst_displ = 0;
    data->data_future = NULL;
    data->local.arena = NULL;
    data->local.src_datatype = data->local.dst_datatype = PARSEC_DATATYPE_NULL;
    data->local.src_count = data->local.dst_count = data->local.src_displ = data->local.dst_displ = 0;

    int i;
    for( i = 0; i < this_task->task_class->nb_flows; i++ ) {
        if((*flow_mask) & (1U << i)) {
            adt = parsec_hash_table_nolock_find(&this_task->taskpool->context->dtd_arena_datatypes_hash_table,
                                                (FLOW_OF(((parsec_dtd_task_t *)this_task), i))->arena_index);
            data->remote.arena = adt->arena;
            data->remote.src_datatype = data->remote.dst_datatype = adt->opaque_dtt;
            (*flow_mask) &= ~(1U << i);
            return PARSEC_HOOK_RETURN_NEXT;
        }
    }

    data->remote.arena = NULL;
    data->data = NULL;
    data->remote.src_datatype = data->remote.dst_datatype = PARSEC_DATATYPE_NULL;
    data->remote.src_count = data->remote.dst_count = 0;
    data->remote.src_displ = data->remote.dst_displ = 0;

    (*flow_mask) = 0;           /* nothing left */

    return PARSEC_HOOK_RETURN_DONE;
}

/* This function creates relationship between two task function classes.
 * Arguments:   - parsec taskpool (parsec_taskpool_t *)
                - parent master structure (parsec_task_class_t *)
                - child master structure (parsec_task_class_t *)
                - flow index of task that belongs to the class of "parent master structure" (int)
                - flow index of task that belongs to the class of "child master structure" (int)
                - the type of data (the structure of the data like square,
                  triangular and etc) this dependency is about (int)
 * Returns:     - void
 */
void
set_dependencies_for_function(parsec_taskpool_t *tp,
                              parsec_task_class_t *parent_tc,
                              parsec_task_class_t *desc_tc,
                              uint8_t parent_flow_index,
                              uint8_t desc_flow_index)
{
    (void)tp;
    /* In this function we do not create deps between flow's any more. We just
     * intialize the flow structures of the task classes accordingly.
     */

    if( NULL == desc_tc && NULL != parent_tc ) { /* Data is not going to any other task */
        parsec_flow_t *parent_out = (parsec_flow_t *)(parent_tc->out[parent_flow_index]);
        parent_out->flow_datatype_mask |= (1U << parent_flow_index);
    } else if( NULL == parent_tc && NULL != desc_tc ) {
        parsec_flow_t *desc_in = (parsec_flow_t *)(desc_tc->in[desc_flow_index]);
        desc_in->flow_datatype_mask |= (1U << desc_flow_index);
    } else {
        /* In this case it means we have both parent and child task_class */
        parsec_flow_t *parent_out = (parsec_flow_t *)(parent_tc->out[parent_flow_index]);
        parent_out->flow_datatype_mask |= (1U << parent_flow_index);

        parsec_flow_t *desc_in = (parsec_flow_t *)(desc_tc->in[desc_flow_index]);
        desc_in->flow_datatype_mask |= (1U << desc_flow_index);
    }
}

/* **************************************************************************** */

parsec_dtd_task_class_t *
parsec_dtd_create_task_classv(parsec_dtd_taskpool_t *dtd_tp,
                              const char *name,
                              int nb_params,
                              const parsec_dtd_param_t *params)
{
    parsec_dtd_task_class_t *dtd_tc = (parsec_dtd_task_class_t *)calloc(1, sizeof(parsec_dtd_task_class_t));
    parsec_task_class_t *tc = (parsec_task_class_t *)dtd_tc;
    unsigned long total_size_of_param = 0;
    int flow_count = 0;

    dtd_tc->dep_datatype_index = 0;
    dtd_tc->dep_in_index = 0;
    dtd_tc->dep_out_index = 0;
    dtd_tc->count_of_params = nb_params;
    if(nb_params > 0) {
        dtd_tc->params = (parsec_dtd_param_t *)malloc(nb_params * sizeof(parsec_dtd_param_t));
        memcpy(dtd_tc->params, params, nb_params * sizeof(parsec_dtd_param_t));
    } else {
        dtd_tc->params = NULL;
    }
    for(int i = 0; i < nb_params; i++) {
        if( params[i].size == PASSED_BY_REF ) {
            assert( (params[i].op & PARSEC_GET_OP_TYPE) != PARSEC_VALUE &&
                    (params[i].op & PARSEC_GET_OP_TYPE) != PARSEC_SCRATCH &&
                    (params[i].op & PARSEC_GET_OP_TYPE) != PARSEC_REF );
            flow_count++;
        } else {
            total_size_of_param += params[i].size;
        }
    }
    dtd_tc->ref_count = 1;

    /* Allocating mempool according to the size and param count */
    int total_size = (int)(sizeof(parsec_dtd_task_t) +
            (flow_count * sizeof(parsec_dtd_parent_info_t)) +
            (flow_count * sizeof(parsec_dtd_descendant_info_t)) +
            (flow_count * sizeof(parsec_dtd_flow_info_t)) +
            (nb_params * sizeof(parsec_dtd_task_param_t)) +
            total_size_of_param); 

    parsec_mempool_construct(&dtd_tc->context_mempool,
                             PARSEC_OBJ_CLASS(parsec_dtd_task_t), total_size,
                             offsetof(parsec_dtd_task_t, mempool_owner),
                             parsec_my_execution_stream()->virtual_process->nb_cores);

    int total_size_remote_task = (int)(sizeof(parsec_dtd_task_t) +
            (flow_count * sizeof(parsec_dtd_parent_info_t)) +
            (flow_count * sizeof(parsec_dtd_descendant_info_t)) +
            (flow_count * sizeof(parsec_dtd_min_flow_info_t)));

    parsec_mempool_construct(&dtd_tc->remote_task_mempool,
                             PARSEC_OBJ_CLASS(parsec_dtd_task_t), total_size_remote_task,
                             offsetof(parsec_dtd_task_t, mempool_owner),
                             parsec_my_execution_stream()->virtual_process->nb_cores);

    /*
     To bypass const in function structure.
     Getting address of the const members in local mutable pointers.
     */
    const char **name_not_const = (const char **)&(tc->name);
    parsec_symbol_t **task_params = (parsec_symbol_t **)&tc->params;
    parsec_symbol_t **locals = (parsec_symbol_t **)&tc->locals;
    parsec_expr_t **priority = (parsec_expr_t **)&tc->priority;
    __parsec_chore_t **incarnations = (__parsec_chore_t **)&(tc->incarnations);

    *name_not_const = name;
    tc->task_class_type = PARSEC_TASK_CLASS_TYPE_DTD;
    tc->task_class_id = dtd_tp->function_counter++;
    tc->nb_flows = flow_count;
    /* set to one so that prof_grpaher prints the task id properly */
    tc->nb_parameters = 1;
    tc->nb_locals = 1;
    task_params[0] = &symb_dtd_taskid;
    locals[0] = &symb_dtd_taskid;
    tc->data_affinity = NULL;
    tc->initial_data = NULL;
    tc->final_data = (parsec_data_ref_fn_t *)NULL;
    *priority = NULL;
    tc->flags = 0x0 | PARSEC_HAS_IN_IN_DEPENDENCIES | PARSEC_USE_DEPS_MASK;
    tc->dependencies_goal = 0;
    tc->make_key = DTD_make_key_identity;
    tc->task_snprintf = parsec_dtd_task_snprintf;
    tc->key_functions = &DTD_key_fns;
    tc->fini = NULL;
    tc->incarnations = *incarnations = (__parsec_chore_t *)calloc(PARSEC_DEV_MAX_NB_TYPE+1, sizeof(__parsec_chore_t));
    (*incarnations)[0].type = PARSEC_DEV_NONE;
    tc->find_deps = NULL;
    tc->iterate_successors = parsec_dtd_iterate_successors;
    tc->iterate_predecessors = NULL;
    tc->release_deps = parsec_dtd_release_deps;
    tc->prepare_input = data_lookup_of_dtd_task;
    tc->prepare_output = output_data_of_dtd_task;
    tc->get_datatype = (parsec_datatype_lookup_t *)datatype_lookup_of_dtd_task;
    tc->complete_execution = complete_hook_of_dtd;
    tc->release_task = parsec_release_dtd_task_to_mempool;

#if defined(PARSEC_PROF_TRACE)
    parsec_dtd_add_profiling_info((parsec_taskpool_t *)dtd_tp, tc->task_class_id, name);
#endif /* defined(PARSEC_PROF_TRACE) */

    return dtd_tc;
}

/**
 * This function creates and initializes members of master-structure
 * representing each task-class
 *
 * Most importantly mempool from which we will create DTD task of a
 * task class is created here. The size of each task is calculated
 * from the parameters passed to this function. A master-structure
 * is a task class. It stores the common attributes of all the
 * tasks belonging to a task class.
 *
 * @param[in,out]   dtd_tp
 *                      The DTD taskpool
 * @param[in]       name
 *                      The name of the task class the master-structure
 *                      will represent
 * @param[in]       ...
 *                      Variadic argument list ending with PARSEC_DTD_ARG_END,
 *                      arguments before the end marker are read in pairs,
 *                      first element of the pair is the size or PARSEC_PASSED_BY_REF;
 *                      second element of the pair is a mask of type, access type
 *                      and affinity.
 * @return
 *                  The master-structure
 *
 * @ingroup         DTD_INTERFACE_INTERNAL
 */
parsec_task_class_t *
parsec_dtd_create_task_class(parsec_taskpool_t *tp,
                              const char *name,
                              ...)
{
    parsec_dtd_param_t params[PARSEC_DTD_MAX_PARAMS];
    int nb_params = 0;
    parsec_dtd_task_class_t *dtd_tc = NULL;
    va_list args;

    if( PARSEC_TASKPOOL_TYPE_DTD != tp->taskpool_type ) {
        parsec_warning("Calling parsec_dtd_create_task_class on a taskpool that is not DTD\n");
        return NULL;
    }
    parsec_dtd_taskpool_t *dtd_tp = (parsec_dtd_taskpool_t *)tp;

    /* We parse arguments a first time (mostly skipping the tile),
     * to compute how the task needs to be created */
    int arg_size, tile_op_type;
    va_start(args, name);
    while( PARSEC_DTD_ARG_END != (arg_size = va_arg(args, int))) {
        tile_op_type = va_arg(args, int);
        params[nb_params].op = tile_op_type;
        params[nb_params].size = arg_size;
        nb_params++;
    }
    va_end(args);

    dtd_tc = parsec_dtd_create_task_classv(dtd_tp, name, nb_params, params);

    return &dtd_tc->super;
}

void
parsec_dtd_destroy_template( const parsec_task_class_t *tc )
{
    parsec_dtd_task_class_t *dtd_tc = (parsec_dtd_task_class_t *)tc;
    int j, k;

    /* As we fill the flows and then deps in sequential order, we can bail out at the first NULL */
    for (j = 0; j < tc->nb_flows; j++) {
        if( NULL == tc->in[j] ) break;
        for(k = 0; k < MAX_DEP_IN_COUNT; k++) {
            if ( NULL == tc->in[j]->dep_in[k] ) break;
            free((void*)tc->in[j]->dep_in[k]);
        }
        for(k = 0; k < MAX_DEP_OUT_COUNT; k++) {
            if ( NULL == tc->in[j]->dep_out[k] ) break;
            free((void*)tc->in[j]->dep_out[k]);
        }
        free((void*)tc->in[j]);
    }
    parsec_mempool_destruct(&dtd_tc->context_mempool);
    parsec_mempool_destruct(&dtd_tc->remote_task_mempool);
    free((void*)tc);
}

void
parsec_dtd_template_retain( const parsec_task_class_t *tc )
{
    ((parsec_dtd_task_class_t *)tc)->ref_count++;
}

void
parsec_dtd_template_release( const parsec_task_class_t *tc )
{
    ((parsec_dtd_task_class_t *)tc)->ref_count -= 1;
    if( 0 == ((parsec_dtd_task_class_t *)tc)->ref_count ) {
        parsec_dtd_destroy_template(tc);
    }
}

static parsec_hook_return_t parsec_dtd_gpu_task_submit(parsec_execution_stream_t *es, parsec_task_t *this_task)
{
    (void) es;
    int dev_index;
    double ratio = 1.0;
    parsec_gpu_task_t *gpu_task;
    parsec_dtd_task_t *dtd_task = (parsec_dtd_task_t *)this_task;
    parsec_dtd_task_class_t *dtd_tc = (parsec_dtd_task_class_t*)this_task->task_class;

    dev_index = parsec_get_best_device(this_task, ratio);
    assert(dev_index >= 0);
    if (dev_index < 2) {
        return PARSEC_HOOK_RETURN_NEXT; /* Fall back */
    }

    gpu_task = (parsec_gpu_task_t *) calloc(1, sizeof(parsec_gpu_task_t));
    PARSEC_OBJ_CONSTRUCT(gpu_task, parsec_list_item_t);

    gpu_task->ec = (parsec_task_t *) this_task;
    gpu_task->submit = dtd_tc->gpu_func_ptr;
    gpu_task->task_type = 0;
    gpu_task->load = ratio * parsec_device_sweight[dev_index];
    gpu_task->last_data_check_epoch = -1;       /* force at least one validation for the task */
    gpu_task->pushout = 0;
    for(int i = 0; i < dtd_tc->super.nb_flows; i++) {
        parsec_dtd_flow_info_t *flow = FLOW_OF(dtd_task, i);
        if(flow->op_type & PARSEC_PUSHOUT)
            gpu_task->pushout |= 1<<i;
        gpu_task->flow[i] = dtd_tc->super.in[i];
        gpu_task->flow_nb_elts[i] = this_task->data[i].data_in->original->nb_elts;
    }
    parsec_device_load[dev_index] += (float)gpu_task->load;

    parsec_device_module_t *device = parsec_mca_device_get(dev_index);
    assert(NULL != device);
    switch(device->type) {
#if defined(PARSEC_HAVE_CUDA)
    case PARSEC_DEV_CUDA:
        gpu_task->stage_in  = parsec_default_cuda_stage_in;
        gpu_task->stage_out = parsec_default_cuda_stage_out;
        return parsec_cuda_kernel_scheduler(es, gpu_task, dev_index);
#endif
    default:
        parsec_fatal("DTD scheduling on device type %d: this is not a valid GPU device type in this build", device->type);
    }
    return PARSEC_HOOK_RETURN_ERROR;
}

static parsec_hook_return_t parsec_dtd_cpu_task_submit(parsec_execution_stream_t *es, parsec_task_t *this_task)
{
    parsec_dtd_task_t *dtd_task = (parsec_dtd_task_t *)this_task;
    parsec_dtd_task_class_t *dtd_tc = (parsec_dtd_task_class_t*)this_task->task_class;
    for(int i = 0; i < dtd_tc->super.nb_flows; i++) {
        if(NULL == this_task->data[i].data_in)
            continue;
        parsec_dtd_flow_info_t *flow = FLOW_OF(dtd_task, i);
        if(  PARSEC_INOUT == (flow->op_type & PARSEC_GET_OP_TYPE) ||
             PARSEC_OUTPUT == (flow->op_type & PARSEC_GET_OP_TYPE)) {
            if( this_task->data[i].data_in->original->owner_device != 0 ) {
                uint8_t access = 0;
                if( PARSEC_INOUT == (flow->op_type & PARSEC_GET_OP_TYPE) )
                    access = PARSEC_FLOW_ACCESS_RW;
                else
                    access = PARSEC_FLOW_ACCESS_WRITE;
                this_task->data[i].data_in->version++;
                parsec_data_transfer_ownership_to_copy(this_task->data[i].data_in->original,0, access);
                // We need to remove ourselves as reader on this data, as transfer_ownership always counts an additional reader
                this_task->data[i].data_in->readers--;
            }
        }
    }
    return dtd_tc->cpu_func_ptr(es, this_task);
}

int parsec_dtd_task_class_add_chore(parsec_taskpool_t *tp,
                                    parsec_task_class_t *tc,
                                    int device_type,
                                    void *function)
{
    __parsec_chore_t *incarnations;
    int i;

    if( tc->task_class_type != PARSEC_TASK_CLASS_TYPE_DTD ) {
        parsec_warning("Called parsec_dtd_task_class_add_chore on a non-DTD task class '%s'\n",
                       tc->name);
        return PARSEC_ERR_BAD_PARAM;
    }

    parsec_dtd_taskpool_t *dtd_tp = (parsec_dtd_taskpool_t*)tp;
    parsec_dtd_task_class_t *dtd_tc = (parsec_dtd_task_class_t*)tc;

    /* We assume that incarnations is big enough, because it has been pre-allocated
     * with PARSEC_DEV_MAX_NB_TYPE+1 chores, as this is a DTD task class */
    incarnations = (__parsec_chore_t*)dtd_tc->super.incarnations;
    for(i = 0; i < PARSEC_DEV_MAX_NB_TYPE && incarnations[i].type != PARSEC_DEV_NONE; i++) {
        if( incarnations[i].type == device_type ) {
            parsec_warning("A chore for this device type has already been added to task class '%s'\n",
                           tc->name);
            return PARSEC_ERROR;
        }
    }
    if(i == PARSEC_DEV_MAX_NB_TYPE) {
        parsec_warning("Number of device type exceeded: not enough memory in task class '%s' to add another chore\n",
                       tc->name);
        return PARSEC_ERR_OUT_OF_RESOURCE;
    }

    incarnations[i].type = device_type;
    if(PARSEC_DEV_CUDA == device_type) {
        incarnations[i].hook = parsec_dtd_gpu_task_submit;
        dtd_tc->gpu_func_ptr = (parsec_advance_task_function_t)function;
    }
    else {
        dtd_tc->cpu_func_ptr = function;
        incarnations[i].hook = parsec_dtd_cpu_task_submit;
    }
    incarnations[i+1].type = PARSEC_DEV_NONE;
    incarnations[i+1].hook = NULL;

    parsec_dtd_insert_task_class(dtd_tp, (parsec_dtd_task_class_t*)dtd_tc);

    return PARSEC_SUCCESS;
}

static void
parsec_dtd_destroy_task_class(parsec_dtd_taskpool_t *dtd_tp, parsec_task_class_t *tc)
{
    parsec_dtd_task_class_t *dtd_tc = (parsec_dtd_task_class_t *)tc;
    int j, k;

    /* We only register CPU hooks in the functions hash table */
    uint64_t fkey = (uint64_t)dtd_tc->cpu_func_ptr + tc->nb_flows;
    parsec_dtd_release_task_class(dtd_tp, fkey);
    free((void*)tc->incarnations);

    /* As we fill the flows and then deps in sequential order, we can bail out at the first NULL */
    for( j = 0; j < tc->nb_flows; j++ ) {
        if( NULL == tc->in[j] ) break;
        for( k = 0; k < MAX_DEP_IN_COUNT; k++ ) {
            if( NULL == tc->in[j]->dep_in[k] ) break;
            free((void *)tc->in[j]->dep_in[k]);
        }
        for( k = 0; k < MAX_DEP_OUT_COUNT; k++ ) {
            if( NULL == tc->in[j]->dep_out[k] ) break;
            free((void *)tc->in[j]->dep_out[k]);
        }
        free((void *)tc->in[j]);
    }
    free(dtd_tc->params);
    parsec_mempool_destruct(&dtd_tc->context_mempool);
    parsec_mempool_destruct(&dtd_tc->remote_task_mempool);
    assert( &dtd_tc->super == dtd_tp->super.task_classes_array[dtd_tc->super.task_class_id] );
    dtd_tp->super.task_classes_array[dtd_tc->super.task_class_id] = NULL;
    free((void *)tc);
}

void
parsec_dtd_task_class_release(parsec_taskpool_t *tp, parsec_task_class_t *tc)
{
    if( tc->task_class_type != PARSEC_TASK_CLASS_TYPE_DTD ) {
        parsec_warning("Called parsec_dtd_task_class_release on a non-DTD task class '%s'\n",
                       tc->name);
        return;
    }

    parsec_dtd_task_class_t *dtd_tc = (parsec_dtd_task_class_t*)tc;
    parsec_dtd_taskpool_t *dtd_tp = (parsec_dtd_taskpool_t*)tp;
    int32_t remaining = parsec_atomic_fetch_dec_int32(&dtd_tc->ref_count) - 1;
    if( 0 == remaining ) {
        parsec_dtd_destroy_task_class(dtd_tp, tc);
    }
}

/* **************************************************************************** */
/**
 * This function sets the flows in master-structure as we discover them
 *
 * @param[in,out]   __tp
 *                      DTD taskpool
 * @param[in]       this_task
 *                      Task to point to correct master-structure
 * @param[in]       tile_op_type
 *                      The operation type of the task on the flow
 *                      we are setting here
 * @param[in]       flow_index
 *                      The index of the flow we are setting
 *
 * @ingroup         DTD_INTERFACE_INTERNAL
 */
void
parsec_dtd_set_flow_in_function(parsec_dtd_taskpool_t *dtd_tp,
                                parsec_dtd_task_t *this_task, int tile_op_type,
                                int flow_index)
{
    (void)dtd_tp;
    parsec_flow_t *flow = (parsec_flow_t *)calloc(1, sizeof(parsec_flow_t));
    flow->name = "Random";
    flow->sym_type = 0;
    flow->flow_index = flow_index;
    flow->flow_datatype_mask = 0;

    int i;
    for( i = 0; i < MAX_DEP_IN_COUNT; i++ ) {
        flow->dep_in[i] = NULL;
    }
    for( i = 0; i < MAX_DEP_OUT_COUNT; i++ ) {
        flow->dep_out[i] = NULL;
    }

    if((tile_op_type & PARSEC_GET_OP_TYPE) == PARSEC_INPUT ) {
        flow->flow_flags = PARSEC_FLOW_ACCESS_READ;
    } else if((tile_op_type & PARSEC_GET_OP_TYPE) == PARSEC_OUTPUT ||
              (tile_op_type & PARSEC_GET_OP_TYPE) == PARSEC_ATOMIC_WRITE ) {
        flow->flow_flags = PARSEC_FLOW_ACCESS_WRITE;
    } else if((tile_op_type & PARSEC_GET_OP_TYPE) == PARSEC_INOUT ) {
        flow->flow_flags = PARSEC_FLOW_ACCESS_RW;
    }

    parsec_flow_t **in = (parsec_flow_t **)&(this_task->super.task_class->in[flow_index]);
    *in = flow;
    parsec_flow_t **out = (parsec_flow_t **)&(this_task->super.task_class->out[flow_index]);
    *out = flow;
}

/* **************************************************************************** */
/**
 * This function sets the parent of a task
 *
 * This function is called by the descendant and the descendant here
 * puts itself as the descendant of the parent.
 *
 * @param[out]  parent_task
 *                  Task we are setting descendant for
 * @param[in]   parent_flow_index
 *                  Flow index of parent for which the
 *                  descendant is being set
 * @param[in]   desc_task
 *                  The descendant
 * @param[in]   desc_flow_index
 *                  Flow index of descendant
 * @param[in]   parent_op_type
 *                  Operation type of parent task on its flow
 * @param[in]   desc_op_type
 *                  Operation type of descendant task on its flow
 *
 * @ingroup     DTD_INTERFACE_INTERNAL
 */
void
parsec_dtd_set_parent(parsec_dtd_task_t *parent_task, uint8_t parent_flow_index,
                      parsec_dtd_task_t *desc_task, uint8_t desc_flow_index,
                      int parent_op_type, int desc_op_type)
{
    parsec_dtd_parent_info_t *parent = PARENT_OF(desc_task, desc_flow_index);
    (void)desc_op_type;
    parent->task = parent_task;
    parent->op_type = parent_op_type;
    parent->flow_index = parent_flow_index;
}

/* **************************************************************************** */
/**
 * This function sets the descendant of a task
 *
 * This function is called by the descendant and the descendant here
 * puts itself as the descendant of the parent.
 *
 * @param[out]  parent_task
 *                  Task we are setting descendant for
 * @param[in]   parent_flow_index
 *                  Flow index of parent for which the
 *                  descendant is being set
 * @param[in]   desc_task
 *                  The descendant
 * @param[in]   desc_flow_index
 *                  Flow index of descendant
 * @param[in]   parent_op_type
 *                  Operation type of parent task on its flow
 * @param[in]   desc_op_type
 *                  Operation type of descendant task on its flow
 *
 * @ingroup     DTD_INTERFACE_INTERNAL
 */
void
parsec_dtd_set_descendant(parsec_dtd_task_t *parent_task, uint8_t parent_flow_index,
                          parsec_dtd_task_t *desc_task, uint8_t desc_flow_index,
                          int parent_op_type, int desc_op_type, int last_user_alive)
{
    parsec_dtd_taskpool_t *tp = (parsec_dtd_taskpool_t *)parent_task->super.taskpool;
    parsec_dtd_task_t *real_parent_task = (PARENT_OF(desc_task, desc_flow_index))->task;
    int real_parent_flow_index = (PARENT_OF(desc_task, desc_flow_index))->flow_index;

    (void)parent_op_type;
    parsec_dtd_descendant_info_t *desc = DESC_OF(parent_task, parent_flow_index);
    desc->flow_index = desc_flow_index;
    desc->op_type = desc_op_type;
    parsec_mfence();
    desc->task = desc_task;

#if defined(DISTRIBUTED)
    /* only do if parent is remote and desc is local and parent has not been activated by remote node */
    if( parsec_dtd_task_is_remote(real_parent_task) && parsec_dtd_task_is_local(desc_task) &&
        last_user_alive == TASK_IS_ALIVE ) {
        parsec_dtd_flow_info_t *flow = FLOW_OF(real_parent_task, real_parent_flow_index);

        /* Marking we need the parent task */
        if( !(flow->flags & TASK_INSERTED)) {
            parsec_dtd_remote_task_retain(real_parent_task);
        }

        uint64_t key = (((uint64_t)real_parent_task->ht_item.key) << 32) | (1U << real_parent_flow_index);
        parsec_hash_table_lock_bucket(tp->task_hash_table, (parsec_key_t)key);
        parsec_remote_deps_t *dep = parsec_dtd_find_remote_dep(tp, key);
        if( NULL == dep ) {
            if( !(flow->flags & TASK_INSERTED)) {
                flow->flags |= TASK_INSERTED;
                parsec_dtd_track_task(tp, key, real_parent_task);
            }
        } else {
            if( !(flow->flags & TASK_INSERTED)) {
                assert(dep->from == real_parent_task->rank);
                flow->flags |= TASK_INSERTED;
                parsec_dtd_untrack_remote_dep(tp, key);
#if defined(PARSEC_PROF_TRACE)
                if( parsec_dtd_profile_verbose )
                    parsec_profiling_ts_trace(hashtable_trace_keyin, 0, tp->super.taskpool_id, NULL);
#endif
                parsec_dtd_track_task(tp, key, real_parent_task);
                remote_dep_dequeue_delayed_dep_release(dep);
            }
        }

        parsec_hash_table_unlock_bucket(tp->task_hash_table, (parsec_key_t)key);
    }
#endif
}

/* **************************************************************************** */
/**
 * Create and initialize a dtd task
 *
 */
parsec_dtd_task_t *
parsec_dtd_create_and_initialize_task(parsec_dtd_taskpool_t *dtd_tp,
                                      parsec_task_class_t *tc,
                                      int rank)
{
    int i;
    parsec_dtd_task_t *this_task;
    assert(NULL != dtd_tp);
    assert(NULL != tc);

    parsec_mempool_t *dtd_task_mempool;
    /* Creating Task object */
    if( dtd_tp->super.context->my_rank == rank ) {
        dtd_task_mempool = &((parsec_dtd_task_class_t *)tc)->context_mempool;
    } else {
        dtd_task_mempool = &((parsec_dtd_task_class_t *)tc)->remote_task_mempool;
    }
    this_task = (parsec_dtd_task_t *)parsec_thread_mempool_allocate(
            dtd_task_mempool->thread_mempools + parsec_my_execution_stream()->core_id);

    assert(this_task->super.super.super.obj_reference_count == 1);

    this_task->orig_task = NULL;
    this_task->super.taskpool = (parsec_taskpool_t *)dtd_tp;
    this_task->ht_item.key = (parsec_key_t)(uintptr_t)(dtd_tp->task_id++);
    /* this is needed for grapher to work properly */
    this_task->super.locals[0].value = (int)(uintptr_t)this_task->ht_item.key;
    assert((uintptr_t)this_task->super.locals[0].value == (uintptr_t)this_task->ht_item.key);
    this_task->super.task_class = tc;
    /**
     * +1 to make sure the task cannot be completed by the potential predecessors,
     * before we are completely done with it here. As we have an atomic operation
     * in all cases, increasing the expected flows by one will have no impact on
     * the performance.
     * */
    this_task->flow_count = this_task->super.task_class->nb_flows + 1;
    this_task->rank = rank;
    this_task->super.priority = 0;
    this_task->super.chore_mask = PARSEC_DEV_ANY_TYPE;
    this_task->super.status = PARSEC_TASK_STATUS_NONE;

    int j;
    parsec_dtd_flow_info_t *flow;
    parsec_dtd_descendant_info_t *desc;
    for( i = 0; i < tc->nb_flows; i++ ) {
        flow = FLOW_OF(this_task, i);
        if( parsec_dtd_task_is_local(this_task)) {
            for( j = 0; j < (int)(dtd_tp->super.context->nb_nodes / (sizeof(int) * 8)) + 1; j++ ) {
                flow->rank_sent_to[j] = 0;
            }
        }
        flow->op_type = 0;
        flow->tile = NULL;

        desc = DESC_OF(this_task, i);
        desc->op_type = 0;
        desc->flow_index = -1;
        desc->task = NULL;
    }

    return this_task;
}

/* **************************************************************************** */
/**
 * Function to set parameters of a dtd task
 *
 */
void
parsec_dtd_set_params_of_task(parsec_dtd_task_t *this_task, parsec_dtd_tile_t *tile,
                              int tile_op_type, int *flow_index, void **current_val,
                              parsec_dtd_task_param_t *current_param, int arg_size)
{
    if((tile_op_type & PARSEC_GET_OP_TYPE) == PARSEC_INPUT ||
       (tile_op_type & PARSEC_GET_OP_TYPE) == PARSEC_OUTPUT ||
       (tile_op_type & PARSEC_GET_OP_TYPE) == PARSEC_INOUT ||
       (tile_op_type & PARSEC_GET_OP_TYPE) == PARSEC_ATOMIC_WRITE ) {
        assert(PASSED_BY_REF == arg_size);
        this_task->super.data[*flow_index].data_in = NULL;
        this_task->super.data[*flow_index].data_out = NULL;
        this_task->super.data[*flow_index].source_repo_entry = NULL;
        this_task->super.data[*flow_index].source_repo = NULL;

        parsec_dtd_flow_info_t *flow = FLOW_OF(this_task, *flow_index);
        /* Saving tile pointer for each flow in a task */
        flow->tile = tile;
        flow->flags = 0;
        flow->arena_index = -1;
        flow->op_type = tile_op_type;

        *flow_index += 1;
    } else if((tile_op_type & PARSEC_GET_OP_TYPE) == PARSEC_REF ) {
        assert(NULL != tile);
        assert(0 < arg_size);
        current_param->pointer_to_tile = (void *)tile;
        *current_val = ((char *)*current_val) + arg_size;
    } else if((tile_op_type & PARSEC_GET_OP_TYPE) == PARSEC_SCRATCH ) {
        assert(0 < arg_size);
        assert(parsec_dtd_task_is_local(this_task));
        if( NULL == tile ) {
            current_param->pointer_to_tile = *current_val;
        } else {
            current_param->pointer_to_tile = (void *)tile;
        }
        *current_val = ((char *)*current_val) + arg_size;
    } else if((tile_op_type & PARSEC_GET_OP_TYPE) == PARSEC_VALUE ) {
        /* Once we get a value, we check the size,
         * and if the size is between 4 to 8 we treat
         * them as constant
         */
        assert(0 != arg_size);
        assert(parsec_dtd_task_is_local(this_task));
        memcpy(*current_val, (void *)tile, arg_size);
        current_param->pointer_to_tile = *current_val;
        *current_val = ((char *)*current_val) + arg_size;
    }
}

/* **************************************************************************** */
/**
 * Body of fake task we insert before every INPUT task that reads
 * from memory or remote tasks that reads from local memory
 *
 * @param   context, this_task
 *
 * @ingroup DTD_INTERFACE_INTERNAL
 */
int
fake_first_out_body(parsec_execution_stream_t *es, parsec_task_t *this_task)
{
    (void)es;
    (void)this_task;
    return PARSEC_HOOK_RETURN_DONE;
}

int
parsec_dtd_schedule_task_if_ready(int satisfied_flow, parsec_dtd_task_t *this_task,
                                  parsec_dtd_taskpool_t *dtd_tp, int *vpid)
{
    /* Building list of initial ready task */
    if( satisfied_flow == parsec_atomic_fetch_sub_int32(&this_task->flow_count, satisfied_flow)) {
        PARSEC_DEBUG_VERBOSE(parsec_dtd_dump_traversal_info, parsec_dtd_debug_output,
                             "------\ntask Ready: %s \t %lld\nTotal flow: %d  flow_count:"
                             "%d\n-----\n", this_task->super.task_class->name, this_task->ht_item.key,
                             this_task->super.task_class->nb_flows, this_task->flow_count);

        PARSEC_LIST_ITEM_SINGLETON(this_task);
        __parsec_schedule(dtd_tp->super.context->virtual_processes[*vpid]->execution_streams[0],
                          (parsec_task_t *)this_task, 0);
        *vpid = (*vpid + 1) % dtd_tp->super.context->nb_vp;
        return 1; /* Indicating local task was ready */
    }
    return 0;
}

int
parsec_dtd_block_if_threshold_reached(parsec_dtd_taskpool_t *dtd_tp, int task_threshold)
{
    if((dtd_tp->local_task_inserted % dtd_tp->task_window_size) == 0 ) {
        if( dtd_tp->task_window_size < parsec_dtd_window_size ) {
            dtd_tp->task_window_size *= 2;
        } else {
            parsec_execute_and_come_back(&dtd_tp->super,
                                         task_threshold);
            return 1; /* Indicating we blocked */
        }
    }
    return 0;
}

/* **************************************************************************** */
/**
 * Function to insert dtd task in PaRSEC
 *
 * In this function we track all the dependencies and create the DAG
 *
 */
void
parsec_insert_dtd_task(parsec_task_t *__this_task)
{
    if( PARSEC_TASKPOOL_TYPE_DTD != __this_task->taskpool->taskpool_type ) {
        parsec_fatal("Error! Taskpool is of incorrect type\n");
    }

    parsec_dtd_task_t *this_task = (parsec_dtd_task_t *)__this_task;
    const parsec_task_class_t *tc = this_task->super.task_class;
    parsec_dtd_taskpool_t *dtd_tp = (parsec_dtd_taskpool_t *)this_task->super.taskpool;

    int flow_index, satisfied_flow = 0, tile_op_type = 0, put_in_chain = 1;
    static int vpid = 0;
    parsec_dtd_tile_t *tile = NULL;

    /* Retaining runtime_task */
    parsec_taskpool_update_runtime_nbtask(this_task->super.taskpool, 1);

    /* Retaining every remote_task */
    if( parsec_dtd_task_is_remote(this_task)) {
        parsec_dtd_remote_task_retain(this_task);
    }

    /* In the next segment we resolve the dependencies of each flow */
    for( flow_index = 0, tile = NULL, tile_op_type = 0; flow_index < tc->nb_flows; flow_index++ ) {
        parsec_dtd_tile_user_t last_user, last_writer;
        tile = (FLOW_OF(this_task, flow_index))->tile;
        tile_op_type = (FLOW_OF(this_task, flow_index))->op_type;
        put_in_chain = 1;

        if( 0 == dtd_tp->flow_set_flag[tc->task_class_id] ) {
            /* Setting flow in function structure */
            parsec_dtd_set_flow_in_function(dtd_tp, this_task, tile_op_type, flow_index);
        }

        if( NULL == tile ) {
            satisfied_flow++;
            continue;
        }

        /* User has instructed us not to track this data */
        if( tile_op_type & PARSEC_DONT_TRACK ) {
            this_task->super.data[flow_index].data_in = tile->data_copy;
            satisfied_flow++;
            continue;
        }

        if( tile->arena_index == -1 ) {
            tile->arena_index = (tile_op_type & PARSEC_GET_REGION_INFO);
        }
        (FLOW_OF(this_task, flow_index))->arena_index = (tile_op_type & PARSEC_GET_REGION_INFO);

        /* Locking the last_user of the tile */
        parsec_dtd_last_user_lock(&(tile->last_user));

        READ_FROM_TILE(last_user, tile->last_user);
        READ_FROM_TILE(last_writer, tile->last_writer);

        if( NULL == last_user.task &&
            (this_task->rank != tile->rank || (tile_op_type & PARSEC_GET_OP_TYPE) == PARSEC_INPUT)) {
            parsec_dtd_last_user_unlock(&(tile->last_user));

            /* parentless */
            /* Create Fake output_task */
            parsec_dtd_insert_task(this_task->super.taskpool,
                                   &fake_first_out_body, 0, PARSEC_DEV_CPU,"Fake_FIRST_OUT",
                                   PASSED_BY_REF, tile,
                                            PARSEC_INOUT | (tile_op_type & PARSEC_GET_REGION_INFO) | PARSEC_AFFINITY,
                                   PARSEC_DTD_ARG_END);

            parsec_dtd_last_user_lock(&(tile->last_user));

            READ_FROM_TILE(last_user, tile->last_user);
            READ_FROM_TILE(last_writer, tile->last_writer);

            assert((last_user.task == NULL) || ((FLOW_OF(last_writer.task, last_writer.flow_index))->tile == tile));
        }

        if( PARSEC_INOUT == (tile_op_type & PARSEC_GET_OP_TYPE) ||
            PARSEC_OUTPUT == (tile_op_type & PARSEC_GET_OP_TYPE)) {
#if defined(PARSEC_PROF_TRACE)
            this_task->super.prof_info.desc = NULL;
            this_task->super.prof_info.priority = this_task->super.priority;
            this_task->super.prof_info.data_id = tile->key;
            this_task->super.prof_info.task_class_id = tc->task_class_id;
#endif

            /* Setting the last_user info with info of this_task */
            tile->last_writer.task = this_task;
            tile->last_writer.flow_index = flow_index;
            tile->last_writer.op_type = tile_op_type;
            tile->last_writer.alive = TASK_IS_ALIVE;

            /* retaining every remote_write task */
            if( parsec_dtd_task_is_remote(this_task)) {
                parsec_dtd_remote_task_retain(this_task); /* for every write remote_task */
                if( NULL != last_writer.task ) {
                    if( parsec_dtd_task_is_local(last_writer.task)) {
                        parsec_dtd_remote_task_retain(
                                this_task); /* everytime we have a remote_task as descendant of a local task */
                    }
                }
            }
        } else { /* considering everything else in INPUT */
            if( parsec_dtd_task_is_remote(this_task)) {
                if( NULL != last_writer.task ) {
                    if( parsec_dtd_task_is_remote(last_writer.task)) {
                        /* if both last writer and this task(read) is remote
                           we do not put them in the chain
                        */
                        put_in_chain = 0;
                    } else {
                        parsec_dtd_remote_task_retain(this_task);
                    }
                } else {
                    assert(0);
                }
            }
        }

        if( put_in_chain ) {
            /* Setting the last_user info with info of this_task */
            tile->last_user.task = this_task;
            tile->last_user.flow_index = flow_index;
            tile->last_user.op_type = tile_op_type;
            tile->last_user.alive = TASK_IS_ALIVE;
        }

        /* Unlocking the last_user of the tile */
        parsec_dtd_last_user_unlock(&(tile->last_user));

        /* TASK_IS_ALIVE indicates we have a parent */
        if( TASK_IS_ALIVE == last_user.alive ) {
            parsec_dtd_set_parent(last_writer.task, last_writer.flow_index,
                                  this_task, flow_index, last_writer.op_type,
                                  tile_op_type);

            set_dependencies_for_function((parsec_taskpool_t *)dtd_tp,
                                          (parsec_task_class_t *)(PARENT_OF(this_task,
                                                                            flow_index))->task->super.task_class,
                                          (parsec_task_class_t *)this_task->super.task_class,
                                          (PARENT_OF(this_task, flow_index))->flow_index, flow_index);

            if( put_in_chain ) {
                assert(NULL != last_user.task);
                parsec_dtd_set_descendant(last_user.task, last_user.flow_index,
                                          this_task, flow_index, last_user.op_type,
                                          tile_op_type, last_user.alive);
            }

            /* Are we using the same data multiple times for the same task? */
            if( last_user.task == this_task ) {
                satisfied_flow += 1;
                this_task->super.data[flow_index].data_in = this_task->super.data[last_user.flow_index].data_in;
                /* We retain data for each flow of a task */
                if( this_task->super.data[last_user.flow_index].data_in != NULL) {
                    parsec_dtd_retain_data_copy(this_task->super.data[last_user.flow_index].data_in);
                }

                /* What if we have the same task using the same data in different flows
                 * with the corresponding  operation type on the data : R then W, we are
                 * doomed and this is to not get doomed
                 */
                if( parsec_dtd_task_is_local(this_task)) {
                    /* Checking if a task uses same data on different
                     * flows in the order W, R ...
                     * If yes, we MARK the later flow, as the last flow
                     * needs to release ownership and it is not released
                     * in the case where the last flow is a R.
                     */
                    if(((last_user.op_type & PARSEC_GET_OP_TYPE) == PARSEC_INOUT ||
                        (last_user.op_type & PARSEC_GET_OP_TYPE) == PARSEC_OUTPUT)
                       && ((tile_op_type & PARSEC_GET_OP_TYPE) == PARSEC_INPUT)) {
                        FLOW_OF(this_task, flow_index)->flags |= RELEASE_OWNERSHIP_SPECIAL;
                    } else if((last_user.op_type & PARSEC_GET_OP_TYPE) == PARSEC_INPUT &&
                              (tile_op_type & PARSEC_GET_OP_TYPE) == PARSEC_INPUT ) {
                        /* we unset flag for previous flow and set it for last one */
                        FLOW_OF(last_user.task, last_user.flow_index)->flags &= ~RELEASE_OWNERSHIP_SPECIAL;
                        FLOW_OF(this_task, flow_index)->flags |= RELEASE_OWNERSHIP_SPECIAL;
                    }

                    if(((tile_op_type & PARSEC_GET_OP_TYPE) == PARSEC_OUTPUT ||
                        (tile_op_type & PARSEC_GET_OP_TYPE) == PARSEC_INOUT)
                       && (last_user.op_type & PARSEC_GET_OP_TYPE) == PARSEC_INPUT ) {

                        /* clearing bit set to track special release of ownership */
                        FLOW_OF(last_user.task, last_user.flow_index)->flags &= ~RELEASE_OWNERSHIP_SPECIAL;

                        if( this_task->super.data[flow_index].data_in != NULL) {
/* #if defined(PARSEC_HAVE_CUDA) */
/*                            parsec_atomic_lock(&this_task->super.data[flow_index].data_in->original->lock); */
/* #endif */
                            (void)parsec_atomic_fetch_dec_int32(&this_task->super.data[flow_index].data_in->readers);
/* #if defined(PARSEC_HAVE_CUDA) */
/*                            parsec_atomic_unlock(&this_task->super.data[flow_index].data_in->original->lock); */
/* #endif */
                        }
                    }
                }

                /* This will fail if a task has W -> R -> W on the same data */
                if(((last_user.op_type & PARSEC_GET_OP_TYPE) == PARSEC_OUTPUT ||
                    (last_user.op_type & PARSEC_GET_OP_TYPE) == PARSEC_INOUT)) {
                    if( parsec_dtd_task_is_local(this_task)) {
                        parsec_dtd_release_local_task(this_task);
                    }
                }
            }
            assert(NULL != last_user.task);
        } else {  /* Have parent, but parent is not alive
                     We have to call iterate successor on the parent to activate this task
                   */
            if( last_user.task != NULL) {
                parsec_dtd_set_parent(last_writer.task, last_writer.flow_index,
                                      this_task, flow_index, last_writer.op_type,
                                      tile_op_type);

                set_dependencies_for_function((parsec_taskpool_t *)dtd_tp,
                                              (parsec_task_class_t *)(PARENT_OF(this_task,
                                                                                flow_index))->task->super.task_class,
                                              (parsec_task_class_t *)this_task->super.task_class,
                                              (PARENT_OF(this_task, flow_index))->flow_index, flow_index);

                /* There might be cases where the parent might have iterated it's successor
                 * while we are forming a task using same data in multiple flows. In those
                 * cases the task we are forming will never be enabled if it has an order of
                 * operation on the data as following: R, .... R, W. This takes care of those
                 * cases.
                 */
                if( last_user.task == this_task ) {
                    if((last_user.op_type & PARSEC_GET_OP_TYPE) == PARSEC_INPUT ) {
                        if( this_task->super.data[last_user.flow_index].data_in != NULL) {
/* #if defined(PARSEC_HAVE_CUDA) */
/*                            parsec_atomic_lock(&this_task->super.data[last_user.flow_index].data_in->original->lock); */
/* #endif */
                            (void)parsec_atomic_fetch_dec_int32(
                                    &this_task->super.data[last_user.flow_index].data_in->readers);
/* #if defined(PARSEC_HAVE_CUDA) */
/*                            parsec_atomic_unlock(&this_task->super.data[last_user.flow_index].data_in->original->lock); */
/* #endif */
                        }
                    }

                }

                /* we can avoid all the hash table crap if the last_writer is not alive */
                if( put_in_chain ) {
                    parsec_dtd_set_descendant((PARENT_OF(this_task, flow_index))->task,
                                              (PARENT_OF(this_task, flow_index))->flow_index,
                                              this_task, flow_index, (PARENT_OF(this_task, flow_index))->op_type,
                                              tile_op_type, last_user.alive);

                    parsec_dtd_task_t *parent_task = (PARENT_OF(this_task, flow_index))->task;
                    if( parsec_dtd_task_is_local(parent_task) || parsec_dtd_task_is_local(this_task)) {
                        int action_mask = 0;
                        action_mask |= (1 << (PARENT_OF(this_task, flow_index))->flow_index);

                        parsec_execution_stream_t *es = dtd_tp->super.context->virtual_processes[0]->execution_streams[0];

                        if( parsec_dtd_task_is_local(parent_task) && parsec_dtd_task_is_remote(this_task)) {
                            /* To make sure we do not release any remote data held by this task */
                            parsec_dtd_remote_task_retain(parent_task);
                        }
                        this_task->super.task_class->release_deps(es,
                                                                  (parsec_task_t *)(PARENT_OF(this_task,
                                                                                              flow_index))->task,
                                                                  action_mask |
                                                                  PARSEC_ACTION_SEND_REMOTE_DEPS |
                                                                  PARSEC_ACTION_SEND_INIT_REMOTE_DEPS |
                                                                  PARSEC_ACTION_RELEASE_REMOTE_DEPS |
                                                                  PARSEC_ACTION_COMPLETE_LOCAL_TASK |
                                                                  PARSEC_ACTION_RELEASE_LOCAL_DEPS, NULL);
                        if( parsec_dtd_task_is_local(parent_task) && parsec_dtd_task_is_remote(this_task)) {
                            parsec_dtd_release_local_task(parent_task);
                        }
                    } else {
                        if((tile_op_type & PARSEC_GET_OP_TYPE) == PARSEC_INPUT ) {
                            parsec_dtd_last_user_lock(&(tile->last_user));
                            tile->last_user.alive = TASK_IS_NOT_ALIVE;
                            parsec_dtd_last_user_unlock(&(tile->last_user));
                        }
                    }
                }
            } else {
                if((tile_op_type & PARSEC_GET_OP_TYPE) == PARSEC_INPUT ||
                   (tile_op_type & PARSEC_GET_OP_TYPE) == PARSEC_INOUT ) {
                    set_dependencies_for_function((parsec_taskpool_t *)dtd_tp, NULL,
                                                  (parsec_task_class_t *)this_task->super.task_class,
                                                  0, flow_index);
                }
                this_task->super.data[flow_index].data_in = tile->data_copy;
                satisfied_flow += 1;
                if( tile->data_copy != NULL) {
                    /* We are using this local data for the first time, let's retain it */
                    parsec_dtd_retain_data_copy(tile->data_copy);
                }
            }
        }

        if( PARSEC_INOUT == (tile_op_type & PARSEC_GET_OP_TYPE) ||
            PARSEC_OUTPUT == (tile_op_type & PARSEC_GET_OP_TYPE)) {
            if( NULL != last_writer.task ) {
                if( parsec_dtd_task_is_remote(last_writer.task)) {
                    /* releasing last writer every time writer is changed */
                    parsec_dtd_remote_task_release(last_writer.task);
                }
            }
        }
    }

    dtd_tp->flow_set_flag[tc->task_class_id] = 1;

    if( parsec_dtd_task_is_local(this_task) ) {/* Task is local */
        dtd_tp->super.tdm.module->taskpool_addto_nb_tasks(&dtd_tp->super, 1);
        dtd_tp->local_task_inserted++;
        PARSEC_DEBUG_VERBOSE(parsec_dtd_dump_traversal_info, parsec_dtd_debug_output,
                             "Task generated -> %s %d rank %d\n", this_task->super.task_class->name,
                             this_task->ht_item.key, this_task->rank);
    }

    /* Releasing every remote_task */
    if( parsec_dtd_task_is_remote(this_task)) {
        parsec_dtd_remote_task_release(this_task);
    }

    /* Increase the count of satisfied flows to counter-balance the increase in the
     * number of expected flows done during the task creation.  */
    satisfied_flow++;

#if defined(PARSEC_PROF_TRACE)
    if( parsec_dtd_profile_verbose )
        parsec_profiling_ts_trace(insert_task_trace_keyout, 0, dtd_tp->super.taskpool_id, NULL);
#endif

    if( parsec_dtd_task_is_local(this_task)) {
        parsec_dtd_schedule_task_if_ready(satisfied_flow, this_task,
                                          dtd_tp, &vpid);
    }

    parsec_dtd_block_if_threshold_reached(dtd_tp, parsec_dtd_threshold_size);
}

static inline parsec_task_t *
__parsec_dtd_taskpool_create_task(parsec_taskpool_t *tp,
                                  void *fpointer, int32_t priority, uint8_t device_type,
                                  const char *name_of_kernel, parsec_task_class_t *tc, va_list args)
{
    parsec_dtd_taskpool_t *dtd_tp = (parsec_dtd_taskpool_t *)tp;
    int rank = -1;
    int write_flow_count = 1;
    int flow_count_of_tc = 0;
    int flow_index = 0;
    parsec_dtd_task_class_t *dtd_tc = (parsec_dtd_task_class_t*)tc;
    int nb_params = 0;
    parsec_dtd_param_t params[PARSEC_DTD_MAX_PARAMS];

    if( dtd_tp == NULL) {
        parsec_fatal("Wait! You need to pass a correct parsec taskpool in order to insert task. "
                     "Please use \"parsec_dtd_taskpool_new()\" to create new taskpool"
                     "and then try to insert task. Thank you\n");
    }

    if( tp->context == NULL) {
        parsec_fatal("Sorry! You can not insert task wihtout enqueuing the taskpool to parsec_context"
                     " first. Please make sure you call parsec_context_add_taskpool(parsec_context, taskpool) before"
                     " you try inserting task in PaRSEC\n");
    }

#if defined(PARSEC_PROF_TRACE)
    if( parsec_dtd_profile_verbose )
        parsec_profiling_ts_trace(insert_task_trace_keyin, 0, dtd_tp->super.taskpool_id, NULL);
#endif

    /* We parse arguments a first time (mostly skipping the tile),
     * to compute how the task needs to be created */
    int first_arg, tile_op_type, arg_size;
    void *tile;
    va_list arg_chk;
    va_copy(arg_chk, args);
    while( PARSEC_DTD_ARG_END != (first_arg = va_arg(arg_chk, int))) {
        tile = va_arg(arg_chk, void *);
        if(NULL != fpointer) {
            assert(NULL == tc);
            tile_op_type = va_arg(arg_chk, int);
            arg_size = first_arg;
        } else {
            assert(NULL != tc);
            tile_op_type = first_arg | (int)dtd_tc->params[nb_params].op;
            arg_size = (int)dtd_tc->params[nb_params].size;
        }

        /* Check for affinity to get rank */
        if((tile_op_type & PARSEC_AFFINITY)) {
            if( rank == -1 ) {
                if((tile_op_type & PARSEC_GET_OP_TYPE) == PARSEC_INPUT ||
                   (tile_op_type & PARSEC_GET_OP_TYPE) == PARSEC_INOUT ||
                   (tile_op_type & PARSEC_GET_OP_TYPE) == PARSEC_OUTPUT ) {
                    rank = ((parsec_dtd_tile_t *)tile)->rank;
                } else if((tile_op_type & PARSEC_GET_OP_TYPE) == PARSEC_VALUE ) {
                    rank = *(int *)tile;
                    /* Warn user if rank passed is negative or
                     * more than total no of mpi process.
                     */
                    if( rank < 0 || rank >= dtd_tp->super.context->nb_nodes ) {
                        parsec_warning("/!\\ Rank information passed to task is invalid,"
                                       " placing task in rank 0 /!\\\n");
                    }
                }
            } else {
                parsec_warning("/!\\ Task is already placed, only the first use of AFFINITY flag is effective, others "
                               "are ignored /!\\\n");
            }
        }

        if((tile_op_type & PARSEC_GET_OP_TYPE) == PARSEC_INPUT ||
           (tile_op_type & PARSEC_GET_OP_TYPE) == PARSEC_INOUT ||
           (tile_op_type & PARSEC_GET_OP_TYPE) == PARSEC_OUTPUT ) {
            flow_count_of_tc++;
            if( NULL != tile ) {
                if( !(tile_op_type & PARSEC_DONT_TRACK)) {
                    if( PARSEC_INOUT == (tile_op_type & PARSEC_GET_OP_TYPE) ||
                        PARSEC_OUTPUT == (tile_op_type & PARSEC_GET_OP_TYPE)) {
                        write_flow_count++;
                    }
                }
            }
        }

        params[nb_params].op = tile_op_type;
        if(NULL != dtd_tc) {
            if(dtd_tc->count_of_params <= nb_params) {
                parsec_fatal("Task class of '%s' is only defined to use %d parameters, yet it is called with more.\n"
                             "Error in task insertion.\n", tc->name, dtd_tc->count_of_params);
            }
            params[nb_params].op |= dtd_tc->params[nb_params].op;
        }
        params[nb_params].size = arg_size;
        nb_params++;
    }
    va_end(arg_chk);

#if defined(DISTRIBUTED)
    /* Safeguard: check that the rank has been set by affinity if it is needed */
    if( tp->context->nb_nodes > 1 ) {
        if((-1 == rank) && (write_flow_count > 1)) {
            parsec_fatal("You inserted a task without indicating where the task should be executed(using\n"
                         "PARSEC_AFFINITY flag). This will result in executing this task on all nodes and the outcome\n"
                         "might be not be what you want. So we are exiting for now. Please see the usage of\n"
                         "PARSEC_AFFINITY flag.\n");
        } else if( rank == -1 && write_flow_count == 1 ) {
            /* we have tasks with no real data as parameter so we are safe to execute it in each mpi process */
            rank = tp->context->my_rank;
        }
    } else {
        rank = 0;
    }
#else
    rank = 0;
#endif

    if(NULL != fpointer) {
        uint64_t fkey = (uint64_t)(uintptr_t)fpointer + flow_count_of_tc;
        /* Creating master function structures */
        /* Hash table lookup to check if the function structure exists or not */
        tc = (parsec_task_class_t *)parsec_dtd_find_task_class(dtd_tp, fkey);

        if( NULL == tc ) {
            __parsec_chore_t **incarnations;

            dtd_tc = parsec_dtd_create_task_classv(dtd_tp, name_of_kernel, nb_params, params);
            tc = &dtd_tc->super;

            incarnations = (__parsec_chore_t **)&tc->incarnations;
            (*incarnations)[0].type = device_type;
            if( device_type == PARSEC_DEV_CUDA ) {
                /* Special case for CUDA: we need an intermediate */
                (*incarnations)[0].hook = parsec_dtd_gpu_task_submit;
                dtd_tc->gpu_func_ptr = (parsec_advance_task_function_t)fpointer;
            }
            else {
                /* Default case: the user-provided function is directly the hook to call */
                (*incarnations)[0].hook = fpointer; // We can directly call the CPU hook
                dtd_tc->cpu_func_ptr = fpointer;
            }
            (*incarnations)[1].type = PARSEC_DEV_NONE;

            if( PARSEC_DEV_CPU == device_type ) {
                /* Inserting Function structure in the hash table to keep track for each class of task.
                 * We only keep track of the CPU device functions in this hash table. */
                uint64_t key = (uint64_t)(uintptr_t)fpointer + tc->nb_flows;
                parsec_dtd_register_task_class(&dtd_tp->super, key, tc);
            }
            assert(NULL == dtd_tp->super.task_classes_array[tc->task_class_id]);
            dtd_tp->super.task_classes_array[tc->task_class_id] = (parsec_task_class_t *)tc;
            dtd_tp->super.task_classes_array[tc->task_class_id + 1] = NULL;
            dtd_tp->super.nb_task_classes++;
        }
    }

    parsec_dtd_task_t *this_task = parsec_dtd_create_and_initialize_task(dtd_tp, tc, rank);

    this_task->super.priority = priority;

    if( NULL == fpointer ) {
        this_task->super.chore_mask = 0;
        /* We take only the chores that are defined and that allowed by the user */
        for( int i = 0; NULL != tc->incarnations[i].hook; i++ ) {
            if( tc->incarnations[i].type & device_type ) {
                this_task->super.chore_mask |= (1<<i);
            }
        }
    } else {
        /* the task class has a single incarnation */
        this_task->super.chore_mask = 1;
    }
    assert(0 != this_task->super.chore_mask);

    /* We now re-iterate over the arguments, this time to set them in
     * the newly created task */
    if( parsec_dtd_task_is_local(this_task)) {
        parsec_object_t *object = (parsec_object_t *)this_task;
        /* retaining the local task as many write flows as
         * it has and one to indicate when we have executed the task */
        (void)parsec_atomic_fetch_add_int32(&object->obj_reference_count, write_flow_count);

        parsec_dtd_task_param_t *tmp_param = NULL;
        parsec_dtd_task_param_t *head_of_param_list = GET_HEAD_OF_PARAM_LIST(this_task);
        parsec_dtd_task_param_t *current_param = head_of_param_list;
        /* Getting the pointer to allocated memory by mempool */
        void *value_block =
                GET_VALUE_BLOCK(head_of_param_list, ((parsec_dtd_task_class_t *)tc)->count_of_params);
        void *current_val = value_block;

        nb_params = 0;
        while( PARSEC_DTD_ARG_END != (first_arg = va_arg(args, int))) {
            if(NULL != tmp_param)
                tmp_param->next = current_param;
            tile = va_arg(args, void *);
            if(NULL != fpointer) {
                tile_op_type = va_arg(args, int);
                arg_size = first_arg;
            } else {
                tile_op_type = first_arg | (int)dtd_tc->params[nb_params].op;
                arg_size = (int)dtd_tc->params[nb_params].size;
            }

            parsec_dtd_set_params_of_task(this_task, tile, tile_op_type,
                                          &flow_index, &current_val,
                                          current_param, arg_size);

            current_param->arg_size = arg_size;
            current_param->op_type = (parsec_dtd_op_t)tile_op_type;
            tmp_param = current_param;
            current_param->next = NULL;
            current_param = current_param + 1;

            nb_params++;
        }
    } else {
        nb_params = 0;
        while( PARSEC_DTD_ARG_END != (first_arg = va_arg(args, int))) {
            tile = va_arg(args, void *);
            if( NULL != fpointer ) {
                tile_op_type = va_arg(args, int);
                arg_size = first_arg;
            } else {
                tile_op_type = first_arg | (int)dtd_tc->params[nb_params].op;
                arg_size = (int)dtd_tc->params[nb_params].size;
            }

            if((tile_op_type & PARSEC_GET_OP_TYPE) == PARSEC_INPUT ||
               (tile_op_type & PARSEC_GET_OP_TYPE) == PARSEC_INOUT ||
               (tile_op_type & PARSEC_GET_OP_TYPE) == PARSEC_OUTPUT ) {
                parsec_dtd_set_params_of_task(this_task, tile, tile_op_type,
                                              &flow_index, NULL,
                                              NULL, arg_size);
            }
            nb_params++;
        }
    }

#if defined(DISTRIBUTED)
    assert(this_task->rank != -1);
#endif

    return (parsec_task_t *)this_task;
}

/* **************************************************************************** */
/**
 * Function to insert task in PaRSEC
 *
 * Each time the user calls it a task is created with the
 * respective parameters the user has passed. For each task
 * class a structure known as "function" is created as well.
 * (e.g. for Cholesky 4 function structures are created for
 * each task class). The flow of data from each task to others
 * and all other dependencies are tracked from this function.
 *
 * @param[in,out]   __tp
 *                      DTD taskpool
 * @param[in]       fpointer
 *                      The pointer to the body of the task
 * @param[in]       priority
 *                      The priority of the task
 * @param[in]       ...
 *                      Variadic parameters of the task
 *
 * @ingroup         DTD_INTERFACE
 */
void
parsec_dtd_insert_task(parsec_taskpool_t *tp,
                       parsec_dtd_funcptr_t *fpointer, int priority,
                       int device_type,
                       const char *name_of_kernel, ...)
{
    va_list args;
    unsigned int i, n;
    for(i = 0, n=0; i < sizeof(device_type)*8; i++) {
        if( 0!= (device_type & (1<<i) ) )
            n++;
    }
    if(n != 1) {
        parsec_fatal("parsec_dtd_insert_task called with an unspecified device: a single bit in device_type should "
                       "be set\n");
        return;
    }

    va_start(args, name_of_kernel);

    parsec_task_t *this_task = __parsec_dtd_taskpool_create_task(tp, fpointer, priority, device_type,
                                                                 name_of_kernel, NULL, args);
    va_end(args);

    if( NULL != this_task ) {
        parsec_insert_dtd_task(this_task);
    } else {
        parsec_fatal("Unknow Error! Could not create task\n");
    }
}

void
parsec_dtd_insert_task_with_task_class(parsec_taskpool_t *tp,
                                       parsec_task_class_t *tc, int priority,
                                       int device_type,
                                       ...)
{
    va_list args;
    va_start(args, device_type);

    parsec_task_t *this_task = __parsec_dtd_taskpool_create_task(tp, NULL, priority, device_type,
                                                                 tc->name, tc, args);
    va_end(args);

    if( NULL != this_task ) {
        parsec_insert_dtd_task(this_task);
    } else {
        parsec_fatal("Unknown Error! Could not create task\n");
    }
}

parsec_task_t *
parsec_dtd_create_task(parsec_taskpool_t *tp,
                       parsec_dtd_funcptr_t *fpointer, int priority,
                       int device_type,
                       const char *name_of_kernel, ...)
{
    va_list args;
    va_start(args, name_of_kernel);

    parsec_task_t *this_task = __parsec_dtd_taskpool_create_task(tp, fpointer, priority, device_type,
                                                                 name_of_kernel, NULL, args);
    va_end(args);

    return this_task;
}

parsec_taskpool_t *
parsec_dtd_get_taskpool(parsec_task_t *this_task)
{
    return this_task->taskpool;
}

parsec_arena_datatype_t *parsec_dtd_create_arena_datatype(parsec_context_t *ctx, int *id)
{
    parsec_arena_datatype_t *new_adt;
    int my_id = parsec_atomic_fetch_inc_int32(&ctx->dtd_arena_datatypes_next_id);
    if( (my_id & PARSEC_GET_REGION_INFO) != my_id) {
        return NULL;
    }
#if defined(PARSEC_DEBUG_PARANOID)
    new_adt = parsec_hash_table_nolock_find(&ctx->dtd_arena_datatypes_hash_table, my_id);
    if(NULL != new_adt)
        return NULL;
#endif
    new_adt = calloc(sizeof(parsec_arena_datatype_t), 1);
    if(NULL == new_adt)
        return NULL;
    new_adt->ht_item.key = my_id;
    parsec_hash_table_nolock_insert(&ctx->dtd_arena_datatypes_hash_table, &new_adt->ht_item);
    *id = my_id;
    return new_adt;
}

parsec_arena_datatype_t *parsec_dtd_get_arena_datatype(parsec_context_t *ctx, int id)
{
    return parsec_hash_table_nolock_find(&ctx->dtd_arena_datatypes_hash_table, id);
}

int parsec_dtd_destroy_arena_datatype(parsec_context_t *ctx, int id)
{
    parsec_arena_datatype_t *adt = parsec_hash_table_nolock_remove(&ctx->dtd_arena_datatypes_hash_table, id);
    if(NULL == adt)
        return PARSEC_ERR_VALUE_OUT_OF_BOUNDS;
    free(adt);
    return PARSEC_SUCCESS;
}

/**
 * Return pointer on the device pointer associated with the i-th flow
 * of `this_task`.
 **/
void *
parsec_dtd_get_dev_ptr(parsec_task_t *this_task, int i)
{

    void *dev_ptr = NULL;
    int nb_flows = this_task->task_class->nb_flows;

    assert(i < nb_flows);
    if( i >= nb_flows ) return NULL;

    dev_ptr = PARSEC_DATA_COPY_GET_PTR(this_task->data[i].data_out);

    return dev_ptr;
}<|MERGE_RESOLUTION|>--- conflicted
+++ resolved
@@ -668,19 +668,7 @@
 int
 parsec_dtd_taskpool_wait(parsec_taskpool_t *tp)
 {
-<<<<<<< HEAD
     return parsec_taskpool_wait(tp);
-=======
-    parsec_dtd_taskpool_t *dtd_tp = (parsec_dtd_taskpool_t *)tp;
-    if( NULL == tp->context ) {  /* the taskpool is not associated with any parsec_context
-                                    so it can't be waited upon */
-        return PARSEC_ERR_NOT_SUPPORTED;
-    }
-    /* Wait until all local tasks are done. The only thing left will then be, communications */
-    dtd_tp->wait_func(tp);
-    parsec_dtd_taskpool_wait_on_pending_action(tp);
-    return PARSEC_SUCCESS;
->>>>>>> 4ba2aa0e
 }
 
 /* This function only waits until all local tasks are done */
