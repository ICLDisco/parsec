/**
 * Copyright (c) 2013-2022 The University of Tennessee and The University
 *                         of Tennessee Research Foundation.  All rights
 *                         reserved.
 */

/* **************************************************************************** */
/**
 * @file insert_function.c
 *
 */

/* Define a group for Doxygen documentation */
/**
 * @defgroup DTD_INTERFACE Dynamic Task Discovery interface for PaRSEC
 * @ingroup parsec_public
 *
 * These functions are available from the PaRSEC library for the
 * scheduling of kernel routines.
 */

/* Define a group for Doxygen documentation */
/**
 * @defgroup DTD_INTERFACE_INTERNAL Dynamic Task Discovery functions for PaRSEC
 * @ingroup parsec_internal
 *
 * These functions are not available from the PaRSEC library for the
 * scheduling of kernel routines.
 */

#include <stdlib.h>
#include <sys/time.h>

#include "parsec/parsec_config.h"
#include "parsec/parsec_internal.h"
#include "parsec/scheduling.h"
#include "parsec/remote_dep.h"
#include "parsec/runtime.h"
#include "parsec/mca/device/device.h"

#if defined(PARSEC_HAVE_CUDA)
#include "parsec/mca/device/cuda/device_cuda.h"
#endif  /* defined(PARSEC_HAVE_CUDA) */

#include "parsec/mca/mca_repository.h"
#include "parsec/constants.h"
#include "parsec/vpmap.h"
#include "parsec/utils/mca_param.h"
#include "parsec/mca/sched/sched.h"
#include "parsec/interfaces/interface.h"
#include "parsec/interfaces/dtd/insert_function.h"
#include "parsec/interfaces/dtd/insert_function_internal.h"
#include "parsec/parsec_prof_grapher.h"
#include "parsec/utils/colors.h"
#include "parsec/mca/pins/pins.h"
#include "parsec/utils/debug.h"
#include "parsec/data_distribution.h"
#include "parsec/utils/backoff.h"

/* This allows DTD to have a separate stream for debug verbose output */
int parsec_dtd_debug_output;
static int parsec_dtd_debug_verbose = -1;

static int parsec_dtd_profile_verbose = 0;

static parsec_dc_key_t parsec_dtd_dc_id = 0;
int32_t __parsec_dtd_is_initialized = 0; /**< Indicates init of dtd environment is completed */

int parsec_dtd_window_size             = 8000;   /**< Default window size */
int parsec_dtd_threshold_size          = 4000;   /**< Default threshold size of tasks for master thread to wait on */
static int parsec_dtd_task_hash_table_size = 1<<16; /**< Default task hash table size */
static int parsec_dtd_tile_hash_table_size = 1<<16; /**< Default tile hash table size */

int parsec_dtd_dump_traversal_info = 60; /**< Level for printing traversal info */
int insert_task_trace_keyin = -1;
int insert_task_trace_keyout = -1;
int hashtable_trace_keyin = -1;
int hashtable_trace_keyout = -1;

extern parsec_sched_module_t *parsec_current_scheduler;

/* Global mempool for all tiles */
parsec_mempool_t *parsec_dtd_tile_mempool = NULL;

static parsec_hook_return_t parsec_dtd_cpu_task_submit(parsec_execution_stream_t *es, parsec_task_t *this_task);

static parsec_data_key_t parsec_dtd_tile_new_dc_data_key(parsec_data_collection_t *d, ...)
{
    va_list ap;
    uint64_t key;
    va_start(ap, d);
    key = va_arg(ap, uint64_t);
    va_end(ap);
    return (parsec_data_key_t)key;
}

static uint32_t parsec_dtd_tile_new_dc_rank_of_key(parsec_data_collection_t *d, parsec_data_key_t key)
{
    parsec_dtd_tile_t *tile;
    tile = parsec_hash_table_find(d->tile_h_table, key);
    if(NULL == tile) {
        assert(0);
        return (uint32_t)-1;
    }
    return tile->rank;
}

static uint32_t parsec_dtd_tile_new_dc_rank_of(parsec_data_collection_t *d, ...)
{
    va_list ap;
    uint64_t key;
    va_start(ap, d);
    key = va_arg(ap, uint64_t);
    va_end(ap);
    return parsec_dtd_tile_new_dc_rank_of_key(d, key);
}

static parsec_data_t* parsec_dtd_tile_new_dc_data_of_key(parsec_data_collection_t *d, parsec_data_key_t key)
{
    parsec_dtd_tile_t *tile;
    tile = parsec_hash_table_find(d->tile_h_table, key);
    if(NULL == tile) {
        assert(0);
        return NULL;
    }
    if(NULL == tile->data_copy) {
        parsec_data_t *data = NULL;
        data = parsec_data_create(&data, d, key, PARSEC_DATA_CREATE_ON_DEMAND, 0, PARSEC_DATA_FLAG_PARSEC_MANAGED);
        if( !parsec_atomic_cas_ptr(&tile->data_copy, NULL, data->device_copies[0] ) ) {
            assert(NULL != tile->data_copy);
            parsec_data_destroy(data);
        }
    }
    return tile->data_copy->original;
}

static parsec_data_t* parsec_dtd_tile_new_dc_data_of(parsec_data_collection_t *d, ...)
{
    va_list ap;
    uint64_t key;
    va_start(ap, d);
    key = va_arg(ap, uint64_t);
    va_end(ap);
    return parsec_dtd_tile_new_dc_data_of_key(d, key);
}

static int32_t  parsec_dtd_tile_new_dc_vpid_of(parsec_data_collection_t *d, ...)
{
    (void)d;
    return 0;
}

static int32_t  parsec_dtd_tile_new_dc_vpid_of_key(parsec_data_collection_t *d, parsec_data_key_t key)
{
    (void)d;
    (void)key;
    return 0;
}

static int parsec_dtd_tile_new_dc_key_to_string(parsec_data_collection_t *d, parsec_data_key_t key, char * buffer,
                                                uint32_t buffer_size)
{
    return snprintf(buffer, buffer_size, "%s(%"PRIu64")", NULL == d->key_dim ? "" : d->key_dim, key);
}
/**
 * All the static functions should be declared before being defined.
 */
static void
parsec_dtd_iterate_successors(parsec_execution_stream_t *es,
                              const parsec_task_t *this_task,
                              uint32_t action_mask,
                              parsec_ontask_function_t *ontask,
                              void *ontask_arg);

static int
parsec_dtd_release_deps(parsec_execution_stream_t *,
                        parsec_task_t *,
                        uint32_t, parsec_remote_deps_t *);


static parsec_hook_return_t
complete_hook_of_dtd(parsec_execution_stream_t *,
                     parsec_task_t *);

static parsec_key_fn_t DTD_key_fns = {
        .key_equal = parsec_hash_table_generic_64bits_key_equal,
        .key_print = parsec_hash_table_generic_64bits_key_print,
        .key_hash  = parsec_hash_table_generic_64bits_key_hash
};

void
parsec_dtd_insert_task_class(parsec_dtd_taskpool_t *tp,
                             parsec_dtd_task_class_t *value);

inline int parsec_dtd_task_is_local(parsec_dtd_task_t *task)
{
    return task->rank == task->super.taskpool->context->my_rank;
}

inline int parsec_dtd_task_is_remote(parsec_dtd_task_t *task)
{ return !parsec_dtd_task_is_local(task); }



static int parsec_dtd_taskpool_enter_wait(parsec_taskpool_t* tp, void*_)
{
    assert(tp != NULL);
    assert(NULL != tp->tdm.module);
    (void)_;
    tp->tdm.module->taskpool_ready(tp);
    return PARSEC_SUCCESS;
}

static int parsec_dtd_taskpool_leave_wait(parsec_taskpool_t* tp, void*_)
{
    assert(tp != NULL);
    assert(NULL != tp->tdm.module);
    (void)_;

    assert(tp->taskpool_type == PARSEC_TASKPOOL_TYPE_DTD);

    /* Reset termination detector, so we can start adding tasks again */
    tp->tdm.module->unmonitor_taskpool(tp);
    parsec_termdet_open_module(tp, "local");
    tp->tdm.module->monitor_taskpool(tp, parsec_taskpool_termination_detected);
    tp->tdm.module->taskpool_set_nb_tasks(tp, 0);
    tp->tdm.module->taskpool_set_runtime_actions(tp, 0); 
    
    /* We are re-attached to the context */
    parsec_atomic_fetch_inc_int32(&tp->context->active_taskpools);
    return PARSEC_SUCCESS;
}

int parsec_dtd_dequeue_taskpool(parsec_taskpool_t *tp)
{
    return parsec_dtd_taskpool_enter_wait(tp, NULL);
}

/* enqueue wrapper for dtd */
int
parsec_dtd_enqueue_taskpool(parsec_taskpool_t *tp, void *data)
{
    (void)data;

    parsec_dtd_taskpool_t *dtd_tp = (parsec_dtd_taskpool_t *)tp;
    parsec_dtd_param_t flush_param;

    parsec_taskpool_enable(tp, NULL, NULL, NULL,
                           !!(tp->context->nb_nodes > 1));

    /* The first taskclass of every taskpool is the flush taskclass */
    parsec_dtd_task_class_t *data_flush_tc;
    flush_param.op = PARSEC_AFFINITY | PARSEC_INOUT;
    flush_param.size = PASSED_BY_REF;
    data_flush_tc = parsec_dtd_create_task_classv("parsec_dtd_data_flush", 1, &flush_param);
    __parsec_chore_t **incarnations = (__parsec_chore_t**)&data_flush_tc->super.incarnations;
    (*incarnations)[0].type = PARSEC_DEV_CPU;
    (*incarnations)[0].hook = parsec_dtd_data_flush_sndrcv;
    data_flush_tc->cpu_func_ptr = parsec_dtd_data_flush_sndrcv;
    (*incarnations)[1].type = PARSEC_DEV_NONE;

    parsec_data_collection_init(&dtd_tp->new_tile_dc, dtd_tp->super.context->nb_nodes, dtd_tp->super.context->my_rank);
    dtd_tp->new_tile_dc.data_key = parsec_dtd_tile_new_dc_data_key;
    dtd_tp->new_tile_dc.data_of = parsec_dtd_tile_new_dc_data_of;
    dtd_tp->new_tile_dc.data_of_key = parsec_dtd_tile_new_dc_data_of_key;
    dtd_tp->new_tile_dc.key_to_string = parsec_dtd_tile_new_dc_key_to_string;
    dtd_tp->new_tile_dc.rank_of = parsec_dtd_tile_new_dc_rank_of;
    dtd_tp->new_tile_dc.rank_of_key = parsec_dtd_tile_new_dc_rank_of_key;
    dtd_tp->new_tile_dc.vpid_of = parsec_dtd_tile_new_dc_vpid_of;
    dtd_tp->new_tile_dc.vpid_of_key = parsec_dtd_tile_new_dc_vpid_of_key;
    parsec_dtd_data_collection_init(&dtd_tp->new_tile_dc);

    /* Bookkeeping of the task class */
    uint64_t fkey = (uint64_t)(uintptr_t)parsec_dtd_data_flush_sndrcv + 1;
    parsec_dtd_register_task_class(&dtd_tp->super, fkey, (parsec_task_class_t*)data_flush_tc);
    parsec_dtd_insert_task_class(dtd_tp, (parsec_dtd_task_class_t*)data_flush_tc);
    return PARSEC_SUCCESS;
}

/* To create object of class parsec_dtd_task_t that inherits parsec_task_t
 * class
 */
PARSEC_OBJ_CLASS_INSTANCE(parsec_dtd_task_t, parsec_task_t,
                          NULL, NULL);

/* To create object of class dtd_tile_t that inherits parsec_list_item_t
 * class
 */
PARSEC_OBJ_CLASS_INSTANCE(parsec_dtd_tile_t, parsec_list_item_t,
                          NULL, NULL);

/***************************************************************************//**
 *
 * Constructor of PaRSEC's DTD taskpool.
 *
 * @param[in,out]   tp
 *                      Pointer to taskpool which will be constructed
 *
 * @ingroup         DTD_INTERFACE_INTERNAL
 *
 ******************************************************************************/
void parsec_dtd_taskpool_constructor(parsec_dtd_taskpool_t *tp)
{
    int nb;

    tp->task_hash_table = PARSEC_OBJ_NEW(parsec_hash_table_t);
    for( nb = 1; nb < 16 && (1 << nb) < parsec_dtd_task_hash_table_size; nb++ ) /* nothing */;
    parsec_hash_table_init(tp->task_hash_table,
                           offsetof(dtd_hash_table_pointer_item_t, ht_item),
                           nb,
                           DTD_key_fns,
                           tp->task_hash_table);

    tp->function_h_table = PARSEC_OBJ_NEW(parsec_hash_table_t);
    for( nb = 1; nb < 16 && (1 << nb) < PARSEC_DTD_NB_TASK_CLASSES; nb++ ) /* nothing */;
    parsec_hash_table_init(tp->function_h_table,
                           offsetof(dtd_hash_table_pointer_item_t, ht_item),
                           nb,
                           DTD_key_fns,
                           tp->function_h_table);

    tp->super.startup_hook = parsec_dtd_startup;
    tp->super.task_classes_array = (const parsec_task_class_t **)malloc(
            PARSEC_DTD_NB_TASK_CLASSES * sizeof(parsec_task_class_t *));

    for( int i = 0; i < PARSEC_DTD_NB_TASK_CLASSES; i++ ) {
        tp->super.task_classes_array[i] = NULL;
    }

    tp->super.dependencies_array = calloc(PARSEC_DTD_NB_TASK_CLASSES, sizeof(parsec_dependencies_t *));

#if defined(PARSEC_PROF_TRACE)
    tp->super.profiling_array = calloc(2 * PARSEC_DTD_NB_TASK_CLASSES, sizeof(int));
#endif /* defined(PARSEC_PROF_TRACE) */

    /* Initializing hash_table_bucket mempool */
    tp->hash_table_bucket_mempool = (parsec_mempool_t *)malloc(sizeof(parsec_mempool_t));
    parsec_mempool_construct(tp->hash_table_bucket_mempool,
                             NULL, sizeof(dtd_hash_table_pointer_item_t),
                             offsetof(dtd_hash_table_pointer_item_t, mempool_owner),
                             1/* no. of threads*/ );
}

/***************************************************************************//**
 *
 * Destructor of PaRSEC's DTD taskpool.
 *
 * @param[in,out]   tp
 *                      Pointer to taskpool which will be destroyed
 *
 * @ingroup         DTD_INTERFACE_INTERNAL
 *
 ******************************************************************************/
void
parsec_dtd_taskpool_destructor(parsec_dtd_taskpool_t *tp)
{
    uint32_t i;

    parsec_dtd_data_collection_fini(&tp->new_tile_dc);
    parsec_data_collection_destroy(&tp->new_tile_dc);

#if defined(PARSEC_PROF_TRACE)
    free((void *)tp->super.profiling_array);
#endif /* defined(PARSEC_PROF_TRACE) */

    parsec_context_remove_taskpool(&tp->super);

    /* The taskpool is just out of a wait and is ready to receive new tasks at this time, so it has a termination detector */
    assert(NULL != tp->super.tdm.module);
    /* The taskpool is NOT READY, because every time we leave wait(), we reinitialize the termination detector. */
    assert( tp->super.tdm.module->taskpool_state(&tp->super) == PARSEC_TERM_TP_NOT_READY );
    /* But there should be 0 event on this taskpool at this time */
    assert( tp->super.nb_pending_actions == 0 && tp->super.nb_tasks == 0);
    /* So, we can terminate this termination detector by stating we are ready */
    tp->super.tdm.module->taskpool_ready(&tp->super);
    /* taskpool_unregister will unmonitor this taskpool */
    parsec_taskpool_unregister( (parsec_taskpool_t*)tp );

    /* Destroy the data repositories for this object */
    for (i = 0; i < PARSEC_DTD_NB_TASK_CLASSES; i++) {
        const parsec_task_class_t *tc = tp->super.task_classes_array[i];
        /* Have we reached the end of known functions for this taskpool? */
        if( NULL == tc ) {
            continue;
        }
        parsec_dtd_task_class_t   *dtd_tc = (parsec_dtd_task_class_t *)tc;

        uint64_t fkey = (uint64_t)(uintptr_t)dtd_tc->cpu_func_ptr + tc->nb_flows;
        parsec_dtd_release_task_class( tp, fkey );

        parsec_dtd_template_release(tc);
        parsec_destruct_dependencies(tp->super.dependencies_array[i]);
        tp->super.dependencies_array[i] = NULL;
    }

    free(tp->super.dependencies_array);
    free(tp->super.taskpool_name);
    tp->super.dependencies_array = NULL;

    /* Unregister the taskpool from the devices */
    for( i = 0; i < parsec_nb_devices; i++ ) {
        parsec_device_module_t *device = parsec_mca_device_get(i);
        if( !(tp->super.devices_index_mask & (1 << device->device_index)))
            continue;
        tp->super.devices_index_mask &= ~(1 << device->device_index);
        if((NULL == device) || (NULL == device->taskpool_unregister))
            continue;
        (void)device->taskpool_unregister(device, &tp->super);
    }
    assert(0 == tp->super.devices_index_mask);
    free(tp->super.task_classes_array);

    /* dtd_taskpool specific */
    parsec_mempool_destruct(tp->hash_table_bucket_mempool);
    free(tp->hash_table_bucket_mempool);

    parsec_hash_table_fini(tp->task_hash_table);
    PARSEC_OBJ_RELEASE(tp->task_hash_table);

    parsec_hash_table_fini(tp->function_h_table);
    PARSEC_OBJ_RELEASE(tp->function_h_table);
}

/* To create object of class parsec_dtd_taskpool_t that inherits parsec_taskpool_t
 * class
 */
PARSEC_OBJ_CLASS_INSTANCE(parsec_dtd_taskpool_t, parsec_taskpool_t,
                          parsec_dtd_taskpool_constructor, parsec_dtd_taskpool_destructor);


/* **************************************************************************** */
/**
 * Init function of Dynamic Task Discovery Interface. This function should never
 * be called directly, it will be automatically called upon creation of the
 * first taskpool. The corresponding finalization function (parsec_dtd_fini)
 * will then be called once all references to the DTD will disappear.
 *
 * Here a global(per node/process) taskpool mempool for PaRSEC's DTD taskpool
 * is constructed. The mca_params passed to the runtime are also scanned
 * and set here.
 * List of mca options available for DTD interface are:
 *  - dtd_traversal_info (default=0 off):   This prints the DAG traversal
 *                                          info for each node in the DAG.
 *  - dtd_function_info (default=0 off):    This prints the DOT compliant
 *                                          output to check the relationship
 *                                          between the master structure,
 *                                          which represent each task class.
 *  - dtd_tile_hash_size (default=104729):  This sets the tile hash table
 *                                          size.
 *  - dtd_task_hash_size (default=11):      This sets the size of task hash
 *                                          table.
 *  - parsec_dtd_window_size (default:2048):       To set the window size for the
 *                                          execution.
 *  - parsec_dtd_threshold_size (default:2048):    This sets the threshold task
 *                                          size up to which the master
 *                                          thread will wait before going
 *                                          back and inserting task into the
 *                                          engine.
 * @ingroup DTD_INTERFACE
 */
static void
parsec_dtd_lazy_init(void)
{
    (void)parsec_mca_param_reg_int_name("dtd", "debug_verbose",
                                        "This param indicates the verbosity level of separate dtd output stream and "
                                        "also determines if we will be using a separate output stream for DTD or not\n"
                                        "Level 50 will print relationship between task class\n"
                                        "Level 60 will print level 50 + traversal of the DAG",
                                        false, false, parsec_dtd_debug_verbose,
                                        &parsec_dtd_debug_verbose);

    /* Registering mca param for tile hash table size */
    (void)parsec_mca_param_reg_int_name("dtd", "tile_hash_size",
                                        "Registers the supplied size overriding the default size of tile hash table",
                                        false, false, parsec_dtd_tile_hash_table_size,
                                        &parsec_dtd_tile_hash_table_size);

    /* Registering mca param for task hash table size */
    (void)parsec_mca_param_reg_int_name("dtd", "task_hash_size",
                                        "Registers the supplied size overriding the default size of task hash table",
                                        false, false, parsec_dtd_task_hash_table_size,
                                        &parsec_dtd_task_hash_table_size);

    /* Registering mca param for window size */
    (void)parsec_mca_param_reg_int_name("dtd", "window_size",
                                        "Registers the supplied size overriding the default size of window size",
                                        false, false, parsec_dtd_window_size, &parsec_dtd_window_size);

    /* Registering mca param for threshold size */
    (void)parsec_mca_param_reg_int_name("dtd", "threshold_size",
                                        "Registers the supplied size overriding the default size of threshold size",
                                        false, false, parsec_dtd_threshold_size, &parsec_dtd_threshold_size);

    /* Registering mca param for threshold size */
    (void)parsec_mca_param_reg_int_name("dtd", "profile_verbose",
                                        "This param turns events that profiles task insertion and other dtd overheads",
                                        false, false, parsec_dtd_profile_verbose, &parsec_dtd_profile_verbose);


    /* Register separate dtd_debug_output_stream */
    if( -1 != parsec_dtd_debug_verbose ) {
        /* By default we use parsec_debug_output,
         * if it is indicated otherwise, we use a separate
         * stream to output dtd verbose debug information
         */
        parsec_dtd_debug_output = parsec_output_open(NULL);
        /* We will have only two level of verbosity
         * 1. For traversal info of the DAG - level 49
         * 2. Level 1 + relationship between task classes - level 50
         */
        parsec_output_set_verbosity(parsec_dtd_debug_output, parsec_dtd_debug_verbose);
    } else {
        /* Falling back to default output stream */
        parsec_dtd_debug_output = parsec_debug_output;
    }

    /* Initializing the tile mempool and attaching it to the tp */
    parsec_dtd_tile_mempool = (parsec_mempool_t*) malloc (sizeof(parsec_mempool_t));
    parsec_mempool_construct( parsec_dtd_tile_mempool,
                              PARSEC_OBJ_CLASS(parsec_dtd_tile_t), sizeof(parsec_dtd_tile_t),
                              offsetof(parsec_dtd_tile_t, mempool_owner),
                              1/* no. of threads*/ );
}

/* **************************************************************************** */
/**
 * Fini function of Dynamic Task Discovery Interface.
 *
 * The global mempool of dtd_tp is destroyed here.
 *
 * @ingroup DTD_INTERFACE
 */
void parsec_dtd_fini(void)
{
    parsec_mempool_destruct( parsec_dtd_tile_mempool );
    free( parsec_dtd_tile_mempool );

    if( -1 != parsec_dtd_debug_verbose ) {
        parsec_output_close(parsec_dtd_debug_output);
        parsec_dtd_debug_output = parsec_debug_output;
    }
}

extern int __parsec_task_progress(parsec_execution_stream_t *es,
                                  parsec_task_t *task,
                                  int distance);

/* **************************************************************************** */
/**
 * Master thread calls this to join worker threads in executing tasks.
 *
 * Master thread, at the end of each window, calls this function to
 * join the worker thread(s) in executing tasks and takes a break
 * from inserting tasks. It(master thread) remains in this function
 * till the total number of pending tasks in the engine reaches a
 * threshold (see parsec_dtd_threshold_size). It goes back to inserting task
 * once the number of pending tasks in the engine reaches the
 * threshold size.
 *
 * @param[in]   tp
 *                  PaRSEC dtd taskpool
 *
 * @ingroup     DTD_INTERFACE_INTERNAL
 */
void
parsec_execute_and_come_back(parsec_taskpool_t *tp,
                             int task_threshold_count)
{
    uint64_t misses_in_a_row;
    parsec_execution_stream_t *es = parsec_my_execution_stream();
    parsec_task_t *task;
    int rc, distance;
    struct timespec rqtp;

    rqtp.tv_sec = 0;
    misses_in_a_row = 1;

    /* Checking if the context has been started or not */
    /* The master thread might not have to trigger the barrier if the other
     * threads have been activated by a previous start.
     */
    if( !(PARSEC_CONTEXT_FLAG_CONTEXT_ACTIVE & tp->context->flags)) {
        (void)parsec_remote_dep_on(tp->context);
        /* Mark the context so that we will skip the initial barrier during the _wait */
        tp->context->flags |= PARSEC_CONTEXT_FLAG_CONTEXT_ACTIVE;
        /* Wake up the other threads */
        parsec_barrier_wait(&(tp->context->barrier));
    }

    /* we wait for all tasks inserted in the taskpool but not for the communication
     * invoked by those tasks.
     */
    while(tp->nb_tasks > task_threshold_count) {
        if( misses_in_a_row > 1 ) {
            rqtp.tv_nsec = parsec_exponential_backoff(es, misses_in_a_row);
            nanosleep(&rqtp, NULL);
        }
        misses_in_a_row++;  /* assume we fail to extract a task */

        if( NULL == (task = es->next_task) ) {
            task = parsec_current_scheduler->module.select(es, &distance);
        } else {
            es->next_task = NULL;
            distance = 1;
        }

        if( task != NULL) {
            misses_in_a_row = 0;  /* reset the misses counter */

            rc = __parsec_task_progress(es, task, distance);
            (void)rc;
        }
    }
}

/* **************************************************************************** */
/**
 * This function unpacks the parameters of a task
 *
 * Unpacks all parameters of a task, the variables (in which the actual
 * values will be copied) are passed from the body (function that does what
 * this_task is supposed to compute) of this task and the parameters of each
 * task is copied back on the passed variables
 *
 * @param[in]   this_task
 *                  The task we are trying to unpack the parameters for
 * @param[out]  ...
 *                  The variables where the paramters will be unpacked
 *
 * @ingroup DTD_INTERFACE
 */
void
parsec_dtd_unpack_args(parsec_task_t *this_task, ...)
{
    parsec_dtd_task_t *current_task = (parsec_dtd_task_t *)this_task;
    parsec_dtd_task_param_t *current_param = GET_HEAD_OF_PARAM_LIST(current_task);
    int i = 0;
    void *tmp_val;
    void **tmp_ref;
    va_list arguments;

    va_start(arguments, this_task);
    while( current_param != NULL) {
        if((current_param->op_type & PARSEC_GET_OP_TYPE) == PARSEC_VALUE ) {
            tmp_val = va_arg(arguments, void*);
            memcpy(tmp_val, current_param->pointer_to_tile, current_param->arg_size);
        } else if((current_param->op_type & PARSEC_GET_OP_TYPE) == PARSEC_SCRATCH ||
                  (current_param->op_type & PARSEC_GET_OP_TYPE) == PARSEC_REF ) {
            tmp_ref = va_arg(arguments, void**);
            *tmp_ref = current_param->pointer_to_tile;
        } else if((current_param->op_type & PARSEC_GET_OP_TYPE) == PARSEC_INPUT ||
                  (current_param->op_type & PARSEC_GET_OP_TYPE) == PARSEC_INOUT ||
                  (current_param->op_type & PARSEC_GET_OP_TYPE) == PARSEC_OUTPUT ) {
            tmp_ref = va_arg(arguments, void**);
            *tmp_ref = PARSEC_DATA_COPY_GET_PTR(this_task->data[i].data_in);
            i++;
        } else {
            parsec_warning("/!\\ Flag is not recognized in parsec_dtd_unpack_args /!\\.\n");
            assert(0);
        }
        current_param = current_param->next;
    }
    va_end(arguments);
}

#if defined(PARSEC_PROF_TRACE)
/* **************************************************************************** */
/**
 * This function returns a unique color
 *
 * This function takes a index and a colorspace and queries unique_color()
 * for a hex color code and prepends "fills:" to that color string.
 *
 * @param[in]   index
 * @param[in]   colorspace
 * @return
 *                  String containing "fill:" followed by color code returned
 *                  by unique_color()
 *
 * @ingroup     DTD_INTERFACE_INTERNAL
 */
static inline char *
fill_color(int index, int colorspace)
{
    char *str, *color;
    str = (char *)calloc(12, sizeof(char));
    color = parsec_unique_color(index, colorspace);
    snprintf(str, 12, "fill:%s", color + 1); /* need to remove the prepended '#' */
    free(color);
    return str;
}

/* **************************************************************************** */
/**
 * This function adds info about a task class into a global dictionary
 * used for profiling.
 *
 * @param[in]   __tp
 *                  The pointer to the DTD taskpool
 * @param[in]   task_class_id
 *                  Id of master structure representing a
 *                  task class
 * @param[in]   name
 *                  Name of the task class
 * @param[in]   flow_count
 *                  Total number of flows of the task class
 *
 * @ingroup     DTD_INTERFACE_INTERNAL
 */
void
parsec_dtd_add_profiling_info(parsec_taskpool_t *tp,
                              int task_class_id,
                              const char *name)
{
    char *str = fill_color(task_class_id, PARSEC_DTD_NB_TASK_CLASSES);
    parsec_profiling_add_dictionary_keyword(name, str,
                                            sizeof(parsec_task_prof_info_t), PARSEC_TASK_PROF_INFO_CONVERTOR,
                                            (int *)&tp->profiling_array[0 +
                                                                        2 * task_class_id]  /* start key */,
                                            (int *)&tp->profiling_array[1 +
                                                                        2 * task_class_id]  /*  end key */ );
    free(str);
}

void
parsec_dtd_add_profiling_info_generic(parsec_taskpool_t *tp, 
                                      const char *name,
                                      int *keyin, int *keyout)
{
    (void)tp;
    char *str = fill_color(*keyin, PARSEC_DTD_NB_TASK_CLASSES);
    parsec_profiling_add_dictionary_keyword(name, str,
                                            sizeof(parsec_task_prof_info_t), PARSEC_TASK_PROF_INFO_CONVERTOR,
                                            keyin,
                                            keyout);
    free(str);
}

#endif /* defined(PARSEC_PROF_TRACE) */

/* **************************************************************************** */

static char* parsec_dtd_task_snprintf(char *buffer, size_t buffer_size, const parsec_task_t *task)
{
    const parsec_task_class_t *tc = (const parsec_task_class_t*)task->task_class;
    const parsec_dtd_task_t* dtd_task = (const parsec_dtd_task_t *)task;

    char *b = buffer;
    int ret, remaining = buffer_size;
    
    ret = snprintf(b, remaining, "%s(", tc->name);
    if(ret < 0) {
        *b = '\0';
        return buffer;
    }
    if(ret >= remaining)
        return buffer;
    remaining -= ret;
    b += ret;

    parsec_dtd_task_param_t *current_param = GET_HEAD_OF_PARAM_LIST(dtd_task);
    bool first = true;

    while( current_param != NULL) {
        if(((current_param->op_type & PARSEC_GET_OP_TYPE) == PARSEC_VALUE) &&
            (current_param->arg_size == sizeof(int))) {
            ret = snprintf(b, remaining, "%s%d", first ? "" : ", ", *(int*)current_param->pointer_to_tile);
        } else {
            ret = snprintf(b, remaining, "%s_", first ? "" : ", ");
        }
        first = false;
        if(ret < 0) {
            *b = '\0';
            return buffer;
        }
        if(ret >= remaining)
            return buffer;
        remaining -= ret;
        b += ret;
        current_param = current_param->next;
    }
    ret = snprintf(b, remaining, ")");
    if(ret < 0) {
        *b = '\0';
        return buffer;
    }
    if(ret >= remaining)
        return buffer;

    return buffer;
}


void
parsec_dtd_track_task(parsec_dtd_taskpool_t *tp,
                      uint64_t key,
                      void *value)
{
    dtd_hash_table_pointer_item_t *item = (dtd_hash_table_pointer_item_t *)parsec_thread_mempool_allocate(
            tp->hash_table_bucket_mempool->thread_mempools);

    parsec_hash_table_t *hash_table = tp->task_hash_table;

    item->ht_item.key = (parsec_key_t)key;
    item->mempool_owner = tp->hash_table_bucket_mempool->thread_mempools;
    item->value = (void *)value;

    parsec_hash_table_nolock_insert(hash_table, &item->ht_item);
}

void *
parsec_dtd_find_task(parsec_dtd_taskpool_t *tp,
                     uint64_t key)
{
    parsec_hash_table_t *hash_table = tp->task_hash_table;

    dtd_hash_table_pointer_item_t *item = (dtd_hash_table_pointer_item_t *)parsec_hash_table_nolock_find(hash_table,
                                                                                                         (parsec_key_t)key);
    return (NULL == item) ? NULL : item->value;
}

void *
parsec_dtd_untrack_task(parsec_dtd_taskpool_t *tp,
                        uint64_t key)
{
    parsec_hash_table_t *hash_table = tp->task_hash_table;
    void *value;

    dtd_hash_table_pointer_item_t *item = (dtd_hash_table_pointer_item_t *)parsec_hash_table_nolock_find(hash_table,
                                                                                                         (parsec_key_t)key);
    if( NULL == item ) return NULL;

    parsec_hash_table_nolock_remove(hash_table, (parsec_key_t)key);
    value = item->value;
    parsec_mempool_free(tp->hash_table_bucket_mempool, item);
    return value;
}

void
parsec_dtd_track_remote_dep(parsec_dtd_taskpool_t *tp,
                            uint64_t key,
                            void *value)
{
    parsec_dtd_track_task(tp, key, value);
}

void *
parsec_dtd_find_remote_dep(parsec_dtd_taskpool_t *tp,
                           uint64_t key)
{
    return parsec_dtd_find_task(tp, key);
}

void *
parsec_dtd_untrack_remote_dep(parsec_dtd_taskpool_t *tp,
                              uint64_t key)
{
    return parsec_dtd_untrack_task(tp, key);
}

/* **************************************************************************** */
/**
 * This function registers a task class into the taskpool hash table
 *
 * @param[in,out]   tp
 *                      Pointer to DTD taskpool, the hash table
 *                      is attached to the taskpool
 * @param[in]       key
 *                      The key to be used for the registration. A task class should not
 *                      be registered multiple times under different keys.
 * @param[in]       tc
 *                      The pointer to the task class to be registered
 *
 * @ingroup         DTD_INTERFACE_INTERNAL
 */
void
parsec_dtd_register_task_class(parsec_taskpool_t *tp,
                               uint64_t key,
                               parsec_task_class_t *tc)
{
    parsec_dtd_taskpool_t *dtd_tp = (parsec_dtd_taskpool_t *)tp;
    parsec_hash_table_t *hash_table = dtd_tp->function_h_table;
    parsec_key_handle_t kh;

    parsec_hash_table_lock_bucket_handle(hash_table, key, &kh);
    if( parsec_hash_table_nolock_find_handle(hash_table, &kh) != NULL ) {
        parsec_hash_table_unlock_bucket_handle(hash_table, &kh);
        return;
    }

    dtd_hash_table_pointer_item_t *item =(dtd_hash_table_pointer_item_t *)
            parsec_thread_mempool_allocate(dtd_tp->hash_table_bucket_mempool->thread_mempools);

    item->ht_item.key = (parsec_key_t)key;
    item->mempool_owner = dtd_tp->hash_table_bucket_mempool->thread_mempools;
    item->value = (void *)tc;

    parsec_hash_table_nolock_insert_handle(hash_table, &kh, &item->ht_item);
    parsec_hash_table_unlock_bucket_handle(hash_table, &kh);
}

/**
 * This function inserts the task class in the task classes
 * array.
 *
 * @param[in,out]   tp
 *                      Pointer to DTD taskpool, the hash table
 *                      is attached to the taskpool
 * @param[in]       value
 *                      The pointer to the master structure
 *
 * @ingroup         DTD_INTERFACE_INTERNAL
 */
void
parsec_dtd_insert_task_class(parsec_dtd_taskpool_t *tp,
                             parsec_dtd_task_class_t *tc)
{
    if(tc->super.task_class_id != UINT8_MAX) {
        parsec_warning("Task class %s (%p) has invalid or already defined task_class_id",
                        (void*)tc, tc->super.name);
        return;
    }
    tc->super.task_class_id = tp->super.nb_task_classes++;
    assert(NULL == tp->super.task_classes_array[tc->super.task_class_id]);
    tp->super.task_classes_array[tc->super.task_class_id] = &tc->super;
<<<<<<< HEAD

#if defined(PARSEC_PROF_TRACE)
    parsec_dtd_add_profiling_info(&tp->super, tc->super.task_class_id, tc->super.name);
#endif /* defined(PARSEC_PROF_TRACE) */
=======
>>>>>>> c4cc5b01
}

/* **************************************************************************** */
/**
 * This function removes master structure from hash table
 *
 * @param[in,out]   tp
 *                      Pointer to DTD taskpool, the hash table
 *                      is attached to the taskpool
 * @param[in]       key
 *                      The function-pointer to the body of task-class
 *                      is treated as the key
 *
 * @ingroup         DTD_INTERFACE_INTERNAL
 */
void
parsec_dtd_remove_task_class(parsec_dtd_taskpool_t *tp,
                             uint64_t key)
{
    parsec_hash_table_t *hash_table = tp->function_h_table;

    parsec_hash_table_remove(hash_table, (parsec_key_t)key);
}

/* **************************************************************************** */
/**
 * This function searches for master-structure in hash table
 *
 * @param[in,out]   tp
 *                      Pointer to DTD taskpool, the hash table
 *                      is attached to the taskpool
 * @param[in]       key
 *                      The function-pointer to the body of task-class
 *                      is treated as the key
 * @return
 *                  The pointer to the master-structure is returned if found,
 *                  NULL otherwise
 *
 * @ingroup         DTD_INTERFACE_INTERNAL
 */
void *
parsec_dtd_find_task_class_internal(parsec_dtd_taskpool_t *tp,
                                    uint64_t key)
{
    parsec_hash_table_t *hash_table = tp->function_h_table;

    return parsec_hash_table_nolock_find(hash_table, (parsec_key_t)key);
}

/* **************************************************************************** */
/**
 * This function internal API to search for master-structure in hash table
 *
 * @see             parsec_dtd_find_task_class_internal()
 *
 * @param[in,out]   tp
 *                      Pointer to DTD taskpool, the hash table
 *                      is attached to the taskpool
 * @param[in]       key
 *                      The function-pointer to the body of task-class
 *                      is treated as the key
 * @return
 *                  The pointer to the master-structure is returned if found,
 *                  NULL otherwise
 *
 * @ingroup         DTD_INTERFACE_INTERNAL
 */
parsec_dtd_task_class_t *
parsec_dtd_find_task_class(parsec_dtd_taskpool_t *tp,
                           uint64_t key)
{
    dtd_hash_table_pointer_item_t *item = parsec_dtd_find_task_class_internal(tp, key);
    if( item != NULL) {
        return (parsec_dtd_task_class_t *)item->value;
    }
    return NULL;
}

/* **************************************************************************** */
/**
 * This function inserts DTD tile into tile hash table
 *
 * The actual key for each tile is formed by OR'ing the last 32 bits of
 * address of the data descriptor (dc) with the 32 bit key. So, the actual
 * key is of 64 bits,
 * first 32 bits: last 32 bits of dc pointer + last 32 bits: 32 bit key.
 * This is done as PaRSEC key for tiles are unique per dc.
 *
 * @param[in,out]   tp
 *                      Pointer to DTD taskpool, the tile hash table
 *                      is attached to the taskpool
 * @param[in]       key
 *                      The key of the tile
 * @param[in]       tile
 *                      Pointer to the tile structure
 * @param[in]       dc
 *                      Pointer to the dc the tile belongs to
 *
 * @ingroup         DTD_ITERFACE_INTERNAL
 */
void
parsec_dtd_tile_insert(uint64_t key,
                       parsec_dtd_tile_t *tile,
                       parsec_data_collection_t *dc)
{
    parsec_hash_table_t *hash_table = (parsec_hash_table_t *)dc->tile_h_table;

    tile->ht_item.key = (parsec_key_t)key;

    parsec_hash_table_insert(hash_table, &tile->ht_item);
}

/* **************************************************************************** */
/**
 * This function removes DTD tile from tile hash table
 *
 * @param[in,out]   tp
 *                      Pointer to DTD taskpool, the tile hash table
 *                      is attached to this taskpool
 * @param[in]       key
 *                      The key of the tile
 * @param[in]       dc
 *                      Pointer to the dc the tile belongs to
 *
 * @ingroup         DTD_ITERFACE_INTERNAL
 */
void
parsec_dtd_tile_remove(parsec_data_collection_t *dc, uint64_t key)
{
    parsec_hash_table_t *hash_table = (parsec_hash_table_t *)dc->tile_h_table;

    parsec_hash_table_remove(hash_table, (parsec_key_t)key);
}

/* **************************************************************************** */
/**
 * This function searches a DTD tile in the tile hash table
 *
 * @param[in,out]   tp
 *                      Pointer to DTD taskpool, the tile hash table
 *                      is attached to this taskpool
 * @param[in]       key
 *                      The key of the tile
 * @param[in]       dc
 *                      Pointer to the dc the tile belongs to
 *
 * @ingroup         DTD_ITERFACE_INTERNAL
 */
parsec_dtd_tile_t *
parsec_dtd_tile_find(parsec_data_collection_t *dc, uint64_t key)
{
    parsec_hash_table_t *hash_table = (parsec_hash_table_t *)dc->tile_h_table;
    assert(hash_table != NULL);
    parsec_dtd_tile_t *tile = (parsec_dtd_tile_t *)parsec_hash_table_nolock_find(hash_table, (parsec_key_t)key);

    return tile;
}

/* **************************************************************************** */
/**
 * This function releases tile from tile hash table and pushes them back in
 * tile mempool
 *
 * Here we at first we try to remove the tile from the tile hash table,
 * if we are successful we push the tile back in the tile mempool.
 * This function is called for each flow of a task, after the task is
 * completed.
 *
 * @param[in,out]   tp
 *                      Pointer to DTD taskpool, the tile hash table
 *                      is attached to this taskpool
 * @param[in]       tile
 *                      Tile to be released
 *
 * @ingroup         DTD_INTERFACE_INTERNAL
 */
void
parsec_dtd_tile_release(parsec_dtd_tile_t *tile)
{
    assert(tile->super.super.obj_reference_count > 1);
    if( 2 == parsec_atomic_fetch_dec_int32(&tile->super.super.obj_reference_count)) {
        assert(tile->flushed == FLUSHED);
        if(tile->dc->data_of_key == parsec_dtd_tile_new_dc_data_of_key) {
            // This is a tile_new, we need to collect everything that it points to
            parsec_data_destroy(tile->data_copy->original);
        }
        parsec_mempool_free(parsec_dtd_tile_mempool, tile);
    }
}

void
parsec_dtd_tile_retain(parsec_dtd_tile_t *tile)
{
    PARSEC_OBJ_RETAIN(tile);
}

/* **************************************************************************** */
/**
 * This function releases the master-structure and pushes them back in mempool
 *
 * @param[in,out]   tp
 *                      Pointer to DTD taskpool, the tile hash table
 *                      is attached to this taskpool
 * @param[in]       key
 *                      The function pointer to the body of the task class
 *
 * @ingroup         DTD_INTERFACE_INTERNAL
 */
void
parsec_dtd_release_task_class(parsec_dtd_taskpool_t *tp,
                              uint64_t key)
{
    dtd_hash_table_pointer_item_t *item = parsec_dtd_find_task_class_internal(tp, key);
    if (NULL == item)
        return;
    parsec_dtd_remove_task_class(tp, key);
    parsec_mempool_free(tp->hash_table_bucket_mempool, item);
}

void
parsec_dtd_data_collection_init(parsec_data_collection_t *dc)
{
    int nb;

    dc->tile_h_table = PARSEC_OBJ_NEW(parsec_hash_table_t);
    for( nb = 1; nb < 16 && (1 << nb) < parsec_dtd_tile_hash_table_size; nb++ ) /* nothing */;
    parsec_hash_table_init(dc->tile_h_table,
                           offsetof(parsec_dtd_tile_t, ht_item),
                           nb,
                           DTD_key_fns,
                           dc->tile_h_table);
    parsec_dc_register_id(dc, parsec_dtd_dc_id++);
}

void
parsec_dtd_data_collection_fini(parsec_data_collection_t *dc)
{
    parsec_hash_table_fini(dc->tile_h_table);
    PARSEC_OBJ_RELEASE(dc->tile_h_table);
    parsec_dc_unregister_id(dc->dc_id);
}

/* **************************************************************************** */
/**
 * Function to recover tiles inserted by insert_task()
 *
 * This function search for a tile if already inserted in the system,
 * and if not returns the freshly created tile.
 *
 * @param[in,out]   parsec taskpool
 *                      Pointer to the DTD taskpool
 * @param[in]       dc
 *                      Data descriptor
 * @param[in]       key
 *                      The data key of the tile in the matrix
 * @return
 *                  The tile representing the data in specified co-ordinate
 *
 * @ingroup         DTD_INTERFACE
 */
parsec_dtd_tile_t *
parsec_dtd_tile_of(parsec_data_collection_t *dc, parsec_data_key_t key)
{
    parsec_dtd_tile_t *tile = parsec_dtd_tile_find(dc, (uint64_t)key);
    if( NULL == tile ) {
        /* Creating Tile object */
        tile = (parsec_dtd_tile_t *)parsec_thread_mempool_allocate(parsec_dtd_tile_mempool->thread_mempools);
        tile->dc = dc;
        tile->arena_index = -1;
        tile->key = (uint64_t)0x00000000 | key;
        tile->rank = dc->rank_of_key(dc, tile->key);
        tile->flushed = NOT_FLUSHED;
        if( tile->rank == (int)dc->myrank ) {
            tile->data_copy = (dc->data_of_key(dc, tile->key))->device_copies[0];
            assert(NULL != tile->data_copy);
            tile->data_copy->readers = 0;
        } else {
            tile->data_copy = NULL;
        }

        SET_LAST_ACCESSOR(tile);
        parsec_dtd_tile_insert(tile->key,
                               tile, dc);
    }
    assert(tile->flushed == NOT_FLUSHED);
#if defined(PARSEC_DEBUG_PARANOID)
    assert(tile->super.super.obj_reference_count > 0);
#endif
    return tile;
}

/**
 * Function to create empty tiles to use with insert_task()
 *
 * This function search for a tile if already inserted in the system,
 * and if not returns the freshly created tile, without a backend
 * data copy. That data copy will be created on demand by the first
 * task that addresses this data (in write mode).
 *
 * @param[in,out]   parsec taskpool
 *                      Pointer to the DTD taskpool
 * @param[in]       dc
 *                      Data descriptor
 * @param[in]       key
 *                      The data key of the tile in the matrix
 * @return
 *                  The tile representing the data in specified co-ordinate
 *
 * @ingroup         DTD_INTERFACE
 */
parsec_dtd_tile_t *parsec_dtd_tile_new(parsec_taskpool_t *tp, int rank)
{
    parsec_dtd_tile_t *tile;
    parsec_dtd_taskpool_t *dtd_tp = (parsec_dtd_taskpool_t*)tp;

    /* Creating Tile object */
    tile = (parsec_dtd_tile_t *)parsec_thread_mempool_allocate(parsec_dtd_tile_mempool->thread_mempools);
    tile->dc = &dtd_tp->new_tile_dc;
    tile->arena_index = -1;
    tile->key = parsec_atomic_fetch_inc_int64(&dtd_tp->new_tile_keys);
    tile->rank = rank;
    tile->flushed = NOT_FLUSHED;
    tile->data_copy = NULL;

    parsec_dtd_tile_insert(tile->key, tile, &dtd_tp->new_tile_dc);

    parsec_data_t *data = tile->dc->data_of_key(tile->dc, tile->key);
    tile->data_copy = data->device_copies[0];

    SET_LAST_ACCESSOR(tile);

#if defined(PARSEC_DEBUG_PARANOID)
    assert(tile->super.super.obj_reference_count > 0);
#endif
    return tile;
}

/* for GRAPHER purpose */
static parsec_symbol_t symb_dtd_taskid = {
        .name           = "task_id",
        .context_index  = 0,
        .min            = NULL,
        .max            = NULL,
        .cst_inc        = 1,
        .expr_inc       = NULL,
        .flags          = 0x0
};

/**
 * The task class key generator function. For DTD the key is stored in the
 * first assignment value of the task.
 */
static inline parsec_key_t DTD_make_key_identity(const parsec_taskpool_t *tp, const parsec_assignment_t *t)
{
    (void)tp;
    return (parsec_key_t)(uintptr_t)t[0].value;
}

/* **************************************************************************** */
/**
 * Initializes all the needed members and returns the DTD taskpool
 *
 * For correct profiling the task_class_counter should be correct
 *
 * @param[in]   context
 *                  The PARSEC context
 * @return
 *              The PARSEC DTD taskpool
 *
 * @ingroup     DTD_INTERFACE
 */
parsec_taskpool_t *
parsec_dtd_taskpool_new(void)
{
    if( 0 == parsec_atomic_fetch_inc_int32(&__parsec_dtd_is_initialized)) {
        parsec_dtd_lazy_init();
    }

    parsec_dtd_taskpool_t *__tp;
    int i;

    __tp = PARSEC_OBJ_NEW(parsec_dtd_taskpool_t);

    PARSEC_DEBUG_VERBOSE(parsec_dtd_dump_traversal_info, parsec_dtd_debug_output,
                         "\n\n------ New Taskpool (%p)-----\n\n\n", __tp);

    __tp->super.context            = NULL;
    __tp->super.on_enqueue         = parsec_dtd_enqueue_taskpool;
    __tp->super.on_enqueue_data    = NULL;
    __tp->super.on_complete        = NULL;
    __tp->super.on_complete_data   = NULL;
    __tp->super.on_enter_wait      = parsec_dtd_taskpool_enter_wait;
    __tp->super.on_enter_wait_data = NULL;
    __tp->super.on_leave_wait      = parsec_dtd_taskpool_leave_wait;
    __tp->super.on_leave_wait_data = NULL;
    __tp->super.taskpool_type      = PARSEC_TASKPOOL_TYPE_DTD;  /* Indicating this is a taskpool for dtd tasks */
    __tp->super.nb_task_classes    = 0;
    __tp->super.update_nb_runtime_task = parsec_add_fetch_runtime_task;

    __tp->super.devices_index_mask = 0;
    for( i = 0; i < (int)parsec_nb_devices; i++ ) {
        parsec_device_module_t *device = parsec_mca_device_get(i);
        if( NULL == device ) continue;
        __tp->super.devices_index_mask |= (1 << device->device_index);
    }

    /* Keeping track of total tasks to be executed per taskpool for the window */
    for( i = 0; i < PARSEC_DTD_NB_TASK_CLASSES; i++ ) {
        __tp->flow_set_flag[i] = 0;
        __tp->super.task_classes_array[i] = NULL;
    }

    __tp->task_id = 0;
    __tp->task_window_size = 1;
    __tp->task_threshold_size = parsec_dtd_threshold_size;
    __tp->local_task_inserted = 0;
    __tp->enqueue_flag = 0;
    __tp->new_tile_keys = 0;

    (void)parsec_taskpool_reserve_id((parsec_taskpool_t *)__tp);
    if( 0 < asprintf(&__tp->super.taskpool_name, "DTD Taskpool %d",
                     __tp->super.taskpool_id)) {
        __tp->super.taskpool_name = NULL;
    }

    parsec_termdet_open_module(&__tp->super, "local");
    __tp->super.tdm.module->monitor_taskpool(&__tp->super, parsec_taskpool_termination_detected);
    __tp->super.tdm.module->taskpool_set_nb_tasks(&__tp->super, 0);
    __tp->super.tdm.module->taskpool_set_runtime_actions(&__tp->super, 0);

    (void)parsec_taskpool_enable((parsec_taskpool_t *)__tp, NULL, NULL, NULL,
                                  __tp->super.nb_pending_actions);

#if defined(PARSEC_PROF_TRACE)
    if( parsec_dtd_profile_verbose ) {
        parsec_dtd_add_profiling_info_generic(&__tp->super, "Insert_task",
                                              &insert_task_trace_keyin, &insert_task_trace_keyout);
        parsec_dtd_add_profiling_info_generic(&__tp->super, "Hash_table_duration",
                                              &hashtable_trace_keyin, &hashtable_trace_keyout);
    }
    parsec_profiling_add_dictionary_keyword("dtd_data_flush", "fill:#111111", 0, "",
                                            (int *)&__tp->super.profiling_array[0],
                                            (int *)&__tp->super.profiling_array[1]);
#endif

    return (parsec_taskpool_t *)__tp;
}

/* **************************************************************************** */
/**
 * This function only registers the taskpool with the different devices, and
 * attaches the context to the taskpool. Called internally by PaRSEC.
 * ready tasks are scheduled as they are discovered, during task insertion.
 *
 * @param[in]   context
 *                  PARSEC context
 * @param[in]   tp
 *                  Pointer to DTD taskpool
 * @param[in]   pready_list
 *                  Lists of ready tasks for each core
 *
 * @ingroup     DTD_INTERFACE_INTERNAL
 */
void
parsec_dtd_startup(parsec_context_t *context,
                   parsec_taskpool_t *tp,
                   parsec_task_t **pready_list)
{
    parsec_dtd_taskpool_t *dtd_tp = (parsec_dtd_taskpool_t *)tp;

    /* Create the PINS DATA pointers if PINS is enabled */
#if defined(PARSEC_PROF_PINS)
    dtd_tp->super.context = context;
#endif /* defined(PARSEC_PROF_PINS) */

    /* register the taskpool with all available devices */
    for( uint32_t _i = 0; _i < parsec_nb_devices; _i++ ) {
        parsec_device_module_t *device = parsec_mca_device_get(_i);
        if( NULL == device ) continue;
        if( !(tp->devices_index_mask & (1 << device->device_index))) continue;  /* not supported */
        // If CUDA is enabled, let the CUDA device activated for this
        // taskpool.
        if( PARSEC_DEV_CUDA == device->type ) continue;
        if( NULL != device->taskpool_register )
            if( PARSEC_SUCCESS !=
                device->taskpool_register(device, (parsec_taskpool_t *)tp)) {
                tp->devices_index_mask &= ~(1 << device->device_index);  /* can't use this type */
                continue;
            }
    }
    (void)pready_list;
}

static inline int
parsec_dtd_not_sent_to_rank(parsec_dtd_task_t *this_task, int flow_index, int dst_rank)
{
    int array_index = dst_rank / (int)(sizeof(int) * 8);
    int rank_mask = 1 << (dst_rank % (sizeof(int) * 8));

    if( !((FLOW_OF(this_task, flow_index))->rank_sent_to[array_index] & rank_mask)) {
        (FLOW_OF(this_task, flow_index))->rank_sent_to[array_index] |= rank_mask;
        return 1;
    }
    return 0;
}

/* **************************************************************************** */
/**
 * This function checks the readiness of a task and if ready pushes it
 * in a list of ready task
 *
 * This function will have more functionality in the implementation
 * for distributed memory
 *
 * @param[in]   es
 *                  Execution unit
 * @param[in]   newcontext
 *                  Pointer to DTD task we are trying to activate
 * @param[in]   oldcontext
 *                  Pointer to DTD task activating it's successor(newcontext)
 * @param       dep,data,src_rank,dst_rank,dst_vpid
 *                  Parameters we will use in distributed memory implementation
 * @param[out]  param
 *                  Pointer to list in which we will push if the task is ready
 * @return
 *              Instruction on how to iterate over the successors of oldcontext
 *
 * @ingroup     DTD_INTERFACE_INTERNAL
 */
parsec_ontask_iterate_t
dtd_release_dep_fct(parsec_execution_stream_t *es,
                    const parsec_task_t *newcontext,
                    const parsec_task_t *oldcontext,
                    const parsec_dep_t *dep,
                    parsec_dep_data_description_t *data,
                    int src_rank, int dst_rank, int dst_vpid,
                    data_repo_t *successor_repo, parsec_key_t successor_repo_key,
                    void *param)
{
    (void)es;
    (void)data;
    (void)src_rank;
    (void)dst_rank;
    (void)oldcontext;
    (void)successor_repo;
    (void)successor_repo_key;
    parsec_release_dep_fct_arg_t *arg = (parsec_release_dep_fct_arg_t *)param;
    parsec_dtd_task_t *current_task = (parsec_dtd_task_t *)newcontext;
    int32_t not_ready = 1;

#if defined(DISTRIBUTED)
    if( dst_rank != src_rank && src_rank == oldcontext->taskpool->context->my_rank ) {
        assert(0 == (arg->action_mask & PARSEC_ACTION_RECV_INIT_REMOTE_DEPS));

        if( arg->action_mask & PARSEC_ACTION_SEND_INIT_REMOTE_DEPS ) {
            if( parsec_dtd_not_sent_to_rank((parsec_dtd_task_t *)oldcontext,
                                            dep->belongs_to->flow_index, dst_rank)) {
                struct remote_dep_output_param_s *output;
                int _array_pos, _array_mask;

#if !defined(PARSEC_DIST_COLLECTIVES)
                assert(src_rank == es->virtual_process->parsec_context->my_rank);
#endif
                _array_pos = dst_rank / (int)(8 * sizeof(uint32_t));
                _array_mask = 1 << (dst_rank % (8 * sizeof(uint32_t)));
                PARSEC_ALLOCATE_REMOTE_DEPS_IF_NULL(arg->remote_deps, oldcontext, MAX_PARAM_COUNT);
                output = &arg->remote_deps->output[dep->dep_datatype_index];
                assert((-1 == arg->remote_deps->root) || (arg->remote_deps->root == src_rank));
                arg->remote_deps->root = src_rank;
                /* both sides care about the dep_datatype_index which is the flow_index for DTD */
                arg->remote_deps->outgoing_mask |= (1 << dep->dep_datatype_index);
                output->data.data_future = NULL;
#ifdef PARSEC_RESHAPE_BEFORE_SEND_TO_REMOTE
                output->data.repo = NULL;
                output->data.repo_key = -1;
#endif
                if( !(output->rank_bits[_array_pos] & _array_mask)) {
                    output->rank_bits[_array_pos] |= _array_mask;
                    /* For DTD this means nothing at this point */
                    output->deps_mask |= (1 << dep->dep_index);
                    if( 0 == output->count_bits ) {
                        output->data = *data;
                    } else {
                        assert(output->data.data == data->data);
                    }
                    output->count_bits++;
                    if( newcontext->priority > output->priority ) {
                        output->priority = newcontext->priority;
                        if( newcontext->priority > arg->remote_deps->max_priority )
                            arg->remote_deps->max_priority = newcontext->priority;
                    }
                }  /* otherwise the bit is already flipped, the peer is already part of the propagation. */
            }
        }
    }
#else
    (void)src_rank;
    (void)data;
#endif

    if( parsec_dtd_task_is_local(current_task)) {
        not_ready = parsec_atomic_fetch_dec_int32(&current_task->flow_count) - 1;

#if defined(PARSEC_PROF_GRAPHER)
        /* Check to not print stuff redundantly */
        parsec_flow_t *origin_flow = (parsec_flow_t*) calloc(1, sizeof(parsec_flow_t));
        parsec_flow_t *dest_flow = (parsec_flow_t*) calloc(1, sizeof(parsec_flow_t));

        origin_flow->name = "A";
        dest_flow->name = "A";
        dest_flow->flow_flags = PARSEC_FLOW_ACCESS_RW;

        parsec_prof_grapher_dep(oldcontext, newcontext, !not_ready, origin_flow, dest_flow);

        free(origin_flow);
        free(dest_flow);
#else
        (void)dep;
#endif
        if( !not_ready ) {
            assert(parsec_dtd_task_is_local(current_task));
#if defined(PARSEC_DEBUG_NOISIER)
            PARSEC_DEBUG_VERBOSE(parsec_dtd_dump_traversal_info, parsec_dtd_debug_output,
                                 "------\ntask Ready: %s \t %" PRIu64 "\nTotal flow: %d  flow_count:"
                                                                      "%d\n-----\n",
                                 current_task->super.task_class->name, current_task->ht_item.key,
                                 current_task->super.task_class->nb_flows, current_task->flow_count);
#endif

            arg->ready_lists[dst_vpid] = (parsec_task_t *)
                    parsec_list_item_ring_push_sorted((parsec_list_item_t *)arg->ready_lists[dst_vpid],
                                                      &current_task->super.super,
                                                      parsec_execution_context_priority_comparator);
            return PARSEC_ITERATE_CONTINUE; /* Returns the status of the task being activated */
        } else {
            return PARSEC_ITERATE_STOP;
        }
    } else {
        return PARSEC_ITERATE_CONTINUE;
    }
}

/* **************************************************************************** */
/**
 * This function iterates over all the successors of a task and
 * activates them and builds a list of the ones that got ready
 * by this activation
 *
 * The actual implementation is done in ordering_correctly_2()
 *
 * @see     ordering_correctly_2()
 *
 * @param   es,this_task,action_mask,ontask,ontask_arg
 *
 * @ingroup DTD_ITERFACE_INTERNAL
 */
static void
parsec_dtd_iterate_successors(parsec_execution_stream_t *es,
                              const parsec_task_t *this_task,
                              uint32_t action_mask,
                              parsec_ontask_function_t *ontask,
                              void *ontask_arg)
{
    parsec_dtd_task_t *this_dtd_task;

    this_dtd_task = (parsec_dtd_task_t *)this_task;

    (void)this_task;
    (void)action_mask;
    (void)ontask;
    (void)ontask_arg;
    parsec_dtd_ordering_correctly(es, (parsec_task_t *)this_dtd_task,
                                  action_mask, ontask, ontask_arg);
}

/* **************************************************************************** */
/**
 * Release dependencies after a task is done
 *
 * Calls iterate successors function that returns a list of tasks that
 * are ready to go. Those ready tasks are scheduled in here.
 *
 * @param[in]   es
 *                  Execution unit
 * @param[in]   this_task
 *                  Pointer to DTD task we are releasing deps of
 * @param       action_mask,deps
 * @return
 *              0
 *
 * @ingroup     DTD_INTERFACE_INTERNAL
 */
static int
parsec_dtd_release_deps(parsec_execution_stream_t *es,
                        parsec_task_t *this_task,
                        uint32_t action_mask,
                        parsec_remote_deps_t *deps)
{
    (void)deps;
    parsec_release_dep_fct_arg_t arg;
    int __vp_id;

    assert(NULL != es);

    PARSEC_PINS(es, RELEASE_DEPS_BEGIN, this_task);
#if defined(DISTRIBUTED)
    arg.remote_deps = deps;
#endif /* defined(DISTRIBUTED) */

    arg.action_mask = action_mask;
    arg.output_usage = 0;
    arg.output_entry = NULL;
    arg.ready_lists = alloca(sizeof(parsec_task_t *) * es->virtual_process->parsec_context->nb_vp);

    for( __vp_id = 0; __vp_id < es->virtual_process->parsec_context->nb_vp; __vp_id++ )
        arg.ready_lists[__vp_id] = NULL;

    parsec_dtd_task_t *this_dtd_task = NULL;
    const parsec_task_class_t *tc = this_task->task_class;
    parsec_dtd_taskpool_t *tp = (parsec_dtd_taskpool_t *)this_task->taskpool;

    if((action_mask & PARSEC_ACTION_COMPLETE_LOCAL_TASK)) {
        this_dtd_task = (parsec_dtd_task_t *)this_task;
    } else {
        int flow_index, track_flow = 0;
        for( flow_index = 0; flow_index < tc->nb_flows; flow_index++ ) {
            if((action_mask & (1 << flow_index))) {
                if( !(track_flow & (1U << flow_index))) {
                    uint64_t key = (((uint64_t)this_task->locals[0].value << 32) | (1U << flow_index));
                    parsec_hash_table_lock_bucket(tp->task_hash_table, (parsec_key_t)key);
                    this_dtd_task = parsec_dtd_find_task(tp, key);
                    assert(this_dtd_task != NULL);

                    if( this_task->data[flow_index].data_out != NULL) {
                        assert(this_task->data[flow_index].data_out != NULL);
                        this_dtd_task->super.data[flow_index].data_in = this_task->data[flow_index].data_in;
                        this_dtd_task->super.data[flow_index].data_out = this_task->data[flow_index].data_out;
                        parsec_dtd_retain_data_copy(this_task->data[flow_index].data_out);

                    }
                    track_flow |= (1 << flow_index); /* to make sure we are retaining the data only once */
                    parsec_hash_table_unlock_bucket(tp->task_hash_table, (parsec_key_t)key);
                }
            }
        }
    }

    assert(NULL != this_dtd_task);
    tc->iterate_successors(es, (parsec_task_t *)this_dtd_task, action_mask, dtd_release_dep_fct, &arg);

#if defined(DISTRIBUTED)
    /* We perform this only for remote tasks that are being activated
     * from the comm engine. We remove the task from the hash table
     * for each flow a rank is concerned about.
     */
    if( parsec_dtd_task_is_remote(this_dtd_task) && !(action_mask & PARSEC_ACTION_COMPLETE_LOCAL_TASK)) {
        int flow_index, track_flow = 0;
        for( flow_index = 0; flow_index < tc->nb_flows; flow_index++ ) {
            if((action_mask & (1 << flow_index))) {
                if( !(track_flow & (1U << flow_index))) {
                    uint64_t key = (((uint64_t)this_task->locals[0].value << 32) | (1U << flow_index));
                    parsec_hash_table_lock_bucket(tp->task_hash_table, (parsec_key_t)key);
                    if( NULL != parsec_dtd_untrack_task(tp, key)) {
                        /* also releasing task */
                        parsec_dtd_remote_task_release(this_dtd_task);
                    }
                    track_flow |= (1 << flow_index); /* to make sure we are releasing the data only once */
                    parsec_hash_table_unlock_bucket(tp->task_hash_table, (parsec_key_t)key);
                }
            }
        }
    }
#else
    (void)deps;
#endif

    /* Scheduling tasks */
    if( action_mask & PARSEC_ACTION_RELEASE_LOCAL_DEPS ) {
        __parsec_schedule_vp(es, arg.ready_lists, 0);
    }

    PARSEC_PINS(es, RELEASE_DEPS_END, this_task);
    return 0;
}

/* **************************************************************************** */
/**
 * This function is called internally by PaRSEC once a task is done
 *
 * @param[in]   context
 *                  Execution unit
 * @param[in]   this_task
 *                  Pointer to DTD task we just completed
 * @return
 *              0
 *
 * @ingroup     DTD_INTERFACE_INTERNAL
 */
static parsec_hook_return_t
complete_hook_of_dtd(parsec_execution_stream_t *es,
                     parsec_task_t *this_task)
{
    /* Assuming we only call this function for local tasks */
    parsec_dtd_task_t *this_dtd_task = (parsec_dtd_task_t *)this_task;
    int action_mask = 0;
#if defined(PARSEC_DEBUG_NOISIER)
    static int32_t atomic_internal_counter = 0;
#endif  /* defined(PARSEC_DEBUG_NOISIER) */

    PARSEC_DEBUG_VERBOSE(parsec_dtd_dump_traversal_info, parsec_dtd_debug_output,
                         "------------------------------------------------\n"
                         "execution done of task: %s \t %" PRIu64 "\n"
                                                                  "task done %u rank --> %d\n",
                         this_task->task_class->name,
                         this_dtd_task->ht_item.key,
                         parsec_atomic_fetch_inc_int32(&atomic_internal_counter) + 1,
                         this_task->taskpool->context->my_rank);

#if defined(PARSEC_PROF_GRAPHER)
    parsec_prof_grapher_task(this_task, es->th_id, es->virtual_process->vp_id,
                             this_task->task_class->key_functions->key_hash(this_task->task_class->make_key( this_task->taskpool, this_task->locals ), NULL));
#endif /* defined(PARSEC_PROF_GRAPHER) */

    PARSEC_TASK_PROF_TRACE(es->es_profile,
                           this_task->taskpool->profiling_array[2 * this_task->task_class->task_class_id + 1],
                           this_task);

    /* constructing action_mask for all flows of local task */
    int current_dep;
    for( current_dep = 0; current_dep < this_dtd_task->super.task_class->nb_flows; current_dep++ ) {
        action_mask |= (1 << current_dep);

        // Retrieve data access mode for current flow
        int op_type_on_current_flow = FLOW_OF(this_dtd_task, current_dep)->op_type;

        if( PARSEC_INOUT == (op_type_on_current_flow & PARSEC_GET_OP_TYPE) ||
            PARSEC_OUTPUT == (op_type_on_current_flow & PARSEC_GET_OP_TYPE)) {
            parsec_data_copy_t *data_out = this_task->data[current_dep].data_out;
            /* assert(NULL != data_out); // DEBUG */
            if( NULL != data_out ) {
                data_out->version++;
            }

            parsec_data_copy_t *data_in = this_task->data[current_dep].data_in;
            if( PARSEC_PULLIN & op_type_on_current_flow ) {
                assert(NULL != data_in);
                parsec_atomic_fetch_dec_int32(&(data_in->original->device_copies[0]->readers));
            }
        }
    }

    this_task->task_class->release_deps(es, this_task, action_mask |
                                                       PARSEC_ACTION_RELEASE_LOCAL_DEPS |
                                                       PARSEC_ACTION_SEND_REMOTE_DEPS |
                                                       PARSEC_ACTION_SEND_INIT_REMOTE_DEPS |
                                                       PARSEC_ACTION_RELEASE_REMOTE_DEPS |
                                                       PARSEC_ACTION_COMPLETE_LOCAL_TASK,
                                        NULL);

    return PARSEC_HOOK_RETURN_DONE;
}

parsec_hook_return_t
parsec_dtd_release_local_task(parsec_dtd_task_t *this_task)
{
    parsec_object_t *object = (parsec_object_t *)this_task;
    assert(this_task->super.super.super.obj_reference_count > 1);
    if( 2 == parsec_atomic_fetch_dec_int32(&object->obj_reference_count)) {
        int current_flow;
        for( current_flow = 0; current_flow < this_task->super.task_class->nb_flows; current_flow++ ) {
            parsec_dtd_tile_t *tile = (FLOW_OF(this_task, current_flow))->tile;
            if( tile == NULL) continue;
            assert(NULL != this_task->super.data[current_flow].data_in);
            if( !((FLOW_OF(this_task, current_flow))->op_type & PARSEC_DONT_TRACK)) {
                if( !((FLOW_OF(this_task, current_flow))->flags & DATA_RELEASED)) {
                    (FLOW_OF(this_task, current_flow))->flags |= DATA_RELEASED;
                    parsec_dtd_release_data_copy(this_task->super.data[current_flow].data_in);
                }
            }
            if( PARSEC_DTD_FLUSH_TC_ID == this_task->super.task_class->task_class_id ) {
                assert(current_flow == 0);
                parsec_dtd_tile_release(tile);
            }
        }
        assert(this_task->super.super.super.obj_reference_count == 1);
        parsec_thread_mempool_free(this_task->mempool_owner, this_task);
// REAZUL        parsec_taskpool_update_runtime_nbtask(tp, -1);
    }
    return PARSEC_HOOK_RETURN_DONE;
}

/* Function to push back tasks in their mempool once the execution are done */
parsec_hook_return_t
parsec_release_dtd_task_to_mempool(parsec_execution_stream_t *es,
                                   parsec_task_t *this_task)
{
    (void)es;
    this_task->taskpool->tdm.module->taskpool_addto_nb_tasks(this_task->taskpool, -1);
    return parsec_dtd_release_local_task( (parsec_dtd_task_t *)this_task );
}

void
parsec_dtd_remote_task_retain(parsec_dtd_task_t *this_task)
{
    parsec_object_t *object = (parsec_object_t *)this_task;
    int32_t orc = parsec_atomic_fetch_inc_int32(&object->obj_reference_count);
    if(1 == orc)
        parsec_taskpool_update_runtime_nbtask(this_task->super.taskpool, 1);
}

void
parsec_dtd_remote_task_release(parsec_dtd_task_t *this_task)
{
    parsec_object_t *object = (parsec_object_t *)this_task;
    assert(object->obj_reference_count > 1);
    if( 2 == parsec_atomic_fetch_dec_int32(&object->obj_reference_count)) {
        int current_flow;
        for( current_flow = 0; current_flow < this_task->super.task_class->nb_flows; current_flow++ ) {
            if( !((FLOW_OF(this_task, current_flow))->op_type & PARSEC_DONT_TRACK)) {
                if( NULL != this_task->super.data[current_flow].data_out ) {
                    parsec_dtd_release_data_copy(this_task->super.data[current_flow].data_out);
                }
            }

            parsec_dtd_tile_t *tile = (FLOW_OF(this_task, current_flow))->tile;
            if( tile == NULL) continue;
            if( PARSEC_DTD_FLUSH_TC_ID == this_task->super.task_class->task_class_id ) {
                assert(current_flow == 0);
                parsec_dtd_tile_release(tile);
            }
        }
        assert(this_task->super.super.super.obj_reference_count == 1);
        parsec_taskpool_t *tp = this_task->super.taskpool;
        parsec_thread_mempool_free(this_task->mempool_owner, this_task);
        parsec_taskpool_update_runtime_nbtask(tp, -1);
    }
    assert(object->obj_reference_count >= 1);
}

/* Prepare_input function */
int
data_lookup_of_dtd_task(parsec_execution_stream_t *es,
                        parsec_task_t *this_task)
{
    (void)es;

    int current_dep, op_type_on_current_flow;
    parsec_dtd_task_t *current_task = (parsec_dtd_task_t *)this_task;

    for( current_dep = 0; current_dep < current_task->super.task_class->nb_flows; current_dep++ ) {
        parsec_data_copy_t *copy;
        op_type_on_current_flow = ((FLOW_OF(current_task, current_dep))->op_type & PARSEC_GET_OP_TYPE);

        copy = current_task->super.data[current_dep].data_in;

        if( NULL == copy ) {
            continue;
        }
        if( PARSEC_DATA_CREATE_ON_DEMAND == copy->device_private ) {
            parsec_arena_datatype_t *adt;
            adt = parsec_hash_table_nolock_find(&this_task->taskpool->context->dtd_arena_datatypes_hash_table,
                                                (FLOW_OF(current_task, current_dep))->arena_index);
            parsec_arena_allocate_device_private(copy, adt->arena, 1, 0, adt->opaque_dtt);
        }

        if( PARSEC_INOUT == op_type_on_current_flow ||
            PARSEC_OUTPUT == op_type_on_current_flow ) {
            if( copy->readers > 0 ) {
                return PARSEC_HOOK_RETURN_AGAIN;
            }

            /* printf("[data_lookup_of_dtd_task] %s, data[current_dep].data_in->readers = %d\n", this_task->task_class->name, current_task->super.data[current_dep].data_in->readers); */

        }
    }

    return PARSEC_HOOK_RETURN_DONE;
}

/* Prepare_output function */
int
output_data_of_dtd_task(parsec_execution_stream_t *es,
                        parsec_task_t *this_task)
{
    (void)es;

    int current_dep;
    parsec_dtd_task_t *current_task = (parsec_dtd_task_t *)this_task;

    for( current_dep = 0; current_dep < current_task->super.task_class->nb_flows; current_dep++ ) {
        /* The following check makes sure the behavior is correct when NULL is provided as input to a flow.
           Dependency tracking and building is completely ignored in flow = NULL case, and no expectation should exist.
        */
        if( NULL == current_task->super.data[current_dep].data_in &&
            NULL != current_task->super.data[current_dep].data_out ) {
            parsec_fatal("Please make sure you are not assigning data in data_out when data_in is provided as NULL.\n"
                         "No dependency tracking is performed for a flow when NULL is passed as as INPUT for that flow.\n");
        }
        if( NULL != current_task->super.data[current_dep].data_in ) {
            /* printf("[output_data_of_dtd_task] %s, data_in = %p, data_out = %p\n", current_task->super.task_class->name, current_task->super.data[current_dep].data_in, current_task->super.data[current_dep].data_out); */
            current_task->super.data[current_dep].data_out = current_task->super.data[current_dep].data_in;
        }
    }

    return PARSEC_HOOK_RETURN_DONE;
}

static int datatype_lookup_of_dtd_task(parsec_execution_stream_t *es,
                                       const parsec_task_t *this_task,
                                       uint32_t *flow_mask, parsec_dep_data_description_t *data)
{
    parsec_arena_datatype_t *adt;
    (void)es;
    data->remote.src_count = data->remote.dst_count = 1;
    data->remote.src_displ = data->remote.dst_displ = 0;
    data->data_future = NULL;
    data->local.arena = NULL;
    data->local.src_datatype = data->local.dst_datatype = PARSEC_DATATYPE_NULL;
    data->local.src_count = data->local.dst_count = data->local.src_displ = data->local.dst_displ = 0;

    int i;
    for( i = 0; i < this_task->task_class->nb_flows; i++ ) {
        if((*flow_mask) & (1U << i)) {
            adt = parsec_hash_table_nolock_find(&this_task->taskpool->context->dtd_arena_datatypes_hash_table,
                                                (FLOW_OF(((parsec_dtd_task_t *)this_task), i))->arena_index);
            data->remote.arena = adt->arena;
            data->remote.src_datatype = data->remote.dst_datatype = adt->opaque_dtt;
            (*flow_mask) &= ~(1U << i);
            return PARSEC_HOOK_RETURN_NEXT;
        }
    }

    data->remote.arena = NULL;
    data->data = NULL;
    data->remote.src_datatype = data->remote.dst_datatype = PARSEC_DATATYPE_NULL;
    data->remote.src_count = data->remote.dst_count = 0;
    data->remote.src_displ = data->remote.dst_displ = 0;

    (*flow_mask) = 0;           /* nothing left */

    return PARSEC_HOOK_RETURN_DONE;
}

/* This function creates relationship between two task function classes.
 * Arguments:   - parsec taskpool (parsec_taskpool_t *)
                - parent master structure (parsec_task_class_t *)
                - child master structure (parsec_task_class_t *)
                - flow index of task that belongs to the class of "parent master structure" (int)
                - flow index of task that belongs to the class of "child master structure" (int)
                - the type of data (the structure of the data like square,
                  triangular and etc) this dependency is about (int)
 * Returns:     - void
 */
void
set_dependencies_for_function(parsec_taskpool_t *tp,
                              parsec_task_class_t *parent_tc,
                              parsec_task_class_t *desc_tc,
                              uint8_t parent_flow_index,
                              uint8_t desc_flow_index)
{
    (void)tp;
    /* In this function we do not create deps between flow's any more. We just
     * intialize the flow structures of the task classes accordingly.
     */

    if( NULL == desc_tc && NULL != parent_tc ) { /* Data is not going to any other task */
        parsec_flow_t *parent_out = (parsec_flow_t *)(parent_tc->out[parent_flow_index]);
        parent_out->flow_datatype_mask |= (1U << parent_flow_index);
    } else if( NULL == parent_tc && NULL != desc_tc ) {
        parsec_flow_t *desc_in = (parsec_flow_t *)(desc_tc->in[desc_flow_index]);
        desc_in->flow_datatype_mask |= (1U << desc_flow_index);
    } else {
        /* In this case it means we have both parent and child task_class */
        parsec_flow_t *parent_out = (parsec_flow_t *)(parent_tc->out[parent_flow_index]);
        parent_out->flow_datatype_mask |= (1U << parent_flow_index);

        parsec_flow_t *desc_in = (parsec_flow_t *)(desc_tc->in[desc_flow_index]);
        desc_in->flow_datatype_mask |= (1U << desc_flow_index);
    }
}

/* **************************************************************************** */

parsec_dtd_task_class_t *
parsec_dtd_create_task_classv(const char *name,
                              int nb_params,
                              const parsec_dtd_param_t *params)
{
    parsec_dtd_task_class_t *dtd_tc = (parsec_dtd_task_class_t *)calloc(1, sizeof(parsec_dtd_task_class_t));
    parsec_task_class_t *tc = (parsec_task_class_t *)dtd_tc;
    unsigned long total_size_of_param = 0;
    int flow_count = 0;

    dtd_tc->dep_datatype_index = 0;
    dtd_tc->dep_in_index = 0;
    dtd_tc->dep_out_index = 0;
    dtd_tc->count_of_params = nb_params;
    if(nb_params > 0) {
        dtd_tc->params = (parsec_dtd_param_t *)malloc(nb_params * sizeof(parsec_dtd_param_t));
        memcpy(dtd_tc->params, params, nb_params * sizeof(parsec_dtd_param_t));
    } else {
        dtd_tc->params = NULL;
    }
    for(int i = 0; i < nb_params; i++) {
        if( params[i].size == PASSED_BY_REF ) {
            assert( (params[i].op & PARSEC_GET_OP_TYPE) != PARSEC_VALUE &&
                    (params[i].op & PARSEC_GET_OP_TYPE) != PARSEC_SCRATCH &&
                    (params[i].op & PARSEC_GET_OP_TYPE) != PARSEC_REF );
            flow_count++;
        } else {
            total_size_of_param += params[i].size;
        }
    }
    dtd_tc->ref_count = 1;

    /* Allocating mempool according to the size and param count */
    int total_size = (int)(sizeof(parsec_dtd_task_t) +
            (flow_count * sizeof(parsec_dtd_parent_info_t)) +
            (flow_count * sizeof(parsec_dtd_descendant_info_t)) +
            (flow_count * sizeof(parsec_dtd_flow_info_t)) +
            (nb_params * sizeof(parsec_dtd_task_param_t)) +
            total_size_of_param); 

    parsec_mempool_construct(&dtd_tc->context_mempool,
                             PARSEC_OBJ_CLASS(parsec_dtd_task_t), total_size,
                             offsetof(parsec_dtd_task_t, mempool_owner),
                             parsec_my_execution_stream()->virtual_process->nb_cores);

    int total_size_remote_task = (int)(sizeof(parsec_dtd_task_t) +
            (flow_count * sizeof(parsec_dtd_parent_info_t)) +
            (flow_count * sizeof(parsec_dtd_descendant_info_t)) +
            (flow_count * sizeof(parsec_dtd_min_flow_info_t)));

    parsec_mempool_construct(&dtd_tc->remote_task_mempool,
                             PARSEC_OBJ_CLASS(parsec_dtd_task_t), total_size_remote_task,
                             offsetof(parsec_dtd_task_t, mempool_owner),
                             parsec_my_execution_stream()->virtual_process->nb_cores);

    /*
     To bypass const in function structure.
     Getting address of the const members in local mutable pointers.
     */
    const char **name_not_const = (const char **)&(tc->name);
    parsec_symbol_t **task_params = (parsec_symbol_t **)&tc->params;
    parsec_symbol_t **locals = (parsec_symbol_t **)&tc->locals;
    parsec_expr_t **priority = (parsec_expr_t **)&tc->priority;
    __parsec_chore_t **incarnations = (__parsec_chore_t **)&(tc->incarnations);

    *name_not_const = name;
    tc->task_class_type = PARSEC_TASK_CLASS_TYPE_DTD;
    tc->task_class_id = UINT8_MAX;
    tc->nb_flows = flow_count;
    /* set to one so that prof_grapher prints the task id properly */
    tc->nb_parameters = 1;
    tc->nb_locals = 1;
    task_params[0] = &symb_dtd_taskid;
    locals[0] = &symb_dtd_taskid;
    tc->data_affinity = NULL;
    tc->initial_data = NULL;
    tc->final_data = (parsec_data_ref_fn_t *)NULL;
    *priority = NULL;
    tc->flags = 0x0 | PARSEC_HAS_IN_IN_DEPENDENCIES | PARSEC_USE_DEPS_MASK;
    tc->dependencies_goal = 0;
    tc->make_key = DTD_make_key_identity;
    tc->task_snprintf = parsec_dtd_task_snprintf;
    tc->key_functions = &DTD_key_fns;
    tc->fini = NULL;
    tc->incarnations = *incarnations = (__parsec_chore_t *)calloc(PARSEC_DEV_MAX_NB_TYPE+1, sizeof(__parsec_chore_t));
    (*incarnations)[0].type = PARSEC_DEV_NONE;
    tc->find_deps = NULL;
    tc->iterate_successors = parsec_dtd_iterate_successors;
    tc->iterate_predecessors = NULL;
    tc->release_deps = parsec_dtd_release_deps;
    tc->prepare_input = data_lookup_of_dtd_task;
    tc->prepare_output = output_data_of_dtd_task;
    tc->get_datatype = (parsec_datatype_lookup_t *)datatype_lookup_of_dtd_task;
    tc->complete_execution = complete_hook_of_dtd;
    tc->release_task = parsec_release_dtd_task_to_mempool;

    return dtd_tc;
}

/**
 * This function creates and initializes members of master-structure
 * representing each task-class
 *
 * Most importantly mempool from which we will create DTD task of a
 * task class is created here. The size of each task is calculated
 * from the parameters passed to this function. A master-structure
 * is a task class. It stores the common attributes of all the
 * tasks belonging to a task class.
 *
 * @param[in,out]   dtd_tp
 *                      The DTD taskpool
 * @param[in]       name
 *                      The name of the task class the master-structure
 *                      will represent
 * @param[in]       ...
 *                      Variadic argument list ending with PARSEC_DTD_ARG_END,
 *                      arguments before the end marker are read in pairs,
 *                      first element of the pair is the size or PARSEC_PASSED_BY_REF;
 *                      second element of the pair is a mask of type, access type
 *                      and affinity.
 * @return
 *                  The master-structure
 *
 * @ingroup         DTD_INTERFACE_INTERNAL
 */
parsec_task_class_t *
parsec_dtd_create_task_class(parsec_taskpool_t *tp,
                              const char *name,
                              ...)
{
    parsec_dtd_param_t params[PARSEC_DTD_MAX_PARAMS];
    int nb_params = 0;
    parsec_dtd_task_class_t *dtd_tc = NULL;
    va_list args;

    if( PARSEC_TASKPOOL_TYPE_DTD != tp->taskpool_type ) {
        parsec_warning("Calling parsec_dtd_create_task_class on a taskpool that is not DTD\n");
        return NULL;
    }
    parsec_dtd_taskpool_t *dtd_tp = (parsec_dtd_taskpool_t *)tp;

    /* We parse arguments a first time (mostly skipping the tile),
     * to compute how the task needs to be created */
    int arg_size, tile_op_type;
    va_start(args, name);
    while( PARSEC_DTD_ARG_END != (arg_size = va_arg(args, int))) {
        tile_op_type = va_arg(args, int);
        params[nb_params].op = tile_op_type;
        params[nb_params].size = arg_size;
        nb_params++;
    }
    va_end(args);

    dtd_tc = parsec_dtd_create_task_classv(name, nb_params, params);

    return &dtd_tc->super;
}

void
parsec_dtd_destroy_template( const parsec_task_class_t *tc )
{
    parsec_dtd_task_class_t *dtd_tc = (parsec_dtd_task_class_t *)tc;
    int j, k;

    /* As we fill the flows and then deps in sequential order, we can bail out at the first NULL */
    for (j = 0; j < tc->nb_flows; j++) {
        if( NULL == tc->in[j] ) break;
        for(k = 0; k < MAX_DEP_IN_COUNT; k++) {
            if ( NULL == tc->in[j]->dep_in[k] ) break;
            free((void*)tc->in[j]->dep_in[k]);
        }
        for(k = 0; k < MAX_DEP_OUT_COUNT; k++) {
            if ( NULL == tc->in[j]->dep_out[k] ) break;
            free((void*)tc->in[j]->dep_out[k]);
        }
        free((void*)tc->in[j]);
    }
    parsec_mempool_destruct(&dtd_tc->context_mempool);
    parsec_mempool_destruct(&dtd_tc->remote_task_mempool);
    free((void*)tc);
}

void
parsec_dtd_template_retain( const parsec_task_class_t *tc )
{
    ((parsec_dtd_task_class_t *)tc)->ref_count++;
}

void
parsec_dtd_template_release( const parsec_task_class_t *tc )
{
    ((parsec_dtd_task_class_t *)tc)->ref_count -= 1;
    if( 0 == ((parsec_dtd_task_class_t *)tc)->ref_count ) {
        parsec_dtd_destroy_template(tc);
    }
}

static parsec_hook_return_t parsec_dtd_gpu_task_submit(parsec_execution_stream_t *es, parsec_task_t *this_task)
{
    (void) es;
    int dev_index;
    double ratio = 1.0;
    parsec_gpu_task_t *gpu_task;
    parsec_dtd_task_t *dtd_task = (parsec_dtd_task_t *)this_task;
    parsec_dtd_task_class_t *dtd_tc = (parsec_dtd_task_class_t*)this_task->task_class;

    dev_index = parsec_get_best_device(this_task, ratio);
    assert(dev_index >= 0);
    if (dev_index < 2) {
        return PARSEC_HOOK_RETURN_NEXT; /* Fall back */
    }

    gpu_task = (parsec_gpu_task_t *) calloc(1, sizeof(parsec_gpu_task_t));
    PARSEC_OBJ_CONSTRUCT(gpu_task, parsec_list_item_t);

    gpu_task->ec = (parsec_task_t *) this_task;
    gpu_task->submit = dtd_tc->gpu_func_ptr;
    gpu_task->task_type = 0;
    gpu_task->load = ratio * parsec_device_sweight[dev_index];
    gpu_task->last_data_check_epoch = -1;       /* force at least one validation for the task */
    gpu_task->pushout = 0;
    for(int i = 0; i < dtd_tc->super.nb_flows; i++) {
        parsec_dtd_flow_info_t *flow = FLOW_OF(dtd_task, i);
        if(flow->op_type & PARSEC_PUSHOUT)
            gpu_task->pushout |= 1<<i;
        gpu_task->flow[i] = dtd_tc->super.in[i];
        gpu_task->flow_nb_elts[i] = this_task->data[i].data_in->original->nb_elts;
    }
    parsec_device_load[dev_index] += (float)gpu_task->load;

    parsec_device_module_t *device = parsec_mca_device_get(dev_index);
    assert(NULL != device);
    switch(device->type) {
#if defined(PARSEC_HAVE_CUDA)
    case PARSEC_DEV_CUDA:
        gpu_task->stage_in  = parsec_default_cuda_stage_in;
        gpu_task->stage_out = parsec_default_cuda_stage_out;
        return parsec_cuda_kernel_scheduler(es, gpu_task, dev_index);
#endif
    default:
        parsec_fatal("DTD scheduling on device type %d: this is not a valid GPU device type in this build", device->type);
    }
    return PARSEC_HOOK_RETURN_ERROR;
}

static parsec_hook_return_t parsec_dtd_cpu_task_submit(parsec_execution_stream_t *es, parsec_task_t *this_task)
{
    parsec_dtd_task_t *dtd_task = (parsec_dtd_task_t *)this_task;
    parsec_dtd_task_class_t *dtd_tc = (parsec_dtd_task_class_t*)this_task->task_class;
    for(int i = 0; i < dtd_tc->super.nb_flows; i++) {
        if(NULL == this_task->data[i].data_in)
            continue;
        parsec_dtd_flow_info_t *flow = FLOW_OF(dtd_task, i);
        if(  PARSEC_INOUT == (flow->op_type & PARSEC_GET_OP_TYPE) ||
             PARSEC_OUTPUT == (flow->op_type & PARSEC_GET_OP_TYPE)) {
            if( this_task->data[i].data_in->original->owner_device != 0 ) {
                uint8_t access = 0;
                if( PARSEC_INOUT == (flow->op_type & PARSEC_GET_OP_TYPE) )
                    access = PARSEC_FLOW_ACCESS_RW;
                else
                    access = PARSEC_FLOW_ACCESS_WRITE;
                this_task->data[i].data_in->version++;
                parsec_data_transfer_ownership_to_copy(this_task->data[i].data_in->original,0, access);
                // We need to remove ourselves as reader on this data, as transfer_ownership always counts an additional reader
                this_task->data[i].data_in->readers--;
            }
        }
    }
    return dtd_tc->cpu_func_ptr(es, this_task);
}

int parsec_dtd_task_class_add_chore(parsec_taskpool_t *tp,
                                    parsec_task_class_t *tc,
                                    int device_type,
                                    void *function)
{
    __parsec_chore_t *incarnations;
    int i;

    if( tc->task_class_type != PARSEC_TASK_CLASS_TYPE_DTD ) {
        parsec_warning("Called parsec_dtd_task_class_add_chore on a non-DTD task class '%s'\n",
                       tc->name);
        return PARSEC_ERR_BAD_PARAM;
    }

    parsec_dtd_taskpool_t *dtd_tp = (parsec_dtd_taskpool_t*)tp;
    parsec_dtd_task_class_t *dtd_tc = (parsec_dtd_task_class_t*)tc;

    /* We assume that incarnations is big enough, because it has been pre-allocated
     * with PARSEC_DEV_MAX_NB_TYPE+1 chores, as this is a DTD task class */
    incarnations = (__parsec_chore_t*)dtd_tc->super.incarnations;
    for(i = 0; i < PARSEC_DEV_MAX_NB_TYPE && incarnations[i].type != PARSEC_DEV_NONE; i++) {
        if( incarnations[i].type == device_type ) {
            parsec_warning("A chore for this device type has already been added to task class '%s'\n",
                           tc->name);
            return PARSEC_ERROR;
        }
    }
    if(i == PARSEC_DEV_MAX_NB_TYPE) {
        parsec_warning("Number of device type exceeded: not enough memory in task class '%s' to add another chore\n",
                       tc->name);
        return PARSEC_ERR_OUT_OF_RESOURCE;
    }

    incarnations[i].type = device_type;
    if(PARSEC_DEV_CUDA == device_type) {
        incarnations[i].hook = parsec_dtd_gpu_task_submit;
        dtd_tc->gpu_func_ptr = (parsec_advance_task_function_t)function;
    }
    else {
        dtd_tc->cpu_func_ptr = function;
        incarnations[i].hook = parsec_dtd_cpu_task_submit;
    }
    incarnations[i+1].type = PARSEC_DEV_NONE;
    incarnations[i+1].hook = NULL;

    parsec_dtd_insert_task_class(dtd_tp, (parsec_dtd_task_class_t*)dtd_tc);

    return PARSEC_SUCCESS;
}

static void
parsec_dtd_destroy_task_class(parsec_dtd_taskpool_t *dtd_tp, parsec_task_class_t *tc)
{
    parsec_dtd_task_class_t *dtd_tc = (parsec_dtd_task_class_t *)tc;
    int j, k;

    /* We only register CPU hooks in the functions hash table */
    uint64_t fkey = (uint64_t)dtd_tc->cpu_func_ptr + tc->nb_flows;
    parsec_dtd_release_task_class(dtd_tp, fkey);
    free((void*)tc->incarnations);

    /* As we fill the flows and then deps in sequential order, we can bail out at the first NULL */
    for( j = 0; j < tc->nb_flows; j++ ) {
        if( NULL == tc->in[j] ) break;
        for( k = 0; k < MAX_DEP_IN_COUNT; k++ ) {
            if( NULL == tc->in[j]->dep_in[k] ) break;
            free((void *)tc->in[j]->dep_in[k]);
        }
        for( k = 0; k < MAX_DEP_OUT_COUNT; k++ ) {
            if( NULL == tc->in[j]->dep_out[k] ) break;
            free((void *)tc->in[j]->dep_out[k]);
        }
        free((void *)tc->in[j]);
    }
    free(dtd_tc->params);
    parsec_mempool_destruct(&dtd_tc->context_mempool);
    parsec_mempool_destruct(&dtd_tc->remote_task_mempool);
    assert( &dtd_tc->super == dtd_tp->super.task_classes_array[dtd_tc->super.task_class_id] );
    dtd_tp->super.task_classes_array[dtd_tc->super.task_class_id] = NULL;
    free((void *)tc);
}

void
parsec_dtd_task_class_release(parsec_taskpool_t *tp, parsec_task_class_t *tc)
{
    if( tc->task_class_type != PARSEC_TASK_CLASS_TYPE_DTD ) {
        parsec_warning("Called parsec_dtd_task_class_release on a non-DTD task class '%s'\n",
                       tc->name);
        return;
    }

    parsec_dtd_task_class_t *dtd_tc = (parsec_dtd_task_class_t*)tc;
    parsec_dtd_taskpool_t *dtd_tp = (parsec_dtd_taskpool_t*)tp;
    int32_t remaining = parsec_atomic_fetch_dec_int32(&dtd_tc->ref_count) - 1;
    if( 0 == remaining ) {
        parsec_dtd_destroy_task_class(dtd_tp, tc);
    }
}

/* **************************************************************************** */
/**
 * This function sets the flows in master-structure as we discover them
 *
 * @param[in,out]   __tp
 *                      DTD taskpool
 * @param[in]       this_task
 *                      Task to point to correct master-structure
 * @param[in]       tile_op_type
 *                      The operation type of the task on the flow
 *                      we are setting here
 * @param[in]       flow_index
 *                      The index of the flow we are setting
 *
 * @ingroup         DTD_INTERFACE_INTERNAL
 */
void
parsec_dtd_set_flow_in_function(parsec_dtd_taskpool_t *dtd_tp,
                                parsec_dtd_task_t *this_task, int tile_op_type,
                                int flow_index)
{
    (void)dtd_tp;
    parsec_flow_t *flow = (parsec_flow_t *)calloc(1, sizeof(parsec_flow_t));
    flow->name = "Random";
    flow->sym_type = 0;
    flow->flow_index = flow_index;
    flow->flow_datatype_mask = 0;

    int i;
    for( i = 0; i < MAX_DEP_IN_COUNT; i++ ) {
        flow->dep_in[i] = NULL;
    }
    for( i = 0; i < MAX_DEP_OUT_COUNT; i++ ) {
        flow->dep_out[i] = NULL;
    }

    if((tile_op_type & PARSEC_GET_OP_TYPE) == PARSEC_INPUT ) {
        flow->flow_flags = PARSEC_FLOW_ACCESS_READ;
    } else if((tile_op_type & PARSEC_GET_OP_TYPE) == PARSEC_OUTPUT ||
              (tile_op_type & PARSEC_GET_OP_TYPE) == PARSEC_ATOMIC_WRITE ) {
        flow->flow_flags = PARSEC_FLOW_ACCESS_WRITE;
    } else if((tile_op_type & PARSEC_GET_OP_TYPE) == PARSEC_INOUT ) {
        flow->flow_flags = PARSEC_FLOW_ACCESS_RW;
    }

    parsec_flow_t **in = (parsec_flow_t **)&(this_task->super.task_class->in[flow_index]);
    *in = flow;
    parsec_flow_t **out = (parsec_flow_t **)&(this_task->super.task_class->out[flow_index]);
    *out = flow;
}

/* **************************************************************************** */
/**
 * This function sets the parent of a task
 *
 * This function is called by the descendant and the descendant here
 * puts itself as the descendant of the parent.
 *
 * @param[out]  parent_task
 *                  Task we are setting descendant for
 * @param[in]   parent_flow_index
 *                  Flow index of parent for which the
 *                  descendant is being set
 * @param[in]   desc_task
 *                  The descendant
 * @param[in]   desc_flow_index
 *                  Flow index of descendant
 * @param[in]   parent_op_type
 *                  Operation type of parent task on its flow
 * @param[in]   desc_op_type
 *                  Operation type of descendant task on its flow
 *
 * @ingroup     DTD_INTERFACE_INTERNAL
 */
void
parsec_dtd_set_parent(parsec_dtd_task_t *parent_task, uint8_t parent_flow_index,
                      parsec_dtd_task_t *desc_task, uint8_t desc_flow_index,
                      int parent_op_type, int desc_op_type)
{
    parsec_dtd_parent_info_t *parent = PARENT_OF(desc_task, desc_flow_index);
    (void)desc_op_type;
    parent->task = parent_task;
    parent->op_type = parent_op_type;
    parent->flow_index = parent_flow_index;
}

/* **************************************************************************** */
/**
 * This function sets the descendant of a task
 *
 * This function is called by the descendant and the descendant here
 * puts itself as the descendant of the parent.
 *
 * @param[out]  parent_task
 *                  Task we are setting descendant for
 * @param[in]   parent_flow_index
 *                  Flow index of parent for which the
 *                  descendant is being set
 * @param[in]   desc_task
 *                  The descendant
 * @param[in]   desc_flow_index
 *                  Flow index of descendant
 * @param[in]   parent_op_type
 *                  Operation type of parent task on its flow
 * @param[in]   desc_op_type
 *                  Operation type of descendant task on its flow
 *
 * @ingroup     DTD_INTERFACE_INTERNAL
 */
void
parsec_dtd_set_descendant(parsec_dtd_task_t *parent_task, uint8_t parent_flow_index,
                          parsec_dtd_task_t *desc_task, uint8_t desc_flow_index,
                          int parent_op_type, int desc_op_type, int last_user_alive)
{
    parsec_dtd_taskpool_t *tp = (parsec_dtd_taskpool_t *)parent_task->super.taskpool;
    parsec_dtd_task_t *real_parent_task = (PARENT_OF(desc_task, desc_flow_index))->task;
    int real_parent_flow_index = (PARENT_OF(desc_task, desc_flow_index))->flow_index;

    (void)parent_op_type;
    parsec_dtd_descendant_info_t *desc = DESC_OF(parent_task, parent_flow_index);
    desc->flow_index = desc_flow_index;
    desc->op_type = desc_op_type;
    parsec_mfence();
    desc->task = desc_task;

#if defined(DISTRIBUTED)
    /* only do if parent is remote and desc is local and parent has not been activated by remote node */
    if( parsec_dtd_task_is_remote(real_parent_task) && parsec_dtd_task_is_local(desc_task) &&
        last_user_alive == TASK_IS_ALIVE ) {
        parsec_dtd_flow_info_t *flow = FLOW_OF(real_parent_task, real_parent_flow_index);

        /* Marking we need the parent task */
        if( !(flow->flags & TASK_INSERTED)) {
            parsec_dtd_remote_task_retain(real_parent_task);
        }

        uint64_t key = (((uint64_t)real_parent_task->ht_item.key) << 32) | (1U << real_parent_flow_index);
        parsec_hash_table_lock_bucket(tp->task_hash_table, (parsec_key_t)key);
        parsec_remote_deps_t *dep = parsec_dtd_find_remote_dep(tp, key);
        if( NULL == dep ) {
            if( !(flow->flags & TASK_INSERTED)) {
                flow->flags |= TASK_INSERTED;
                parsec_dtd_track_task(tp, key, real_parent_task);
            }
        } else {
            if( !(flow->flags & TASK_INSERTED)) {
                assert(dep->from == real_parent_task->rank);
                flow->flags |= TASK_INSERTED;
                parsec_dtd_untrack_remote_dep(tp, key);
#if defined(PARSEC_PROF_TRACE)
                if( parsec_dtd_profile_verbose )
                    parsec_profiling_ts_trace(hashtable_trace_keyin, 0, tp->super.taskpool_id, NULL);
#endif
                parsec_dtd_track_task(tp, key, real_parent_task);
                remote_dep_dequeue_delayed_dep_release(dep);
            }
        }

        parsec_hash_table_unlock_bucket(tp->task_hash_table, (parsec_key_t)key);
    }
#endif
}

/* **************************************************************************** */
/**
 * Create and initialize a dtd task
 *
 */
parsec_dtd_task_t *
parsec_dtd_create_and_initialize_task(parsec_dtd_taskpool_t *dtd_tp,
                                      parsec_task_class_t *tc,
                                      int rank)
{
    int i;
    parsec_dtd_task_t *this_task;
    assert(NULL != dtd_tp);
    assert(NULL != tc);

    parsec_mempool_t *dtd_task_mempool;
    /* Creating Task object */
    if( dtd_tp->super.context->my_rank == rank ) {
        dtd_task_mempool = &((parsec_dtd_task_class_t *)tc)->context_mempool;
    } else {
        dtd_task_mempool = &((parsec_dtd_task_class_t *)tc)->remote_task_mempool;
    }
    this_task = (parsec_dtd_task_t *)parsec_thread_mempool_allocate(
            dtd_task_mempool->thread_mempools + parsec_my_execution_stream()->core_id);

    assert(this_task->super.super.super.obj_reference_count == 1);

    this_task->orig_task = NULL;
    this_task->super.taskpool = (parsec_taskpool_t *)dtd_tp;
    this_task->ht_item.key = (parsec_key_t)(uintptr_t)(dtd_tp->task_id++);
    /* this is needed for grapher to work properly */
    this_task->super.locals[0].value = (int)(uintptr_t)this_task->ht_item.key;
    assert((uintptr_t)this_task->super.locals[0].value == (uintptr_t)this_task->ht_item.key);
    this_task->super.task_class = tc;
    /**
     * +1 to make sure the task cannot be completed by the potential predecessors,
     * before we are completely done with it here. As we have an atomic operation
     * in all cases, increasing the expected flows by one will have no impact on
     * the performance.
     * */
    this_task->flow_count = this_task->super.task_class->nb_flows + 1;
    this_task->rank = rank;
    this_task->super.priority = 0;
    this_task->super.chore_mask = PARSEC_DEV_ANY_TYPE;
    this_task->super.status = PARSEC_TASK_STATUS_NONE;

    int j;
    parsec_dtd_flow_info_t *flow;
    parsec_dtd_descendant_info_t *desc;
    for( i = 0; i < tc->nb_flows; i++ ) {
        flow = FLOW_OF(this_task, i);
        if( parsec_dtd_task_is_local(this_task)) {
            for( j = 0; j < (int)(dtd_tp->super.context->nb_nodes / (sizeof(int) * 8)) + 1; j++ ) {
                flow->rank_sent_to[j] = 0;
            }
        }
        flow->op_type = 0;
        flow->tile = NULL;

        desc = DESC_OF(this_task, i);
        desc->op_type = 0;
        desc->flow_index = -1;
        desc->task = NULL;
    }

    return this_task;
}

/* **************************************************************************** */
/**
 * Function to set parameters of a dtd task
 *
 */
void
parsec_dtd_set_params_of_task(parsec_dtd_task_t *this_task, parsec_dtd_tile_t *tile,
                              int tile_op_type, int *flow_index, void **current_val,
                              parsec_dtd_task_param_t *current_param, int arg_size)
{
    if((tile_op_type & PARSEC_GET_OP_TYPE) == PARSEC_INPUT ||
       (tile_op_type & PARSEC_GET_OP_TYPE) == PARSEC_OUTPUT ||
       (tile_op_type & PARSEC_GET_OP_TYPE) == PARSEC_INOUT ||
       (tile_op_type & PARSEC_GET_OP_TYPE) == PARSEC_ATOMIC_WRITE ) {
        assert(PASSED_BY_REF == arg_size);
        this_task->super.data[*flow_index].data_in = NULL;
        this_task->super.data[*flow_index].data_out = NULL;
        this_task->super.data[*flow_index].source_repo_entry = NULL;
        this_task->super.data[*flow_index].source_repo = NULL;

        parsec_dtd_flow_info_t *flow = FLOW_OF(this_task, *flow_index);
        /* Saving tile pointer for each flow in a task */
        flow->tile = tile;
        flow->flags = 0;
        flow->arena_index = -1;
        flow->op_type = tile_op_type;

        *flow_index += 1;
    } else if((tile_op_type & PARSEC_GET_OP_TYPE) == PARSEC_REF ) {
        assert(NULL != tile);
        assert(0 < arg_size);
        current_param->pointer_to_tile = (void *)tile;
        *current_val = ((char *)*current_val) + arg_size;
    } else if((tile_op_type & PARSEC_GET_OP_TYPE) == PARSEC_SCRATCH ) {
        assert(0 < arg_size);
        assert(parsec_dtd_task_is_local(this_task));
        if( NULL == tile ) {
            current_param->pointer_to_tile = *current_val;
        } else {
            current_param->pointer_to_tile = (void *)tile;
        }
        *current_val = ((char *)*current_val) + arg_size;
    } else if((tile_op_type & PARSEC_GET_OP_TYPE) == PARSEC_VALUE ) {
        /* Once we get a value, we check the size,
         * and if the size is between 4 to 8 we treat
         * them as constant
         */
        assert(0 != arg_size);
        assert(parsec_dtd_task_is_local(this_task));
        memcpy(*current_val, (void *)tile, arg_size);
        current_param->pointer_to_tile = *current_val;
        *current_val = ((char *)*current_val) + arg_size;
    }
}

/* **************************************************************************** */
/**
 * Body of fake task we insert before every INPUT task that reads
 * from memory or remote tasks that reads from local memory
 *
 * @param   context, this_task
 *
 * @ingroup DTD_INTERFACE_INTERNAL
 */
int
fake_first_out_body(parsec_execution_stream_t *es, parsec_task_t *this_task)
{
    (void)es;
    (void)this_task;
    return PARSEC_HOOK_RETURN_DONE;
}

int
parsec_dtd_schedule_task_if_ready(int satisfied_flow, parsec_dtd_task_t *this_task,
                                  parsec_dtd_taskpool_t *dtd_tp, int *vpid)
{
    /* Building list of initial ready task */
    if( satisfied_flow == parsec_atomic_fetch_sub_int32(&this_task->flow_count, satisfied_flow)) {
        PARSEC_DEBUG_VERBOSE(parsec_dtd_dump_traversal_info, parsec_dtd_debug_output,
                             "------\ntask Ready: %s \t %lld\nTotal flow: %d  flow_count:"
                             "%d\n-----\n", this_task->super.task_class->name, this_task->ht_item.key,
                             this_task->super.task_class->nb_flows, this_task->flow_count);

        PARSEC_LIST_ITEM_SINGLETON(this_task);
        __parsec_schedule(parsec_my_execution_stream(), (parsec_task_t *)this_task, 0);
        *vpid = (*vpid + 1) % dtd_tp->super.context->nb_vp;
        return 1; /* Indicating local task was ready */
    }
    return 0;
}

int
parsec_dtd_block_if_threshold_reached(parsec_dtd_taskpool_t *dtd_tp, int task_threshold)
{
    if((dtd_tp->local_task_inserted % dtd_tp->task_window_size) == 0 ) {
        if( dtd_tp->task_window_size < parsec_dtd_window_size ) {
            dtd_tp->task_window_size *= 2;
        } else {
            parsec_execute_and_come_back(&dtd_tp->super,
                                         task_threshold);
            return 1; /* Indicating we blocked */
        }
    }
    return 0;
}

/* **************************************************************************** */
/**
 * Function to insert dtd task in PaRSEC
 *
 * In this function we track all the dependencies and create the DAG
 *
 */
void
parsec_insert_dtd_task(parsec_task_t *__this_task)
{
    if( PARSEC_TASKPOOL_TYPE_DTD != __this_task->taskpool->taskpool_type ) {
        parsec_fatal("Error! Taskpool is of incorrect type\n");
    }

    parsec_dtd_task_t *this_task = (parsec_dtd_task_t *)__this_task;
    const parsec_task_class_t *tc = this_task->super.task_class;
    parsec_dtd_taskpool_t *dtd_tp = (parsec_dtd_taskpool_t *)this_task->super.taskpool;

    int flow_index, satisfied_flow = 0, tile_op_type = 0, put_in_chain = 1;
    static int vpid = 0;
    parsec_dtd_tile_t *tile = NULL;

    /* Retaining runtime_task */
//REAZUL    parsec_taskpool_update_runtime_nbtask(this_task->super.taskpool, 1);

    /* Retaining every remote_task */
    if( parsec_dtd_task_is_remote(this_task)) {
        parsec_dtd_remote_task_retain(this_task);
    }

    /* In the next segment we resolve the dependencies of each flow */
    for( flow_index = 0, tile = NULL, tile_op_type = 0; flow_index < tc->nb_flows; flow_index++ ) {
        parsec_dtd_tile_user_t last_user, last_writer;
        tile = (FLOW_OF(this_task, flow_index))->tile;
        tile_op_type = (FLOW_OF(this_task, flow_index))->op_type;
        put_in_chain = 1;

        if( 0 == dtd_tp->flow_set_flag[tc->task_class_id] ) {
            /* Setting flow in function structure */
            parsec_dtd_set_flow_in_function(dtd_tp, this_task, tile_op_type, flow_index);
        }

        if( NULL == tile ) {
            satisfied_flow++;
            continue;
        }

        /* User has instructed us not to track this data */
        if( tile_op_type & PARSEC_DONT_TRACK ) {
            this_task->super.data[flow_index].data_in = tile->data_copy;
            satisfied_flow++;
            continue;
        }

        if( tile->arena_index == -1 ) {
            tile->arena_index = (tile_op_type & PARSEC_GET_REGION_INFO);
        }
        (FLOW_OF(this_task, flow_index))->arena_index = (tile_op_type & PARSEC_GET_REGION_INFO);

        /* Locking the last_user of the tile */
        parsec_dtd_last_user_lock(&(tile->last_user));

        READ_FROM_TILE(last_user, tile->last_user);
        READ_FROM_TILE(last_writer, tile->last_writer);

        if( NULL == last_user.task &&
            (this_task->rank != tile->rank || (tile_op_type & PARSEC_GET_OP_TYPE) == PARSEC_INPUT)) {
            parsec_dtd_last_user_unlock(&(tile->last_user));

            /* parentless */
            /* Create Fake output_task */
            parsec_dtd_insert_task(this_task->super.taskpool,
                                   &fake_first_out_body, 0, PARSEC_DEV_CPU,"Fake_FIRST_OUT",
                                   PASSED_BY_REF, tile,
                                            PARSEC_INOUT | (tile_op_type & PARSEC_GET_REGION_INFO) | PARSEC_AFFINITY,
                                   PARSEC_DTD_ARG_END);

            parsec_dtd_last_user_lock(&(tile->last_user));

            READ_FROM_TILE(last_user, tile->last_user);
            READ_FROM_TILE(last_writer, tile->last_writer);

            assert((last_user.task == NULL) || ((FLOW_OF(last_writer.task, last_writer.flow_index))->tile == tile));
        }

        if( PARSEC_INOUT == (tile_op_type & PARSEC_GET_OP_TYPE) ||
            PARSEC_OUTPUT == (tile_op_type & PARSEC_GET_OP_TYPE)) {
#if defined(PARSEC_PROF_TRACE)
            this_task->super.prof_info.desc = NULL;
            this_task->super.prof_info.priority = this_task->super.priority;
            this_task->super.prof_info.data_id = tile->key;
            this_task->super.prof_info.task_class_id = tc->task_class_id;
#endif

            /* Setting the last_user info with info of this_task */
            tile->last_writer.task = this_task;
            tile->last_writer.flow_index = flow_index;
            tile->last_writer.op_type = tile_op_type;
            tile->last_writer.alive = TASK_IS_ALIVE;

            /* retaining every remote_write task */
            if( parsec_dtd_task_is_remote(this_task)) {
                parsec_dtd_remote_task_retain(this_task); /* for every write remote_task */
                if( NULL != last_writer.task ) {
                    if( parsec_dtd_task_is_local(last_writer.task)) {
                        parsec_dtd_remote_task_retain(
                                this_task); /* everytime we have a remote_task as descendant of a local task */
                    }
                }
            }
        } else { /* considering everything else in INPUT */
            if( parsec_dtd_task_is_remote(this_task)) {
                if( NULL != last_writer.task ) {
                    if( parsec_dtd_task_is_remote(last_writer.task)) {
                        /* if both last writer and this task(read) is remote
                           we do not put them in the chain
                        */
                        put_in_chain = 0;
                    } else {
                        parsec_dtd_remote_task_retain(this_task);
                    }
                } else {
                    assert(0);
                }
            }
        }

        if( put_in_chain ) {
            /* Setting the last_user info with info of this_task */
            tile->last_user.task = this_task;
            tile->last_user.flow_index = flow_index;
            tile->last_user.op_type = tile_op_type;
            tile->last_user.alive = TASK_IS_ALIVE;
        }

        /* Unlocking the last_user of the tile */
        parsec_dtd_last_user_unlock(&(tile->last_user));

        /* TASK_IS_ALIVE indicates we have a parent */
        if( TASK_IS_ALIVE == last_user.alive ) {
            parsec_dtd_set_parent(last_writer.task, last_writer.flow_index,
                                  this_task, flow_index, last_writer.op_type,
                                  tile_op_type);

            set_dependencies_for_function((parsec_taskpool_t *)dtd_tp,
                                          (parsec_task_class_t *)(PARENT_OF(this_task,
                                                                            flow_index))->task->super.task_class,
                                          (parsec_task_class_t *)this_task->super.task_class,
                                          (PARENT_OF(this_task, flow_index))->flow_index, flow_index);

            if( put_in_chain ) {
                assert(NULL != last_user.task);
                parsec_dtd_set_descendant(last_user.task, last_user.flow_index,
                                          this_task, flow_index, last_user.op_type,
                                          tile_op_type, last_user.alive);
            }

            /* Are we using the same data multiple times for the same task? */
            if( last_user.task == this_task ) {
                satisfied_flow += 1;
                this_task->super.data[flow_index].data_in = this_task->super.data[last_user.flow_index].data_in;
                /* We retain data for each flow of a task */
                if( this_task->super.data[last_user.flow_index].data_in != NULL) {
                    parsec_dtd_retain_data_copy(this_task->super.data[last_user.flow_index].data_in);
                }

                /* What if we have the same task using the same data in different flows
                 * with the corresponding  operation type on the data : R then W, we are
                 * doomed and this is to not get doomed
                 */
                if( parsec_dtd_task_is_local(this_task)) {
                    /* Checking if a task uses same data on different
                     * flows in the order W, R ...
                     * If yes, we MARK the later flow, as the last flow
                     * needs to release ownership and it is not released
                     * in the case where the last flow is a R.
                     */
                    if(((last_user.op_type & PARSEC_GET_OP_TYPE) == PARSEC_INOUT ||
                        (last_user.op_type & PARSEC_GET_OP_TYPE) == PARSEC_OUTPUT)
                       && ((tile_op_type & PARSEC_GET_OP_TYPE) == PARSEC_INPUT)) {
                        FLOW_OF(this_task, flow_index)->flags |= RELEASE_OWNERSHIP_SPECIAL;
                    } else if((last_user.op_type & PARSEC_GET_OP_TYPE) == PARSEC_INPUT &&
                              (tile_op_type & PARSEC_GET_OP_TYPE) == PARSEC_INPUT ) {
                        /* we unset flag for previous flow and set it for last one */
                        FLOW_OF(last_user.task, last_user.flow_index)->flags &= ~RELEASE_OWNERSHIP_SPECIAL;
                        FLOW_OF(this_task, flow_index)->flags |= RELEASE_OWNERSHIP_SPECIAL;
                    }

                    if(((tile_op_type & PARSEC_GET_OP_TYPE) == PARSEC_OUTPUT ||
                        (tile_op_type & PARSEC_GET_OP_TYPE) == PARSEC_INOUT)
                       && (last_user.op_type & PARSEC_GET_OP_TYPE) == PARSEC_INPUT ) {

                        /* clearing bit set to track special release of ownership */
                        FLOW_OF(last_user.task, last_user.flow_index)->flags &= ~RELEASE_OWNERSHIP_SPECIAL;

                        if( this_task->super.data[flow_index].data_in != NULL) {
/* #if defined(PARSEC_HAVE_CUDA) */
/*                            parsec_atomic_lock(&this_task->super.data[flow_index].data_in->original->lock); */
/* #endif */
                            (void)parsec_atomic_fetch_dec_int32(&this_task->super.data[flow_index].data_in->readers);
/* #if defined(PARSEC_HAVE_CUDA) */
/*                            parsec_atomic_unlock(&this_task->super.data[flow_index].data_in->original->lock); */
/* #endif */
                        }
                    }
                }

                /* This will fail if a task has W -> R -> W on the same data */
                if(((last_user.op_type & PARSEC_GET_OP_TYPE) == PARSEC_OUTPUT ||
                    (last_user.op_type & PARSEC_GET_OP_TYPE) == PARSEC_INOUT)) {
                    if( parsec_dtd_task_is_local(this_task)) {
                        parsec_dtd_release_local_task(this_task);
                    }
                }
            }
            assert(NULL != last_user.task);
        } else {  /* Have parent, but parent is not alive
                     We have to call iterate successor on the parent to activate this task
                   */
            if( last_user.task != NULL) {
                parsec_dtd_set_parent(last_writer.task, last_writer.flow_index,
                                      this_task, flow_index, last_writer.op_type,
                                      tile_op_type);

                set_dependencies_for_function((parsec_taskpool_t *)dtd_tp,
                                              (parsec_task_class_t *)(PARENT_OF(this_task,
                                                                                flow_index))->task->super.task_class,
                                              (parsec_task_class_t *)this_task->super.task_class,
                                              (PARENT_OF(this_task, flow_index))->flow_index, flow_index);

                /* There might be cases where the parent might have iterated it's successor
                 * while we are forming a task using same data in multiple flows. In those
                 * cases the task we are forming will never be enabled if it has an order of
                 * operation on the data as following: R, .... R, W. This takes care of those
                 * cases.
                 */
                if( last_user.task == this_task ) {
                    if((last_user.op_type & PARSEC_GET_OP_TYPE) == PARSEC_INPUT ) {
                        if( this_task->super.data[last_user.flow_index].data_in != NULL) {
/* #if defined(PARSEC_HAVE_CUDA) */
/*                            parsec_atomic_lock(&this_task->super.data[last_user.flow_index].data_in->original->lock); */
/* #endif */
                            (void)parsec_atomic_fetch_dec_int32(
                                    &this_task->super.data[last_user.flow_index].data_in->readers);
/* #if defined(PARSEC_HAVE_CUDA) */
/*                            parsec_atomic_unlock(&this_task->super.data[last_user.flow_index].data_in->original->lock); */
/* #endif */
                        }
                    }

                }

                /* we can avoid all the hash table crap if the last_writer is not alive */
                if( put_in_chain ) {
                    parsec_dtd_set_descendant((PARENT_OF(this_task, flow_index))->task,
                                              (PARENT_OF(this_task, flow_index))->flow_index,
                                              this_task, flow_index, (PARENT_OF(this_task, flow_index))->op_type,
                                              tile_op_type, last_user.alive);

                    parsec_dtd_task_t *parent_task = (PARENT_OF(this_task, flow_index))->task;
                    if( parsec_dtd_task_is_local(parent_task) || parsec_dtd_task_is_local(this_task)) {
                        int action_mask = 0;
                        action_mask |= (1 << (PARENT_OF(this_task, flow_index))->flow_index);

                        parsec_execution_stream_t *es = parsec_my_execution_stream();

                        if( parsec_dtd_task_is_local(parent_task) && parsec_dtd_task_is_remote(this_task)) {
                            /* To make sure we do not release any remote data held by this task */
                            parsec_dtd_remote_task_retain(parent_task);
                        }
                        this_task->super.task_class->release_deps(es,
                                                                  (parsec_task_t *)(PARENT_OF(this_task,
                                                                                              flow_index))->task,
                                                                  action_mask |
                                                                  PARSEC_ACTION_SEND_REMOTE_DEPS |
                                                                  PARSEC_ACTION_SEND_INIT_REMOTE_DEPS |
                                                                  PARSEC_ACTION_RELEASE_REMOTE_DEPS |
                                                                  PARSEC_ACTION_COMPLETE_LOCAL_TASK |
                                                                  PARSEC_ACTION_RELEASE_LOCAL_DEPS, NULL);
                        if( parsec_dtd_task_is_local(parent_task) && parsec_dtd_task_is_remote(this_task)) {
                            parsec_dtd_release_local_task(parent_task);
                        }
                    } else {
                        if((tile_op_type & PARSEC_GET_OP_TYPE) == PARSEC_INPUT ) {
                            parsec_dtd_last_user_lock(&(tile->last_user));
                            tile->last_user.alive = TASK_IS_NOT_ALIVE;
                            parsec_dtd_last_user_unlock(&(tile->last_user));
                        }
                    }
                }
            } else {
                if((tile_op_type & PARSEC_GET_OP_TYPE) == PARSEC_INPUT ||
                   (tile_op_type & PARSEC_GET_OP_TYPE) == PARSEC_INOUT ) {
                    set_dependencies_for_function((parsec_taskpool_t *)dtd_tp, NULL,
                                                  (parsec_task_class_t *)this_task->super.task_class,
                                                  0, flow_index);
                }
                this_task->super.data[flow_index].data_in = tile->data_copy;
                satisfied_flow += 1;
                if( tile->data_copy != NULL) {
                    /* We are using this local data for the first time, let's retain it */
                    parsec_dtd_retain_data_copy(tile->data_copy);
                }
            }
        }

        if( PARSEC_INOUT == (tile_op_type & PARSEC_GET_OP_TYPE) ||
            PARSEC_OUTPUT == (tile_op_type & PARSEC_GET_OP_TYPE)) {
            if( NULL != last_writer.task ) {
                if( parsec_dtd_task_is_remote(last_writer.task)) {
                    /* releasing last writer every time writer is changed */
                    parsec_dtd_remote_task_release(last_writer.task);
                }
            }
        }
    }

    dtd_tp->flow_set_flag[tc->task_class_id] = 1;

    if( parsec_dtd_task_is_local(this_task) ) {/* Task is local */
        dtd_tp->super.tdm.module->taskpool_addto_nb_tasks(&dtd_tp->super, 1);
        dtd_tp->local_task_inserted++;
        PARSEC_DEBUG_VERBOSE(parsec_dtd_dump_traversal_info, parsec_dtd_debug_output,
                             "Task generated -> %s %d rank %d\n", this_task->super.task_class->name,
                             this_task->ht_item.key, this_task->rank);
    }

    /* Releasing every remote_task */
    if( parsec_dtd_task_is_remote(this_task)) {
        parsec_dtd_remote_task_release(this_task);
    }

    /* Increase the count of satisfied flows to counter-balance the increase in the
     * number of expected flows done during the task creation.  */
    satisfied_flow++;

#if defined(PARSEC_PROF_TRACE)
    if( parsec_dtd_profile_verbose )
        parsec_profiling_ts_trace(insert_task_trace_keyout, 0, dtd_tp->super.taskpool_id, NULL);
#endif

    if( parsec_dtd_task_is_local(this_task)) {
        parsec_dtd_schedule_task_if_ready(satisfied_flow, this_task,
                                          dtd_tp, &vpid);
    }

    parsec_dtd_block_if_threshold_reached(dtd_tp, parsec_dtd_threshold_size);
}

static inline parsec_task_t *
__parsec_dtd_taskpool_create_task(parsec_taskpool_t *tp,
                                  void *fpointer, int32_t priority, uint8_t device_type,
                                  const char *name_of_kernel, parsec_task_class_t *tc, va_list args)
{
    parsec_dtd_taskpool_t *dtd_tp = (parsec_dtd_taskpool_t *)tp;
    int rank = -1;
    int write_flow_count = 1;
    int flow_count_of_tc = 0;
    int flow_index = 0;
    parsec_dtd_task_class_t *dtd_tc = (parsec_dtd_task_class_t*)tc;
    int nb_params = 0;
    parsec_dtd_param_t params[PARSEC_DTD_MAX_PARAMS];

    if( dtd_tp == NULL) {
        parsec_fatal("You need to pass a correct parsec taskpool in order to insert task. "
                     "Please use \"parsec_dtd_taskpool_new()\" to create new taskpool"
                     "and then try to insert task. Thank you\n");
    }

    if( tp->context == NULL) {
        parsec_fatal("Sorry! You can not insert task without enqueuing the taskpool to parsec_context"
                     " first. Please make sure you call parsec_context_add_taskpool(parsec_context, taskpool) before"
                     " you try inserting task in PaRSEC\n");
    }

#if defined(PARSEC_PROF_TRACE)
    if( parsec_dtd_profile_verbose )
        parsec_profiling_ts_trace(insert_task_trace_keyin, 0, dtd_tp->super.taskpool_id, NULL);
#endif

    /* We parse arguments a first time (mostly skipping the tile),
     * to compute how the task needs to be created */
    int first_arg, tile_op_type, arg_size;
    void *tile;
    va_list arg_chk;
    va_copy(arg_chk, args);
    while( PARSEC_DTD_ARG_END != (first_arg = va_arg(arg_chk, int))) {
        tile = va_arg(arg_chk, void *);
        if(NULL != fpointer) {
            assert(NULL == tc);
            tile_op_type = va_arg(arg_chk, int);
            arg_size = first_arg;
        } else {
            assert(NULL != tc);
            tile_op_type = first_arg | (int)dtd_tc->params[nb_params].op;
            arg_size = (int)dtd_tc->params[nb_params].size;
        }

        /* Check for affinity to get rank */
        if((tile_op_type & PARSEC_AFFINITY)) {
            if( rank == -1 ) {
                if((tile_op_type & PARSEC_GET_OP_TYPE) == PARSEC_INPUT ||
                   (tile_op_type & PARSEC_GET_OP_TYPE) == PARSEC_INOUT ||
                   (tile_op_type & PARSEC_GET_OP_TYPE) == PARSEC_OUTPUT ) {
                    rank = ((parsec_dtd_tile_t *)tile)->rank;
                } else if((tile_op_type & PARSEC_GET_OP_TYPE) == PARSEC_VALUE ) {
                    rank = *(int *)tile;
                    /* Warn user if rank passed is negative or
                     * more than total no of mpi process.
                     */
                    if( rank < 0 || rank >= dtd_tp->super.context->nb_nodes ) {
                        parsec_warning("/!\\ Rank information passed to task is invalid,"
                                       " placing task in rank 0 /!\\\n");
                    }
                }
            } else {
                parsec_warning("/!\\ Task is already placed, only the first use of AFFINITY flag is effective, others "
                               "are ignored /!\\\n");
            }
        }

        if((tile_op_type & PARSEC_GET_OP_TYPE) == PARSEC_INPUT ||
           (tile_op_type & PARSEC_GET_OP_TYPE) == PARSEC_INOUT ||
           (tile_op_type & PARSEC_GET_OP_TYPE) == PARSEC_OUTPUT ) {
            flow_count_of_tc++;
            if( NULL != tile ) {
                if( !(tile_op_type & PARSEC_DONT_TRACK)) {
                    if( PARSEC_INOUT == (tile_op_type & PARSEC_GET_OP_TYPE) ||
                        PARSEC_OUTPUT == (tile_op_type & PARSEC_GET_OP_TYPE)) {
                        write_flow_count++;
                    }
                }
            }
        }

        params[nb_params].op = tile_op_type;
        if(NULL != dtd_tc) {
            if(dtd_tc->count_of_params <= nb_params) {
                parsec_fatal("Task class of '%s' is defined to use %d parameters, yet it is called with %d parameters.\n"
                             "Error in task insertion.\n", tc->name, dtd_tc->count_of_params, nb_params);
            }
            params[nb_params].op |= dtd_tc->params[nb_params].op;
        }
        params[nb_params].size = arg_size;
        nb_params++;
    }
    va_end(arg_chk);

#if defined(DISTRIBUTED)
    /* Safeguard: check that the rank has been set by affinity if it is needed */
    if( tp->context->nb_nodes > 1 ) {
        if((-1 == rank) && (write_flow_count > 1)) {
            parsec_fatal("You inserted a task without indicating where the task should be executed(using\n"
                         "PARSEC_AFFINITY flag). This will result in executing this task on all nodes and the outcome\n"
                         "might be not be what you want. So we are exiting for now. Please see the usage of\n"
                         "PARSEC_AFFINITY flag.\n");
        } else if( rank == -1 && write_flow_count == 1 ) {
            /* we have tasks with no real data as parameter so we are safe to execute it in each mpi process */
            rank = tp->context->my_rank;
        }
    } else {
        rank = 0;
    }
#else
    rank = 0;
#endif

    if(NULL != fpointer) {
        uint64_t fkey = (uint64_t)(uintptr_t)fpointer + flow_count_of_tc;
        /* Creating master function structures */
        /* Hash table lookup to check if the function structure exists or not */
        tc = (parsec_task_class_t *)parsec_dtd_find_task_class(dtd_tp, fkey);

        if( NULL == tc ) {
<<<<<<< HEAD
            dtd_tc = parsec_dtd_create_task_classv(name_of_kernel, nb_params, params);
=======
            dtd_tc = parsec_dtd_create_task_classv(dtd_tp, name_of_kernel, nb_params, params);
>>>>>>> c4cc5b01
            tc = &dtd_tc->super;

            __parsec_chore_t **incarnations = (__parsec_chore_t **)&tc->incarnations;
            (*incarnations)[0].type = device_type;
            if( device_type == PARSEC_DEV_CUDA ) {
                /* Special case for CUDA: we need an intermediate */
                (*incarnations)[0].hook = parsec_dtd_gpu_task_submit;
                dtd_tc->gpu_func_ptr = (parsec_advance_task_function_t)fpointer;
            }
            else {
                /* Default case: the user-provided function is directly the hook to call */
                (*incarnations)[0].hook = fpointer; // We can directly call the CPU hook
                dtd_tc->cpu_func_ptr = fpointer;
            }
            (*incarnations)[1].type = PARSEC_DEV_NONE;

            /* Bookkeeping of the task class */
            parsec_dtd_register_task_class(&dtd_tp->super, fkey, tc);
            parsec_dtd_insert_task_class(dtd_tp, dtd_tc);
        }
    }

    parsec_dtd_task_t *this_task = parsec_dtd_create_and_initialize_task(dtd_tp, tc, rank);

    this_task->super.priority = priority;

    if( NULL == fpointer ) {
        this_task->super.chore_mask = 0;
        /* We take only the chores that are defined and that allowed by the user */
        for( int i = 0; NULL != tc->incarnations[i].hook; i++ ) {
            if( tc->incarnations[i].type & device_type ) {
                this_task->super.chore_mask |= (1<<i);
            }
        }
    } else {
        /* the task class has a single incarnation */
        this_task->super.chore_mask = 1;
    }
    assert(0 != this_task->super.chore_mask);

    /* We now re-iterate over the arguments, this time to set them in
     * the newly created task */
    if( parsec_dtd_task_is_local(this_task)) {
        parsec_object_t *object = (parsec_object_t *)this_task;
        /* retaining the local task as many write flows as
         * it has and one to indicate when we have executed the task */
        (void)parsec_atomic_fetch_add_int32(&object->obj_reference_count, write_flow_count);

        parsec_dtd_task_param_t *tmp_param = NULL;
        parsec_dtd_task_param_t *head_of_param_list = GET_HEAD_OF_PARAM_LIST(this_task);
        parsec_dtd_task_param_t *current_param = head_of_param_list;
        /* Getting the pointer to allocated memory by mempool */
        void *value_block =
                GET_VALUE_BLOCK(head_of_param_list, ((parsec_dtd_task_class_t *)tc)->count_of_params);
        void *current_val = value_block;

        nb_params = 0;
        while( PARSEC_DTD_ARG_END != (first_arg = va_arg(args, int))) {
            if(NULL != tmp_param)
                tmp_param->next = current_param;
            tile = va_arg(args, void *);
            if(NULL != fpointer) {
                tile_op_type = va_arg(args, int);
                arg_size = first_arg;
            } else {
                tile_op_type = first_arg | (int)dtd_tc->params[nb_params].op;
                arg_size = (int)dtd_tc->params[nb_params].size;
            }

            parsec_dtd_set_params_of_task(this_task, tile, tile_op_type,
                                          &flow_index, &current_val,
                                          current_param, arg_size);

            current_param->arg_size = arg_size;
            current_param->op_type = (parsec_dtd_op_t)tile_op_type;
            tmp_param = current_param;
            current_param->next = NULL;
            current_param = current_param + 1;

            nb_params++;
        }
    } else {
        nb_params = 0;
        while( PARSEC_DTD_ARG_END != (first_arg = va_arg(args, int))) {
            tile = va_arg(args, void *);
            if( NULL != fpointer ) {
                tile_op_type = va_arg(args, int);
                arg_size = first_arg;
            } else {
                tile_op_type = first_arg | (int)dtd_tc->params[nb_params].op;
                arg_size = (int)dtd_tc->params[nb_params].size;
            }

            if((tile_op_type & PARSEC_GET_OP_TYPE) == PARSEC_INPUT ||
               (tile_op_type & PARSEC_GET_OP_TYPE) == PARSEC_INOUT ||
               (tile_op_type & PARSEC_GET_OP_TYPE) == PARSEC_OUTPUT ) {
                parsec_dtd_set_params_of_task(this_task, tile, tile_op_type,
                                              &flow_index, NULL,
                                              NULL, arg_size);
            }
            nb_params++;
        }
    }

#if defined(DISTRIBUTED)
    assert(this_task->rank != -1);
#endif

    return (parsec_task_t *)this_task;
}

/* **************************************************************************** */
/**
 * Function to insert task in PaRSEC
 *
 * Each time the user calls it a task is created with the
 * respective parameters the user has passed. For each task
 * class a structure known as "function" is created as well.
 * (e.g. for Cholesky 4 function structures are created for
 * each task class). The flow of data from each task to others
 * and all other dependencies are tracked from this function.
 *
 * @param[in,out]   __tp
 *                      DTD taskpool
 * @param[in]       fpointer
 *                      The pointer to the body of the task
 * @param[in]       priority
 *                      The priority of the task
 * @param[in]       ...
 *                      Variadic parameters of the task
 *
 * @ingroup         DTD_INTERFACE
 */
void
parsec_dtd_insert_task(parsec_taskpool_t *tp,
                       parsec_dtd_funcptr_t *fpointer, int priority,
                       int device_type,
                       const char *name_of_kernel, ...)
{
    va_list args;
    if( 0 == (tp->devices_index_mask & device_type)) {
        parsec_fatal("parsec_dtd_insert_task called with an unspecified device: a single bit in device_type should "
                       "be set\n");
        return;
    }

    va_start(args, name_of_kernel);

    parsec_task_t *this_task = __parsec_dtd_taskpool_create_task(tp, fpointer, priority, device_type,
                                                                 name_of_kernel, NULL, args);
    va_end(args);

    if( NULL != this_task ) {
        parsec_insert_dtd_task(this_task);
    } else {
        parsec_fatal("Unknow Error! Could not create task\n");
    }
}

void
parsec_dtd_insert_task_with_task_class(parsec_taskpool_t *tp,
                                       parsec_task_class_t *tc, int priority,
                                       int device_type,
                                       ...)
{
    va_list args;
    va_start(args, device_type);

    parsec_task_t *this_task = __parsec_dtd_taskpool_create_task(tp, NULL, priority, device_type,
                                                                 tc->name, tc, args);
    va_end(args);

    if( NULL != this_task ) {
        parsec_insert_dtd_task(this_task);
    } else {
        parsec_fatal("Unknown Error! Could not create task\n");
    }
}

parsec_task_t *
parsec_dtd_create_task(parsec_taskpool_t *tp,
                       parsec_dtd_funcptr_t *fpointer, int priority,
                       int device_type,
                       const char *name_of_kernel, ...)
{
    va_list args;
    va_start(args, name_of_kernel);

    parsec_task_t *this_task = __parsec_dtd_taskpool_create_task(tp, fpointer, priority, device_type,
                                                                 name_of_kernel, NULL, args);
    va_end(args);

    return this_task;
}

parsec_taskpool_t *
parsec_dtd_get_taskpool(parsec_task_t *this_task)
{
    return this_task->taskpool;
}

parsec_arena_datatype_t *parsec_dtd_create_arena_datatype(parsec_context_t *ctx, int *id)
{
    parsec_arena_datatype_t *new_adt;
    int my_id = parsec_atomic_fetch_inc_int32(&ctx->dtd_arena_datatypes_next_id);
    if( (my_id & PARSEC_GET_REGION_INFO) != my_id) {
        return NULL;
    }
#if defined(PARSEC_DEBUG_PARANOID)
    new_adt = parsec_hash_table_nolock_find(&ctx->dtd_arena_datatypes_hash_table, my_id);
    if(NULL != new_adt)
        return NULL;
#endif
    new_adt = calloc(sizeof(parsec_arena_datatype_t), 1);
    if(NULL == new_adt)
        return NULL;
    new_adt->ht_item.key = my_id;
    parsec_hash_table_nolock_insert(&ctx->dtd_arena_datatypes_hash_table, &new_adt->ht_item);
    *id = my_id;
    return new_adt;
}

parsec_arena_datatype_t *parsec_dtd_get_arena_datatype(parsec_context_t *ctx, int id)
{
    return parsec_hash_table_nolock_find(&ctx->dtd_arena_datatypes_hash_table, id);
}

int parsec_dtd_destroy_arena_datatype(parsec_context_t *ctx, int id)
{
    parsec_arena_datatype_t *adt = parsec_hash_table_nolock_remove(&ctx->dtd_arena_datatypes_hash_table, id);
    if(NULL == adt)
        return PARSEC_ERR_VALUE_OUT_OF_BOUNDS;
    free(adt);
    return PARSEC_SUCCESS;
}

/**
 * Return pointer on the device pointer associated with the i-th flow
 * of `this_task`.
 **/
void *
parsec_dtd_get_dev_ptr(parsec_task_t *this_task, int i)
{

    void *dev_ptr = NULL;
    int nb_flows = this_task->task_class->nb_flows;

    assert(i < nb_flows);
    if( i >= nb_flows ) return NULL;

    dev_ptr = PARSEC_DATA_COPY_GET_PTR(this_task->data[i].data_out);

    return dev_ptr;
}<|MERGE_RESOLUTION|>--- conflicted
+++ resolved
@@ -923,13 +923,10 @@
     tc->super.task_class_id = tp->super.nb_task_classes++;
     assert(NULL == tp->super.task_classes_array[tc->super.task_class_id]);
     tp->super.task_classes_array[tc->super.task_class_id] = &tc->super;
-<<<<<<< HEAD
 
 #if defined(PARSEC_PROF_TRACE)
     parsec_dtd_add_profiling_info(&tp->super, tc->super.task_class_id, tc->super.name);
 #endif /* defined(PARSEC_PROF_TRACE) */
-=======
->>>>>>> c4cc5b01
 }
 
 /* **************************************************************************** */
@@ -2152,7 +2149,6 @@
         parsec_warning("Calling parsec_dtd_create_task_class on a taskpool that is not DTD\n");
         return NULL;
     }
-    parsec_dtd_taskpool_t *dtd_tp = (parsec_dtd_taskpool_t *)tp;
 
     /* We parse arguments a first time (mostly skipping the tile),
      * to compute how the task needs to be created */
@@ -3194,11 +3190,7 @@
         tc = (parsec_task_class_t *)parsec_dtd_find_task_class(dtd_tp, fkey);
 
         if( NULL == tc ) {
-<<<<<<< HEAD
             dtd_tc = parsec_dtd_create_task_classv(name_of_kernel, nb_params, params);
-=======
-            dtd_tc = parsec_dtd_create_task_classv(dtd_tp, name_of_kernel, nb_params, params);
->>>>>>> c4cc5b01
             tc = &dtd_tc->super;
 
             __parsec_chore_t **incarnations = (__parsec_chore_t **)&tc->incarnations;
