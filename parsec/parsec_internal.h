--- conflicted
+++ resolved
@@ -478,21 +478,28 @@
  * @brief Global configuration variable controlling the getrusage report.
  */
 PARSEC_DECLSPEC extern int parsec_want_rusage;
-<<<<<<< HEAD
+/**
+ * @brief Binding will override launcher (e.g., mpiexec) enforced binding.
+ */
 PARSEC_DECLSPEC extern int parsec_runtime_ignore_bindings;
+/**
+ * @brief Binding will use hyperthreads.
+ */
 PARSEC_DECLSPEC extern int parsec_runtime_allow_ht;
-/* Control the display of the thread bindings */
+/**
+ * @brief Report the binding to the console.
+ */
 PARSEC_DECLSPEC extern int parsec_report_bindings;
-PARSEC_DECLSPEC extern int parsec_report_binding_issues;
-PARSEC_DECLSPEC extern int parsec_runtime_singlify_bindings;
-
-=======
 /**
  * @brief Report issues with the bindings (such as overlapping bindings on
  *        processes located on the same physical node)
  */
-PARSEC_DECLSPEC extern int parsec_slow_bind_warning;
->>>>>>> d4b7cd1e
+PARSEC_DECLSPEC extern int parsec_report_binding_issues;
+/**
+ * @brief Force threads to be bound on a single physical resource.
+ */
+PARSEC_DECLSPEC extern int parsec_runtime_singlify_bindings;
+
 /**
  * Global configuration variable controlling what tasks are given to the
  * scheduler. If this is enabled (the default) then the highest priority task
