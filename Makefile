include make.inc

TARGETS=grapher dpc tools/buildDAG cholesky/dposv 

<<<<<<< HEAD
LIBRARY_OBJECTS=dplasma.o symbol.o assignment.o expr.o \
	params.o dep.o scheduling.o
=======
OBJECTS=dplasma.o symbol.o assignment.o expr.o \
	params.o dep.o lex.yy.o dplasma.tab.o \
	scheduling.o profiling.o
>>>>>>> 7cae446e

COMPILER_OBJECTS=lex.yy.o dplasma.tab.o

CHOLESKY_OBJECTS=cholesky/dposv.o

GRAPHER_OBJECTS=grapher.o

BUILDDAG_OBJECTS=tools/buildDAG.o

.SUFFIXES:
.SUFFIXES: .c .o .h

all: $(TARGETS)

dpc: $(LIBRARY_OBJECTS) $(COMPILER_OBJECTS) dpc.o
	$(LINKER) -o $@ $^ $(LDFLAGS)

cholesky.c: cholesky/cholesky.jdf dpc
	./dpc < cholesky/cholesky.jdf > cholesky.c

grapher: $(LIBRARY_OBJECTS) grapher.o $(COMPILER_OBJECTS)
	$(CLINKER) -o $@ $^ $(LDFLAGS)

tools/buildDAG:$(COMPILER_OBJECTS) $(LIBRARY_OBJECTS) $(BUILDDAG_OBJECTS)
	$(CLINKER) -o $@ $^ $(LDFLAGS)

cholesky/dposv:$(OBJECTS) $(CHOLESKY_OBJECTS) cholesky.o $(LIBRARY_OBJECTS)
	$(LINKER) -o $@ $^ $(LDFLAGS) $(LIB)

%.tab.h %.tab.c: %.y
	$(YACC) -o $(*F).tab.c $<

%.o: %.c $(wildcard *.h)
	$(CC) -o $@ $(CFLAGS) -c $<

lex.yy.o: lex.yy.c dplasma.tab.h $(wildcard *.h)
	$(CC) -o lex.yy.o $(CFLAGS) -c lex.yy.c

lex.yy.c: dplasma.l
	$(LEX) dplasma.l

clean:
	rm -f $(OBJECTS) $(PARSER_OBJECTS) $(CHOLESKY_OBJECTS) $(BUILDDAG_OBJECTS) $(TARGETS) test-expr lex.yy.c y.tab.c y.tab.h<|MERGE_RESOLUTION|>--- conflicted
+++ resolved
@@ -2,14 +2,8 @@
 
 TARGETS=grapher dpc tools/buildDAG cholesky/dposv 
 
-<<<<<<< HEAD
 LIBRARY_OBJECTS=dplasma.o symbol.o assignment.o expr.o \
-	params.o dep.o scheduling.o
-=======
-OBJECTS=dplasma.o symbol.o assignment.o expr.o \
-	params.o dep.o lex.yy.o dplasma.tab.o \
-	scheduling.o profiling.o
->>>>>>> 7cae446e
+	params.o dep.o scheduling.o profiling.o
 
 COMPILER_OBJECTS=lex.yy.o dplasma.tab.o
 
