--- conflicted
+++ resolved
@@ -292,19 +292,15 @@
     }
 #endif  /* HAVE_CPU_SET_T */
 
-<<<<<<< HEAD
-=======
-#ifdef DISTRIBUTED
-    dplasma_remote_dep_init(context);
-#endif
->>>>>>> 7b1d745f
     /* Wait until all threads are done binding themselves */
     dplasma_barrier_wait( &(context->barrier) );
     context->__dplasma_internal_finalization_counter++;
 
+#ifdef DISTRIBUTED
     /* Wait until threads are bound before introducing progress threads */
     dplasma_remote_dep_init(context);
-    
+#endif
+
     return context;
 }
 
@@ -800,10 +796,10 @@
                                             (const expr_t**)function->preds,
                                             exec_context->locals );
         if( 0 != rc ) {
+#ifdef DISTRIBUTED
             /* This is a valid value for this parameter, but it is executed 
              * on a remote resource according to the data mapping 
              */
-#ifdef DISTRIBUTED
             if(EXPR_FAILURE_CANNOT_EVALUATE_RANGE == rc)
             {
                 if(forward_remote)
