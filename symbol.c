/*
 * Copyright (c) 2009      The University of Tennessee and The University
 *                         of Tennessee Research Foundation.  All rights
 *                         reserved.
 */

#include <stdio.h>
#include <stdlib.h>
#include <string.h>

#include "symbol.h"
#include "dplasma.h"

static symbol_t** dplasma_symbol_array = NULL;
static int dplasma_symbol_array_count = 0,
    dplasma_symbol_array_size = 0;

int dplasma_symbol_get_count(void) 
{
    return dplasma_symbol_array_count;
}

const symbol_t *dplasma_symbol_get_element_at( int i )
{
    if( i >= dplasma_symbol_array_count ) {
        return NULL;
    } else {
        return dplasma_symbol_array[i];
    }
}

void dplasma_load_symbols( symbol_t **array, int size )
{
    int i, j;

    if( size + dplasma_symbol_array_count > dplasma_symbol_array_size ) {
        dplasma_symbol_array_size = size + dplasma_symbol_array_count;
        dplasma_symbol_array = (symbol_t ** )realloc(dplasma_symbol_array, dplasma_symbol_array_size * sizeof(symbol_t*));
    }

    for(i = 0; i < size; i++) {
        for(j = 0; j < dplasma_symbol_array_count; j++) {
            if( !strcmp( array[i]->name, dplasma_symbol_array[j]->name) ) {
                dplasma_symbol_array[j] = array[i];
                break;
            }
        }
        dplasma_symbol_array[dplasma_symbol_array_count] = array[i];
        dplasma_symbol_array_count++;
    }
}

void symbol_dump(const symbol_t *s, const char *prefix)
{
    if( NULL == s->name ) {
        return;
    }

    if( s->min == s->max ) {
        if( EXPR_FLAG_CONSTANT & s->min->flags ) {
            printf("%s%s:%s%s = {%d = ", prefix, s->name,
                   (DPLASMA_SYMBOL_IS_GLOBAL & s->flags ? "G" : "L"),
                   (DPLASMA_SYMBOL_IS_STANDALONE & s->flags ? "S" : "D"), s->min->value);
            expr_dump(stdout, s->min);
            printf("}\n" );
        } else {
            printf("%s%s:%s%s = ", prefix, s->name,
                   (DPLASMA_SYMBOL_IS_GLOBAL & s->flags ? "G" : "L"),
                   (DPLASMA_SYMBOL_IS_STANDALONE & s->flags ? "S" : "D"));
            expr_dump(stdout, s->min);
            printf("\n" );
        }
    } else {
        printf("%s%s:%s%s = [", prefix, s->name,
               (DPLASMA_SYMBOL_IS_GLOBAL & s->flags ? "G" : "L"),
               (DPLASMA_SYMBOL_IS_STANDALONE & s->flags ? "S" : "D"));
        expr_dump(stdout, s->min);
        printf(" .. ");
        expr_dump(stdout, s->max);
        printf("]\n");
    }
}

void symbol_dump_all( const char* prefix )
{
    const symbol_t* symbol;
    int i;

    for( i = 0; i < dplasma_symbol_array_count; i++ ) {
        symbol = dplasma_symbol_array[i];
        symbol_dump( symbol, prefix );
    }
}

int symbol_c_index_lookup( const symbol_t *symbol )
{
    int i;
    for(i = 0; i < dplasma_symbol_array_count; i++) {
        if ( symbol == dplasma_symbol_array[i] ) {
            return i;
        }
    }
    return -1;
}

int dplasma_assign_global_symbol( const char *name, const expr_t *expr )
{
    symbol_t* symbol;

    if( NULL == (symbol = dplasma_search_global_symbol(name)) ) {
        DEBUG(("Cannot assign symbol %s: not defined\n", name));
        return -1;
    }

    symbol->min = expr;
    symbol->max = expr;

    return EXPR_SUCCESS;
}

int dplasma_add_global_symbol( const char *name )
{
    symbol_t* symbol;

    if( NULL != dplasma_search_global_symbol(name) ) {
        DEBUG(("Add global symbol cst: symbol %s is already defined\n", name));
        return -1;
    }

    if( dplasma_symbol_array_count >= dplasma_symbol_array_size ) {
        if( 0 == dplasma_symbol_array_size ) {
            dplasma_symbol_array_size = 4;
        } else {
            dplasma_symbol_array_size *= 2;
        }
        dplasma_symbol_array = (symbol_t**)realloc( dplasma_symbol_array,
                                                    dplasma_symbol_array_size * sizeof(symbol_t*) );
        if( NULL == dplasma_symbol_array ) {
            return -1;  /* No more available memory */
        }
    }

    symbol = (symbol_t*)calloc(1, sizeof(symbol_t));
    symbol->flags = DPLASMA_SYMBOL_IS_GLOBAL;
    symbol->name = strdup(name);

    dplasma_symbol_array[dplasma_symbol_array_count] = symbol;
    dplasma_symbol_array_count++;
    return EXPR_SUCCESS;
}

int dplasma_add_global_symbol_cst( const char* name, const expr_t* expr )
{
    int ret;
    ret = dplasma_add_global_symbol( name );
    if( ret != EXPR_SUCCESS ) 
        return ret;
    return dplasma_assign_global_symbol( name, expr );
}

symbol_t* dplasma_search_global_symbol( const char* name )
{
    symbol_t* symbol;
    int i;

    for( i = 0; i < dplasma_symbol_array_count; i++ ) {
        symbol = dplasma_symbol_array[i];
        if( 0 == strcmp(symbol->name, name) ) {
            return symbol;
        }
    }
    return NULL;
}

static int dplasma_expr_parse_callback( const symbol_t* symbol, void* data )
{
    int* pvalue = (int*)data;

    if( !(DPLASMA_SYMBOL_IS_GLOBAL & symbol->flags) ) {
        /* Allow us to count the number of local symbols in the expression */
        (*pvalue)++;
    }
    return EXPR_SUCCESS;
}

int dplasma_symbol_is_standalone( const symbol_t* symbol )
{
    int rc, symbols_count = 0;

    rc = expr_parse_symbols( symbol->min, &dplasma_expr_parse_callback, (void*)&symbols_count );
    if( EXPR_SUCCESS != rc ) {
        return rc;
    }
    if( 0 == symbols_count ) {
        rc = expr_parse_symbols( symbol->max, &dplasma_expr_parse_callback, (void*)&symbols_count );
        if( EXPR_SUCCESS != rc ) {
            return rc;
        }
        return (0 == symbols_count ? EXPR_SUCCESS : EXPR_FAILURE_UNKNOWN);
    }
    return EXPR_FAILURE_UNKNOWN;
}

int dplasma_symbol_get_first_value( const symbol_t* symbol,
                                    const expr_t** predicates,
                                    assignment_t* local_context,
                                    int* pvalue )
{
    assignment_t* assignment;
    int rc, min, max, val, old_value, pred_index, pred_val, valid_value;

    rc = expr_eval( symbol->min, local_context, MAX_LOCAL_COUNT, &min );
    if( EXPR_SUCCESS != rc ) {
        printf(" Cannot evaluate the min expression for symbol %s\n", symbol->name);
        return rc;
    }
    rc = expr_eval( symbol->max, local_context, MAX_LOCAL_COUNT, &max );
    if( EXPR_SUCCESS != rc ) {
        printf(" Cannot evaluate the max expression for symbol %s\n", symbol->name);
        return rc;
    }

    rc = dplasma_add_assignment( symbol, local_context, MAX_LOCAL_COUNT, &assignment );
    if( DPLASMA_ASSIGN_ERROR == rc ) {
        /* the symbol cannot be added to the local context. Bail out */
        return rc;
    }

    /* TODO: as we only accept increasing ranges, we cannot tolerate minimum values
     * bigger than the maximum ones */
    if( min > max ) {
        return EXPR_FAILURE_UNKNOWN;
    }

    /* If there are no predicates we're good to go */
    if( NULL == predicates ) {
        assignment->value = min;
        *pvalue = min;
        return EXPR_SUCCESS;
    }

    old_value = assignment->value;

    for( val = min; val <= max; val++ ) {
        /* Update the variable */
        assignment->value = val;
        valid_value = 1;  /* suppose this is the right value */
        /* Any valid value have to match all predicats. */
        for( pred_index = 0;
             (pred_index < MAX_PRED_COUNT) && (NULL != predicates[pred_index]);
             pred_index++ ) {
            /* If we fail to evaluate the expression, let's suppose we don't have
             * all the required symbols in the assignment array.
             */
            if( EXPR_SUCCESS == expr_eval(predicates[pred_index],
                                          local_context, MAX_LOCAL_COUNT,
                                          &pred_val) ) {
                if( 0 == pred_val ) {
                    /* This particular value doesn't fit. Go to the next one */
                    valid_value = 0;
                    break;
                }
            }
        }
        if( 1 == valid_value ) {
            /* If we're here, then we have the correct value. */
            *pvalue = val;
            return EXPR_SUCCESS;
        }
    }

    assignment->value = old_value; /* restore the old value */
    return EXPR_FAILURE_CANNOT_EVALUATE_RANGE;
}

int dplasma_symbol_get_last_value( const symbol_t* symbol,
                                   const expr_t** predicates,
                                   assignment_t* local_context,
                                   int* pvalue )
{
    assignment_t* assignment;
    int rc, min, max, val, old_value, pred_index, pred_val, valid_value;

    rc = expr_eval( symbol->min, local_context, MAX_LOCAL_COUNT, &min );
    if( EXPR_SUCCESS != rc ) {
        printf(" Cannot evaluate the min expression for symbol %s\n", symbol->name);
        return rc;
    }
    rc = expr_eval( symbol->max, local_context, MAX_LOCAL_COUNT, &max );
    if( EXPR_SUCCESS != rc ) {
        printf(" Cannot evaluate the max expression for symbol %s\n", symbol->name);
        return rc;
    }

    rc = dplasma_add_assignment( symbol, local_context, MAX_LOCAL_COUNT, &assignment );
    if( DPLASMA_ASSIGN_ERROR == rc ) {
        /* the symbol cannot be added to the local context. Bail out */
        return rc;
    }

    /* If there are no predicates we're good to go */
    if( NULL == predicates ) {
        assignment->value = max;
        *pvalue = max;
        return EXPR_SUCCESS;
    }

    old_value = assignment->value;

    for( val = max; val >= min; val-- ) {
        assignment->value = val;
        valid_value = 1;  /* suppose this is the right value */
        for( pred_index = 0;
             (pred_index < MAX_PRED_COUNT) && (NULL != predicates[pred_index]);
             pred_index++ ) {
            /* If we fail to evaluate the expression, let's suppose we don't have
             * all the required symbols in the assignment array.
             */
            if( EXPR_SUCCESS == expr_eval(predicates[pred_index],
                                          local_context, MAX_LOCAL_COUNT,
                                          &pred_val) ) {
                if( 0 == pred_val ) {
                    /* This particular value doesn't fit. Go to the next one */
                    valid_value = 0;
                    break;
                }
            }
        }
        if( 1 == valid_value ) {
            /* If we're here, then we have the correct value. */
            *pvalue = val;
            return EXPR_SUCCESS;
        }
    }

    assignment->value = old_value; /* restore the old value */
    return EXPR_FAILURE_CANNOT_EVALUATE_RANGE;
}

int dplasma_symbol_get_next_value( const symbol_t* symbol,
                                   const expr_t** predicates,
                                   assignment_t* local_context,
                                   int* pvalue )
{
    assignment_t* assignment;
    int rc, max, val, old_value, pred_index, pred_val, valid_value;

    rc = expr_eval( symbol->max, local_context, MAX_LOCAL_COUNT, &max );
    if( EXPR_SUCCESS != rc ) {
        printf(" Cannot evaluate the max expression for symbol %s\n", symbol->name);
        return rc;
    }

    rc = dplasma_find_assignment( symbol->name, local_context, MAX_LOCAL_COUNT, &assignment );
    if( DPLASMA_ASSIGN_ERROR == rc ) {
        /* the symbol is not yet on the assignment list, so there is ABSOLUTELY
         * no reason to ask for the next value.
         */
        return rc;
    }
    /* If there are no predicates we're good to go */
    if( NULL == predicates ) {
        val = assignment->value + 1;
        if( val <= max ) {
            *pvalue = val;
            assignment->value = val;
            return EXPR_SUCCESS;
        }
        return EXPR_FAILURE_UNKNOWN;
    }
    old_value = assignment->value;

    for( val = assignment->value + 1; val <= max; val++ ) {
        assignment->value = val;
        valid_value = 1;
        for( pred_index = 0;
             (pred_index < MAX_PRED_COUNT) && (NULL != predicates[pred_index]);
             pred_index++ ) {
            /* If we fail to evaluate the expression, let's suppose we don't have
             * all the required symbols in the assignment array.
             */
            if( EXPR_SUCCESS == expr_eval(predicates[pred_index],
                                          local_context, MAX_LOCAL_COUNT,
                                          &pred_val) ) {
                if( 0 == pred_val ) {
                    /* This particular value doesn't fit. Go to the next one */
                    valid_value = 0;
                    break;
                }
            }
        }
        if( 1 == valid_value ) {
            /* If we're here, then we have the correct value. */
            *pvalue = val;
            return EXPR_SUCCESS;
        }
    }

    assignment->value = old_value; /* restore the old value */
    return EXPR_FAILURE_CANNOT_EVALUATE_RANGE;
}

int dplasma_symbol_validate_value( const symbol_t* symbol,
                                   const expr_t** predicates,
                                   assignment_t* local_context )
{
    assignment_t* assignment;
    int rc, min, max, pred_index, pred_val, valid_value = 1;

    rc = dplasma_find_assignment( symbol->name, local_context, MAX_LOCAL_COUNT, &assignment );
    if( DPLASMA_ASSIGN_ERROR == rc ) {
        /* the symbol is not yet on the assignment list, so there is ABSOLUTELY
         * no reason to ask for the next value.
         */
        return rc;
    }

    rc = expr_eval( symbol->min, local_context, MAX_LOCAL_COUNT, &min );
    if( EXPR_SUCCESS != rc ) {
        printf(" Cannot evaluate the min expression for symbol %s\n", symbol->name);
        return rc;
    }

    rc = expr_eval( symbol->max, local_context, MAX_LOCAL_COUNT, &max );
    if( EXPR_SUCCESS != rc ) {
        printf(" Cannot evaluate the max expression for symbol %s\n", symbol->name);
        return rc;
    }

    /* Make sure the current value is in the legal range */
    if( (assignment->value < min) || (assignment->value > max) || (min > max) ) {
        return EXPR_FAILURE_UNKNOWN;
    }

    /* If there are no predicates we're good to go */
    if( NULL == predicates ) {
        return EXPR_SUCCESS;
    }

    for( pred_index = 0;
         (pred_index < MAX_PRED_COUNT) && (NULL != predicates[pred_index]);
         pred_index++ ) {
<<<<<<< HEAD
        /* If we fail to evaluate the expression, let's suppose we don't have
         * all the required symbols in the assignment array.
         */
        if( EXPR_SUCCESS == expr_depend_on_symbol(predicates[pred_index], symbol) ) {
            if( EXPR_SUCCESS == expr_eval(predicates[pred_index],
                                          local_context, MAX_LOCAL_COUNT,
                                          &pred_val) ) {
                if( 0 == pred_val ) {
                    /* This particular value doesn't fit. Quit. */
                    valid_value = 0;
                    break;
                }
=======
        if( EXPR_SUCCESS == expr_eval(predicates[pred_index],
                                      local_context, MAX_LOCAL_COUNT,
                                      &pred_val) ) {
            if( 0 == pred_val ) {
                /* This particular value doesn't fit. Go to the next one */
                valid_value = 0;
                break;
>>>>>>> 243d615a
            }
        }
    }
    
    return ( 1 == valid_value ? EXPR_SUCCESS : EXPR_FAILURE_CANNOT_EVALUATE_RANGE);
}

int dplasma_symbol_get_absolute_minimum_value( const symbol_t* symbol,
                                               int* pvalue )
{
    int rc, min_min, min_max;

    rc = expr_absolute_range( symbol->min, &min_min, &min_max );
    *pvalue = min_min;
    return rc;
}

int dplasma_symbol_get_absolute_maximum_value( const symbol_t* symbol,
                                               int* pvalue )
{
    int rc, max_min, max_max;

    rc = expr_absolute_range( symbol->max, &max_min, &max_max );
    *pvalue = max_max;
    return rc;
}<|MERGE_RESOLUTION|>--- conflicted
+++ resolved
@@ -440,28 +440,13 @@
     for( pred_index = 0;
          (pred_index < MAX_PRED_COUNT) && (NULL != predicates[pred_index]);
          pred_index++ ) {
-<<<<<<< HEAD
-        /* If we fail to evaluate the expression, let's suppose we don't have
-         * all the required symbols in the assignment array.
-         */
-        if( EXPR_SUCCESS == expr_depend_on_symbol(predicates[pred_index], symbol) ) {
-            if( EXPR_SUCCESS == expr_eval(predicates[pred_index],
-                                          local_context, MAX_LOCAL_COUNT,
-                                          &pred_val) ) {
-                if( 0 == pred_val ) {
-                    /* This particular value doesn't fit. Quit. */
-                    valid_value = 0;
-                    break;
-                }
-=======
         if( EXPR_SUCCESS == expr_eval(predicates[pred_index],
                                       local_context, MAX_LOCAL_COUNT,
                                       &pred_val) ) {
             if( 0 == pred_val ) {
-                /* This particular value doesn't fit. Go to the next one */
+                /* This particular value doesn't fit. Return */
                 valid_value = 0;
                 break;
->>>>>>> 243d615a
             }
         }
     }
