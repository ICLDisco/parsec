--- conflicted
+++ resolved
@@ -22,12 +22,8 @@
 
 #include "dplasma.h"
 #include "scheduling.h"
-<<<<<<< HEAD
-=======
 #include "profiling.h"
-extern int dplasma_lineno;
-extern int yyparse();
->>>>>>> 7cae446e
+
 extern int load_dplasma_hooks( void );
 
 double time_elapsed, GFLOPS;
