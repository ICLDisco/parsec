/*
-- PLASMA Test Routine
   University of Tennessee
   November 2008

-- Purpose
   TESTING PLASMA_DPOSV
*/

#include <stdlib.h>
#include <stdio.h>
#include <string.h>

#include <cblas.h>
#include <math.h>
#include <plasma.h>
#include <../src/common.h>
#include <../src/lapack.h>
#include <../src/context.h>
#include <../src/allocate.h>
#include <sys/time.h>

int asprintf(char **strp, const char *fmt, ...);

#include "dplasma.h"
#include "scheduling.h"
#include "profiling.h"

double time_elapsed, GFLOPS;

PLASMA_desc descA;
int uplo;

int check_factorization(int, double*, double*, int, int , double);
int check_solution(int, int, double*, int, double*, double*, int, double);

static inline double get_cur_time(){
    double t;
    struct timeval tv;
    gettimeofday(&tv,NULL);
    t=tv.tv_sec+tv.tv_usec/1e6;
    return t;
}

int IONE=1;
int ISEED[4] = {0,0,0,1};   /* initial seed for dlarnv() */

int DPLASMA_dpotrf(int ncores, PLASMA_enum uplo, int N, double *A, int LDA)
{
    int NB, NT, nbtasks;
    int status;
    double *Abdl;
    plasma_context_t *plasma;
#ifdef DPLASMA_EXECUTE
    dplasma_context_t* dplasma;
#endif  /* DPLASMA_EXECUTE */

    plasma = plasma_context_self();
    if (plasma == NULL) {
        plasma_fatal_error("PLASMA_dpotrf", "PLASMA not initialized");
        return PLASMA_ERR_NOT_INITIALIZED;
    }
    /* Check input arguments */
    if (uplo != PlasmaUpper && uplo != PlasmaLower) {
        plasma_error("PLASMA_dpotrf", "illegal value of uplo");
        return -1;
    }
    if (N < 0) {
        plasma_error("PLASMA_dpotrf", "illegal value of N");
        return -2;
    }
    if (LDA < max(1, N)) {
        plasma_error("PLASMA_dpotrf", "illegal value of LDA");
        return -4;
    }
    /* Quick return */
    if (max(N, 0) == 0)
        return PLASMA_SUCCESS;

    /* Tune NB depending on M, N & NRHS; Set NBNBSIZE */
    status = plasma_tune(PLASMA_FUNC_DPOSV, N, N, 0);
    if (status != PLASMA_SUCCESS) {
        plasma_error("PLASMA_dpotrf", "plasma_tune() failed");
        return status;
    }

    /* Set NT */
    NB = PLASMA_NB;
    NT = (N%NB==0) ? (N/NB) : (N/NB+1);

    /* Allocate memory for matrices in block layout */
    Abdl = (double *)plasma_shared_alloc(plasma, NT*NT*PLASMA_NBNBSIZE, PlasmaRealDouble);
    if (Abdl == NULL) {
        plasma_error("PLASMA_dpotrf", "plasma_shared_alloc() failed");
        return PLASMA_ERR_OUT_OF_RESOURCES;
    }

    /*PLASMA_desc*/ descA = plasma_desc_init(
                                             Abdl, PlasmaRealDouble,
                                             PLASMA_NB, PLASMA_NB, PLASMA_NBNBSIZE,
                                             N, N, 0, 0, N, N);

    plasma_parallel_call_3(plasma_lapack_to_tile,
                           double*, A,
                           int, LDA,
                           PLASMA_desc, descA);

    /* Init DPLASMA */
#ifdef DPLASMA_EXECUTE
    dplasma = dplasma_init(ncores, NULL, NULL );
    load_dplasma_objects(dplasma);

    time_elapsed = get_cur_time();
    {
        expr_t* constant;

        constant = expr_new_int( PLASMA_NB );
        dplasma_assign_global_symbol( "NB", constant );

        constant = expr_new_int( NT );
        dplasma_assign_global_symbol( "SIZE", constant );
    }

    load_dplasma_hooks(dplasma);
    nbtasks = enumerate_dplasma_tasks(dplasma);
    time_elapsed = get_cur_time() - time_elapsed;
    /*printf("DPLASMA initialization %d %d %d %f\n",ncores,N,NB,time_elapsed);*/

    {
        dplasma_execution_context_t exec_context;
        int it;
<<<<<<< HEAD

=======
>>>>>>> 6c698530
#if !defined(DPLASMA_WARM_UP)
#define DPLASMA_WARM_UP 1
#endif  /* !defined(DPLASMA_WARM_UP) */

        /* I know what I'm doing ;) */
        exec_context.function = (dplasma_t*)dplasma_find("POTRF");
        dplasma_set_initial_execution_context(&exec_context);

#if DPLASMA_WARM_UP > 0
        dplasma_schedule(dplasma, &exec_context);

        /* Now that everything is created start the timer */
        time_elapsed = get_cur_time();

        it = dplasma_progress(dplasma);
        time_elapsed = get_cur_time() - time_elapsed;
        printf("Warming up: DPOTRF %d %d %d %f %f\n",ncores,N,NB,time_elapsed, (N/1e3*N/1e3*N/1e3/3.0)/time_elapsed );
#endif  /* DPLASMA_WARM_UP */

        /*printf("NBTASKS to run: %d\n", nbtasks);*/

        /* And now that everything is warmed up, do the real test */
        nbtasks = enumerate_dplasma_tasks(dplasma);

        dplasma_schedule(dplasma, &exec_context);

        /* warm the cache for the first tile */
        {
            int i, j;
            double useless = 0.0;

            for( i = 0; i < PLASMA_NB; i++ ) {
                for( j = 0; j < PLASMA_NB; j++ ) {
                    useless += ((double*)descA.mat)[i*PLASMA_NB+j];
                }
            }
            /*printf( "Useless value %f\n", useless );*/
        }

        /* Now that everything is created start the timer */
        time_elapsed = get_cur_time();

        it = dplasma_progress(dplasma);

        time_elapsed = get_cur_time() - time_elapsed;
        printf("DPLASMA DPOTRF %d %d %d %f %f\n",ncores,N,NB,time_elapsed, (N/1e3*N/1e3*N/1e3/3.0)/time_elapsed );
    }
#ifdef DPLASMA_PROFILING
    {
        char* filename = NULL;

        asprintf( &filename, "%s.svg", "dposv" );
        dplasma_profiling_dump_svg(dplasma, filename);
        free(filename);
    }
#endif  /* DPLASMA_PROFILING */
    dplasma_fini(&dplasma);
#else
    plasma_parallel_call_2(plasma_pdpotrf,
                           PLASMA_enum, uplo,
                           PLASMA_desc, descA);
    time_elapsed = get_cur_time();
    plasma_parallel_call_2(plasma_pdpotrf,
                           PLASMA_enum, uplo,
                           PLASMA_desc, descA);
    time_elapsed = get_cur_time() - time_elapsed;
    printf("PLASMA DPOTRF %d %d %d %f %f\n",ncores,N,NB,time_elapsed, (N/1e3*N/1e3*N/1e3/3.0)/time_elapsed );
#endif

    if (PLASMA_INFO == PLASMA_SUCCESS)
    {
        plasma_parallel_call_3(plasma_tile_to_lapack,
                               PLASMA_desc, descA,
                               double*, A,
                               int, LDA);
    }
    plasma_shared_free(plasma, Abdl);

    return PLASMA_INFO;
}

int main (int argc, char **argv)
{
   /* Check for number of arguments*/
   if (argc != 6){
       printf(" Proper Usage is : ./%s ncores N LDA NRHS LDB with \n - ncores : number of cores \n - N : the size of the matrix \n - LDA : leading dimension of the matrix A \n - NRHS : number of RHS \n - LDB : leading dimension of the RHS B \n", (char*)argv[0]);
       exit(1);
   }

   int cores = atoi(argv[1]);
   int N     = atoi(argv[2]);
   int LDA   = atoi(argv[3]);
   int NRHS  = atoi(argv[4]);
   int LDB   = atoi(argv[5]);
   double eps;
   int info;
   int info_solution, info_factorization;
   int i,j;
   int NminusOne = N-1;
   int LDBxNRHS = LDB*NRHS;

   double *A2   = (double *)malloc(LDA*N*sizeof(double));
#if defined(DO_THE_NASTY_VALIDATIONS)
   double *A1   = (double *)malloc(LDA*N*sizeof(double));
   double *B1   = (double *)malloc(LDB*NRHS*sizeof(double));
   double *B2   = (double *)malloc(LDB*NRHS*sizeof(double));
   double *WORK = (double *)malloc(2*LDA*sizeof(double));
   double *D                = (double *)malloc(LDA*sizeof(double));
   /* Check if unable to allocate memory */
   if ((!A1)||(!B1)||(!B2)){
       printf("Out of Memory \n ");
       exit(0);
   }
#endif  /* defined(DO_THE_NASTY_VALIDATIONS) */

   /* Check if unable to allocate memory */
   if (!A2){
       printf("Out of Memory \n ");
       exit(0);
   }

   /* Plasma Initialize */
#if defined(DPLASMA_EXECUTE)
   PLASMA_Init(1);
#else
   PLASMA_Init(cores);
#endif  /* defined(DPLASMA_EXECUTE) */

   /*-------------------------------------------------------------
   *  TESTING DPOTRF + DPOTRS
   */
   /* Initialize A1 and A2 for Symmetric Positive Matrix */
#if 0
   dlarnv(&IONE, ISEED, &LDA, D);
   dlagsy(&N, &NminusOne, D, A1, &LDA, ISEED, WORK, &info);
#endif
#if defined(DO_THE_NASTY_VALIDATIONS)
   for ( i = 0; i < N; i++)
       for ( j = i; j < N; j++) {
           A2[LDA*j+i] = A1[LDA*j+i] = (double)rand() / RAND_MAX;
           A2[LDA*i+j] = A1[LDA*i+j] = A1[LDA*j+i];
       }
   for ( i = 0; i < N; i++){
       A1[LDA*i+i] = A1[LDA*i+i] + 10*N;
       A2[LDA*i+i] = A1[LDA*i+i];
   }
#else
   for ( i = 0; i < N; i++)
       for ( j = i; j < N; j++) {
           A2[LDA*j+i] = A2[LDA*i+j] = (double)rand() / RAND_MAX;
       }
   for ( i = 0; i < N; i++){
       A2[LDA*i+i] = A2[LDA*i+i] + 10*N;
   }
#endif  /* defined(DO_THE_NASTY_VALIDATIONS) */

   /* Initialize B1 and B2 */
#if 0
   dlarnv(&IONE, ISEED, &LDBxNRHS, B1);
#endif
#if defined(DO_THE_NASTY_VALIDATIONS)
   for ( i = 0; i < N; i++)
       for ( j = 0; j < NRHS; j++)
           B2[LDB*j+i] = B1[LDB*j+i] = (double)rand() / RAND_MAX;
#endif  /* defined(DO_THE_NASTY_VALIDATIONS) */

   /* Plasma routines */
   uplo=PlasmaLower;
   DPLASMA_dpotrf(cores, uplo, N, A2, LDA);
#if defined(DO_THE_NASTY_VALIDATIONS)
   PLASMA_dpotrs(uplo, N, NRHS, A2, LDA, B2, LDB);
   eps = (double) 1.0e-13;  /* dlamch("Epsilon");*/
   printf("\n");
   printf("------ TESTS FOR PLASMA DPOTRF + DPOTRS ROUTINE -------  \n");
   printf("            Size of the Matrix %d by %d\n", N, N);
   printf("\n");
   printf(" The matrix A is randomly generated for each test.\n");
   printf("============\n");
   printf(" The relative machine precision (eps) is to be %e \n", eps);
   printf(" Computational tests pass if scaled residuals are less than 10.\n");

   /* Check the factorization and the solution */
   info_factorization = check_factorization( N, A1, A2, LDA, uplo, eps);
   info_solution = check_solution(N, NRHS, A1, LDA, B1, B2, LDB, eps);

   if ((info_solution == 0)&(info_factorization == 0)){
       printf("***************************************************\n");
       printf(" ---- TESTING DPOTRF + DPOTRS ............ PASSED !\n");
       printf("***************************************************\n");
   }
   else{
       printf("****************************************************\n");
       printf(" - TESTING DPOTRF + DPOTRS ... FAILED !\n");
       printf("****************************************************\n");
   }
#endif  /* defined(DO_THE_NASTY_VALIDATIONS) */

   free(A2);
#if defined(DO_THE_NASTY_VALIDATIONS)
   free(A1); free(B1); free(B2); free(WORK); free(D);
#endif  /* defined(DO_THE_NASTY_VALIDATIONS) */

   PLASMA_Finalize();

   exit(0);
}


/*------------------------------------------------------------------------
*  Check the factorization of the matrix A2
*/

int check_factorization(int N, double *A1, double *A2, int LDA, int uplo, double eps)
{
   double Anorm, Rnorm;
   double alpha;
   char norm='I';
   int info_factorization;
   int i,j;

   double *Residual = (double *)malloc(N*N*sizeof(double));
   double *L1       = (double *)malloc(N*N*sizeof(double));
   double *L2       = (double *)malloc(N*N*sizeof(double));
   double *work              = (double *)malloc(N*sizeof(double));

   memset((void*)L1, 0, N*N*sizeof(double));
   memset((void*)L2, 0, N*N*sizeof(double));

   alpha= 1.0;

   dlacpy("ALL", &N, &N, A1, &LDA, Residual, &N);

   /* Dealing with L'L or U'U  */
   if (uplo == PlasmaUpper){
       dlacpy(lapack_const(PlasmaUpper), &N, &N, A2, &LDA, L1, &N);
       dlacpy(lapack_const(PlasmaUpper), &N, &N, A2, &LDA, L2, &N);
       cblas_dtrmm(CblasColMajor, CblasLeft, CblasUpper, CblasTrans, CblasNonUnit, N, N, (alpha), L1, N, L2, N);
   }
   else{
       dlacpy(lapack_const(PlasmaLower), &N, &N, A2, &LDA, L1, &N);
       dlacpy(lapack_const(PlasmaLower), &N, &N, A2, &LDA, L2, &N);
       cblas_dtrmm(CblasColMajor, CblasRight, CblasLower, CblasTrans, CblasNonUnit, N, N, (alpha), L1, N, L2, N);
   }

   /* Compute the Residual || A -L'L|| */
   for (i = 0; i < N; i++)
       for (j = 0; j < N; j++)
          Residual[j*N+i] = L2[j*N+i] - Residual[j*N+i];

   Rnorm = dlange(&norm, &N, &N, Residual, &N, work);
   Anorm = dlange(&norm, &N, &N, A1, &LDA, work);

   printf("============\n");
   printf("Checking the Cholesky Factorization \n");
   printf("-- ||L'L-A||_oo/(||A||_oo.N.eps) = %e \n",Rnorm/(Anorm*N*eps));

   if ( isnan(Rnorm/(Anorm*N*eps)) || (Rnorm/(Anorm*N*eps) > 10.0) ){
       printf("-- Factorization is suspicious ! \n");
       info_factorization = 1;
   }
   else{
       printf("-- Factorization is CORRECT ! \n");
       info_factorization = 0;
   }

   free(Residual); free(L1); free(L2); free(work);

   return info_factorization;
}


/*------------------------------------------------------------------------
*  Check the accuracy of the solution of the linear system
*/

int check_solution(int N, int NRHS, double *A1, int LDA, double *B1, double *B2, int LDB, double eps )
{
   int info_solution;
   double Rnorm, Anorm, Xnorm, Bnorm;
   char norm='I';
   double alpha, beta;
   double *work = (double *)malloc(N*sizeof(double));

   alpha = 1.0;
   beta  = -1.0;

   Xnorm = dlange(&norm, &N, &NRHS, B2, &LDB, work);
   Anorm = dlange(&norm, &N, &N, A1, &LDA, work);
   Bnorm = dlange(&norm, &N, &NRHS, B1, &LDB, work);

   cblas_dgemm(CblasColMajor, CblasNoTrans, CblasNoTrans, N, NRHS, N, (alpha), A1, LDA, B2, LDB, (beta), B1, LDB);
   Rnorm = dlange(&norm, &N, &NRHS, B1, &LDB, work);

   printf("============\n");
   printf("Checking the Residual of the solution \n");
   printf("-- ||Ax-B||_oo/((||A||_oo||x||_oo+||B||_oo).N.eps) = %e \n",Rnorm/((Anorm*Xnorm+Bnorm)*N*eps));

   if (Rnorm/((Anorm*Xnorm+Bnorm)*N*eps) > 10.0){
       printf("-- The solution is suspicious ! \n");
       info_solution = 1;
    }
   else{
       printf("-- The solution is CORRECT ! \n");
       info_solution = 0;
   }

   free(work);

   return info_solution;
}<|MERGE_RESOLUTION|>--- conflicted
+++ resolved
@@ -129,10 +129,10 @@
     {
         dplasma_execution_context_t exec_context;
         int it;
-<<<<<<< HEAD
-
-=======
->>>>>>> 6c698530
+#if !defined(DPLASMA_WARM_UP)
+#define DPLASMA_WARM_UP 1
+#endif  /* !defined(DPLASMA_WARM_UP) */
+
 #if !defined(DPLASMA_WARM_UP)
 #define DPLASMA_WARM_UP 1
 #endif  /* !defined(DPLASMA_WARM_UP) */
