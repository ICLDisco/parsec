--- conflicted
+++ resolved
@@ -8,16 +8,12 @@
 #warning This file is only for PowerPC
 #endif  /* __ PPC */
 
-<<<<<<< HEAD
-static inline int dague_atomic_bor_32b( volatile uint32_t* location,
-=======
-static inline void dplasma_mfence( void )
+static inline void dague_mfence( void )
 {
     __asm__ __volatile__ ("lwsync\n\t":::"memory");
 }
 
-static inline int dplasma_atomic_bor_32b( volatile uint32_t* location,
->>>>>>> 43f044da
+static inline int dague_atomic_bor_32b( volatile uint32_t* location,
                                           uint32_t mask )
 {
 #if !defined(__IBMC__)
