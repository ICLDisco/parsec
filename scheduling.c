/*
 * Copyright (c) 2009-2010 The University of Tennessee and The University
 *                         of Tennessee Research Foundation.  All rights
 *                         reserved.
 */

#ifdef HAVE_CPU_SET_T
#include <linux/unistd.h>
#endif  /* HAVE_CPU_SET_T */
#include <string.h>
#include <sched.h>
#include <sys/types.h>
#include <errno.h>
#include "scheduling.h"
#include "dequeue.h"
#include "profiling.h"

#ifdef DISTRIBUTED
#include "remote_dep.h"
#endif

static int dplasma_execute( dplasma_execution_unit_t*, const dplasma_execution_context_t* );

#define DEPTH_FIRST_SCHEDULE 0

static inline void set_tasks_todo(dplasma_context_t* context, uint32_t n)
{
    context->taskstodo = n;
}

static inline int all_tasks_done(dplasma_context_t* context)
{
    return (context->taskstodo == 0);
}

static inline void done_task(dplasma_context_t* context)
{
    dplasma_atomic_dec_32b( &(context->taskstodo) );
}

/**
 * Schedule the instance of the service based on the values of the
 * local variables stored in the execution context, by calling the
 * attached hook if any. At the end of the execution the dependencies
 * are released.
 */
int dplasma_schedule( dplasma_context_t* context, const dplasma_execution_context_t* exec_context )
{
#if !DEPTH_FIRST_SCHEDULE
    {
        dplasma_execution_context_t* new_context;
        dplasma_execution_unit_t* eu_context;

        eu_context = &(context->execution_units[0]);

        new_context = (dplasma_execution_context_t*)malloc(sizeof(dplasma_execution_context_t));
        memcpy( new_context, exec_context, sizeof(dplasma_execution_context_t) );
        new_context->list_item.list_prev = (dplasma_list_item_t*)new_context;
        new_context->list_item.list_next = (dplasma_list_item_t*)new_context;
        return __dplasma_schedule( eu_context, new_context );
    }
#else
    return dplasma_execute(eu_context, exec_context);
#endif  /* !DEPTH_FIRST_SCHEDULE */
}

int __dplasma_schedule( dplasma_execution_unit_t* eu_context,
                        dplasma_execution_context_t* new_context )
{
#if !DEPTH_FIRST_SCHEDULE
# ifdef _DEBUG
    char tmp[128];
# endif

<<<<<<< HEAD
    new_context = (dplasma_execution_context_t*) malloc(sizeof(dplasma_execution_context_t));
    memcpy( new_context, exec_context, sizeof(dplasma_execution_context_t) );
    new_context->list_item.list_prev = (dplasma_list_item_t*) new_context;
=======
>>>>>>> 30b2ef86
#if defined(DPLASMA_USE_LIFO) || defined(DPLASMA_USE_GLOBAL_LIFO)
    dplasma_atomic_lifo_push( eu_context->eu_task_queue, (dplasma_list_item_t*)new_context );
#else
#if PLACEHOLDER_SIZE
    while( (((eu_context->placeholder_push + 1) % PLACEHOLDER_SIZE) != eu_context->placeholder_pop) ) {
        eu_context->placeholder[eu_context->placeholder_push] = new_context;
        eu_context->placeholder_push = (eu_context->placeholder_push + 1) % PLACEHOLDER_SIZE;
        if( new_context->list_item.list_next == (dplasma_list_item_t*)new_context ) {
            return 0;
        }
        new_context->list_item.list_next->list_prev = new_context->list_item.list_prev;
        new_context->list_item.list_prev->list_next = new_context->list_item.list_next;
        new_context = (dplasma_execution_context_t*)new_context->list_item.list_next;
    }
#endif  /* PLACEHOLDER_SIZE */

    if( new_context->function->flags & DPLASMA_HIGH_PRIORITY_TASK ) {
        dplasma_dequeue_push_front( eu_context->eu_task_queue, (dplasma_list_item_t*)new_context);
    } else {
        dplasma_dequeue_push_back( eu_context->eu_task_queue, (dplasma_list_item_t*)new_context);
    }
#endif  /* DPLASMA_USE_LIFO */
    DEBUG(( "Schedule %s\n", dplasma_service_to_string(new_context, tmp, 128)));
    return 0;
#else
    printf( "This internal version of the dplasma_schedule is not supposed to be called\n");
    return -1;
#endif  /* !DEPTH_FIRST_SCHEDULE */
}

void dplasma_register_nb_tasks(dplasma_context_t* context, int n)
{
    /* Dirty workaround or how to deliberaty generate memory leaks */
    {
        int i, upto = dplasma_nb_elements();
        
        for( i = 0; i < upto; i++ ) {
            dplasma_t* object = (dplasma_t*)dplasma_element_at(i);
            object->deps = NULL;
        }
        
#if defined(DPLASMA_PROFILING)
        /* Reset the profiling information */
        for( i = 0; i < context->nb_cores; i++ ) {
            dplasma_profiling_reset( &context->execution_units[i] );
        }
#endif  /* defined(DPLASMA_PROFILING) */
    }
        
    set_tasks_todo(context, (uint32_t)n);
}

#include <math.h>
static void __do_some_computations( void )
{
    const int NB = 256;
    double *A = (double*)malloc(NB*NB*sizeof(double));
    int i, j;

    for( i = 0; i < NB; i++ ) {
        for( j = 0; j < NB; j++ ) {
            A[i*NB+j] = (double)rand() / RAND_MAX;
        }
    }
    free(A);
}

#define gettid() syscall(__NR_gettid)

#define TIME_STEP 5410
#define MIN(x, y) ( (x)<(y)?(x):(y) )
static inline unsigned long exponential_backoff(uint64_t k)
{
    unsigned int n = MIN( 64, k );
    unsigned int r = (unsigned int) ((double)n * ((double)rand()/(double)RAND_MAX));
    return r * TIME_STEP;
}

void* __dplasma_progress( dplasma_execution_unit_t* eu_context )
{
    uint64_t found_local, miss_local, found_victim, miss_victim;
    uint64_t misses_in_a_row;
    dplasma_context_t* master_context = eu_context->master_context;
    int32_t my_barrier_counter = master_context->__dplasma_internal_finalization_counter;
    dplasma_execution_context_t* exec_context;
    int nbiterations = 0;
    struct timespec rqtp;

    rqtp.tv_sec = 0;

    if( 0 != eu_context->eu_id ) {
#ifdef HAVE_CPU_SET_T
        cpu_set_t cpuset;

        CPU_ZERO(&cpuset);
#if defined(HAVE_HWLOC)
        CPU_SET(eu_context->eu_steal_from[0], &cpuset);
#else
        CPU_SET(eu_context->eu_id, &cpuset);
#endif  /* defined(HAVE_HWLOC) */

        if( -1 == sched_setaffinity(gettid(), sizeof(cpu_set_t), &cpuset) ) {
            printf( "Unable to set the thread affinity (%s)\n", strerror(errno) );
        }
#endif  /* HAVE_CPU_SET_T */

        /* Force the kernel to bind me to the expected core */
        __do_some_computations();

        /* Wait until all threads are done binding themselves 
         * (see dplasma_init) */
        dplasma_barrier_wait( &(master_context->barrier) );
        my_barrier_counter = 1;
    }

    /* The main loop where all the threads will spend their time */
 wait_for_the_next_round:
    /* Wait until all threads are here and the main thread signal the begining of the work */
    dplasma_barrier_wait( &(master_context->barrier) );

    if( master_context->__dplasma_internal_finalization_in_progress ) {
        my_barrier_counter++;
        for(; my_barrier_counter <= master_context->__dplasma_internal_finalization_counter; my_barrier_counter++ ) {
            dplasma_barrier_wait( &(master_context->barrier) );
        }
        goto finalize_progress;
    }

    found_local = miss_local = found_victim = miss_victim = 0;
    misses_in_a_row = 1;

    while( !all_tasks_done(master_context) ) {

        if( misses_in_a_row > 1 ) {
            rqtp.tv_nsec = exponential_backoff(misses_in_a_row);
            nanosleep(&rqtp, NULL);
        }

#if defined(DPLASMA_USE_LIFO) || defined(DPLASMA_USE_GLOBAL_LIFO)
        exec_context = (dplasma_execution_context_t*)dplasma_atomic_lifo_pop(eu_context->eu_task_queue);
#else
#if PLACEHOLDER_SIZE
        if( eu_context->placeholder_pop != eu_context->placeholder_push ) {
            exec_context = eu_context->placeholder[eu_context->placeholder_pop];
            eu_context->placeholder_pop = ((eu_context->placeholder_pop + 1) % PLACEHOLDER_SIZE);
        } else
#endif  /* PLACEHOLDER_SIZE */
            {
                /* extract the first execution context from the ready list */
                exec_context = (dplasma_execution_context_t*)dplasma_dequeue_pop_front(eu_context->eu_task_queue);
            }
#endif  /* DPLASMA_USE_LIFO */

        if( exec_context != NULL ) {
            misses_in_a_row = 0;
            found_local++;
        do_some_work:
            /* Update the number of remaining tasks before the execution */
            done_task(master_context);
            /* We're good to go ... */
            dplasma_execute( eu_context, exec_context );
            nbiterations++;
            /* Release the execution context */
            free( exec_context );
        } else {
#if !defined(DPLASMA_USE_GLOBAL_LIFO)
            miss_local++;
            /* Work stealing from the other workers */
#if defined(HAVE_HWLOC)
            int i = 1;
#else
            int i = 0;
#endif  /* defined(HAVE_HWLOC) */
            for( ; i < master_context->nb_cores; i++ ) {
                dplasma_execution_unit_t* victim;
#if defined(HAVE_HWLOC)
                victim = &(master_context->execution_units[eu_context->eu_steal_from[i]]);
#else
                victim = &(master_context->execution_units[i]);
#endif  /* defined(HAVE_HWLOC) */
#if defined(DPLASMA_USE_LIFO)
                exec_context = (dplasma_execution_context_t*)dplasma_atomic_lifo_pop(victim->eu_task_queue);
#else
                exec_context = (dplasma_execution_context_t*)dplasma_dequeue_pop_back(victim->eu_task_queue);
#endif  /* DPLASMA_USE_LIFO */
                if( NULL != exec_context ) {
                    misses_in_a_row = 0;
                    found_victim++;
                    goto do_some_work;
                } else {
                    miss_victim++;
                }
            }
#endif  /* DPLASMA_USE_GLOBAL_LIFO */
#if defined(DISTRIBUTED)
            /* there's really nothing to do, check for remote deps completion */
            dplasma_remote_dep_progress(eu_context);
#endif
        }
        misses_in_a_row++;
    }

#if defined(DPLASMA_USE_LIFO) || defined(DPLASMA_USE_GLOBAL_LIFO)
    while( NULL != (exec_context = (dplasma_execution_context_t*)dplasma_atomic_lifo_pop(eu_context->eu_task_queue)) ) {
        char tmp[128];
        dplasma_service_to_string( exec_context, tmp, 128 );
        printf( "[iteration %d: th %d] Pending task: %s\n", my_barrier_counter, eu_context->eu_id, tmp );
    }
    assert(dplasma_atomic_lifo_is_empty(eu_context->eu_task_queue));
#else
    while( NULL != (exec_context = (dplasma_execution_context_t*)dplasma_dequeue_pop_back(eu_context->eu_task_queue)) ) {
        char tmp[128];
        dplasma_service_to_string( exec_context, tmp, 128 );
        printf( "[iteration %d: th %d] Pending task: %s\n", my_barrier_counter, eu_context->eu_id, tmp );
    }
    assert(dplasma_dequeue_is_empty(eu_context->eu_task_queue));
#endif  /* defined(DPLASMA_USE_LIFO) || defined(DPLASMA_USE_GLOBAL_LIFO) */

    /* We're all done ? */
    dplasma_barrier_wait( &(master_context->barrier) );

    if( 0 != eu_context->eu_id ) {
        my_barrier_counter++;
        goto wait_for_the_next_round;
    }

 finalize_progress:
#if defined(DPLASMA_REPORT_STATISTICS)
#if defined(DPLASMA_USE_GLOBAL_LIFO)
    printf("# th <%3d> done %d\n", eu_context->eu_id, nbiterations);
#else
    printf("# th <%3d> done %d local %llu stolen %llu miss %llu failed %llu\n",
           eu_context->eu_id, nbiterations, (long long unsigned int)found_local,
           (long long unsigned int)found_victim,
           (long long unsigned int)miss_local,
           (long long unsigned int)miss_victim );
#endif  /* defined(DPLASMA_USE_GLOBAL_LIFO) */
#endif  /* DPLASMA_REPORT_STATISTICS */

    return (void*)(long)nbiterations;
}

int dplasma_progress(dplasma_context_t* context)
{
    int ret = (int)(long)__dplasma_progress( &(context->execution_units[0]) );

    context->__dplasma_internal_finalization_counter++;
    return ret;
}

int dplasma_trigger_dependencies( dplasma_execution_unit_t* eu_context,
                                const dplasma_execution_context_t* exec_context,
                                int forward_remote )
{
    param_t* param;
    dep_t* dep;
    dplasma_t* function = exec_context->function;
    dplasma_execution_context_t new_context;
    int i, j, k, value;    

#ifdef DISTRIBUTED
    dplasma_remote_dep_reset_forwarded(eu_context);
#endif

    for( i = 0; (i < MAX_PARAM_COUNT) && (NULL != function->inout[i]); i++ ) {
        param = function->inout[i];
        
        if( !(SYM_OUT & param->sym_type) ) {
            continue;  /* this is only an INPUT dependency */
        }
        for( j = 0; (j < MAX_DEP_OUT_COUNT) && (NULL != param->dep_out[j]); j++ ) {
            int dont_generate = 0;
            
            dep = param->dep_out[j];
            if( NULL != dep->cond ) {
                /* Check if the condition apply on the current setting */
                (void)expr_eval( dep->cond, exec_context->locals, MAX_LOCAL_COUNT, &value );
                if( 0 == value ) {
                    continue;
                }
            }
            new_context.function = dep->dplasma;
            DEBUG(( " -> %s( ", dep->dplasma->name ));
            /* Check to see if any of the params are conditionals or ranges and if they are
             * if they match. If yes, then set the correct values.
             */
            for( k = 0; (k < MAX_CALL_PARAM_COUNT) && (NULL != dep->call_params[k]); k++ ) {
                new_context.locals[k].sym = dep->dplasma->locals[k];
                if( EXPR_OP_BINARY_RANGE != dep->call_params[k]->op ) {
                    (void)expr_eval( dep->call_params[k], exec_context->locals, MAX_LOCAL_COUNT, &value );
                    new_context.locals[k].min = new_context.locals[k].max = value;
                    DEBUG(( "%d ", value ));
                } else {
                    int min, max;
                    (void)expr_range_to_min_max( dep->call_params[k], exec_context->locals, MAX_LOCAL_COUNT, &min, &max );
                    if( min > max ) {
                        dont_generate = 1;
                        DEBUG(( " -- skipped" ));
                        break;  /* No reason to continue here */
                    }
                    new_context.locals[k].min = min;
                    new_context.locals[k].max = max;
                    if( min == max ) {
                        DEBUG(( "%d ", min ));
                    } else {
                        DEBUG(( "[%d..%d] ", min, max ));
                    }
                }
                new_context.locals[k].value = new_context.locals[k].min;
            }
            DEBUG(( ")\n" ));
            if( dont_generate ) {
                continue;
            }
            
            /* Mark the end of the list */
            if( k < MAX_CALL_PARAM_COUNT ) {
                new_context.locals[k].sym = NULL;
            }
            dplasma_release_OUT_dependencies( eu_context,
                                             exec_context, param,
                                             &new_context, dep->param, forward_remote );
        }
    }
    return 0;
}

static int dplasma_execute( dplasma_execution_unit_t* eu_context,
                            const dplasma_execution_context_t* exec_context )
{
    dplasma_t* function = exec_context->function;
#ifdef _DEBUG
    char tmp[128];
#endif
    
    DEBUG(( "Execute %s\n", dplasma_service_to_string(exec_context, tmp, 128)));
    
    if( NULL != function->hook ) {
        function->hook( eu_context, exec_context );
    }
    return 0; /*dplasma_trigger_dependencies( eu_context, exec_context, 1 );*/
}<|MERGE_RESOLUTION|>--- conflicted
+++ resolved
@@ -72,12 +72,7 @@
     char tmp[128];
 # endif
 
-<<<<<<< HEAD
-    new_context = (dplasma_execution_context_t*) malloc(sizeof(dplasma_execution_context_t));
-    memcpy( new_context, exec_context, sizeof(dplasma_execution_context_t) );
-    new_context->list_item.list_prev = (dplasma_list_item_t*) new_context;
-=======
->>>>>>> 30b2ef86
+
 #if defined(DPLASMA_USE_LIFO) || defined(DPLASMA_USE_GLOBAL_LIFO)
     dplasma_atomic_lifo_push( eu_context->eu_task_queue, (dplasma_list_item_t*)new_context );
 #else
