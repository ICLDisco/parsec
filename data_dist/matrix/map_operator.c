--- conflicted
+++ resolved
@@ -210,18 +210,11 @@
 };
 
 static dague_ontask_iterate_t
-<<<<<<< HEAD
-add_task_to_list(struct dague_execution_unit_s *eu_context,
-                 dague_execution_context_t *newcontext,
-                 dague_execution_context_t *oldcontext,
-                 int flow_index, int outdep_index,
-=======
 add_task_to_list(struct dague_execution_unit *eu_context,
                  const dague_execution_context_t *newcontext,
                  const dague_execution_context_t *oldcontext,
                  const dep_t* dep,
                  dague_dep_data_description_t* data,
->>>>>>> 63cc311c
                  int rank_src, int rank_dst,
                  int vpid_dst,
                  void *_ready_lists)
@@ -272,15 +265,9 @@
             nc.data[0].data_in = this_task->data[0].data_out;
             nc.data[1].data_in = this_task->data[1].data_out;
 
-<<<<<<< HEAD
-            ontask(eu, &nc, this_task, 0, 0,
-                   __dague_handle->super.src->super.myrank,
-                   __dague_handle->super.src->super.myrank,
-=======
             ontask(eu, &nc, this_task, &flow_of_map_operator_dep_out, NULL,
                    __dague_object->super.src->super.myrank,
                    __dague_object->super.src->super.myrank,
->>>>>>> 63cc311c
                    vpid,
                    ontask_arg);
             return;
@@ -472,15 +459,9 @@
                 eu = context->virtual_processes[vpid]->execution_units[count];
                 fake_context.locals[0].value = k;
                 fake_context.locals[1].value = n;
-<<<<<<< HEAD
-                add_task_to_list(eu, &fake_context, NULL, 0, 0,
+                add_task_to_list(eu, &fake_context, NULL, &flow_of_map_operator_dep_out, NULL,
                                  __dague_handle->super.src->super.myrank, -1,
-                                 0, NULL, (void*)&ready_list);
-=======
-                add_task_to_list(eu, &fake_context, NULL, &flow_of_map_operator_dep_out, NULL,
-                                 __dague_object->super.src->super.myrank, -1,
                                  0, (void*)&ready_list);
->>>>>>> 63cc311c
                 __dague_schedule( eu, ready_list );
                 count++;
                 if( count == context->virtual_processes[vpid]->nb_cores )
