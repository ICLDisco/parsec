/*
 * Copyright (c) 2011      The University of Tennessee and The University
 *                         of Tennessee Research Foundation.  All rights
 *                         reserved.
 */

#include "dague.h"
#include "matrix.h"
#include "dague_prof_grapher.h"
#include <scheduling.h>

#if defined(DAGUE_PROF_TRACE)
int dague_map_operator_profiling_array[2] = {-1};
#define TAKE_TIME(context, key, eid, refdesc, refid) do {   \
   dague_profile_ddesc_info_t info;                         \
   info.desc = (dague_ddesc_t*)refdesc;                     \
   info.id = refid;                                         \
   dague_profiling_trace(context->eu_profile,               \
                         __dague_object->super.super.profiling_array[(key)],\
                         eid, (void*)&info);                \
  } while(0);
#else
#define TAKE_TIME(context, key, id, refdesc, refid)
#endif

typedef struct dague_map_operator_object {
    dague_object_t             super;
    const tiled_matrix_desc_t* src;
          tiled_matrix_desc_t* dest;
    volatile uint32_t          next_k;
    dague_operator_t           op;
    void*                      op_data;
} dague_map_operator_object_t;

typedef struct __dague_map_operator_object {
    dague_map_operator_object_t super;
} __dague_map_operator_object_t;

static const param_t param_of_map_operator;
static const dague_t dague_map_operator;

#define src(k,n)  (((dague_ddesc_t*)__dague_object->super.src)->data_of((dague_ddesc_t*)__dague_object->super.src, (k), (n)))
#define dest(k,n)  (((dague_ddesc_t*)__dague_object->super.dest)->data_of((dague_ddesc_t*)__dague_object->super.dest, (k), (n)))

#if defined(DAGUE_PROF_TRACE)
static inline uint32_t map_operator_op_hash(const __dague_map_operator_object_t *o, int k, int n )
{
    return o->super.src->mt * k + n;
}
#endif  /* defined(DAGUE_PROF_TRACE) */

static inline int minexpr_of_row_fct(const dague_object_t *__dague_object_parent, const assignment_t *assignments)
{
    const __dague_map_operator_object_t *__dague_object = (const __dague_map_operator_object_t*)__dague_object_parent;
    (void)assignments;
    return __dague_object->super.src->i;
}
static const expr_t minexpr_of_row = {
    .op = EXPR_OP_INLINE,
    .flags = 0x0,
    .inline_func = minexpr_of_row_fct
};
static inline int maxexpr_of_row_fct(const dague_object_t *__dague_object_parent, const assignment_t *assignments)
{
    const __dague_map_operator_object_t *__dague_object = (const __dague_map_operator_object_t*)__dague_object_parent;

    (void)__dague_object;
    (void)assignments;
    return __dague_object->super.src->mt;
}
static const expr_t maxexpr_of_row = {
    .op = EXPR_OP_INLINE,
    .flags = 0x0,
    .inline_func = maxexpr_of_row_fct
};
static const symbol_t symb_row = {
    .min = &minexpr_of_row,
    .max = &maxexpr_of_row,
    .flags = DAGUE_SYMBOL_IS_STANDALONE
};

static inline int minexpr_of_column_fct(const dague_object_t *__dague_object_parent, const assignment_t *assignments)
{
    const __dague_map_operator_object_t *__dague_object = (const __dague_map_operator_object_t*)__dague_object_parent;
    (void)assignments;
    return __dague_object->super.src->j;
}

static const expr_t minexpr_of_column = {
    .op = EXPR_OP_INLINE,
    .flags = 0x0,
    .inline_func = minexpr_of_column_fct
};

static inline int maxexpr_of_column_fct(const dague_object_t *__dague_object_parent, const assignment_t *assignments)
{
    const __dague_map_operator_object_t *__dague_object = (const __dague_map_operator_object_t*)__dague_object_parent;

    (void)__dague_object;
    (void)assignments;
    return __dague_object->super.src->nt;
}
static const expr_t maxexpr_of_column = {
    .op = EXPR_OP_INLINE,
    .flags = 0x0,
    .inline_func = maxexpr_of_column_fct
};
static const symbol_t symb_column = {
    .min = &minexpr_of_column,
    .max = &maxexpr_of_column,
    .flags = DAGUE_SYMBOL_IS_STANDALONE
};

static inline int pred_of_map_operator_all_as_expr_fct(const dague_object_t *__dague_object_parent,
                                                const assignment_t *assignments)
{
    const __dague_map_operator_object_t *__dague_object = (const __dague_map_operator_object_t*)__dague_object_parent;

    /* Silent Warnings: should look into predicate to know what variables are usefull */
    (void)__dague_object;
    (void)assignments;
    /* Compute Predicate */
    return 1;
}
static const expr_t pred_of_map_operator_all_as_expr = {
    .op = EXPR_OP_INLINE,
    .flags = 0x0,
    .inline_func = pred_of_map_operator_all_as_expr_fct
};

static inline int
expr_of_p1_for_param_of_map_operator_dep_in_fct(const dague_object_t *__dague_object_parent,
                                                const assignment_t *assignments)
{
    (void)__dague_object_parent;
    return assignments[0].value;
}
static const expr_t expr_of_p1_for_param_of_map_operator_dep_in = {
    .op = EXPR_OP_INLINE,
    .flags = 0x0,
    .inline_func = expr_of_p1_for_param_of_map_operator_dep_in_fct
};
static const dep_t param_of_map_operator_dep_in = {
    .cond = NULL,
    .dague = &dague_map_operator,
    .param = &param_of_map_operator,
    .datatype_index = 0,
    .call_params = {
        &expr_of_p1_for_param_of_map_operator_dep_in
    }
};

static inline int
expr_of_p1_for_param_of_map_operator_dep_out_fct(const dague_object_t *__dague_object_parent,
                                                 const assignment_t *assignments)
{
    (void)__dague_object_parent;
    return (assignments[0].value + 1);
}
static const expr_t expr_of_p1_for_param_of_map_operator_dep_out = {
    .op = EXPR_OP_INLINE,
    .flags = 0x0,
    .inline_func = expr_of_p1_for_param_of_map_operator_dep_out_fct
};
static const dep_t param_of_map_operator_dep_out = {
    .cond = NULL,
    .dague = &dague_map_operator,
    .param = &param_of_map_operator,
    .datatype_index = 0,
    .call_params = {
        &expr_of_p1_for_param_of_map_operator_dep_out
    }
};

static const param_t param_of_map_operator = {
    .name = "I",
    .sym_type = SYM_INOUT,
    .access_type = ACCESS_RW,
    .param_mask = 0x1,
    .dep_in  = { &param_of_map_operator_dep_in },
    .dep_out = { &param_of_map_operator_dep_out }
};

static dague_ontask_iterate_t
add_task_to_list(struct dague_execution_unit *eu_context,
                 dague_execution_context_t *newcontext,
                 dague_execution_context_t *oldcontext,
                 int param_index, int outdep_index,
                 int rank_src, int rank_dst,
                 dague_arena_t* arena,
                 void *param)
{
    dague_execution_context_t** pready_list = (dague_execution_context_t**)param;
    dague_execution_context_t* new_context = (dague_execution_context_t*)dague_thread_mempool_allocate( eu_context->context_mempool );
    dague_thread_mempool_t* mpool = new_context->mempool_owner;

    memcpy( new_context, newcontext, sizeof(dague_execution_context_t) );
    new_context->mempool_owner = mpool;

    dague_list_add_single_elem_by_priority( pready_list, new_context );
    (void)arena; (void)oldcontext; (void)param_index; (void)outdep_index; (void)rank_src; (void)rank_dst;
    return DAGUE_ITERATE_STOP;
}

static void iterate_successors(dague_execution_unit_t *eu,
                               dague_execution_context_t *exec_context,
                               dague_ontask_function_t *ontask,
                               void *ontask_arg)
{
    __dague_map_operator_object_t *__dague_object = (__dague_map_operator_object_t*)exec_context->dague_object;
    int k = exec_context->locals[0].value;
    int n = exec_context->locals[1].value+1;
    dague_execution_context_t nc;

    /* If this is the last n, try to move to the next k */
    for( ; k < (int)__dague_object->super.src->nt; n = 0) {
        for( ; n < (int)__dague_object->super.src->mt; n++ ) {
            int is_local = (__dague_object->super.src->super.myrank ==
                            ((dague_ddesc_t*)__dague_object->super.src)->rank_of((dague_ddesc_t*)__dague_object->super.src,
                                                                               k, n));
            if( !is_local ) continue;
            /* Here we go, one ready local task */
            nc.locals[0].value = k;
            nc.locals[1].value = n;
            nc.function = &dague_map_operator /*this*/;
            nc.dague_object = exec_context->dague_object;
            nc.priority = 0;
            ontask(eu, &nc, exec_context, 0, 0,
                   __dague_object->super.src->super.myrank,
                   __dague_object->super.src->super.myrank, NULL, ontask_arg);
            return;
        }
        /* Go to the next row ... atomically */
        k = dague_atomic_inc_32b( &__dague_object->super.next_k );
    }
}

static int release_deps(dague_execution_unit_t *eu,
                        dague_execution_context_t *exec_context,
                        int action_mask,
                        dague_remote_deps_t *deps,
                        dague_arena_chunk_t **data)
{
    dague_execution_context_t* ready_list = NULL;

    iterate_successors(eu, exec_context, add_task_to_list, &ready_list);

    if(action_mask & DAGUE_ACTION_RELEASE_LOCAL_DEPS) {
        if( NULL != ready_list ) {
            __dague_schedule(eu, ready_list);
            ready_list = NULL;
        }
    }

    if(action_mask & DAGUE_ACTION_RELEASE_LOCAL_REFS) {
        (void)AUNREF(exec_context->data[0].data);
    }

    assert( NULL == ready_list );
    (void)deps; (void)data;
    return 1;
}

static int hook_of(dague_execution_unit_t *context,
                   dague_execution_context_t *exec_context)
{
    const __dague_map_operator_object_t *__dague_object = (const __dague_map_operator_object_t*)exec_context->dague_object;
    int k = exec_context->locals[0].value;
    int n = exec_context->locals[1].value;
    dague_arena_chunk_t *asrc, *adest;
    const void* src_data = NULL;
    void* dest_data = NULL;

    if( NULL != __dague_object->super.src ) {
        adest = (dague_arena_chunk_t*) src(k,n);
        dest_data = ADATA(asrc);
    } else {
        if( NULL != __dague_object->super.dest ) {
            adest = (dague_arena_chunk_t*) dest(k,n);
            dest_data = ADATA(adest);
        }
    }
    exec_context->data[0].data = asrc;
    exec_context->data[0].data_repo = NULL;
    exec_context->data[1].data = adest;
    exec_context->data[1].data_repo = NULL;

#if !defined(DAGUE_PROF_DRY_BODY)
    TAKE_TIME(context, 2*exec_context->function->function_id,
              map_operator_op_hash( __dague_object, k, n ), __dague_object->super.src,
              ((dague_ddesc_t*)(__dague_object->super.src))->data_key((dague_ddesc_t*)__dague_object->super.src, k, n) );
    __dague_object->super.op( context, src_data, dest_data, __dague_object->super.op_data, k, n );
#endif
    (void)context;
    return 0;
}

static int complete_hook(dague_execution_unit_t *context,
                         dague_execution_context_t *exec_context)
{
    const __dague_map_operator_object_t *__dague_object = (const __dague_map_operator_object_t *)exec_context->dague_object;
    int k = exec_context->locals[0].value;
    int n = exec_context->locals[1].value;
    (void)k; (void)n; (void)__dague_object;
    dague_arena_chunk_t *data[2];

    TAKE_TIME(context, 2*exec_context->function->function_id+1, map_operator_op_hash( __dague_object, k, n ), NULL, 0);

    dague_prof_grapher_task(exec_context, context->eu_id, k+n);

    data[0] = exec_context->data[0].data;
    data[1] = exec_context->data[1].data;
    release_deps(context, exec_context,
                 (DAGUE_ACTION_RELEASE_REMOTE_DEPS |
                  DAGUE_ACTION_RELEASE_LOCAL_DEPS |
                  DAGUE_ACTION_RELEASE_LOCAL_REFS |
                  DAGUE_ACTION_DEPS_MASK),
                 NULL, data);

    return 0;
}

static const dague_t dague_map_operator = {
    .name = "map_operator",
    .deps = 0,
    .flags = 0x0,
    .function_id = 0,
    .dependencies_goal = 0x1,
    .nb_locals = 2,
    .nb_params = 2,
    .params = { &symb_row, &symb_column },
    .locals = { &symb_row, &symb_column },
    .pred = &pred_of_map_operator_all_as_expr,
    .priority = NULL,
    .in = { &param_of_map_operator },
    .out = { &param_of_map_operator },
    .iterate_successors = iterate_successors,
    .release_deps = release_deps,
    .hook = hook_of,
    .complete_execution = complete_hook,
};

static void dague_map_operator_startup_fn(dague_context_t *context, 
                                          dague_object_t *dague_object,
                                          dague_execution_context_t** startup_list)
{
    __dague_map_operator_object_t *__dague_object = (__dague_map_operator_object_t*)dague_object;
    dague_execution_context_t fake_context;
    dague_execution_context_t *ready_list;
    int k = 0, n = 0, count = 0;
    dague_execution_unit_t* eu;

    *startup_list = NULL;
    /* If this is the last n, try to move to the next k */
    for( ; k < (int)__dague_object->super.src->nt; n = 0) {
        eu = context->execution_units[count];
        ready_list = NULL;

        for( ; n < (int)__dague_object->super.src->mt; n++ ) {
            int is_local = (__dague_object->super.src->super.myrank ==
                            ((dague_ddesc_t*)__dague_object->super.src)->rank_of((dague_ddesc_t*)__dague_object->super.src,
                                                                               k, n));
            if( !is_local ) continue;
            /* Here we go, one ready local task */
            fake_context.locals[0].value = k;
            fake_context.locals[1].value = n;
            fake_context.function = &dague_map_operator /*this*/;
            fake_context.dague_object = dague_object;
            fake_context.priority = 0;
            add_task_to_list(eu, &fake_context, NULL, 0, 0,
<<<<<<< HEAD
                             __dague_object->super.A->super.myrank,
                             __dague_object->super.A->super.myrank, NULL, (void*)&ready_list);
            __dague_schedule( eu, ready_list );
=======
                             __dague_object->super.src->super.myrank,
                             __dague_object->super.src->super.myrank, NULL, (void*)&ready_list);
            __dague_schedule( eu, ready_list, 0 );
>>>>>>> 2e3544b6
            count++;
            if( count == context->nb_cores ) goto done;
            break;
        }
        /* Go to the next row ... atomically */
        k = dague_atomic_inc_32b( &__dague_object->super.next_k );
    }
 done:
    return;
}

/**
 * Apply the operator op on all tiles of the src matrix. The src matrix is const, the
 * result is supposed to be pushed on the dest matrix. However, any of the two matrices
 * can be NULL, and then the data is reported as NULL in the corresponding op
 * parameter.
 */
struct dague_object_t*
dague_map_operator_New(const tiled_matrix_desc_t* src,
                       tiled_matrix_desc_t* dest,
                       dague_operator_t op,
                       void* op_data)
{
    __dague_map_operator_object_t *res = (__dague_map_operator_object_t*)calloc(1, sizeof(__dague_map_operator_object_t));

    if( (NULL == src) && (NULL == dest) )
        return NULL;
    /* src and dest should have similar distributions */
    /* TODO */

    res->super.src     = src;
    res->super.dest    = dest;
    res->super.op      = op;
    res->super.op_data = op_data;

#  if defined(DAGUE_PROF_TRACE)
    res->super.super.profiling_array = dague_map_operator_profiling_array;
    if( -1 == dague_map_operator_profiling_array[0] ) {
        dague_profiling_add_dictionary_keyword("operator", "fill:CC2828",
                                               sizeof(dague_profile_ddesc_info_t), dague_profile_ddesc_key_to_string,
                                               (int*)&res->super.super.profiling_array[0 + 2 * dague_map_operator.function_id],
                                               (int*)&res->super.super.profiling_array[1 + 2 * dague_map_operator.function_id]);
    }
#  endif /* defined(DAGUE_PROF_TRACE) */

    res->super.super.object_id = 1111;
    res->super.super.nb_local_tasks = src->nb_local_tiles;
    res->super.super.startup_hook = dague_map_operator_startup_fn;
    return (struct dague_object_t*)res;
}

void dague_map_operator_Destruct( struct dague_object_t* o )
{
#if defined(DAGUE_PROF_TRACE)
    char* filename = NULL;
#if defined(HAVE_MPI)
    int rank;
    MPI_Comm_rank(MPI_COMM_WORLD, &rank);
    asprintf(&filename, "%s.%d.profile", "operator", rank);
#else
    asprintf(&filename, "%s.profile", "operator");
#endif
    dague_profiling_dump_xml(filename);
    free(filename);
#endif  /* defined(DAGUE_PROF_TRACE) */
    (void)o;
}<|MERGE_RESOLUTION|>--- conflicted
+++ resolved
@@ -368,15 +368,9 @@
             fake_context.dague_object = dague_object;
             fake_context.priority = 0;
             add_task_to_list(eu, &fake_context, NULL, 0, 0,
-<<<<<<< HEAD
-                             __dague_object->super.A->super.myrank,
-                             __dague_object->super.A->super.myrank, NULL, (void*)&ready_list);
-            __dague_schedule( eu, ready_list );
-=======
                              __dague_object->super.src->super.myrank,
                              __dague_object->super.src->super.myrank, NULL, (void*)&ready_list);
-            __dague_schedule( eu, ready_list, 0 );
->>>>>>> 2e3544b6
+            __dague_schedule( eu, ready_list );
             count++;
             if( count == context->nb_cores ) goto done;
             break;
