/*
 * Copyright (c) 2011      The University of Tennessee and The University
 *                         of Tennessee Research Foundation.  All rights
 *                         reserved.
 */

#include "dague.h"
#include "debug.h"
#include "remote_dep.h"
#include "matrix.h"
#include "dague_prof_grapher.h"
#include <scheduling.h>
#include <datarepo.h>

#if defined(DAGUE_PROF_TRACE)
int dague_map_operator_profiling_array[2] = {-1};
#define TAKE_TIME(context, key, eid, refdesc, refid) do {   \
   dague_profile_ddesc_info_t info;                         \
   info.desc = (dague_ddesc_t*)refdesc;                     \
   info.id = refid;                                         \
   dague_profiling_trace(context->eu_profile,               \
                         __dague_object->super.super.profiling_array[(key)],\
                         eid, (void*)&info);                \
  } while(0);
#else
#define TAKE_TIME(context, key, id, refdesc, refid)
#endif

typedef struct dague_map_operator_object {
    dague_object_t             super;
    const tiled_matrix_desc_t* src;
          tiled_matrix_desc_t* dest;
    volatile uint32_t          next_k;
    dague_operator_t           op;
    void*                      op_data;
} dague_map_operator_object_t;

typedef struct __dague_map_operator_object {
    dague_map_operator_object_t super;
} __dague_map_operator_object_t;

static const dague_flow_t flow_of_map_operator;
static const dague_function_t dague_map_operator;

#define src(k,n)  (((dague_ddesc_t*)__dague_object->super.src)->data_of((dague_ddesc_t*)__dague_object->super.src, (k), (n)))
#define dest(k,n)  (((dague_ddesc_t*)__dague_object->super.dest)->data_of((dague_ddesc_t*)__dague_object->super.dest, (k), (n)))

#if defined(DAGUE_PROF_TRACE)
static inline uint32_t map_operator_op_hash(const __dague_map_operator_object_t *o, int k, int n )
{
    return o->super.src->mt * k + n;
}
#endif  /* defined(DAGUE_PROF_TRACE) */

static inline int minexpr_of_row_fct(const dague_object_t *__dague_object_parent, const assignment_t *assignments)
{
    const __dague_map_operator_object_t *__dague_object = (const __dague_map_operator_object_t*)__dague_object_parent;
    (void)assignments;
    return __dague_object->super.src->i;
}
static const expr_t minexpr_of_row = {
    .op = EXPR_OP_INLINE,
    .inline_func = minexpr_of_row_fct
};
static inline int maxexpr_of_row_fct(const dague_object_t *__dague_object_parent, const assignment_t *assignments)
{
    const __dague_map_operator_object_t *__dague_object = (const __dague_map_operator_object_t*)__dague_object_parent;

    (void)__dague_object;
    (void)assignments;
    return __dague_object->super.src->mt;
}
static const expr_t maxexpr_of_row = {
    .op = EXPR_OP_INLINE,
    .inline_func = maxexpr_of_row_fct
};
static const symbol_t symb_row = {
    .min = &minexpr_of_row,
    .max = &maxexpr_of_row,
    .flags = DAGUE_SYMBOL_IS_STANDALONE
};

static inline int minexpr_of_column_fct(const dague_object_t *__dague_object_parent, const assignment_t *assignments)
{
    const __dague_map_operator_object_t *__dague_object = (const __dague_map_operator_object_t*)__dague_object_parent;
    (void)assignments;
    return __dague_object->super.src->j;
}

static const expr_t minexpr_of_column = {
    .op = EXPR_OP_INLINE,
    .inline_func = minexpr_of_column_fct
};

static inline int maxexpr_of_column_fct(const dague_object_t *__dague_object_parent, const assignment_t *assignments)
{
    const __dague_map_operator_object_t *__dague_object = (const __dague_map_operator_object_t*)__dague_object_parent;

    (void)__dague_object;
    (void)assignments;
    return __dague_object->super.src->nt;
}
static const expr_t maxexpr_of_column = {
    .op = EXPR_OP_INLINE,
    .inline_func = maxexpr_of_column_fct
};
static const symbol_t symb_column = {
    .min = &minexpr_of_column,
    .max = &maxexpr_of_column,
    .flags = DAGUE_SYMBOL_IS_STANDALONE
};

static inline int pred_of_map_operator_all_as_expr_fct(const dague_object_t *__dague_object_parent,
                                                const assignment_t *assignments)
{
    const __dague_map_operator_object_t *__dague_object = (const __dague_map_operator_object_t*)__dague_object_parent;

    /* Silent Warnings: should look into predicate to know what variables are usefull */
    (void)__dague_object;
    (void)assignments;
    /* Compute Predicate */
    return 1;
}
static const expr_t pred_of_map_operator_all_as_expr = {
    .op = EXPR_OP_INLINE,
    .inline_func = pred_of_map_operator_all_as_expr_fct
};

static inline int
expr_of_p1_for_flow_of_map_operator_dep_in_fct(const dague_object_t *__dague_object_parent,
                                                const assignment_t *assignments)
{
    (void)__dague_object_parent;
    return assignments[0].value;
}
static const expr_t expr_of_p1_for_flow_of_map_operator_dep_in = {
    .op = EXPR_OP_INLINE,
    .inline_func = expr_of_p1_for_flow_of_map_operator_dep_in_fct
};
static const dep_t flow_of_map_operator_dep_in = {
    .cond = NULL,
    .dague = &dague_map_operator,
    .flow = &flow_of_map_operator,
    .datatype = { .index = 0, .index_fct = NULL, .nb_elt = 1, .nb_elt_fct = NULL },
    .call_params = {
        &expr_of_p1_for_flow_of_map_operator_dep_in
    }
};

static inline int
expr_of_p1_for_flow_of_map_operator_dep_out_fct(const dague_object_t *__dague_object_parent,
                                                 const assignment_t *assignments)
{
    (void)__dague_object_parent;
    return (assignments[0].value + 1);
}
static const expr_t expr_of_p1_for_flow_of_map_operator_dep_out = {
    .op = EXPR_OP_INLINE,
    .inline_func = expr_of_p1_for_flow_of_map_operator_dep_out_fct
};
static const dep_t flow_of_map_operator_dep_out = {
    .cond = NULL,
    .dague = &dague_map_operator,
    .flow = &flow_of_map_operator,
    .datatype = { .index = 0, .index_fct = NULL, .nb_elt = 1, .nb_elt_fct = NULL },
    .call_params = {
        &expr_of_p1_for_flow_of_map_operator_dep_out
    }
};

static const dague_flow_t flow_of_map_operator = {
    .name = "I",
    .sym_type = SYM_INOUT,
    .access_type = ACCESS_RW,
    .flow_index = 0,
    .dep_in  = { &flow_of_map_operator_dep_in },
    .dep_out = { &flow_of_map_operator_dep_out }
};

static dague_ontask_iterate_t
add_task_to_list(struct dague_execution_unit *eu_context,
                 dague_execution_context_t *newcontext,
                 dague_execution_context_t *oldcontext,
                 int flow_index, int outdep_index,
                 int rank_src, int rank_dst,
                 int vpid_dst,
                 dague_arena_t* arena,
                 int nbelt,
                 void *flow)
{
    dague_execution_context_t** pready_list = (dague_execution_context_t**)flow;
    dague_execution_context_t* new_context = (dague_execution_context_t*)dague_thread_mempool_allocate( eu_context->context_mempool );
    dague_thread_mempool_t* mpool = new_context->mempool_owner;

#warning should we do something with vpid_dst?

    memcpy( new_context, newcontext, sizeof(dague_execution_context_t) );
    new_context->mempool_owner = mpool;

    dague_list_add_single_elem_by_priority( pready_list, new_context );
<<<<<<< HEAD
    (void)arena; (void)oldcontext; (void)flow_index; (void)outdep_index; (void)rank_src; (void)rank_dst; (void)vpid_dst;
=======
    (void)arena; (void)oldcontext; (void)flow_index; (void)outdep_index; (void)rank_src; (void)rank_dst; (void)nbelt;
>>>>>>> 1034379c
    return DAGUE_ITERATE_STOP;
}

static void iterate_successors(dague_execution_unit_t *eu,
                               dague_execution_context_t *this_task,
                               uint32_t action_mask,
                               dague_ontask_function_t *ontask,
                               void *ontask_arg)
{
    __dague_map_operator_object_t *__dague_object = (__dague_map_operator_object_t*)this_task->dague_object;
    int k = this_task->locals[0].value;
    int n = this_task->locals[1].value+1;
    dague_execution_context_t nc;

    nc.priority = 0;
    nc.data[0].data_repo = NULL;
    nc.data[0].data_repo = NULL;
    /* If this is the last n, try to move to the next k */
    for( ; k < (int)__dague_object->super.src->nt; n = 0) {
        for( ; n < (int)__dague_object->super.src->mt; n++ ) {
            int is_local = (__dague_object->super.src->super.myrank ==
                            ((dague_ddesc_t*)__dague_object->super.src)->rank_of((dague_ddesc_t*)__dague_object->super.src,
                                                                               k, n));
            if( !is_local ) continue;
            /* Here we go, one ready local task */
            nc.locals[0].value = k;
            nc.locals[1].value = n;
            nc.function = &dague_map_operator /*this*/;
            nc.dague_object = this_task->dague_object;
            nc.data[0].data = this_task->data[0].data;
            nc.data[1].data = this_task->data[1].data;
#warning is vpid_dst useful here?
            ontask(eu, &nc, this_task, 0, 0,
                   __dague_object->super.src->super.myrank,
<<<<<<< HEAD
                   __dague_object->super.src->super.myrank, 
                   -1,
                   NULL, ontask_arg);
=======
                   __dague_object->super.src->super.myrank, NULL, -1, ontask_arg);
>>>>>>> 1034379c
            return;
        }
        /* Go to the next row ... atomically */
        k = dague_atomic_inc_32b( &__dague_object->super.next_k );
    }
    (void)action_mask;
}

static int release_deps(dague_execution_unit_t *eu,
                        dague_execution_context_t *this_task,
                        uint32_t action_mask,
                        dague_remote_deps_t *deps)
{
    dague_execution_context_t* ready_list = NULL;

    iterate_successors(eu, this_task, action_mask, add_task_to_list, &ready_list);

    if(action_mask & DAGUE_ACTION_RELEASE_LOCAL_DEPS) {
        if( NULL != ready_list ) {
            __dague_schedule(eu, ready_list);
            ready_list = NULL;
        }
    }

    if(action_mask & DAGUE_ACTION_RELEASE_LOCAL_REFS) {
        (void)AUNREF(this_task->data[0].data);
    }

    assert( NULL == ready_list );
    (void)deps;
    return 1;
}

static int hook_of(dague_execution_unit_t *context,
                   dague_execution_context_t *this_task)
{
    const __dague_map_operator_object_t *__dague_object = (const __dague_map_operator_object_t*)this_task->dague_object;
    int k = this_task->locals[0].value;
    int n = this_task->locals[1].value;
    dague_arena_chunk_t *asrc = NULL, *adest;
    const void* src_data = NULL;
    void* dest_data;

    if( NULL != __dague_object->super.src ) {
        asrc = (dague_arena_chunk_t*) src(k,n);
        src_data = ADATA(asrc);
    }
    adest = (dague_arena_chunk_t*) dest(k,n);
    dest_data = ADATA(adest);

    this_task->data[0].data = asrc;
    this_task->data[0].data_repo = NULL;
    this_task->data[1].data = adest;
    this_task->data[1].data_repo = NULL;

#if !defined(DAGUE_PROF_DRY_BODY)
    TAKE_TIME(context, 2*this_task->function->function_id,
              map_operator_op_hash( __dague_object, k, n ), __dague_object->super.src,
              ((dague_ddesc_t*)(__dague_object->super.src))->data_key((dague_ddesc_t*)__dague_object->super.src, k, n) );
    __dague_object->super.op( context, src_data, dest_data, __dague_object->super.op_data, k, n );
#endif
    (void)context;
    return 0;
}

static int complete_hook(dague_execution_unit_t *context,
                         dague_execution_context_t *this_task)
{
    const __dague_map_operator_object_t *__dague_object = (const __dague_map_operator_object_t *)this_task->dague_object;
    int k = this_task->locals[0].value;
    int n = this_task->locals[1].value;
    (void)k; (void)n; (void)__dague_object;

    TAKE_TIME(context, 2*this_task->function->function_id+1, map_operator_op_hash( __dague_object, k, n ), NULL, 0);

    dague_prof_grapher_task(this_task, context->th_id, context->virtual_process->vp_id, k+n);

    release_deps(context, this_task,
                 (DAGUE_ACTION_RELEASE_REMOTE_DEPS |
                  DAGUE_ACTION_RELEASE_LOCAL_DEPS |
                  DAGUE_ACTION_RELEASE_LOCAL_REFS |
                  DAGUE_ACTION_DEPS_MASK),
                 NULL);

    return 0;
}

static const dague_function_t dague_map_operator = {
    .name = "map_operator",
    .deps = 0,
    .flags = 0x0,
    .function_id = 0,
    .dependencies_goal = 0x1,
    .nb_definitions = 2,
    .nb_parameters = 2,
    .params = { &symb_row, &symb_column },
    .locals = { &symb_row, &symb_column },
    .pred = &pred_of_map_operator_all_as_expr,
    .priority = NULL,
    .in = { &flow_of_map_operator },
    .out = { &flow_of_map_operator },
    .iterate_successors = iterate_successors,
    .release_deps = release_deps,
    .hook = hook_of,
    .complete_execution = complete_hook,
};

static void dague_map_operator_startup_fn(dague_context_t *context, 
                                          dague_object_t *dague_object,
                                          dague_execution_context_t** startup_list)
{
    __dague_map_operator_object_t *__dague_object = (__dague_map_operator_object_t*)dague_object;
    dague_execution_context_t fake_context;
    dague_execution_context_t *ready_list;
    int k = 0, n = 0, count = 0;
    dague_execution_unit_t* eu;

    *startup_list = NULL;
    fake_context.function = &dague_map_operator /*this*/;
    fake_context.dague_object = dague_object;
    fake_context.priority = 0;
    fake_context.data[0].data_repo = NULL;
    fake_context.data[0].data      = NULL;
    fake_context.data[1].data_repo = NULL;
    fake_context.data[1].data      = NULL;
    /* If this is the last n, try to move to the next k */
    for( ; k < (int)__dague_object->super.src->nt; n = 0) {
#warning This should be context->virtual_processes[vpid_of(...)]
        eu = context->virtual_processes[0]->execution_units[count];
        ready_list = NULL;

        for( ; n < (int)__dague_object->super.src->mt; n++ ) {
            int is_local = (__dague_object->super.src->super.myrank ==
                            ((dague_ddesc_t*)__dague_object->super.src)->rank_of((dague_ddesc_t*)__dague_object->super.src,
                                                                               k, n));
            if( !is_local ) continue;
            /* Here we go, one ready local task */
            fake_context.locals[0].value = k;
            fake_context.locals[1].value = n;
#warning vpid_dst should not be -1 here.
            add_task_to_list(eu, &fake_context, NULL, 0, 0,
                             __dague_object->super.src->super.myrank,
<<<<<<< HEAD
                             __dague_object->super.src->super.myrank, 
                             -1,
                             NULL, (void*)&ready_list);
=======
                             __dague_object->super.src->super.myrank, NULL, -1,
                             (void*)&ready_list);
>>>>>>> 1034379c
            __dague_schedule( eu, ready_list );
            count++;
#warning This should be context->virtual_processes[vpid_of(...)]
            if( count == context->virtual_processes[0]->nb_cores ) goto done;
            break;
        }
        /* Go to the next row ... atomically */
        k = dague_atomic_inc_32b( &__dague_object->super.next_k );
    }
 done:
    return;
}

/**
 * Apply the operator op on all tiles of the src matrix. The src matrix is const, the
 * result is supposed to be pushed on the dest matrix. However, any of the two matrices
 * can be NULL, and then the data is reported as NULL in the corresponding op
 * floweter.
 */
struct dague_object_t*
dague_map_operator_New(const tiled_matrix_desc_t* src,
                       tiled_matrix_desc_t* dest,
                       dague_operator_t op,
                       void* op_data)
{
    __dague_map_operator_object_t *res = (__dague_map_operator_object_t*)calloc(1, sizeof(__dague_map_operator_object_t));

    if( (NULL == src) && (NULL == dest) )
        return NULL;
    /* src and dest should have similar distributions */
    /* TODO */

    res->super.src     = src;
    res->super.dest    = dest;
    res->super.op      = op;
    res->super.op_data = op_data;

#  if defined(DAGUE_PROF_TRACE)
    res->super.super.profiling_array = dague_map_operator_profiling_array;
    if( -1 == dague_map_operator_profiling_array[0] ) {
        dague_profiling_add_dictionary_keyword("operator", "fill:CC2828",
                                               sizeof(dague_profile_ddesc_info_t), dague_profile_ddesc_key_to_string,
                                               (int*)&res->super.super.profiling_array[0 + 2 * dague_map_operator.function_id],
                                               (int*)&res->super.super.profiling_array[1 + 2 * dague_map_operator.function_id]);
    }
#  endif /* defined(DAGUE_PROF_TRACE) */

    res->super.super.object_id = 1111;
    res->super.super.nb_local_tasks = src->nb_local_tiles;
    res->super.super.startup_hook = dague_map_operator_startup_fn;
    return (struct dague_object_t*)res;
}

void dague_map_operator_Destruct( struct dague_object_t* o )
{
#if defined(DAGUE_PROF_TRACE)
    char* filename = NULL;
#if defined(HAVE_MPI)
    int rank;
    MPI_Comm_rank(MPI_COMM_WORLD, &rank);
    asprintf(&filename, "%s.%d.profile", "operator", rank);
#else
    asprintf(&filename, "%s.profile", "operator");
#endif
    dague_profiling_dump_xml(filename);
    free(filename);
#endif  /* defined(DAGUE_PROF_TRACE) */
    (void)o;
}<|MERGE_RESOLUTION|>--- conflicted
+++ resolved
@@ -198,11 +198,7 @@
     new_context->mempool_owner = mpool;
 
     dague_list_add_single_elem_by_priority( pready_list, new_context );
-<<<<<<< HEAD
-    (void)arena; (void)oldcontext; (void)flow_index; (void)outdep_index; (void)rank_src; (void)rank_dst; (void)vpid_dst;
-=======
-    (void)arena; (void)oldcontext; (void)flow_index; (void)outdep_index; (void)rank_src; (void)rank_dst; (void)nbelt;
->>>>>>> 1034379c
+    (void)arena; (void)oldcontext; (void)flow_index; (void)outdep_index; (void)rank_src; (void)rank_dst; (void)vpid_dst; (void)nbelt;
     return DAGUE_ITERATE_STOP;
 }
 
@@ -237,13 +233,9 @@
 #warning is vpid_dst useful here?
             ontask(eu, &nc, this_task, 0, 0,
                    __dague_object->super.src->super.myrank,
-<<<<<<< HEAD
                    __dague_object->super.src->super.myrank, 
                    -1,
-                   NULL, ontask_arg);
-=======
-                   __dague_object->super.src->super.myrank, NULL, -1, ontask_arg);
->>>>>>> 1034379c
+                   NULL, -1, ontask_arg);
             return;
         }
         /* Go to the next row ... atomically */
@@ -385,15 +377,8 @@
             fake_context.locals[1].value = n;
 #warning vpid_dst should not be -1 here.
             add_task_to_list(eu, &fake_context, NULL, 0, 0,
-                             __dague_object->super.src->super.myrank,
-<<<<<<< HEAD
-                             __dague_object->super.src->super.myrank, 
-                             -1,
-                             NULL, (void*)&ready_list);
-=======
-                             __dague_object->super.src->super.myrank, NULL, -1,
-                             (void*)&ready_list);
->>>>>>> 1034379c
+                             __dague_object->super.src->super.myrank, -1,
+                             -1, NULL, -1, (void*)&ready_list);
             __dague_schedule( eu, ready_list );
             count++;
 #warning This should be context->virtual_processes[vpid_of(...)]
