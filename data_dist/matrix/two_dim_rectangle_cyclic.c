/*
 * Copyright (c) 2009-2011 The University of Tennessee and The University
 *                         of Tennessee Research Foundation.  All rights
 *                         reserved.
 */

#include <stdlib.h>
#include <stdio.h>
#include <string.h>
#include <assert.h>
#include <errno.h>
#include <stdarg.h>
#include <stdint.h>

#ifdef HAVE_MPI
#include <mpi.h>
#endif /* HAVE_MPI */

#include "dague_config.h"
#include "dague.h"
#include "data_dist/matrix/two_dim_rectangle_cyclic.h"

static uint32_t twoDBC_get_rank_for_tile(dague_ddesc_t * desc, ...)
{
    unsigned int stc, cr, m, n;
    unsigned int str, rr;
    unsigned int res;
    va_list ap;
    two_dim_block_cyclic_t * Ddesc;
    Ddesc = (two_dim_block_cyclic_t *)desc;

    /* Get coordinates */
    va_start(ap, desc);
    m = va_arg(ap, unsigned int);
    n = va_arg(ap, unsigned int);
    va_end(ap);

    /* Offset by (i,j) to translate (m,n) in the global matrix */
    m += Ddesc->super.i / Ddesc->super.mb;
    n += Ddesc->super.j / Ddesc->super.nb;

    /* for tile (m,n), first find coordinate of process in
       process grid which possess the tile in block cyclic dist */
    /* (m,n) is in super-tile (str, stc)*/
    str = m / Ddesc->grid.strows;
    stc = n / Ddesc->grid.stcols;

    /* P(rr, cr) has the tile, compute the mpi rank*/
    rr = str % Ddesc->grid.rows;
    cr = stc % Ddesc->grid.cols;
    res = rr * Ddesc->grid.cols + cr;

    /* printf("tile (%d, %d) belongs to process %d [%d,%d] in a grid of %dx%d\n", */
    /*            m, n, res, rr, cr, Ddesc->grid.rows, Ddesc->grid.cols); */
    return res;
}

static size_t twoDBC_compute_mempos_from_global_coordinates(two_dim_block_cyclic_t *Ddesc, int m, int n)
{
    int nb_elem_r, last_c_size;
<<<<<<< HEAD
    size_t pos;
=======
    two_dim_block_cyclic_t * Ddesc;
    va_list ap;
    Ddesc = (two_dim_block_cyclic_t *)desc;

    /* Get coordinates */
    va_start(ap, desc);
    m = (int)va_arg(ap, unsigned int);
    n = (int)va_arg(ap, unsigned int);
    va_end(ap);

    /* Offset by (i,j) to translate (m,n) in the global matrix */
    m += Ddesc->super.i / Ddesc->super.mb;
    n += Ddesc->super.j / Ddesc->super.nb;

#if defined(DISTRIBUTED)
    assert(desc->myrank == twoDBC_get_rank_for_tile(desc, m, n));
#endif
>>>>>>> 6d352447

    if ( Ddesc->super.storage == matrix_Tile ) {
        /* number of tiles per column of super-tile */
        nb_elem_r = Ddesc->nb_elem_r * Ddesc->grid.stcols;

        /* pos is currently at head of supertile (0xA) */
        pos = nb_elem_r * ((n / Ddesc->grid.stcols)/ Ddesc->grid.cols);

        /* tile is in the last column of super-tile */
        if (n >= ((Ddesc->super.lnt/Ddesc->grid.stcols) * Ddesc->grid.stcols )) {
            /* number of tile per super tile in last column */
            last_c_size = (Ddesc->super.lnt % Ddesc->grid.stcols) * Ddesc->grid.strows;
        }
        else {
            last_c_size = Ddesc->grid.stcols * Ddesc->grid.strows;
        }

        /* pos is at head of supertile (BxA) containing (m,n)  */
        pos += (last_c_size * ((m / Ddesc->grid.strows) / Ddesc->grid.rows ) );

        /* if tile (m,n) is in the last row of super tile and this super tile is smaller than others */
        if (m >= ((Ddesc->super.lmt/Ddesc->grid.strows)*Ddesc->grid.strows)) {
            last_c_size = Ddesc->super.lmt % Ddesc->grid.strows;
        }
        else {
            last_c_size = Ddesc->grid.strows;
        }
        pos += ((n % Ddesc->grid.stcols) * last_c_size); /* pos is at (B, n)*/
        pos += (m % Ddesc->grid.strows); /* pos is at (m,n)*/

        pos *= (size_t)Ddesc->super.bsiz * dague_datadist_getsizeoftype(Ddesc->super.mtype);

    }
    /* Lapack Storage */
    else {
        int local_m, local_n;

        /* Compute the local tile row */
        local_m = ( m / (Ddesc->grid.strows * Ddesc->grid.rows) ) * Ddesc->grid.strows;

        m = m % (Ddesc->grid.strows * Ddesc->grid.rows);

        assert( m / Ddesc->grid.strows == Ddesc->grid.rrank);
        local_m += m % Ddesc->grid.strows;

        /* Compute the local column */
        local_n = ( n / (Ddesc->grid.stcols * Ddesc->grid.cols) ) * Ddesc->grid.stcols;

        n = n % (Ddesc->grid.stcols * Ddesc->grid.cols);

        assert( n / Ddesc->grid.stcols == Ddesc->grid.crank);
        local_n += n % Ddesc->grid.stcols;

        pos = ( local_n * Ddesc->super.nb ) * Ddesc->super.lm + local_m * Ddesc->super.mb;
    }

    return pos;
}

static void * twoDBC_get_local_tile(dague_ddesc_t * desc, ...)
{
    size_t pos;
    int m, n;
    two_dim_block_cyclic_t * Ddesc;
    va_list ap;
    Ddesc = (two_dim_block_cyclic_t *)desc;
    
    /* Get coordinates */
    va_start(ap, desc);
    m = (int)va_arg(ap, unsigned int);
    n = (int)va_arg(ap, unsigned int);
    va_end(ap);

    /* Offset by (i,j) to translate (m,n) in the global matrix */
    m += Ddesc->super.i / Ddesc->super.mb;
    n += Ddesc->super.j / Ddesc->super.nb;

#if defined(DISTRIBUTED)
    assert(desc->myrank == twoDBC_get_rank_for_tile(desc, m, n));
#endif

    pos = twoDBC_compute_mempos_from_global_coordinates(Ddesc, m, n);

    return &(((char *) Ddesc->mat)[pos]);
}

static int32_t twoDBC_get_vpid(dague_ddesc_t *desc, ...)
{
    size_t pos;
    int m, n;
    two_dim_block_cyclic_t * Ddesc;
    va_list ap;
    Ddesc = (two_dim_block_cyclic_t *)desc;
    
    /* Get coordinates */
    va_start(ap, desc);
    m = (int)va_arg(ap, unsigned int);
    n = (int)va_arg(ap, unsigned int);
    va_end(ap);

    /* Offset by (i,j) to translate (m,n) in the global matrix */
    m += Ddesc->super.i / Ddesc->super.mb;
    n += Ddesc->super.j / Ddesc->super.nb;

#if defined(DISTRIBUTED)
    assert(desc->myrank == twoDBC_get_rank_for_tile(desc, m, n));
#endif

    pos = twoDBC_compute_mempos_from_global_coordinates(Ddesc, m, n);
    /* pos is expressed in bytes */
    assert( (pos % (Ddesc->super.bsiz * dague_datadist_getsizeoftype(Ddesc->super.mtype))) == 0 );
    return tiled_matrix_get_vpid(&Ddesc->super, pos / (Ddesc->super.bsiz * dague_datadist_getsizeoftype(Ddesc->super.mtype)));
}

#ifdef DAGUE_PROF_TRACE
/* return a unique key (unique only for the specified dague_ddesc) associated to a data */
static uint32_t twoDBC_data_key(struct dague_ddesc *desc, ...)
{
    unsigned int m, n;
    two_dim_block_cyclic_t * Ddesc;
    va_list ap;
    Ddesc = (two_dim_block_cyclic_t *)desc;

    /* Get coordinates */
    va_start(ap, desc);
    m = va_arg(ap, unsigned int);
    n = va_arg(ap, unsigned int);
    va_end(ap);

    /* Offset by (i,j) to translate (m,n) in the global matrix */
    m += Ddesc->super.i / Ddesc->super.mb;
    n += Ddesc->super.j / Ddesc->super.nb;

    return ((n * Ddesc->super.lmt) + m);
}

/* return a string meaningful for profiling about data */
static int  twoDBC_key_to_string(struct dague_ddesc * desc, uint32_t datakey, char * buffer, uint32_t buffer_size)
{
    two_dim_block_cyclic_t * Ddesc;
    unsigned int row, column;
    int res;

    Ddesc = (two_dim_block_cyclic_t *)desc;
    column = datakey / Ddesc->super.lmt;
    row = datakey % Ddesc->super.lmt;
    res = snprintf(buffer, buffer_size, "(%u, %u)", row, column);
    if (res < 0)
        {
            printf("error in key_to_string for tile (%u, %u) key: %u\n", row, column, datakey);
        }
    return res;
}
#endif /* DAGUE_PROF_TRACE */

void two_dim_block_cyclic_init(two_dim_block_cyclic_t * Ddesc,
                               enum matrix_type mtype,
                               enum matrix_storage storage,
                               int nodes, int cores, int myrank,
                               int mb,   int nb,   /* Tile size */
                               int lm,   int ln,   /* Global matrix size (what is stored)*/
                               int i,    int j,    /* Staring point in the global matrix */
                               int m,    int n,    /* Submatrix size (the one concerned by the computation */
                               int nrst, int ncst, /* Super-tiling size */
                               int P )
{
    int temp;
    int nbstile_r;
    int nbstile_c;
    int Q;

    /* Initialize the dague_ddesc */
    {
        dague_ddesc_t *o = &(Ddesc->super.super);

        o->nodes  = nodes;
        o->cores  = cores;
        o->myrank = myrank;

        o->rank_of       = twoDBC_get_rank_for_tile;
        o->data_of       = twoDBC_get_local_tile;
        o->vpid_of       = twoDBC_get_vpid;
#if defined(DAGUE_PROF_TRACE)
        o->data_key      = twoDBC_data_key;
        o->key_to_string = twoDBC_key_to_string;
        o->key_dim       = NULL;
        o->key           = NULL;
#endif
    }

    /* Initialize the tiled_matrix descriptor */
    tiled_matrix_desc_init( &(Ddesc->super), mtype, storage,
                            mb, nb, lm, ln, i, j, m, n);

    if(nodes < P)
        ERROR(("Block Cyclic Distribution:\tThere are not enough nodes (%d) to make a process grid with P=%d\n", nodes, P));
    Q = nodes / P;
    if(nodes != P*Q)
        WARNING(("Block Cyclic Distribution:\tNumber of nodes %d doesn't match the process grid %dx%d\n", nodes, P, Q));
    grid_2Dcyclic_init(&Ddesc->grid, myrank, P, Q, nrst, ncst);

    /* Compute the number of rows of super-tile */
    nbstile_r = Ddesc->super.lmt / Ddesc->grid.strows;
    if((Ddesc->super.lmt % Ddesc->grid.strows) != 0)
        nbstile_r++;

    /* Compute the number of colums of super-tile */
    nbstile_c = Ddesc->super.lnt / Ddesc->grid.stcols;
    if((Ddesc->super.lnt % Ddesc->grid.stcols) != 0)
        nbstile_c++;

    /* Compute the number of rows handled by the local process */
    Ddesc->nb_elem_r = 0;
    temp = Ddesc->grid.rrank * Ddesc->grid.strows; /* row coordinate of the first tile to handle */
    while ( temp < Ddesc->super.lmt)
        {
            if ( (temp  + (Ddesc->grid.strows)) < Ddesc->super.lmt)
                {
                    Ddesc->nb_elem_r += (Ddesc->grid.strows);
                    temp += ((Ddesc->grid.rows) * (Ddesc->grid.strows));
                    continue;
                }
            Ddesc->nb_elem_r += ((Ddesc->super.lmt) - temp);
            break;
        }

    /* Compute the number of columns handled by the local process */
    Ddesc->nb_elem_c = 0;
    temp = Ddesc->grid.crank * Ddesc->grid.stcols;
    while ( temp < Ddesc->super.lnt)
        {
            if ( (temp  + (Ddesc->grid.stcols)) < Ddesc->super.lnt)
                {
                    Ddesc->nb_elem_c += (Ddesc->grid.stcols);
                    temp += (Ddesc->grid.cols) * (Ddesc->grid.stcols);
                    continue;
                }
            Ddesc->nb_elem_c += ((Ddesc->super.lnt) - temp);
            break;
        }

    /* Total number of tiles stored locally */
    Ddesc->super.nb_local_tiles = Ddesc->nb_elem_r * Ddesc->nb_elem_c;

    DEBUG3(("two_dim_block_cyclic_init: \n"
           "      Ddesc = %p, mtype = %d, nodes = %u, cores = %u, myrank = %d, \n"
           "      mb = %d, nb = %d, lm = %d, ln = %d, i = %d, j = %d, m = %d, n = %d, \n"
           "      nrst = %d, ncst = %d, P = %d, Q = %d\n",
           Ddesc, Ddesc->super.mtype, Ddesc->super.super.nodes, Ddesc->super.super.cores,
           Ddesc->super.super.myrank,
           Ddesc->super.mb, Ddesc->super.nb,
           Ddesc->super.lm, Ddesc->super.ln,
           Ddesc->super.i,  Ddesc->super.j,
           Ddesc->super.m,  Ddesc->super.n,
           Ddesc->grid.strows, Ddesc->grid.stcols,
           P, Q));
}

#ifdef HAVE_MPI

int open_matrix_file(char * filename, MPI_File * handle, MPI_Comm comm){
    return MPI_File_open(comm, filename, MPI_MODE_RDWR|MPI_MODE_CREATE, MPI_INFO_NULL, handle);
}

int close_matrix_file(MPI_File * handle){
    return MPI_File_close(handle);
}

#endif /* HAVE_MPI */<|MERGE_RESOLUTION|>--- conflicted
+++ resolved
@@ -58,27 +58,7 @@
 static size_t twoDBC_compute_mempos_from_global_coordinates(two_dim_block_cyclic_t *Ddesc, int m, int n)
 {
     int nb_elem_r, last_c_size;
-<<<<<<< HEAD
     size_t pos;
-=======
-    two_dim_block_cyclic_t * Ddesc;
-    va_list ap;
-    Ddesc = (two_dim_block_cyclic_t *)desc;
-
-    /* Get coordinates */
-    va_start(ap, desc);
-    m = (int)va_arg(ap, unsigned int);
-    n = (int)va_arg(ap, unsigned int);
-    va_end(ap);
-
-    /* Offset by (i,j) to translate (m,n) in the global matrix */
-    m += Ddesc->super.i / Ddesc->super.mb;
-    n += Ddesc->super.j / Ddesc->super.nb;
-
-#if defined(DISTRIBUTED)
-    assert(desc->myrank == twoDBC_get_rank_for_tile(desc, m, n));
-#endif
->>>>>>> 6d352447
 
     if ( Ddesc->super.storage == matrix_Tile ) {
         /* number of tiles per column of super-tile */
