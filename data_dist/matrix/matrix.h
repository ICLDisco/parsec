--- conflicted
+++ resolved
@@ -130,7 +130,6 @@
 #define BLKLDD( _desc_, _m_ ) ( (_desc_).storage == matrix_Tile ? (_desc_).mb : (_desc_).llm )
 #define TILED_MATRIX_KEY( _desc_, _m_, _n_ ) ( ((dague_ddesc_t*)(_desc_))->data_key( ((dague_ddesc_t*)(_desc_)), (_m_), (_n_) ) )
 
-<<<<<<< HEAD
 /**
  * Helper functions to allocate and retrieve pointers to the dague_data_t and
  * the corresponding copies.
@@ -143,7 +142,7 @@
 {
     dague_data_t* data = matrix->data_map[pos];
 
-    if( NULL == (data = matrix->data_map[pos]) ) {
+    if( NULL == data ) {
         dague_data_copy_t* data_copy = OBJ_NEW(dague_data_copy_t);
         data = OBJ_NEW(dague_data_t);
 
@@ -164,8 +163,6 @@
     }
     return data;
 }
-=======
+
 END_C_DECLS
->>>>>>> 8b4e4bfe
-
 #endif /* _MATRIX_H_  */