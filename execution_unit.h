/*
 * Copyright (c) 2009      The University of Tennessee and The University
 *                         of Tennessee Research Foundation.  All rights
 *                         reserved.
 */

#ifndef DPLASMA_EXECUTION_UNIT_H_HAS_BEEN_INCLUDED
#define DPLASMA_EXECUTION_UNIT_H_HAS_BEEN_INCLUDED

#include <stdint.h>
#include <pthread.h>
#include "dequeue.h"
#include "barrier.h"

typedef struct dplasma_context_t dplasma_context_t;

typedef struct dplasma_execution_unit_t {
    int32_t eu_id;
    pthread_t pthread_id;
    struct dplasma_eu_profiling_t* eu_profile;
#if defined(DPLASMA_USE_LIFO) || defined(DPLASMA_USE_GLOBAL_LIFO)
    dplasma_atomic_lifo_t* eu_task_queue;
#else
    dplasma_dequeue_t* eu_task_queue;
    void* placeholder;
#endif  /* DPLASMA_USE_LIFO */
    dplasma_context_t* master_context;
<<<<<<< HEAD
    
=======
#if !defined(DPLASMA_USE_GLOBAL_LIFO) && defined(HAVE_HWLOC)
    int8_t*  eu_steal_from;
#endif  /* !defined(DPLASMA_USE_GLOBAL_LIFO) */

#ifdef USE_MPI
>>>>>>> 9d097505
    char* remote_dep_fw_mask;
} dplasma_execution_unit_t;

struct dplasma_context_t {
    int32_t nb_cores;
    int32_t nb_nodes;
    size_t remote_dep_fw_mask_sizeof;
    dplasma_barrier_t  barrier;
    dplasma_execution_unit_t execution_units[1];
  
#if defined(DPLASMA_USE_LIFO) || defined(DPLASMA_USE_GLOBAL_LIFO)
    dplasma_atomic_lifo_t* fwd_IN_dep_queue;
    dplasma_atomic_lifo_t* fwd_OUT_dep_queue;
#else
    dplasma_dequeue_t* fwd_IN_dep_queue;
    dplasma_dequeue_t* fwd_OUT_dep_queue;
#endif /*DPLASMA_USE_LIFO */
};

#endif  /* DPLASMA_EXECUTION_UNIT_H_HAS_BEEN_INCLUDED */<|MERGE_RESOLUTION|>--- conflicted
+++ resolved
@@ -25,15 +25,10 @@
     void* placeholder;
 #endif  /* DPLASMA_USE_LIFO */
     dplasma_context_t* master_context;
-<<<<<<< HEAD
-    
-=======
 #if !defined(DPLASMA_USE_GLOBAL_LIFO) && defined(HAVE_HWLOC)
     int8_t*  eu_steal_from;
 #endif  /* !defined(DPLASMA_USE_GLOBAL_LIFO) */
 
-#ifdef USE_MPI
->>>>>>> 9d097505
     char* remote_dep_fw_mask;
 } dplasma_execution_unit_t;
 
