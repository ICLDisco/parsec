/*
 * Copyright (c) 2009      The University of Tennessee and The University
 *                         of Tennessee Research Foundation.  All rights
 *                         reserved.
 */


#include <stdlib.h>
#include <stdio.h>
#include <string.h>
#include <assert.h>


#include "cblas.h"
#include <math.h>
#include <pthread.h>

#include <errno.h>

#include <plasma.h>
#include <lapack.h>
#include <control/common.h>
#include <control/context.h>
#include <control/allocate.h>
#include "data_management.h"
#include "dague.h"
#include "bindthread.h"

extern int dposv_force_nb;

/*#define A(m,n) &((double*)descA.mat)[descA.bsiz*(m)+descA.bsiz*descA.lmt*(n)]*/
static inline void * plasma_A(PLASMA_desc * Pdesc, int m, int n)
{
    return &((double*)Pdesc->mat)[Pdesc->bsiz*(m)+Pdesc->bsiz*Pdesc->lmt*(n)];

}

static int ddesc_compute_vals( DAGUE_desc * Ddesc )
{
    int i;
    int nbstile_r;
    int nbstile_c;
    
    /* computing colRANK and rowRANK */
    Ddesc->colRANK = 0;
    Ddesc->rowRANK = 0;
    i = Ddesc->mpi_rank;
    
    /* find rowRANK */
    while ( i >= Ddesc->GRIDcols)
    {
        Ddesc->rowRANK = Ddesc->rowRANK + 1;
        i = i - Ddesc->GRIDcols;
    }
    /* affect colRANK */
    Ddesc->colRANK = i;
        
    /* computing the number of rows of super-tile */
    nbstile_r = Ddesc->lmt / Ddesc->nrst;
    if((Ddesc->lmt % Ddesc->nrst) != 0)
        nbstile_r++;
    
    /* computing the number of colums of super-tile*/
    nbstile_c = Ddesc->lnt / Ddesc->ncst;
    if((Ddesc->lnt % Ddesc->ncst) != 0)
        nbstile_c++;
    
     printf("matrix is super-tiled in (%d, %d); ", nbstile_r, nbstile_c);

    /*  nbt = Ddesc->lmt * Ddesc->lnt;  total number of tiles */ 
    if ( Ddesc->GRIDrows > nbstile_r || Ddesc->GRIDcols > nbstile_c)
    {
        printf("The process grid chosen is %dx%d, supertiling is %d, %d\n", Ddesc->GRIDrows, Ddesc->GRIDcols, nbstile_r, nbstile_c);
        return -1;
    }
    
    /* find the number of tiles this process will handle */
    Ddesc->nb_elem_r = 0;
    i = Ddesc->rowRANK * Ddesc->nrst;
    while ( i < Ddesc->lmt)
    {
        if ( (i  + (Ddesc->nrst)) < Ddesc->lmt)
        {
            Ddesc->nb_elem_r += (Ddesc->nrst);
            i += (Ddesc->GRIDrows) * (Ddesc->nrst);
            continue;
        }
        Ddesc->nb_elem_r += ((Ddesc->lmt) - i);
        break;
    }
    
    Ddesc->nb_elem_c = 0;
    i = Ddesc->colRANK * Ddesc->ncst;
    while ( i < Ddesc->lnt)
    {
        if ( (i  + (Ddesc->ncst)) < Ddesc->lnt)
        {
            Ddesc->nb_elem_c += (Ddesc->ncst);
            i += (Ddesc->GRIDcols) * (Ddesc->ncst);
            continue;
        }
        Ddesc->nb_elem_c += ((Ddesc->lnt) - i);
        break;
    }
    printf("process %d(%d,%d) handles %d x %d tiles\n", Ddesc->mpi_rank, Ddesc->rowRANK, Ddesc->colRANK, Ddesc->nb_elem_r, Ddesc->nb_elem_c);
    return 0;
}

int dague_desc_workspace_allocate( DAGUE_desc * Ddesc ) 
{
    Ddesc->mat = malloc(sizeof(double) * Ddesc->nb_elem_c * Ddesc->nb_elem_r * Ddesc->bsiz);
    return 0;
}

int dague_desc_init(const PLASMA_desc * Pdesc, DAGUE_desc * Ddesc)
{
    Ddesc->dtyp = Pdesc->dtyp;
    Ddesc->mb = Pdesc->mb;
    Ddesc->nb = Pdesc->nb;
    Ddesc->bsiz = Pdesc->bsiz ;
    Ddesc->lm = Pdesc->lm ;
    Ddesc->ln = Pdesc->ln ;
    Ddesc->lmt = Pdesc->lmt ;
    Ddesc->lnt = Pdesc->lnt ;
    Ddesc->i = Pdesc->i ;
    Ddesc->j = Pdesc->j ;
    Ddesc->m = Pdesc->m  ;
    Ddesc->n = Pdesc->n ;
    Ddesc->mt = Pdesc->mt ;
    Ddesc->nt = Pdesc->nt ;
    Ddesc->mat = Pdesc->mat;
    return ddesc_compute_vals( Ddesc );
}

int dague_desc_bcast(const PLASMA_desc * Pdesc, DAGUE_desc * Ddesc)
{
#ifdef USE_MPI
    int tmp_ints[20];

    if (Ddesc->mpi_rank == 0) /* send data */
    {
        Ddesc->dtyp= tmp_ints[0] = Pdesc->dtyp;
        Ddesc->mb = tmp_ints[1] = Pdesc->mb;
        Ddesc->nb = tmp_ints[2] = Pdesc->nb;
        Ddesc->bsiz  = tmp_ints[3] = Pdesc->bsiz ;
        Ddesc->lm  = tmp_ints[4] = Pdesc->lm ;
        Ddesc->ln  = tmp_ints[5] = Pdesc->ln ;
        Ddesc->lmt  = tmp_ints[6] = Pdesc->lmt ;
        Ddesc->lnt  = tmp_ints[7] = Pdesc->lnt ;
        Ddesc->i = tmp_ints[8] = Pdesc->i ;
        Ddesc->j = tmp_ints[9] = Pdesc->j ;
        Ddesc->m = tmp_ints[10] = Pdesc->m  ;
        Ddesc->n = tmp_ints[11] = Pdesc->n ;
        Ddesc->mt  = tmp_ints[12] = Pdesc->mt ;
        Ddesc->nt  = tmp_ints[13] = Pdesc->nt ;
        tmp_ints[14] = Ddesc->nrst;
        tmp_ints[15] = Ddesc->ncst;            
        tmp_ints[16] = Ddesc->GRIDrows ;
        tmp_ints[17] = Ddesc->GRIDcols ;
        tmp_ints[18] = Ddesc->cores ;
        tmp_ints[19] = Ddesc->nodes ;
        
        MPI_Bcast(tmp_ints, 20, MPI_INT, 0, MPI_COMM_WORLD);
    }
    else /* rank != 0, receive data */
    {
        MPI_Bcast(tmp_ints, 20, MPI_INT, 0, MPI_COMM_WORLD);
        
        Ddesc->dtyp= tmp_ints[0];
        Ddesc->mb = tmp_ints[1];
        Ddesc->nb = tmp_ints[2];
        Ddesc->bsiz  = tmp_ints[3];
        Ddesc->lm  = tmp_ints[4];
        Ddesc->ln  = tmp_ints[5];
        Ddesc->lmt  = tmp_ints[6];
        Ddesc->lnt  = tmp_ints[7];
        Ddesc->i = tmp_ints[8];
        Ddesc->j = tmp_ints[9];
        Ddesc->m = tmp_ints[10];
        Ddesc->n = tmp_ints[11];
        Ddesc->mt  = tmp_ints[12];
        Ddesc->nt  = tmp_ints[13];
        Ddesc->nrst  = tmp_ints[14];
        Ddesc->ncst  = tmp_ints[15];
        Ddesc->GRIDrows  = tmp_ints[16];
        Ddesc->GRIDcols  = tmp_ints[17];
        Ddesc->cores  = tmp_ints[18];
        Ddesc->nodes  = tmp_ints[19];

        if( -1 == ddesc_compute_vals(Ddesc) )
        {
            MPI_Abort(MPI_COMM_WORLD, 2);
        }
    }
    
    return dague_desc_workspace_allocate(Ddesc);
#else /* USE_MPI */
    
    fprintf(stderr, "MPI disabled, you should not call this function (%s) in this mode\n", __FUNCTION__);
    return -1;
#endif /* USE_MPI */
}


int tiling(PLASMA_enum * uplo, int N, double *A, int LDA, int NRHS, PLASMA_desc * descA)
{
    int NB, NT;
    int status;
    double *Abdl;
    plasma_context_t *plasma;

    plasma = plasma_context_self();
    if (plasma == NULL) {
        plasma_fatal_error("PLASMA_dpotrf", "PLASMA not initialized");
        return PLASMA_ERR_NOT_INITIALIZED;
    }
    /* Check input arguments */
    if (*uplo != PlasmaUpper && *uplo != PlasmaLower) {
        plasma_error("PLASMA_dpotrf", "illegal value of uplo");
        return -1;
    }
    if (N < 0) {
        plasma_error("PLASMA_dpotrf", "illegal value of N");
        return -2;
    }
    if (LDA < max(1, N)) {
        plasma_error("PLASMA_dpotrf", "illegal value of LDA");
        return -4;
    }
    /* Quick return */
    if (max(N, 0) == 0)
        return PLASMA_SUCCESS;

    /* Tune NB depending on M, N & NRHS; Set NBNBSIZE */
    status = plasma_tune(PLASMA_FUNC_DPOSV, N, N, NRHS);
    if (status != PLASMA_SUCCESS) {
        plasma_error("PLASMA_dpotrf", "plasma_tune() failed");
        return status;
    }

    if( dposv_force_nb != 0 ) {
        PLASMA_NB = dposv_force_nb;
        PLASMA_NBNBSIZE = dposv_force_nb * dposv_force_nb;
    }

    /* Set NT */
    NB = PLASMA_NB;
    NT = (N%NB==0) ? (N/NB) : (N/NB+1);

    /* Allocate memory for matrices in block layout */
    Abdl = (double *)plasma_shared_alloc(plasma, NT*NT*PLASMA_NBNBSIZE, PlasmaRealDouble);
    if (Abdl == NULL) {
        plasma_error("PLASMA_dpotrf", "plasma_shared_alloc() failed");
        return PLASMA_ERR_OUT_OF_RESOURCES;
    }

    /*PLASMA_desc*/ *descA = plasma_desc_init(
                                             Abdl, PlasmaRealDouble,
                                             PLASMA_NB, PLASMA_NB, PLASMA_NBNBSIZE,
                                             N, N, 0, 0, N, N);

    PLASMA_Lapack_to_Tile( A, LDA, descA );

    return 0;
    
}

int untiling(PLASMA_enum * uplo, int N, double *A, int LDA, PLASMA_desc * descA)
{
    plasma_context_t *plasma;
        
    plasma = plasma_context_self();
    if (plasma == NULL) {
        plasma_fatal_error("PLASMA_dpotrf", "PLASMA not initialized");
        return PLASMA_ERR_NOT_INITIALIZED;
    }
    /* Check input arguments */
    if (*uplo != PlasmaUpper && *uplo != PlasmaLower) {
        plasma_error("PLASMA_dpotrf", "illegal value of uplo");
        return -1;
    }
    if (N < 0) {
        plasma_error("PLASMA_dpotrf", "illegal value of N");
        return -2;
    }
    if (LDA < max(1, N)) {
        plasma_error("PLASMA_dpotrf", "illegal value of LDA");
        return -4;
    }
    /* Quick return */
    if (max(N, 0) == 0)
        return PLASMA_SUCCESS;
 
    PLASMA_Tile_to_Lapack( descA, A, LDA );

    return PLASMA_SUCCESS;
    
}


int dague_get_rank_for_tile(DAGUE_desc * Ddesc, int m, int n)
{
    int stc, cr;
    int str, rr;
    int res;

    /* for tile (m,n), first find coordinate of process in
       process grid which possess the tile in block cyclic dist */
    str = m / Ddesc->nrst; /* (m,n) is in super-tile (str, stc)*/
    stc = n / Ddesc->ncst;
    
    rr = str % Ddesc->GRIDrows;
    cr = stc % Ddesc->GRIDcols;
    /* P(rr, cr) has the tile, compute the mpi rank*/
    res = rr * Ddesc->GRIDcols + cr;
    /* printf("tile (%d, %d) belongs to process %d [%d,%d] in a grid of %dx%d\n", */
/*            m, n, res, rr, cr, Ddesc->GRIDrows, Ddesc->GRIDcols); */
    return res;
}

<<<<<<< HEAD

/* #if 0 /\*def USE_MPI*\/ */
/* /\* empty stub for now, should allow for async data transfer from recv side *\/ */
/* void * dague_get_tile_async(DAGUE_desc *Ddesc, int m, int n, MPI_Request *req) */
/* { */
    
/*     return NULL; */
/* } */

/* void * dague_get_tile(DAGUE_desc *Ddesc, int m, int n) */
/* { */
/*     int tile_rank; */
    
/*     tile_rank = dague_get_rank_for_tile(Ddesc, m, n); */
/*     if(Ddesc->mpi_rank == tile_rank) */
/*     { */
/*         //        printf("%d get_local_tile (%d, %d)\n", Ddesc->mpi_rank, m, n); */
/*         return dague_get_local_tileDdesc, m, n); */
/*     } */
/* #ifdef USE_MPI */
/*     printf("%d get_remote_tile (%d, %d) from %d\n", Ddesc->mpi_rank, m, n, tile_rank); */
/*     MPI_Recv(plasma_A((PLASMA_desc *) Ddesc, m, n), Ddesc->bsiz, MPI_DOUBLE, tile_rank, 2, MPI_COMM_WORLD, MPI_STATUS_IGNORE); */
/*     return plasma_A((PLASMA_desc *)Ddesc, m, n); */
/* #else */
/*     fprintf(stderr, "MPI disabled, you should not call this function (%s) in this mode\n", __FUNCTION__); */
/*     return NULL; */
/* #endif */
/* } */

/* #else  */
/* /\*#define dague_get_local_tile_s dague_get_local_tile*\/ */
/* #endif */

void * dague_get_local_tile_s(DAGUE_desc * Ddesc, int m, int n)
=======
void * dplasma_get_local_tile_s(DPLASMA_desc * Ddesc, int m, int n)
>>>>>>> 9fcfdd28
{
    int pos;
    int nb_elem_r, last_c_size;

    assert(Ddesc->mpi_rank == dague_get_rank_for_tile(Ddesc, m, n));

    /**********************************/

    nb_elem_r = Ddesc->nb_elem_r * Ddesc->ncst; /* number of tiles per column of super-tile */

    pos = nb_elem_r * ((n / Ddesc->ncst)/ Ddesc->GRIDcols); /* pos is currently at head of supertile (0xA) */

    if (n >= ((Ddesc->lnt/Ddesc->ncst)*Ddesc->ncst )) /* tile is in the last column of super-tile */
        {
            last_c_size = (Ddesc->lnt % Ddesc->ncst) * Ddesc->nrst; /* number of tile per super tile in last column */
        }
    else
        {
            last_c_size = Ddesc->ncst * Ddesc->nrst;
        }
    pos += (last_c_size * ((m / Ddesc->nrst) / Ddesc->GRIDrows ) ); /* pos is at head of supertile (BxA) containing (m,n)  */
    
    /* if tile (m,n) is in the last row of super tile and this super tile is smaller than others */
    if (m >= ((Ddesc->lmt/Ddesc->nrst)*Ddesc->nrst))
        {           
            last_c_size = Ddesc->lmt % Ddesc->nrst;
        }
    else
        {
            last_c_size = Ddesc->nrst;
        }
    pos += ((n % Ddesc->ncst) * last_c_size); /* pos is at (B, n)*/
    pos += (m % Ddesc->nrst); /* pos is at (m,n)*/

    //printf("get tile (%d, %d) is at pos %d\t(ptr %p, base %p)\n", m, n, pos*Ddesc->bsiz,&(((double *) Ddesc->mat)[pos * Ddesc->bsiz]), Ddesc->mat);
    /************************************/
    return &(((double *) Ddesc->mat)[pos * Ddesc->bsiz]);
}

int dague_set_local_tile(DAGUE_desc * Ddesc, int m, int n, void * buff)
{
    double * tile;
    tile = dague_get_local_tile(Ddesc, m, n);
    if (tile == NULL)
        {
            return 2;
        }
    memcpy( tile, buff, Ddesc->bsiz*sizeof(double));
    return 0;
}




int distribute_data(PLASMA_desc * Pdesc, DAGUE_desc * Ddesc)
{
#ifdef USE_MPI
    int i, j, k, nb, pos, rank;
    int tile_size, str, stc;
    double * target;
    pos = 0;
    k = 0;
    MPI_Request *reqs; 
#define NBREQS 16
    
    reqs = (MPI_Request *)malloc(NBREQS * sizeof(MPI_Request));
    if (NULL == reqs)
    {
        printf("memory allocation failed\n");
        exit(2);
    }
    if (Ddesc->mpi_rank == 0)
    {
        str = Ddesc->lmt / Ddesc->nrst; // number of super tile in a column
        if (Ddesc->lmt % Ddesc->nrst)
            str++;
        stc = Ddesc->lnt / Ddesc->ncst; // number of super tile in a row
        if (Ddesc->lnt % Ddesc->ncst)
            stc++;
        for (i = 0 ; i < stc; i++) /* for each super tile column */
            for (j = 0 ; j < str ; j++) /* for each super tile row in that column */
            {
                rank = dague_get_rank_for_tile(Ddesc, j*Ddesc->nrst, i*Ddesc->ncst);
                //  printf("tile (%d,%d) belongs to %d\n", j*Ddesc->nrst, i*Ddesc->ncst, rank);
                if (rank == 0) /* this tile belongs to me */
                {
                    tile_size = min(Ddesc->nrst, Ddesc->lmt-(j*Ddesc->nrst));
                    //printf("number of tile to copy at once: %d, ", tile_size);
                    target = (double *) plasma_A(Pdesc, j*Ddesc->nrst, i*Ddesc->ncst);
                    //printf(" -->tile (%d, %d) for self, memcpy at pos %d\n", j*Ddesc->nrst , i*Ddesc->ncst, pos );
                    for (nb = 0 ; nb < min(Ddesc->ncst, Ddesc->lnt - (i*Ddesc->ncst)) ; nb++)
                    {
                        //printf("start nb=%d, end %d, ", nb , min(Ddesc->ncst, Ddesc->lnt - (i*Ddesc->ncst)));
                        //printf("target at %e\n", target[0]);
                        memcpy(&(((double *)Ddesc->mat)[pos]), target , tile_size * Ddesc->bsiz*(sizeof(double)));
                        //printf("--->memcpy %d eme tile to %d (%ld bytes)\n", nb +1, pos, tile_size * Ddesc->bsiz*(sizeof(double)));
                        pos += (Ddesc->bsiz * tile_size);
                        target += Ddesc->lmt * Ddesc->bsiz;
                    }
                    
                    continue;
                }
                tile_size = min(Ddesc->nrst, Ddesc->lmt-(j*Ddesc->nrst));
                target = (double *)plasma_A(Pdesc, j*Ddesc->nrst, i*Ddesc->ncst);
                for (nb = 0 ; nb < min(Ddesc->ncst, Ddesc->lnt - (i*Ddesc->ncst)) ; nb++)
                {                                        
                    MPI_Isend(target, tile_size * Ddesc->bsiz, MPI_DOUBLE, rank, 1, MPI_COMM_WORLD, &reqs[k++]);
                    target += Ddesc->lmt * Ddesc->bsiz;
                    if(0 == (k % NBREQS)) 
                    {
                        MPI_Waitall(k, reqs, MPI_STATUSES_IGNORE);
                        k = 0;
                    }
                }
            }
    }
    else /* mpi_rank != 0*/
    {
        pos = 0;
        k = 0;
        str = Ddesc->lmt / Ddesc->nrst; // number of super tile in a column
        if (Ddesc->lmt % Ddesc->nrst)
            str++;
        stc = Ddesc->lnt / Ddesc->ncst; // number of super tile in a row
        if (Ddesc->lnt % Ddesc->ncst)
            stc++;
        for (i = 0 ; i < stc; i++) /* for each super tile column */
            for (j = 0 ; j < str ; j++) /* for each super tile row in that column */
            {
                rank = dague_get_rank_for_tile(Ddesc, j*Ddesc->nrst, i*Ddesc->ncst);
                if (rank == Ddesc->mpi_rank) /* this tile belongs to me */
                {
                    tile_size = min(Ddesc->nrst, Ddesc->lmt-(j*Ddesc->nrst));
                    
                    for (nb = 0 ; nb < min(Ddesc->ncst, Ddesc->lnt - (i*Ddesc->ncst)) ; nb++)
                    {                                        
                        MPI_Irecv(&(((double*)Ddesc->mat)[pos]), tile_size * Ddesc->bsiz, MPI_DOUBLE, 0, 1, MPI_COMM_WORLD, &reqs[k++]);
                        pos += tile_size * Ddesc->bsiz;
                        if(0 == (k % NBREQS))
                        {
                            MPI_Waitall(k, reqs, MPI_STATUSES_IGNORE);
                            k = 0;
                        }
                    }
                }
            }
    }
    if(k)
    {
        MPI_Waitall(k, reqs, MPI_STATUSES_IGNORE);
    }    
    free(reqs);
    return 0;
#else
    fprintf(stderr, "MPI disabled, you should not call this function (%s) in this mode\n", __FUNCTION__);
    return -1;
#endif
}

int gather_data(PLASMA_desc * Pdesc, DAGUE_desc * Ddesc) 
{
#ifdef USE_MPI
    int i, j, k, rank;
    MPI_Request * reqs;

    reqs = malloc(sizeof(MPI_Request) * NBREQS);

    k = 0;
    if ( Ddesc->mpi_rank == 0)
    {
        for (i = 0 ; i < Ddesc->lmt ; i++ )
            for(j = 0; j < Ddesc->lnt ; j++)
            {
                rank = dague_get_rank_for_tile(Ddesc, i, j);
                if (rank == 0)
                    memcpy(plasma_A(Pdesc, i, j ), dague_get_local_tile(Ddesc, i, j), Ddesc->bsiz * sizeof(double)) ;
                else
                {
                    MPI_Irecv( plasma_A(Pdesc, i, j), Ddesc->bsiz, MPI_DOUBLE, rank, 1, MPI_COMM_WORLD, &reqs[k++]);
                    if(0 == (k % NBREQS))
                    {
                        MPI_Waitall(k, reqs, MPI_STATUSES_IGNORE);
                        k = 0;
                    }
                }
            }
    }
    else
    {
        for (i = 0 ; i < Ddesc->lmt ; i++ )
            for(j = 0; j < Ddesc->lnt ; j++)
            {
                rank = dague_get_rank_for_tile(Ddesc, i, j);
                if (rank == Ddesc->mpi_rank)
                {
                    MPI_Isend( dague_get_local_tile(Ddesc, i, j), Ddesc->bsiz, MPI_DOUBLE, 0, 1, MPI_COMM_WORLD, &reqs[k++] );
                    if(0 == (k % NBREQS))
                    {
                        MPI_Waitall(k, reqs, MPI_STATUSES_IGNORE);
                        k = 0;
                    }
                }
            }
    }
    
    if(k)
    {
        MPI_Waitall(k, reqs, MPI_STATUSES_IGNORE);
    }
    free(reqs);
    return 0;
#else
    fprintf(stderr, "MPI disabled, you should not call this function (%s) in this mode\n", __FUNCTION__);
    return -1;
#endif
#undef NBREQS
}

#ifdef HEAVY_DEBUG
static void print_block(char * stri, int m, int n, double * block, int blength, int total_size)
{
    int i;
    printf("%s (%d,%d)\n", stri, m, n);
    for (i = 0 ; i < min(10, blength) ; i++ )
        printf("%e ", block[i]);
    printf("\n");
    i = total_size - blength;
    for ( ; i < min((total_size - blength) + 10, total_size) ; i++ )
        printf("%e ", block[i]);
    printf("\n\n");
}
#endif

void data_dist_verif(PLASMA_desc * Pdesc, DAGUE_desc * Ddesc)
{
#ifdef USE_MPI
    int m, n, k, rank;
    double * buff;
    double * buff2;

    for (m = 0 ; m < Ddesc->lmt ; m++)
        for ( n = 0 ; n < Ddesc->lnt ; n++)
        {
            MPI_Barrier(MPI_COMM_WORLD);
            
            rank = dague_get_rank_for_tile(Ddesc, m, n);
            
            if ((rank == 0) && (Ddesc->mpi_rank == 0))/* this proc is rank 0 and handles the tile*/
            {
                buff = plasma_A(Pdesc, m, n);
                buff2 = dague_get_local_tile(Ddesc, m, n);
                for ( k = 0; k < Ddesc->bsiz ; k++)
                {
                    if(buff[k] != buff2[k])
                    {
                        printf("WARNING: tile(%d, %d) differ !\n", m, n);
                        break;
                    }
                }
                continue;
            }
#ifdef HEAVY_DEBUG
            if(Ddesc->mpi_rank == 0)
                print_block("orig tile ", m, n, plasma_A(Pdesc, m, n), Pdesc->nb, Pdesc->bsiz);
            
            
            if (Ddesc->mpi_rank == rank)
            {
                buff = dague_get_local_tile(Ddesc, m, n);
                printf("Check: rank %d has tile %d, %d\n", Ddesc->mpi_rank, m, n);
                print_block("Dist tile", m, n, buff, Ddesc->nb, Ddesc->bsiz);
            }
#endif
        }
    MPI_Barrier(MPI_COMM_WORLD);
    printf("Data verification ended\n");
#else
    fprintf(stderr, "MPI disabled, you should not call this function (%s) in this mode\n", __FUNCTION__);
#endif    
}

int data_dump(DAGUE_desc * Ddesc){
    FILE * tmpf;
    int i, j, k;
    double * buf;
    tmpf = fopen("tmp_local_data_dump.txt", "w");
    if(NULL == tmpf)
        {
            perror("opening file: tmp_local_data_dump.txt" );
            return -1;
        }
    for (i = 0 ; i < Ddesc->lmt ; i++)
        for ( j = 0 ; j< Ddesc->lnt ; j++)
            {
                if (dague_get_rank_for_tile(Ddesc, i, j) == Ddesc->mpi_rank)
                    {
                        buf = (double*)dague_get_local_tile(Ddesc, i, j);
                        for (k = 0 ; k < Ddesc->bsiz ; k++)
                            {
                                fprintf(tmpf, "%e ", buf[k]);
                            }
                        fprintf(tmpf, "\n");
                    }
            }
    fclose(tmpf);
    return 0;
}

int plasma_dump(PLASMA_desc * Pdesc){
    FILE * tmpf;
    int i, j, k;
    double * buf;
    tmpf = fopen("tmp_plasma_data_dump.txt", "w");
    if(NULL == tmpf)
        {
            perror("opening file: tmp_plasma_data_dump.txt" );
            return -1;
        }
    for (i = 0 ; i < Pdesc->lmt ; i++)
        for ( j = 0 ; j< Pdesc->lnt ; j++)
            {
                buf = (double*)plasma_A(Pdesc, i, j);
                for (k = 0 ; k < Pdesc->bsiz ; k++)
                    {
                        fprintf(tmpf, "%e ", buf[k]);
                    }
                fprintf(tmpf, "\n");
            }
    fclose(tmpf);
    return 0;
}

int compare_distributed_tiles(DAGUE_desc * A, DAGUE_desc * B, int row, int col, double precision)
{
    int i;
    double * a;
    double * b;
    double c;

    /* check memory locality of the tiles */
    if (   (A->mpi_rank != dague_get_rank_for_tile(A, row, col))
        || (B->mpi_rank != dague_get_rank_for_tile(B, row, col))
        || (A->mpi_rank != B->mpi_rank))
        {
            printf("Compare tile failed: (%d, %d) is not local to process %d\n", row, col, A->mpi_rank);
            return 0;
        }
    
    /* assign values */
    a = (double *)dague_get_local_tile_s(A, row, col);
    b = (double *)dague_get_local_tile_s(B, row, col);
    /* compare each value*/
    for(i = 0 ; i < A->bsiz ; i++)
        {
            c = a[i] - b[i];
            if(0.0-precision < c && c < precision)
                continue;
            else
                {
                    printf("difference discovered in matrix. Tile: (%d, %d), position: %d, difference: %f\n", row, col, i, c);
                    return 0;
                }
        }
    return 1;
}

int compare_matrices(DAGUE_desc * A, DAGUE_desc * B, double precision)
{
    int i, j, mt, nt, rank;
    int res = 1;
    mt = (A->mt < B->mt) ? A->mt : B->mt;
    nt = (A->nt < B->nt) ? A->nt : B->nt;
    for (i = 0 ; i < mt ; i++)
        for( j = 0 ; i < nt ; j++)
            {
                rank = dague_get_rank_for_tile(A, i, j);
                if (rank == A->mpi_rank)
                    {
                        res &= compare_distributed_tiles(A, B, i, j, precision);
                    }
                if (res == 0)
                    return 0;
            }
    return res;
}

int compare_plasma_matrices(PLASMA_desc * A, PLASMA_desc * B, double precision)
{
    int i, j, k, mt, nt;
    double * a;
    double * b;
    double c;

    mt = (A->mt < B->mt) ? A->mt : B->mt;
    nt = (A->nt < B->nt) ? A->nt : B->nt;
    printf("compare matrices of size %d x %d\n", mt, nt);
    for (i = 0 ; i < mt ; i++)
        for( j = 0 ; j < nt ; j++)
            {
                a = (double *)plasma_A(A, i, j);
                b = (double *)plasma_A(B, i, j);
                /* compare each value*/
                for(k = 0 ; k < A->bsiz ; k++)
                    {
                        c = a[k] - b[k];
                        if(0.0-precision < c && c < precision)
                            continue;
                        else
                            {
                                printf("difference discovered in matrix. Tile: (%d, %d), position: %d, difference: %f\n", i, j, k, c);
                                return 0;
                            }
                    }
                printf("tile (%d, %d) passed  (bsiz == %d)\n", i, j, A->bsiz);
            }
    printf("Matrices almost identical\n");
    return 1;
}

/*
 Rnd64seed is a global variable but it doesn't spoil thread safety. All matrix
 generating threads only read Rnd64seed. It is safe to set Rnd64seed before
 and after any calls to create_tile(). The only problem can be caused if
 Rnd64seed is changed during the matrix generation time.
 */
unsigned long long int Rnd64seed = 100;
#define Rnd64_A 6364136223846793005ULL
#define Rnd64_C 1ULL

unsigned long long int
Rnd64_jump(unsigned long long int n) {
  unsigned long long int a_k, c_k, ran;
  int i;

  a_k = Rnd64_A;
  c_k = Rnd64_C;

  ran = Rnd64seed;
  for (i = 0; n; n >>= 1, ++i) {
    if (n & 1)
      ran = a_k * ran + c_k;
    c_k *= (a_k + 1);
    a_k *= a_k;
  }

  return ran;
}

/************************************************************
 *distributed matrix generation
 ************************************************************/
/* affect one tile with random values  */
static void create_tile(DAGUE_desc * Ddesc, double * position,  int row, int col)
{
    int i, j, first_row, first_col, nb = Ddesc->nb, mn_max = Ddesc->n > Ddesc->m ? Ddesc->n : Ddesc->m;
    double *x = position;
    unsigned long long int ran;

    /* These are global values of first row and column of the tile counting from 0 */
    first_row = row * nb;
    first_col = col * nb;

    for (j = 0; j < nb; ++j) {
      ran = Rnd64_jump( first_row + (first_col + j) * (unsigned long long int)Ddesc->m );

      for (i = 0; i < nb; ++i) {
        x[0] = 0.5 - ran * 5.4210108624275222e-20;
        ran = Rnd64_A * ran + Rnd64_C;
        x += 1;
      }
    }
    /* This is only required for Cholesky: diagonal is bumped by max(M, N) */
    if (row == col) {
      for (i = 0; i < nb; ++i)
        position[i + i * nb] += mn_max;
    }
}


typedef struct dist_tiles{
    DAGUE_desc * Ddesc;
    int th_id;
    int nb_elements;
    double * starting_position;
} dist_tiles_t;


/*
  given a position in the matrix array, retrieve to which tile it belongs

 */
void pos_to_coordinate(DAGUE_desc * Ddesc, double * position, tile_coordinate_t * tile) 
{ 
    int nb_tiles;
    int shift;
    int erow;
    int ecol;
    int rst;
    int cst;
    erow = Ddesc->rowRANK * Ddesc->nrst; /* row of the first tile in memory */ 
    ecol = Ddesc->colRANK * Ddesc->ncst; /* col of the first tile in memory */
    nb_tiles = position - ((double*)Ddesc->mat); /* how many element (double) in the array before the looked up one */
    nb_tiles = nb_tiles / Ddesc->bsiz; /* how many tiles before this position */
    shift = Ddesc->ncst * Ddesc->nb_elem_r; /* nb tiles per colum of super-tile */
    ecol += (nb_tiles / shift) * (Ddesc->GRIDcols * Ddesc->ncst);
    nb_tiles = nb_tiles % shift;

    cst = ((Ddesc->lnt - ecol) < Ddesc->ncst) ? (Ddesc->lnt - ecol) : Ddesc->ncst; /* last super-tile column of the matrix ? */
    shift = cst * Ddesc->nrst; /* super-tile size for the colum where resides the element */

    erow += (nb_tiles / shift) * (Ddesc->GRIDrows * Ddesc->nrst); /* elements in the super-tile starting by tile (erow,ecol) */
    nb_tiles = nb_tiles % shift;
    rst = ((Ddesc->lmt - erow) < Ddesc->nrst) ? (Ddesc->lmt - erow) : Ddesc->nrst; /* last super-tile of the matrix ? */
    ecol += nb_tiles / rst;
    erow += nb_tiles % rst;
    tile->row = erow;
    tile->col = ecol;
}

/* thread function for affecting multiple tiles with random values
 * @param : tiles : of type dist_tiles_t

 */
static void * rand_dist_tiles(void * tiles)
{
    int i;
    double * pos;
    tile_coordinate_t current_tile;
    /* bind thread to cpu */
    int bind_to_proc = ((dist_tiles_t *)tiles)->th_id;
    
    dague_bindthread(bind_to_proc);

    /*printf("generating matrix on process %d, thread %d: %d tiles\n",
           ((dist_tiles_t*)tiles)->Ddesc->mpi_rank,
           ((dist_tiles_t*)tiles)->th_id,
           ((dist_tiles_t*)tiles)->nb_elements);*/
    
    pos = ((dist_tiles_t*)tiles)->starting_position;
    for (i = 0 ; i < ((dist_tiles_t*)tiles)->nb_elements ; i++)
        {
            pos_to_coordinate(((dist_tiles_t*)tiles)->Ddesc, pos, &current_tile);
            create_tile(((dist_tiles_t*)tiles)->Ddesc, pos, current_tile.row, current_tile.col);
            pos += ((dist_tiles_t*)tiles)->Ddesc->bsiz;
        }
    return NULL;
}

/* affecting the complete local view of a distributed matrix with random values */
int rand_dist_matrix(DAGUE_desc * Ddesc)
{
    dist_tiles_t * tiles;
    int i;
    double * pos = Ddesc->mat;
    pthread_t *threads;
    pthread_attr_t thread_attr;
    Ddesc->lm = Ddesc->lmt * Ddesc->mb;
    Ddesc->ln = Ddesc->lnt * Ddesc->nb;
    Ddesc->m = Ddesc->lm;
    Ddesc->n = Ddesc->ln;
    printf("generated matrix size: %d x %d\n", Ddesc->lm, Ddesc->ln);
    
    if (Ddesc->cores > 1)
        {
            pthread_attr_init(&thread_attr);
            pthread_attr_setscope(&thread_attr, PTHREAD_SCOPE_SYSTEM);
#ifdef __linux
            pthread_setconcurrency(Ddesc->cores);
#endif  /* __linux */
        }
    tiles = malloc(sizeof(dist_tiles_t) * Ddesc->cores);
    for ( i = 0 ; i < Ddesc->cores ; i++ )
        {
            tiles[i].th_id = i;
            tiles[i].Ddesc = Ddesc;
            tiles[i].nb_elements = (Ddesc->nb_elem_r * Ddesc->nb_elem_c) / Ddesc->cores;
            tiles[i].starting_position = pos;
            pos += tiles[i].nb_elements * Ddesc->bsiz;
        }
    tiles[i -1].nb_elements+= (Ddesc->nb_elem_r * Ddesc->nb_elem_c) % Ddesc->cores;

    if (Ddesc->cores > 1)
        {
            threads = malloc(Ddesc->cores * sizeof(pthread_t));
            for ( i = 1 ; i < Ddesc->cores ; i++)
                {
                    pthread_create( &(threads[i-1]),
                                    &thread_attr,
                                    (void* (*)(void*))rand_dist_tiles,
                                    (void*)&(tiles[i]));
                }
        }

    rand_dist_tiles((void*) &(tiles[0]));

    if (Ddesc->cores > 1)
        {
            for(i = 0 ; i < Ddesc->cores - 1 ; i++)
                pthread_join(threads[i],NULL);
            free (threads);
        }
    free (tiles);
    return 0;
}


int dague_description_init( DAGUE_desc * Ddesc, int LDA, int LDB, int NRHS, PLASMA_enum uplo)
{

    int i,  status;
    plasma_context_t *plasma;
    int nbstile_r;
    int nbstile_c;

    plasma = plasma_context_self();
    if (plasma == NULL) {
        plasma_fatal_error("PLASMA_dpotrf", "PLASMA not initialized");
        return PLASMA_ERR_NOT_INITIALIZED;
    }
    /* Check input arguments */
    if (uplo != PlasmaUpper && uplo != PlasmaLower) {
        plasma_error("PLASMA tune", "illegal value of uplo");
        return -1;
    }
    if (Ddesc->n < 0) {
        plasma_error("PLASMA tune", "illegal value of N");
        return -2;
    }
    if (LDA < max(1, Ddesc->n)) {
        plasma_error("PLASMA tune", "illegal value of LDA");
        return -4;
    }
    /* Quick return */
    if (max(Ddesc->n, 0) == 0)
        {
            printf("empty matrix (size 0)\n");
            return PLASMA_SUCCESS;
        }

    /* Tune NB depending on M, N & NRHS; Set NBNBSIZE */
    status = plasma_tune(PLASMA_FUNC_DPOSV, Ddesc->n, Ddesc->n, NRHS);
    if (status != PLASMA_SUCCESS) {
        plasma_error("PLASMA_dpotrf", "plasma_tune() failed");
        return status;
    }

    if( 0 != dposv_force_nb ) {
        PLASMA_NB = dposv_force_nb;
        PLASMA_NBNBSIZE = dposv_force_nb * dposv_force_nb;
    }

    /* Set NB, NT, BSIZ */
    Ddesc->nb = PLASMA_NB;
    Ddesc->nt = ((Ddesc->n)%(Ddesc->nb)==0) ? ((Ddesc->n)/(Ddesc->nb)) : ((Ddesc->n)/(Ddesc->nb) + 1);
    Ddesc->bsiz = PLASMA_NBNBSIZE;
    // Matrix properties
    Ddesc->dtyp = PlasmaRealDouble;
    Ddesc->mb = Ddesc->nb;
    // Large matrix parameters
    Ddesc->lm = Ddesc->n;
    Ddesc->ln = Ddesc->n;
    // Large matrix derived parameters
    Ddesc->lmt = ((Ddesc->lm)%(Ddesc->nb)==0) ? ((Ddesc->lm)/(Ddesc->nb)) : ((Ddesc->lm)/(Ddesc->nb) + 1);
    Ddesc->lnt = ((Ddesc->ln)%(Ddesc->nb)==0) ? ((Ddesc->ln)/(Ddesc->nb)) : ((Ddesc->ln)/(Ddesc->nb) + 1);
    // Submatrix parameters
    Ddesc->i = 0;
    Ddesc->j = 0;
    Ddesc->m = Ddesc->n;
    Ddesc->n = Ddesc->n;
    // Submatrix derived parameters
    Ddesc->mt = ((Ddesc->i)+(Ddesc->m)-1)/(Ddesc->nb) - (Ddesc->i)/(Ddesc->nb) + 1;
    Ddesc->nt = ((Ddesc->j)+(Ddesc->n)-1)/(Ddesc->nb) - (Ddesc->j)/(Ddesc->nb) + 1;


    /* computing colRANK and rowRANK */
    Ddesc->rowRANK = (Ddesc->mpi_rank)/(Ddesc->GRIDcols);
    Ddesc->colRANK = (Ddesc->mpi_rank)%(Ddesc->GRIDcols);


    /* computing the number of rows of super-tile */
    nbstile_r = Ddesc->lmt / Ddesc->nrst;
    if((Ddesc->lmt % Ddesc->nrst) != 0)
        nbstile_r++;

    /* computing the number of colums of super-tile*/
    nbstile_c = Ddesc->lnt / Ddesc->ncst;
    if((Ddesc->lnt % Ddesc->ncst) != 0)
        nbstile_c++;

    if ( Ddesc->GRIDrows > nbstile_r || Ddesc->GRIDcols > nbstile_c)
        {
            printf("The process grid chosen is %dx%d, block distribution choosen is %d, %d : cannot generate matrix \n",
                   Ddesc->GRIDrows, Ddesc->GRIDcols, nbstile_r, nbstile_c);
            return -1;
        }
    printf("matrix to be generated distributed by block of %d x %d tiles \n", nbstile_r, nbstile_c);    

    /* find the number of tiles this process will handle */
    Ddesc->nb_elem_r = 0;
    i = Ddesc->rowRANK * Ddesc->nrst; /* row coordinate of the first tile to handle */
    while ( i < Ddesc->lmt)
        {
            if ( (i  + (Ddesc->nrst)) < Ddesc->lmt)
                {
                    Ddesc->nb_elem_r += (Ddesc->nrst);
                    i += ((Ddesc->GRIDrows) * (Ddesc->nrst));
                    continue;
                }
            Ddesc->nb_elem_r += ((Ddesc->lmt) - i);
            break;
        }

    Ddesc->nb_elem_c = 0;
    i = Ddesc->colRANK * Ddesc->ncst;
    while ( i < Ddesc->lnt)
        {
            if ( (i  + (Ddesc->ncst)) < Ddesc->lnt)
                {
                    Ddesc->nb_elem_c += (Ddesc->ncst);
                    i += (Ddesc->GRIDcols) * (Ddesc->ncst);
                    continue;
                }
            Ddesc->nb_elem_c += ((Ddesc->lnt) - i);
            break;
        }
    printf("process %d(%d,%d) handles %d x %d tiles\n",
           Ddesc->mpi_rank, Ddesc->rowRANK, Ddesc->colRANK, Ddesc->nb_elem_r, Ddesc->nb_elem_c);

    /* Allocate memory for matrices in block layout */
    Ddesc->mat =(double *)plasma_shared_alloc(plasma, Ddesc->nb_elem_r*Ddesc->nb_elem_c * Ddesc->bsiz, PlasmaRealDouble);
    if (Ddesc->mat == NULL)
        {
            plasma_error("PLASMA_dpotrf", "plasma_shared_alloc() failed");
            return PLASMA_ERR_OUT_OF_RESOURCES;
        }
    return 0;

}<|MERGE_RESOLUTION|>--- conflicted
+++ resolved
@@ -318,44 +318,7 @@
     return res;
 }
 
-<<<<<<< HEAD
-
-/* #if 0 /\*def USE_MPI*\/ */
-/* /\* empty stub for now, should allow for async data transfer from recv side *\/ */
-/* void * dague_get_tile_async(DAGUE_desc *Ddesc, int m, int n, MPI_Request *req) */
-/* { */
-    
-/*     return NULL; */
-/* } */
-
-/* void * dague_get_tile(DAGUE_desc *Ddesc, int m, int n) */
-/* { */
-/*     int tile_rank; */
-    
-/*     tile_rank = dague_get_rank_for_tile(Ddesc, m, n); */
-/*     if(Ddesc->mpi_rank == tile_rank) */
-/*     { */
-/*         //        printf("%d get_local_tile (%d, %d)\n", Ddesc->mpi_rank, m, n); */
-/*         return dague_get_local_tileDdesc, m, n); */
-/*     } */
-/* #ifdef USE_MPI */
-/*     printf("%d get_remote_tile (%d, %d) from %d\n", Ddesc->mpi_rank, m, n, tile_rank); */
-/*     MPI_Recv(plasma_A((PLASMA_desc *) Ddesc, m, n), Ddesc->bsiz, MPI_DOUBLE, tile_rank, 2, MPI_COMM_WORLD, MPI_STATUS_IGNORE); */
-/*     return plasma_A((PLASMA_desc *)Ddesc, m, n); */
-/* #else */
-/*     fprintf(stderr, "MPI disabled, you should not call this function (%s) in this mode\n", __FUNCTION__); */
-/*     return NULL; */
-/* #endif */
-/* } */
-
-/* #else  */
-/* /\*#define dague_get_local_tile_s dague_get_local_tile*\/ */
-/* #endif */
-
 void * dague_get_local_tile_s(DAGUE_desc * Ddesc, int m, int n)
-=======
-void * dplasma_get_local_tile_s(DPLASMA_desc * Ddesc, int m, int n)
->>>>>>> 9fcfdd28
 {
     int pos;
     int nb_elem_r, last_c_size;
