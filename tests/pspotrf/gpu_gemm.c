/*
 * Copyright (c) 2010      The University of Tennessee and The University
 *                         of Tennessee Research Foundation.  All rights
 *                         reserved.
 */

#include "dplasma_config.h"
#include "gpu_data.h"

#include <stdio.h>
#include <cublas.h>
#include <plasma.h>

#include "data_management.h"
extern DPLASMA_desc ddescA;

#define DPLASMA_CONTEXT_PER_GPU 1

#if DPLASMA_SMART_SCHEDULING
<<<<<<< HEAD
float	cpu_usage = 4.0;                 /* CPU core is slower than the fastest GPU 7.0 times */
static gpu_device_t* get_best_gpu(int);  /* Function to get best choice of avaiblable Contexts !! */
#else						/* We don't use gpu_devices, instead we use a subset of gpu-array
                             * gpu_array - list of GPU by order of their performance
                             */
dplasma_atomic_lifo_t gpu_devices;	
=======
	float	cpu_usage = 4.0;		/* CPU core is slower than the fastest GPU 7.0 times */
	gpu_device_t* get_best_gpu(int);	/* Function to get best choice of avaiblable Contexts !! */
	int *waiting;
	int max_wait = 1;
#else						/* I don't use gpu_devices anymore, I will be subset of gpu-array */
						/* gpu_array - list of GPU by order of their performance */
	dplasma_atomic_lifo_t gpu_devices;	
>>>>>>> e6b74a04
#endif

int dplasma_show_detailed_capabilities = 1;
volatile int32_t cpu_counter = 0;
int ndevices = 0;
#if defined(DPLASMA_PROFILING)
static int movein_key_start;
static int movein_key_end;
static int compute_key_start;
static int compute_key_end;
static int moveout_key_start;
static int moveout_key_end;
#endif  /* defined(PROFILING) */

int spotrf_cuda_init( int* puse_gpu )
{
    cublasStatus cublas_status;
    CUdevice hcuDevice;
    int i, j;

    if( (*puse_gpu) == -1 ) {
        return -1;  /* Nothing to do around here */
    }
    cuInit(0);
#if DPLASMA_SMART_SCHEDULING
	/* do not need to construct gpu_devices ! */
#else
    dplasma_atomic_lifo_construct(&gpu_devices);
#endif
    cuDeviceGetCount( &ndevices );

    if( ndevices > (*puse_gpu) )
        ndevices = (*puse_gpu);
    /* Update the number of GPU for the upper layer */
    *puse_gpu = ndevices;
    if( 0 == ndevices ) {
        return -1;
    }	
#if DPLASMA_SMART_SCHEDULING
	CUresult status;
	CUdevice hcuDevice_; /* use to compare */
	/* Choose GPU by requirement [Capability - sometimes > 1.3 because of needs of double precision ]*/
    int pi, pi_, tmp ,major, minor;
	int rmajor = 1, rminor = 1;
	/* gpu_array - list of GPU which we're gonna use ! */
	gpu_array = (gpu_item_t*)calloc(ndevices, sizeof(gpu_item_t));
	for(i = j = 0; i < ndevices; i++){
		status = cuDeviceGet( &hcuDevice, i );
		/* PASS requirement ?*/
		cuDeviceComputeCapability(&major, &minor, hcuDevice);
		if(major > rmajor || (major == rmajor && minor >= rminor)){
			gpu_array[j].gpu_id = i;
			
			/* Assign usage 
			 * the FASTEST will be 1.0 
			 * then the next would be 5.0 due to slower than the FASTEST 5.0 times */
			if(major == 1 & minor == 3){
				gpu_array[j].func1_usage = 1.0;
			}else{
				gpu_array[j].func1_usage = 2.0;
			}
			/* working status - would it divided by function ? , probably */
			gpu_array[j].working = 0;
			gpu_array[j].func1_current = 0;	/* function 1 designed for top priority*/
			gpu_array[j].func2_current = 0;	/* function 2 designed for low priority trying to catch left GPU from func1*/

			dplasma_atomic_lifo_construct(&(gpu_array[j].gpu_devices)); /* gpu_devies Context*/
			/* EACH GPU have their own stack , we don't mix up due to need of selecting smart choice while we have different cards */
			/* Also, if there's a Card that can have many Context, we will be able to control it properly */
			j++;
		}
	}
	/* number of device changed due to requirement */
	ndevices = j;
	
	/* Sort GPU by Multiprocessor count */
	/* gpu_array[ best -> worst ] */
	/* We will be able to choose best available , near 0 */
	if( ndevices > 1 ) {
		for( i = 0; i < (ndevices - 1); i++ ) {
            for( j = 0; j < (ndevices - 1); j++ ) {
                status = cuDeviceGet( &hcuDevice, gpu_array[j].gpu_id );
				DPLASMA_CUDA_CHECK_ERROR( "cuDeviceGet ", status, {*puse_gpu = 0; return -1;} );
				cuDeviceGetAttribute(&pi, CU_DEVICE_ATTRIBUTE_MULTIPROCESSOR_COUNT, hcuDevice);
				
				status = cuDeviceGet( &hcuDevice_, gpu_array[j+1].gpu_id );
				DPLASMA_CUDA_CHECK_ERROR( "cuDeviceGet ", status, {*puse_gpu = 0; return -1;} );
				cuDeviceGetAttribute(&pi_, CU_DEVICE_ATTRIBUTE_MULTIPROCESSOR_COUNT, hcuDevice_);
				if(pi < pi_){
					tmp = gpu_array[j].gpu_id;
					gpu_array[j].gpu_id = gpu_array[j+1].gpu_id;
					gpu_array[j+1].gpu_id = tmp;
				}else if(pi == pi_){
					cuDeviceGetAttribute(&pi, CU_DEVICE_ATTRIBUTE_CLOCK_RATE, hcuDevice);
					cuDeviceGetAttribute(&pi_, CU_DEVICE_ATTRIBUTE_CLOCK_RATE, hcuDevice_);
					if(pi < pi_){
						tmp = gpu_array[j].gpu_id;
						gpu_array[j].gpu_id = gpu_array[j+1].gpu_id;
						gpu_array[j+1].gpu_id = tmp;
					}
				}
			}
		}
	}
	/* Setup default vaule */
<<<<<<< HEAD
	for( i = 0; i < ndevices ; i++){
		/* every GPU has their own queue fix at 10, initially set to zero */
		gpu_array[i].waiting = (int*)calloc(10, sizeof(int));
=======
	waiting = (int*)calloc(max_wait, sizeof(int));
	for( i = 0; i < max_wait ; i++){
		waiting[i] = 0;
>>>>>>> e6b74a04
	}
#endif

	for( i = 0; i < ndevices; i++ ) {
        unsigned int total_mem, tile_size, thread_gpu_mem, free_mem, nb_allocations;
        dplasma_atomic_lifo_t* gpu_mem_lifo;
        gpu_device_t* gpu_device;
        CUdevprop devProps;
        char szName[256];
        CUresult status;
        int major, minor;

#if DPLASMA_SMART_SCHEDULING
	    /* instead of go from ID 0 -> n - 1 
	     * we have to use ID which's in gpu_array 
	     * because they might not be in order due to sorting/reordering */
	    status = cuDeviceGet( &hcuDevice, gpu_array[i].gpu_id);
	    DPLASMA_CUDA_CHECK_ERROR( "cuDeviceGet ", status, {*puse_gpu = 0; return -1;} );
#else
	    status = cuDeviceGet( &hcuDevice, i );
	    DPLASMA_CUDA_CHECK_ERROR( "cuDeviceGet ", status, {*puse_gpu = 0; return -1;} );
#endif
        status = cuDeviceGetName( szName, 256, hcuDevice );
        DPLASMA_CUDA_CHECK_ERROR( "cuDeviceGetName ", status, {*puse_gpu = 0; return -1;} );

        status = cuDeviceComputeCapability( &major, &minor, hcuDevice);
        DPLASMA_CUDA_CHECK_ERROR( "cuDeviceComputeCapability ", status, {*puse_gpu = 0; return -1;} );

        status = cuDeviceGetProperties( &devProps, hcuDevice );
        DPLASMA_CUDA_CHECK_ERROR( "cuDeviceGetProperties ", status, {*puse_gpu = 0; return -1;} );

#if DPLASMA_SMART_SCHEDULING
	    printf("Device %d (capability %d.%d): %s\n", gpu_array[i].gpu_id, major, minor, szName );
#else
        printf("Device %d (capability %d.%d): %s\n", i, major, minor, szName );
#endif
        if( dplasma_show_detailed_capabilities ) {
            printf("\tmaxThreadsPerBlock : %d\n", devProps.maxThreadsPerBlock );
            printf("\tmaxThreadsDim      : [%d %d %d]\n", devProps.maxThreadsDim[0],
                   devProps.maxThreadsDim[1], devProps.maxThreadsDim[2] );
            printf("\tmaxGridSize        : [%d %d %d]\n", devProps.maxGridSize[0],
                   devProps.maxGridSize[1], devProps.maxGridSize[2] );
            printf("\tsharedMemPerBlock  : %d\n", devProps.sharedMemPerBlock );
            printf("\tconstantMemory     : %d\n", devProps.totalConstantMemory );
            printf("\tSIMDWidth          : %d\n", devProps.SIMDWidth );
            printf("\tmemPitch           : %d\n", devProps.memPitch );
            printf("\tregsPerBlock       : %d\n", devProps.regsPerBlock );
            printf("\tclockRate          : %d\n", devProps.clockRate );
#if 0
            > 1.2 printf("\tdeviceOverlap    : %ssupported\n", (devProps.deviceOverlap ? "" : "not ") );
            > 2.0 printf("\tconcurrentKernels: %ssupported\n", (devProps.concurrentKernels ? "" : "not ") );
#endif
        }
        status = cuDeviceTotalMem( &total_mem, hcuDevice );
        DPLASMA_CUDA_CHECK_ERROR( "cuDeviceTotalMem ", status, {*puse_gpu = 0; return -1;} );

        for( j = 0; j < DPLASMA_CONTEXT_PER_GPU; j++ ) {
            cudaError_t cuda_status;

            gpu_device = (gpu_device_t*)malloc(sizeof(gpu_device_t));
            DPLASMA_LIST_ITEM_SINGLETON( &(gpu_device->item) );

            /* cuCtxCreate: Function works on floating contexts and current context */
            status = cuCtxCreate( &(gpu_device->ctx), 0 /*CU_CTX_BLOCKING_SYNC*/, hcuDevice );
            DPLASMA_CUDA_CHECK_ERROR( "(INIT) cuCtxCreate ", status,
                                      {free(gpu_device); return -1;} );

            {
                char module_path[20];
                assert(major < 10 && minor < 10);
                snprintf(module_path, 20, "mysgemm-sm_%1d%1d.cubin", major, minor);
                status = cuModuleLoad(&(gpu_device->hcuModule), module_path);
                DPLASMA_CUDA_CHECK_ERROR( "(INIT) cuModuleLoad ", status,
                                          {
                                              cuCtxDestroy( gpu_device->ctx );
                                              free(gpu_device);
                                              break;
                                          } );
                    
                status = cuModuleGetFunction( &(gpu_device->hcuFunction), gpu_device->hcuModule, "sgemmNT" );
                DPLASMA_CUDA_CHECK_ERROR( "(INIT) cuModuleGetFunction ", status,
                                          {
                                              cuCtxDestroy( gpu_device->ctx );
                                              free(gpu_device);
                                              break;
                                          } );
                cuFuncSetBlockShape( gpu_device->hcuFunction, 16, 4, 1 );
            }

            /**
             * Prepare the reusable memory on the GPU.
             */
            dplasma_data_map_init( gpu_device, &ddescA );
            /**
             * It appears that CUDA allocate the memory in chunks of 1MB,
             * so we need to adapt to this.
             */
            tile_size = ddescA.mb * ddescA.nb * sizeof(float);
            cuMemGetInfo( &free_mem, &total_mem );
            /* We allocate 9/10 of the total memory */
            thread_gpu_mem = (total_mem - total_mem / 10) / DPLASMA_CONTEXT_PER_GPU;

            while( free_mem > (total_mem - thread_gpu_mem) ) {
                gpu_elem_t* gpu_elem = (gpu_elem_t*)malloc(sizeof(gpu_elem_t));
                dplamsa_linked_list_item_construct( (dplasma_list_item_t*)gpu_elem );
                
                cuda_status = cuMemAlloc( &(gpu_elem->gpu_mem), tile_size);
                DPLASMA_CUDA_CHECK_ERROR( "cuMemAlloc ", cuda_status,
                                          ({
                                              unsigned int free_mem, total_mem;
                                              cuMemGetInfo( &free_mem, &total_mem );
                                              printf("Per context: free mem %u total mem %u\n", free_mem, total_mem);
                                              free( gpu_elem );
                                              break;
                                          }) );
                nb_allocations++;
                gpu_elem->memory_elem = NULL;
                dplasma_linked_list_add_tail( gpu_device->gpu_mem_lru, (dplasma_list_item_t*)gpu_elem );
                cuMemGetInfo( &free_mem, &total_mem );
            }
            printf( "Allocate %d tiles on the GPU memory\n", nb_allocations );
#if DPLASMA_SMART_SCHEDULING
            /* because GPU might not be in sequence
             * but we can get the GPU ID from gpu_array[i].gpu_id
             * Don't forget - we're running around gpu_array[i] -> n-1
             *  */
            gpu_device->id = gpu_array[i].gpu_id;
#else
            gpu_device->id  = i;
#endif
            gpu_device->executed_tasks = 0;
            gpu_device->transferred_data_in = 0;
            gpu_device->transferred_data_out = 0;

            status = cuCtxPopCurrent(NULL);
            DPLASMA_CUDA_CHECK_ERROR( "(INIT) cuCtxPopCurrent ", status,
                                      {free(gpu_device); return -1;} );
            
#if defined(DPLASMA_PROFILING)
#if DPLASMA_SMART_SCHEDULING
            gpu_device->profiling = dplasma_profiling_thread_init( 6*4096, "GPU %d.%d", gpu_array[i].gpu_id, j);
#else
            gpu_device->profiling = dplasma_profiling_thread_init( 6*4096, "GPU %d.%d", i, j );
#endif
#endif  /* defined(PROFILING) */

#if DPLASMA_SMART_SCHEDULING
            /* After use context, GPUs will not know which gpu_array id they are up to */
            /* I will put lifoid for them !! */
            gpu_device->lifoid = i;
            dplasma_atomic_lifo_push( &(gpu_array[i].gpu_devices), (dplasma_list_item_t*)gpu_device);
            printf("\t\tPush context into list[%d] for GPU[%d]\n",i,gpu_array[i].gpu_id);
#else
            dplasma_atomic_lifo_push( &(gpu_devices), (dplasma_list_item_t*)gpu_device );
#endif

        }
    }

#if defined(DPLASMA_PROFILING)
    dplasma_profiling_add_dictionary_keyword( "movein", "fill:#33FF33",
                                              &movein_key_start, &movein_key_end);
    dplasma_profiling_add_dictionary_keyword( "compute", "fill:#ff33cc",
                                              &compute_key_start, &compute_key_end);
    dplasma_profiling_add_dictionary_keyword( "moveout", "fill:#ffff66",
                                              &moveout_key_start, &moveout_key_end);
#endif  /* defined(PROFILING) */

    return 0;
}

static void compute_best_unit( uint64_t length, float* updated_value, char** best_unit )
{
    float measure = (float)length;

    *best_unit = "B";
    if( measure > 1024.0 ) { /* 1KB */
        *best_unit = "KB";
        measure = measure / 1024.0;
        if( measure > 1024.0 ) { /* 1MB */
            *best_unit = "MB";
            measure = measure / 1024.0;
            if( measure > 1024.0 ) {
                *best_unit = "GB";
                measure = measure / 1024.0;
            }
        }
    }
    *updated_value = measure;
    return;
}

int spotrf_cuda_fini( int use_gpu )
{
    cudaError_t status;
    gpu_elem_t* gpu_elem;
    gpu_device_t* gpu_device;
    int total = 0, *gpu_counter, i, overlap_counter, active_devices = 0;
    uint64_t *transferred_in, *transferred_out, total_data_in = 0, total_data_out = 0;
    uint64_t *required_in, *required_out;
    float gtotal = 0.0, best_data_in, best_data_out;
    char *data_in_unit, *data_out_unit;

    if (ndevices <= 0)
        return 0;

    /* GPU counter for GEMM / each */
    gpu_counter = (int*)calloc(ndevices, sizeof(int));
    transferred_in  = (uint64_t*)calloc(ndevices, sizeof(uint64_t));
    transferred_out = (uint64_t*)calloc(ndevices, sizeof(uint64_t));
    required_in     = (uint64_t*)calloc(ndevices, sizeof(uint64_t));
    required_out    = (uint64_t*)calloc(ndevices, sizeof(uint64_t));
#if DPLASMA_SMART_SCHEDULING	
    /* RUN INTO gpu_array[ 0 -> ndevices - 1] */
    for(i = 0; i < ndevices ; i++)
	    while( NULL != (gpu_device = (gpu_device_t*)dplasma_atomic_lifo_pop(&(gpu_array[i].gpu_devices))) ) {
#else
    while( NULL != (gpu_device = (gpu_device_t*)dplasma_atomic_lifo_pop(&gpu_devices)) ) {
#endif
        status = cuCtxPushCurrent( gpu_device->ctx );
        DPLASMA_CUDA_CHECK_ERROR( "(FINI) cuCtxPushCurrent ", status,
                                  {continue;} );
        status = cuCtxSynchronize();
        DPLASMA_CUDA_CHECK_ERROR( "cuCtxSynchronize", status,
                                  {continue;} );
        /* Save the statistics */
        gpu_counter[gpu_device->id]     += gpu_device->executed_tasks;
        transferred_in[gpu_device->id]  += gpu_device->transferred_data_in;
        transferred_out[gpu_device->id] += gpu_device->transferred_data_out;
        required_in[gpu_device->id]     += gpu_device->required_data_in;
        required_out[gpu_device->id]    += gpu_device->required_data_out;

        /**
         * Release the GPU memory.
         */
        while( NULL != (gpu_elem = (gpu_elem_t*)dplasma_linked_list_remove_head( gpu_device->gpu_mem_lru )) ) {
            cuMemFree( gpu_elem->gpu_mem );
            free( gpu_elem );
        }
        status = cuCtxDestroy( gpu_device->ctx );
        DPLASMA_CUDA_CHECK_ERROR( "(FINI) cuCtxDestroy ", status,
                                  {continue;} );
        free(gpu_device->gpu_mem_lru);
        free(gpu_device);
        active_devices++;
    }
    /* No active devices */
    if( 0 == active_devices )
        return 0;

    /* Print statisitics */
    for( i = 0; i < ndevices; i++ ) {
        total += gpu_counter[i];
        total_data_in  += transferred_in[i];
        total_data_out += transferred_out[i];
    }
    if( 0 == total_data_in ) total_data_in = 1;
    if( 0 == total_data_out ) total_data_out = 1;

    gtotal = total + cpu_counter;
    printf("------------------------------------------------------------------------------\n");
    printf("|PU       |  # GEMM   |    %%   |   Data In   |    %%   |   Data Out  |    %%   |\n");
    printf("|---------|-----------|--------|-------------|--------|-------------|--------|\n");
    for( i = 0; i < ndevices; i++ ) {
        compute_best_unit( transferred_in[i],  &best_data_in, &data_in_unit );
        compute_best_unit( transferred_out[i], &best_data_out, &data_out_unit );
        printf("|GPU:  %2d |%10d | %6.2f |%10.2f%2s | %6.2f |%10.2f%2s | %6.2f |\n",
               i, gpu_counter[i], (gpu_counter[i]/gtotal)*100.00,
               best_data_in, data_in_unit, (((float)transferred_in[i]) / required_in[i]) * 100.0,
               best_data_out, data_out_unit, (((float)transferred_out[i]) / required_out[i]) * 100.0 );
    }
    printf("|---------|-----------|--------|-------------|--------|-------------|--------|\n");
    compute_best_unit( total_data_in,  &best_data_in, &data_in_unit );
    compute_best_unit( total_data_out, &best_data_out, &data_out_unit );
    printf("|All GPUs |%10d | %6.2f |%10.2f%2s | %6.2f |%10.2f%2s | %6.2f |\n",
           total, (total/gtotal)*100.00,
           best_data_in, data_in_unit, 100.0,
           best_data_out, data_out_unit, 100.0);
    printf("|All CPUs |%10d | %6.2f |%10.2f%2s | %6.2f |%10.2f%2s | %6.2f |\n",
           cpu_counter, (cpu_counter / gtotal)*100.00,
           0.0, " ", 0.0, 0.0, " ", 0.0);
    /*printf("|---------|-----------|--------|-------------|--------|-------------|--------|\n");
      printf("|Overlap  |%10d  %10.5s |\n", overlap_counter, "times");*/
    printf("------------------------------------------------------------------------------\n");
    free(gpu_counter);
    free(transferred_in);
    free(transferred_out);
    free(required_in);
    free(required_out);
}

#define ALIGN_UP(OFFSET, ALIGN) \
    (OFFSET) = ((OFFSET) + (ALIGN) - 1) & ~((ALIGN) - 1)
#define CU_PUSH_POINTER( FUNCTION, OFFSET, PTR )                        \
        do {                                                            \
            void* __ptr = (void*)(size_t)(PTR);                         \
            ALIGN_UP((OFFSET), __alignof(void*));                       \
            cuParamSetv( (FUNCTION), (OFFSET), &__ptr, sizeof(void*));  \
            (OFFSET) += sizeof(void*);                                  \
        } while (0)
#define CU_PUSH_INT( FUNCTION, OFFSET, VALUE )                          \
        do {                                                            \
            ALIGN_UP((OFFSET), __alignof(int));                         \
            cuParamSeti( (FUNCTION), (OFFSET), (VALUE) );               \
            (OFFSET) += sizeof(int);                                    \
        } while (0)
#define CU_PUSH_FLOAT( FUNCTION, OFFSET, VALUE )                        \
        do {                                                            \
            ALIGN_UP((OFFSET), __alignof(float));                       \
            cuParamSetf( (FUNCTION), (OFFSET), (VALUE) );               \
            (OFFSET) += sizeof(float);                                  \
        } while (0)

int gpu_sgemm( int uplo, void* A, void* B, void* C, int k, int n, int m )
{
    gpu_elem_t *gpu_elem_A = NULL, *gpu_elem_B = NULL, *gpu_elem_C = NULL;
    CUdeviceptr d_A, d_B, d_C;
    gpu_device_t* gpu_device;
    int offset, on_gpu, return_code = -1, tile_size;  /* by default suppose an error */
    void* ptr;

#if DPLASMA_SMART_SCHEDULING
    /* use new method*/
    if( NULL != (gpu_device = get_best_gpu(0)) ) {
#else
    if( NULL != (gpu_device = (gpu_device_t*)dplasma_atomic_lifo_pop(&gpu_devices)) ) {
#endif
        CUstream stream;
        cudaError_t status;
        float alpha = -1.0, beta = 1.0;

        status = cuCtxPushCurrent(gpu_device->ctx);
        DPLASMA_CUDA_CHECK_ERROR( "cuCtxPushCurrent ", status,
                                  {goto return_error;} );
        tile_size = ddescA.mb*ddescA.nb*sizeof(float);

#if defined(DPLASMA_PROFILING)
        dplasma_profiling_trace( gpu_device->profiling, movein_key_start, 0 );
#endif  /* defined(PROFILING) */
        /*cuStreamCreate(&stream, 0);*/
        on_gpu = dplasma_data_is_on_gpu(gpu_device, &ddescA, DPLASMA_READ, n, k, &gpu_elem_A);
        gpu_elem_A->memory_elem->memory = A;
        d_A = gpu_elem_A->gpu_mem;
        gpu_device->required_data_in += tile_size;
        if( !on_gpu ) {
            /* Push A into the GPU */
            status = cuMemcpyHtoD( d_A, A, tile_size );
            DPLASMA_CUDA_CHECK_ERROR( "cuMemcpyHtoD to device (d_A) ", status, 
                                      {printf("<<%p>>\n", (void*)(long)d_A); goto release_and_return_error;} );
            gpu_device->transferred_data_in += tile_size;
        }

        on_gpu = dplasma_data_is_on_gpu(gpu_device, &ddescA, DPLASMA_READ, m, k, &gpu_elem_B);
        d_B = gpu_elem_B->gpu_mem;
        gpu_elem_B->memory_elem->memory = B;
        gpu_device->required_data_in += tile_size;
        if( !on_gpu ) {
            /* Push B into the GPU */
            status = cuMemcpyHtoD( d_B, B, tile_size );
            DPLASMA_CUDA_CHECK_ERROR( "cuMemcpyHtoD to device (d_B) ", status,
                                      {printf("<<%p>>\n", (void*)(long)d_B); goto release_and_return_error;} );
            gpu_device->transferred_data_in += tile_size;
        }

        on_gpu = dplasma_data_is_on_gpu(gpu_device, &ddescA, DPLASMA_READ, m, n, &gpu_elem_C);
        d_C = gpu_elem_C->gpu_mem;
        gpu_elem_C->memory_elem->memory = C;
        gpu_device->required_data_in += tile_size;
        if( !on_gpu ) {
            /* Push C into the GPU */
            status = cuMemcpyHtoD( d_C, C, tile_size );
            DPLASMA_CUDA_CHECK_ERROR( "cuMemcpyHtoD to device (d_C) ", status,
                                      {printf("<<%p>>\n", (void*)(long)d_C); goto release_and_return_error;} );
            gpu_device->transferred_data_in += tile_size;
        }
#if defined(DPLASMA_PROFILING)
        dplasma_profiling_trace( gpu_device->profiling, movein_key_end, 0 );
#endif  /* defined(PROFILING) */
        /* Wait until all data are on the GPU */
        /*status = cuStreamSynchronize(stream);
          DPLASMA_CUDA_CHECK_ERROR( "cuStreamSynchronize", status,
          {goto release_and_return_error;} );*/

#if defined(DPLASMA_PROFILING)
        dplasma_profiling_trace( gpu_device->profiling, compute_key_start, 1 );
#endif  /* defined(PROFILING) */
        offset = 0;
        CU_PUSH_POINTER( gpu_device->hcuFunction, offset, d_B );
        CU_PUSH_INT(     gpu_device->hcuFunction, offset, ddescA.nb );
        CU_PUSH_POINTER( gpu_device->hcuFunction, offset, d_A );
        CU_PUSH_INT(     gpu_device->hcuFunction, offset, ddescA.nb );
        CU_PUSH_POINTER( gpu_device->hcuFunction, offset, d_C );
        CU_PUSH_INT(     gpu_device->hcuFunction, offset, ddescA.nb );
        CU_PUSH_INT(     gpu_device->hcuFunction, offset, ddescA.nb );
        CU_PUSH_FLOAT(   gpu_device->hcuFunction, offset, alpha );
        CU_PUSH_FLOAT(   gpu_device->hcuFunction, offset, beta );
        cuParamSetSize( gpu_device->hcuFunction, offset );

        // cuLaunch: we kick off the CUDA
        status = cuLaunchGrid( gpu_device->hcuFunction,
                               ddescA.nb / 64,
                               ddescA.nb / 16 );
        DPLASMA_CUDA_CHECK_ERROR( "cuLaunchGrid ", status,
                                  {return -1;} );
        status = cuCtxSynchronize();
        DPLASMA_CUDA_CHECK_ERROR( "cuCtxSynchronize", status,
                                  {goto release_and_return_error;} );

#if defined(DPLASMA_PROFILING)
        dplasma_profiling_trace( gpu_device->profiling, compute_key_end, 1 );
#endif  /* defined(PROFILING) */

        /* Pop C from the GPU */
        gpu_device->required_data_out += tile_size;
        if( (n == k+1) ) {
#if defined(DPLASMA_PROFILING)
            dplasma_profiling_trace( gpu_device->profiling, moveout_key_start, 2 );
#endif  /* defined(PROFILING) */
            /* Pop C from the GPU */
            status = cuMemcpyDtoH( C, d_C, tile_size );
            DPLASMA_CUDA_CHECK_ERROR( "cuMemcpyDtoH from device (d_C) ", status,
                                      {printf("<<%p>>\n", d_C); goto release_and_return_error;} );
            gpu_device->transferred_data_out += tile_size;
#if defined(DPLASMA_PROFILING)
            dplasma_profiling_trace( gpu_device->profiling, moveout_key_end, 2 );
#endif  /* defined(PROFILING) */
        }

        /* Wait until the data is back on the memory */
        /*status = cuStreamSynchronize(stream);
          DPLASMA_CUDA_CHECK_ERROR( "cuStreamSynchronize", status,
          {goto release_and_return_error;} );
          cuStreamDestroy(stream);*/

        /* Everything went fine so far, the result is correct and back in the main memory */
        return_code = 0;
        gpu_device->executed_tasks++;

    release_and_return_error:
        status = cuCtxPopCurrent(NULL);
        DPLASMA_CUDA_CHECK_ERROR( "cuCtxPushCurrent ", status,
                                  {goto return_error;} );
    return_error:
#if DPLASMA_SMART_SCHEDULING
        /* push it back in right place */
        dplasma_atomic_lifo_push(&(gpu_array[gpu_device->lifoid].gpu_devices), (dplasma_list_item_t*)gpu_device);
        gpu_array[gpu_device->lifoid].working = 0;
#else
        dplasma_atomic_lifo_push(&gpu_devices, (dplasma_list_item_t*)gpu_device);
#endif
        /*free(tempArray);*/
        return return_code;
    }
    dplasma_atomic_inc_32b(&cpu_counter);
    return -1;  /* fails to atomically get the ownership of the device */
}
#if DPLASMA_SMART_SCHEDULING
<<<<<<< HEAD
gpu_device_t* get_best_gpu(int priority)
{
	/* priority made for supporting 2 many functions , default is 0 */
	int i,j,diff,still = 0;
=======
gpu_device_t* get_best_gpu(int priority){
	/* catch gpu first */ 
	int gpu_id;
>>>>>>> e6b74a04
	gpu_device_t* gpu_device;
	for(gpu_id = 0; gpu_id < ndevices; gpu_id++){
		if( NULL != (gpu_device = (gpu_device_t*)dplasma_atomic_lifo_pop(&(gpu_array[gpu_id].gpu_devices)))){
			/* unleash seat -- concurreny !! to sgemm function now !*/
			gpu_array[gpu_id].working = 1;
			return gpu_device;
		}
	}
	/* there is no GPU available */
	int w;
	w = max_wait-1;
	for(;;){
		if(dplasma_atomic_cas(&(waiting[w]),0,1) == 1){
			w--;
			if(w < max_wait-1 && w >= 0){
				waiting[w+1] = 0;	
			}else if(w < 0){
				for(;;){
					for(gpu_id = 0; gpu_id < ndevices; gpu_id++){
						if( NULL != (gpu_device = (gpu_device_t*)dplasma_atomic_lifo_pop(&(gpu_array[gpu_id].gpu_devices)))){
							/* unleash seat -- concurreny !! to sgemm function now !*/
							gpu_array[gpu_id].working = 1;
							waiting[0] = 0;
							return gpu_device;
						}
					}       
				}
			}
		}else{
			return NULL;
		}
	}
	return NULL;
}
#endif
<|MERGE_RESOLUTION|>--- conflicted
+++ resolved
@@ -17,22 +17,14 @@
 #define DPLASMA_CONTEXT_PER_GPU 1
 
 #if DPLASMA_SMART_SCHEDULING
-<<<<<<< HEAD
 float	cpu_usage = 4.0;                 /* CPU core is slower than the fastest GPU 7.0 times */
 static gpu_device_t* get_best_gpu(int);  /* Function to get best choice of avaiblable Contexts !! */
+int *waiting;
+int max_wait = 1;
 #else						/* We don't use gpu_devices, instead we use a subset of gpu-array
                              * gpu_array - list of GPU by order of their performance
                              */
 dplasma_atomic_lifo_t gpu_devices;	
-=======
-	float	cpu_usage = 4.0;		/* CPU core is slower than the fastest GPU 7.0 times */
-	gpu_device_t* get_best_gpu(int);	/* Function to get best choice of avaiblable Contexts !! */
-	int *waiting;
-	int max_wait = 1;
-#else						/* I don't use gpu_devices anymore, I will be subset of gpu-array */
-						/* gpu_array - list of GPU by order of their performance */
-	dplasma_atomic_lifo_t gpu_devices;	
->>>>>>> e6b74a04
 #endif
 
 int dplasma_show_detailed_capabilities = 1;
@@ -138,15 +130,9 @@
 		}
 	}
 	/* Setup default vaule */
-<<<<<<< HEAD
-	for( i = 0; i < ndevices ; i++){
-		/* every GPU has their own queue fix at 10, initially set to zero */
-		gpu_array[i].waiting = (int*)calloc(10, sizeof(int));
-=======
 	waiting = (int*)calloc(max_wait, sizeof(int));
 	for( i = 0; i < max_wait ; i++){
-		waiting[i] = 0;
->>>>>>> e6b74a04
+            waiting[i] = 0;
 	}
 #endif
 
@@ -604,16 +590,10 @@
     return -1;  /* fails to atomically get the ownership of the device */
 }
 #if DPLASMA_SMART_SCHEDULING
-<<<<<<< HEAD
 gpu_device_t* get_best_gpu(int priority)
 {
-	/* priority made for supporting 2 many functions , default is 0 */
-	int i,j,diff,still = 0;
-=======
-gpu_device_t* get_best_gpu(int priority){
 	/* catch gpu first */ 
 	int gpu_id;
->>>>>>> e6b74a04
 	gpu_device_t* gpu_device;
 	for(gpu_id = 0; gpu_id < ndevices; gpu_id++){
 		if( NULL != (gpu_device = (gpu_device_t*)dplasma_atomic_lifo_pop(&(gpu_array[gpu_id].gpu_devices)))){
