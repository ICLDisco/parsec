--- conflicted
+++ resolved
@@ -1,364 +1,18 @@
-<<<<<<< HEAD
 /*
  * Copyright (c) 2010      The University of Tennessee and The University
  *                         of Tennessee Research Foundation.  All rights
  *                         reserved.
  */
 
-#include "dplasma_config.h"
-#include "gpu_data.h"
-#include "dplasma.h"
-=======
 #include "gpu_gemm.h"
 #include "dague_config.h"
 #include "gpu_data.h"
 #include "dague.h"
 #include "execution_unit.h"
->>>>>>> 1b7c5775
 #include "scheduling.h"
 
-#include <stdio.h>
-#include <cublas.h>
 #include <plasma.h>
 
-<<<<<<< HEAD
-#include "data_management.h"
-extern DPLASMA_desc ddescA;
-
-#define DPLASMA_CONTEXT_PER_GPU 1
-
-#if DPLASMA_SMART_SCHEDULING
-float	cpu_usage = 4.0;                 /* CPU core is slower than the fastest GPU 7.0 times */
-static gpu_device_t* get_best_gpu(int);  /* Function to get best choice of avaiblable Contexts !! */
-int *waiting;
-int max_wait = 1;
-#else
-/* We don't use gpu_devices, instead we use a subset of gpu-array
- * gpu_array - list of GPU by order of their performance
- */
-gpu_device_t** gpu_devices = NULL;
-#endif
-
-int dplasma_show_detailed_capabilities = 0;
-volatile int32_t cpu_counter = 0;
-int ndevices = 0;
-#if defined(DPLASMA_PROFILING)
-static int movein_key_start;
-static int movein_key_end;
-static int compute_key_start;
-static int compute_key_end;
-static int moveout_key_start;
-static int moveout_key_end;
-#endif  /* defined(PROFILING) */
-
-int spotrf_cuda_init( int* puse_gpu )
-{
-    cublasStatus cublas_status;
-    CUdevice hcuDevice;
-    int i, j;
-
-    if( (*puse_gpu) == -1 ) {
-        return -1;  /* Nothing to do around here */
-    }
-    cuInit(0);
-
-    cuDeviceGetCount( &ndevices );
-
-    if( ndevices > (*puse_gpu) )
-        ndevices = (*puse_gpu);
-    /* Update the number of GPU for the upper layer */
-    *puse_gpu = ndevices;
-    if( 0 == ndevices ) {
-        return -1;
-    }
-    gpu_devices = (gpu_device_t**)calloc(ndevices, sizeof(gpu_device_t));
-
-#if DPLASMA_SMART_SCHEDULING
-	CUresult status;
-	CUdevice hcuDevice_; /* use to compare */
-	/* Choose GPU by requirement [Capability - sometimes > 1.3 because of needs of double precision ]*/
-    int pi, pi_, tmp ,major, minor;
-	int rmajor = 1, rminor = 1;
-	/* gpu_array - list of GPU which we're gonna use ! */
-	gpu_array = (gpu_item_t*)calloc(ndevices, sizeof(gpu_item_t));
-	for(i = j = 0; i < ndevices; i++){
-		status = cuDeviceGet( &hcuDevice, i );
-		/* PASS requirement ?*/
-		cuDeviceComputeCapability(&major, &minor, hcuDevice);
-		if(major > rmajor || (major == rmajor && minor >= rminor)){
-			gpu_array[j].gpu_id = i;
-			
-			/* Assign usage 
-			 * the FASTEST will be 1.0 
-			 * then the next would be 5.0 due to slower than the FASTEST 5.0 times */
-			if( major == 1 & minor == 3 ) {
-				gpu_array[j].func1_usage = 1.0;
-			}else{
-				gpu_array[j].func1_usage = 2.0;
-			}
-			/* working status - would it divided by function ? , probably */
-			gpu_array[j].working = 0;
-			gpu_array[j].func1_current = 0;	/* function 1 designed for top priority*/
-			gpu_array[j].func2_current = 0;	/* function 2 designed for low priority trying to catch left GPU from func1*/
-
-			dplasma_atomic_lifo_construct(&(gpu_array[j].gpu_devices)); /* gpu_devies Context*/
-			/* EACH GPU have their own stack , we don't mix up due to need of selecting smart choice while we have different cards */
-			/* Also, if there's a Card that can have many Context, we will be able to control it properly */
-			j++;
-		}
-	}
-	/* number of device changed due to requirement */
-	ndevices = j;
-	
-	/* Sort GPU by Multiprocessor count */
-	/* gpu_array[ best -> worst ] */
-	/* We will be able to choose best available , near 0 */
-	if( ndevices > 1 ) {
-		for( i = 0; i < (ndevices - 1); i++ ) {
-            for( j = 0; j < (ndevices - 1); j++ ) {
-                status = cuDeviceGet( &hcuDevice, gpu_array[j].gpu_id );
-				DPLASMA_CUDA_CHECK_ERROR( "cuDeviceGet ", status, {*puse_gpu = 0; return -1;} );
-				cuDeviceGetAttribute(&pi, CU_DEVICE_ATTRIBUTE_MULTIPROCESSOR_COUNT, hcuDevice);
-				
-				status = cuDeviceGet( &hcuDevice_, gpu_array[j+1].gpu_id );
-				DPLASMA_CUDA_CHECK_ERROR( "cuDeviceGet ", status, {*puse_gpu = 0; return -1;} );
-				cuDeviceGetAttribute(&pi_, CU_DEVICE_ATTRIBUTE_MULTIPROCESSOR_COUNT, hcuDevice_);
-				if(pi < pi_){
-					tmp = gpu_array[j].gpu_id;
-					gpu_array[j].gpu_id = gpu_array[j+1].gpu_id;
-					gpu_array[j+1].gpu_id = tmp;
-				}else if(pi == pi_){
-					cuDeviceGetAttribute(&pi, CU_DEVICE_ATTRIBUTE_CLOCK_RATE, hcuDevice);
-					cuDeviceGetAttribute(&pi_, CU_DEVICE_ATTRIBUTE_CLOCK_RATE, hcuDevice_);
-					if(pi < pi_){
-						tmp = gpu_array[j].gpu_id;
-						gpu_array[j].gpu_id = gpu_array[j+1].gpu_id;
-						gpu_array[j+1].gpu_id = tmp;
-					}
-				}
-			}
-		}
-	}
-	/* Setup default vaule */
-	waiting = (int*)calloc(max_wait, sizeof(int));
-	for( i = 0; i < max_wait ; i++){
-            waiting[i] = 0;
-	}
-#endif
-
-	for( i = 0; i < ndevices; i++ ) {
-        unsigned int total_mem, tile_size, thread_gpu_mem, free_mem;
-        unsigned int nb_allocations = 0;
-        dplasma_atomic_lifo_t* gpu_mem_lifo;
-        gpu_device_t* gpu_device;
-        CUdevprop devProps;
-        char szName[256];
-        CUresult status;
-        int major, minor;
-
-#if DPLASMA_SMART_SCHEDULING
-	    /* instead of go from ID 0 -> n - 1 
-	     * we have to use ID which's in gpu_array 
-	     * because they might not be in order due to sorting/reordering */
-	    status = cuDeviceGet( &hcuDevice, gpu_array[i].gpu_id);
-	    DPLASMA_CUDA_CHECK_ERROR( "cuDeviceGet ", status, {*puse_gpu = 0; return -1;} );
-#else
-	    status = cuDeviceGet( &hcuDevice, i );
-	    DPLASMA_CUDA_CHECK_ERROR( "cuDeviceGet ", status, {*puse_gpu = 0; return -1;} );
-#endif
-        status = cuDeviceGetName( szName, 256, hcuDevice );
-        DPLASMA_CUDA_CHECK_ERROR( "cuDeviceGetName ", status, {*puse_gpu = 0; return -1;} );
-
-        status = cuDeviceComputeCapability( &major, &minor, hcuDevice);
-        DPLASMA_CUDA_CHECK_ERROR( "cuDeviceComputeCapability ", status, {*puse_gpu = 0; return -1;} );
-
-        status = cuDeviceGetProperties( &devProps, hcuDevice );
-        DPLASMA_CUDA_CHECK_ERROR( "cuDeviceGetProperties ", status, {*puse_gpu = 0; return -1;} );
-
-#if DPLASMA_SMART_SCHEDULING
-	    printf("Device %d (capability %d.%d): %s\n", gpu_array[i].gpu_id, major, minor, szName );
-#else
-        printf("Device %d (capability %d.%d): %s\n", i, major, minor, szName );
-#endif
-        if( dplasma_show_detailed_capabilities ) {
-            printf("\tmaxThreadsPerBlock : %d\n", devProps.maxThreadsPerBlock );
-            printf("\tmaxThreadsDim      : [%d %d %d]\n", devProps.maxThreadsDim[0],
-                   devProps.maxThreadsDim[1], devProps.maxThreadsDim[2] );
-            printf("\tmaxGridSize        : [%d %d %d]\n", devProps.maxGridSize[0],
-                   devProps.maxGridSize[1], devProps.maxGridSize[2] );
-            printf("\tsharedMemPerBlock  : %d\n", devProps.sharedMemPerBlock );
-            printf("\tconstantMemory     : %d\n", devProps.totalConstantMemory );
-            printf("\tSIMDWidth          : %d\n", devProps.SIMDWidth );
-            printf("\tmemPitch           : %d\n", devProps.memPitch );
-            printf("\tregsPerBlock       : %d\n", devProps.regsPerBlock );
-            printf("\tclockRate          : %d\n", devProps.clockRate );
-#if 0
-            > 1.2 printf("\tdeviceOverlap    : %ssupported\n", (devProps.deviceOverlap ? "" : "not ") );
-            > 2.0 printf("\tconcurrentKernels: %ssupported\n", (devProps.concurrentKernels ? "" : "not ") );
-#endif
-        }
-        status = cuDeviceTotalMem( &total_mem, hcuDevice );
-        DPLASMA_CUDA_CHECK_ERROR( "cuDeviceTotalMem ", status, {*puse_gpu = 0; return -1;} );
-
-        for( j = 0; j < DPLASMA_CONTEXT_PER_GPU; j++ ) {
-            cudaError_t cuda_status;
-
-            gpu_device = (gpu_device_t*)calloc(1, sizeof(gpu_device_t));
-            gpu_devices[i] = gpu_device;
-            dplasma_dequeue_construct(&gpu_device->pending);
-            gpu_device->major = major;
-            gpu_device->minor = minor;
-
-            /* cuCtxCreate: Function works on floating contexts and current context */
-            status = cuCtxCreate( &(gpu_device->ctx), 0 /*CU_CTX_BLOCKING_SYNC*/, hcuDevice );
-            DPLASMA_CUDA_CHECK_ERROR( "(INIT) cuCtxCreate ", status,
-                                      {free(gpu_device); return -1;} );
-
-            {
-                char module_path[20];
-                assert(major < 10 && minor < 10);
-                snprintf(module_path, 20, "sgemm-sm_%1d%1d.cubin", major, minor);
-                status = cuModuleLoad(&(gpu_device->hcuModule), module_path);
-                DPLASMA_CUDA_CHECK_ERROR( "(INIT) cuModuleLoad ", status,
-                                          {
-                                              cuCtxDestroy( gpu_device->ctx );
-                                              free(gpu_device);
-                                              break;
-                                          } );
-                    
-                status = cuModuleGetFunction( &(gpu_device->hcuFunction), gpu_device->hcuModule, "sgemmNT" );
-                DPLASMA_CUDA_CHECK_ERROR( "(INIT) cuModuleGetFunction ", status,
-                                          {
-                                              cuCtxDestroy( gpu_device->ctx );
-                                              free(gpu_device);
-                                              break;
-                                          } );
-                if( 1 == major ) {
-                    cuFuncSetBlockShape( gpu_device->hcuFunction, 16, 4, 1 );
-                } else {
-                    cuFuncSetBlockShape( gpu_device->hcuFunction, 64, 4, 1 );
-                }
-            }
-
-            /**
-             * Prepare the reusable memory on the GPU.
-             */
-            dplasma_data_map_init( gpu_device, &ddescA );
-            /**
-             * It appears that CUDA allocate the memory in chunks of 1MB,
-             * so we need to adapt to this.
-             */
-            tile_size = ddescA.bsiz * sizeof(float);
-            cuMemGetInfo( &free_mem, &total_mem );
-            /* We allocate 9/10 of the total memory */
-            thread_gpu_mem = (total_mem - total_mem / 10) / DPLASMA_CONTEXT_PER_GPU;
-
-            while( free_mem > (total_mem - thread_gpu_mem) ) {
-                gpu_elem_t* gpu_elem;
-                if( nb_allocations > ((ddescA.mt * ddescA.nt) >> 1) )
-                    break;
-                gpu_elem = (gpu_elem_t*)malloc(sizeof(gpu_elem_t));
-                dplamsa_linked_list_item_construct( (dplasma_list_item_t*)gpu_elem );
-                
-                cuda_status = cuMemAlloc( &(gpu_elem->gpu_mem), tile_size);
-                DPLASMA_CUDA_CHECK_ERROR( "cuMemAlloc ", cuda_status,
-                                          ({
-                                              unsigned int free_mem, total_mem;
-                                              cuMemGetInfo( &free_mem, &total_mem );
-                                              printf("Per context: free mem %u total mem %u\n", free_mem, total_mem);
-                                              free( gpu_elem );
-                                              break;
-                                          }) );
-                nb_allocations++;
-                gpu_elem->memory_elem = NULL;
-                dplasma_linked_list_add_tail( gpu_device->gpu_mem_lru, (dplasma_list_item_t*)gpu_elem );
-                cuMemGetInfo( &free_mem, &total_mem );
-            }
-            printf( "Allocate %d tiles on the GPU memory\n", nb_allocations );
-
-            /**
-             * Allocate the streams
-             */
-            {
-                int stream_id;
-                gpu_device->max_streams = DPLASMA_MAX_STREAMS;
-                for( stream_id = 0; stream_id < DPLASMA_MAX_STREAMS; stream_id++ ) {
-                    cuda_status = cuStreamCreate( &(gpu_device->streams[stream_id]), 0 );
-                    DPLASMA_CUDA_CHECK_ERROR( "cuStreamCreate ", cuda_status,
-                                          ({
-                                              gpu_device->max_streams = stream_id - 1;
-                                              break;
-                                          }) );
-                }
-            }
-#if DPLASMA_SMART_SCHEDULING
-            /* because GPU might not be in sequence
-             * but we can get the GPU ID from gpu_array[i].gpu_id
-             * Don't forget - we're running around gpu_array[i] -> n-1
-             *  */
-            gpu_device->id = gpu_array[i].gpu_id;
-#else
-            gpu_device->id  = i;
-#endif
-            gpu_device->executed_tasks = 0;
-            gpu_device->transferred_data_in = 0;
-            gpu_device->transferred_data_out = 0;
-
-            status = cuCtxPopCurrent(NULL);
-            DPLASMA_CUDA_CHECK_ERROR( "(INIT) cuCtxPopCurrent ", status,
-                                      {free(gpu_device); return -1;} );
-            
-#if defined(DPLASMA_PROFILING)
-#if DPLASMA_SMART_SCHEDULING
-            gpu_device->profiling = dplasma_profiling_thread_init( 6*4096, "GPU %d.%d", gpu_array[i].gpu_id, j);
-#else
-            gpu_device->profiling = dplasma_profiling_thread_init( 6*4096, "GPU %d.%d", i, j );
-#endif
-#endif  /* defined(PROFILING) */
-
-#if DPLASMA_SMART_SCHEDULING
-            /* After use context, GPUs will not know which gpu_array id they are up to */
-            /* I will put lifoid for them !! */
-            gpu_device->lifoid = i;
-            dplasma_atomic_lifo_push( &(gpu_array[i].gpu_devices), (dplasma_list_item_t*)gpu_device);
-            printf("\t\tPush context into list[%d] for GPU[%d]\n",i,gpu_array[i].gpu_id);
-#endif
-
-        }
-    }
-
-#if defined(DPLASMA_PROFILING)
-    dplasma_profiling_add_dictionary_keyword( "movein", "fill:#33FF33",
-                                              &movein_key_start, &movein_key_end);
-    dplasma_profiling_add_dictionary_keyword( "compute", "fill:#ff33cc",
-                                              &compute_key_start, &compute_key_end);
-    dplasma_profiling_add_dictionary_keyword( "moveout", "fill:#ffff66",
-                                              &moveout_key_start, &moveout_key_end);
-#endif  /* defined(PROFILING) */
-
-    return 0;
-}
-
-static void compute_best_unit( uint64_t length, float* updated_value, char** best_unit )
-{
-    float measure = (float)length;
-
-    *best_unit = "B";
-    if( measure > 1024.0 ) { /* 1KB */
-        *best_unit = "KB";
-        measure = measure / 1024.0;
-        if( measure > 1024.0 ) { /* 1MB */
-            *best_unit = "MB";
-            measure = measure / 1024.0;
-            if( measure > 1024.0 ) {
-                *best_unit = "GB";
-                measure = measure / 1024.0;
-            }
-        }
-    }
-    *updated_value = measure;
-    return;
-=======
 #include <stdio.h>
 #include <cublas.h>
 
@@ -469,7 +123,6 @@
     }
 
     return 0;
->>>>>>> 1b7c5775
 }
 
 int spotrf_cuda_fini(void)
@@ -477,11 +130,7 @@
     cudaError_t status;
     gpu_elem_t* gpu_elem;
     gpu_device_t* gpu_device;
-<<<<<<< HEAD
-    int total = 0, *gpu_counter, i, j, overlap_counter, active_devices = 0;
-=======
     int total = 0, *gpu_counter, i, j, active_devices = 0;
->>>>>>> 1b7c5775
     uint64_t *transferred_in, *transferred_out, total_data_in = 0, total_data_out = 0;
     uint64_t *required_in, *required_out;
     float gtotal = 0.0, best_data_in, best_data_out;
@@ -497,51 +146,6 @@
     required_in     = (uint64_t*)calloc(ndevices, sizeof(uint64_t));
     required_out    = (uint64_t*)calloc(ndevices, sizeof(uint64_t));
 
-<<<<<<< HEAD
-    for(i = 0; i < ndevices ; i++)
-#if DPLASMA_SMART_SCHEDULING	
-        /* RUN INTO gpu_array[ 0 -> ndevices - 1] */
-	    while( NULL != (gpu_device = (gpu_device_t*)dplasma_atomic_lifo_pop(&(gpu_array[i].gpu_devices))) )
-#endif
-            {
-#if !DPLASMA_SMART_SCHEDULING	
-                gpu_device = gpu_devices[i];
-#endif
-                status = cuCtxPushCurrent( gpu_device->ctx );
-                DPLASMA_CUDA_CHECK_ERROR( "(FINI) cuCtxPushCurrent ", status,
-                                          {continue;} );
-                status = cuCtxSynchronize();
-                DPLASMA_CUDA_CHECK_ERROR( "cuCtxSynchronize", status,
-                                          {continue;} );
-                /* Save the statistics */
-                gpu_counter[gpu_device->id]     += gpu_device->executed_tasks;
-                transferred_in[gpu_device->id]  += gpu_device->transferred_data_in;
-                transferred_out[gpu_device->id] += gpu_device->transferred_data_out;
-                required_in[gpu_device->id]     += gpu_device->required_data_in;
-                required_out[gpu_device->id]    += gpu_device->required_data_out;
-
-                /**
-                 * Release the GPU memory.
-                 */
-                while( NULL != (gpu_elem = (gpu_elem_t*)dplasma_linked_list_remove_head( gpu_device->gpu_mem_lru )) ) {
-                    cuMemFree( gpu_elem->gpu_mem );
-                    free( gpu_elem );
-                }
-                /**
-                 * Release all streams
-                 */
-                for( j = 0; j < gpu_device->max_streams; j++ ) {
-                    cuStreamDestroy( gpu_device->streams[j] );
-                }
-
-                status = cuCtxDestroy( gpu_device->ctx );
-                DPLASMA_CUDA_CHECK_ERROR( "(FINI) cuCtxDestroy ", status,
-                                          {continue;} );
-                free(gpu_device->gpu_mem_lru);
-                free(gpu_device);
-                active_devices++;
-            }
-=======
     for(i = 0; i < ndevices; i++) {
         gpu_device = gpu_devices[i];
 
@@ -582,7 +186,6 @@
         free(gpu_device);
         active_devices++;
     }
->>>>>>> 1b7c5775
 
     /* No active devices */
     if( 0 == active_devices )
@@ -596,13 +199,8 @@
     }
     if( 0 == total_data_in ) total_data_in = 1;
     if( 0 == total_data_out ) total_data_out = 1;
-<<<<<<< HEAD
-
-    gtotal = total + cpu_counter;
-=======
     
     gtotal = (float)total + (float)cpu_counter;
->>>>>>> 1b7c5775
     printf("------------------------------------------------------------------------------\n");
     printf("|PU       |  # GEMM   |    %%   |   Data In   |    %%   |   Data Out  |    %%   |\n");
     printf("|---------|-----------|--------|-------------|--------|-------------|--------|\n");
@@ -624,22 +222,14 @@
     printf("|All CPUs |%10d | %6.2f |%10.2f%2s | %6.2f |%10.2f%2s | %6.2f |\n",
            cpu_counter, (cpu_counter / gtotal)*100.00,
            0.0, " ", 0.0, 0.0, " ", 0.0);
-<<<<<<< HEAD
-    /*printf("|---------|-----------|--------|-------------|--------|-------------|--------|\n");
-      printf("|Overlap  |%10d  %10.5s |\n", overlap_counter, "times");*/
-=======
->>>>>>> 1b7c5775
     printf("------------------------------------------------------------------------------\n");
     free(gpu_counter);
     free(transferred_in);
     free(transferred_out);
     free(required_in);
     free(required_out);
-<<<<<<< HEAD
-=======
 
     return 0;
->>>>>>> 1b7c5775
 }
 
 #define ALIGN_UP(OFFSET, ALIGN) \
@@ -658,24 +248,6 @@
         (OFFSET) += sizeof(int);                                        \
     } while (0)
 #define CU_PUSH_FLOAT( FUNCTION, OFFSET, VALUE )                        \
-<<<<<<< HEAD
-        do {                                                            \
-            ALIGN_UP((OFFSET), __alignof(float));                       \
-            cuParamSetf( (FUNCTION), (OFFSET), (VALUE) );               \
-            (OFFSET) += sizeof(float);                                  \
-        } while (0)
-
-static int
-gpu_sgemm_internal( gpu_device_t* gpu_device,
-                    dplasma_execution_unit_t* eu_context,
-                    dplasma_execution_context_t* exec_context,
-                    CUstream stream,
-                    int uplo, void* A, void* B, void* C, int k, int n, int m )
- {
-    gpu_elem_t *gpu_elem_A = NULL, *gpu_elem_B = NULL, *gpu_elem_C = NULL;
-    int offset, on_gpu, return_code = 0, tile_size;  /* by default suppose an error */
-    dplasma_execution_context_t* new_context;
-=======
     do {                                                                \
         ALIGN_UP((OFFSET), __alignof(float));                           \
         cuParamSetf( (FUNCTION), (OFFSET), (VALUE) );                   \
@@ -694,23 +266,10 @@
 {
     gpu_elem_t *gpu_elem_A = NULL, *gpu_elem_B = NULL, *gpu_elem_C = NULL;
     int offset, on_gpu, return_code = 0, tile_size;  /* by default suppose an error */
->>>>>>> 1b7c5775
     float alpha = -1.0, beta = 1.0;
     int grid_width, grid_height;
     CUdeviceptr d_A, d_B, d_C;
     cudaError_t status;
-<<<<<<< HEAD
-    void* ptr;
-
-    tile_size = ddescA.mb*ddescA.nb*sizeof(float);
-
- loop_around_gpu_submission:
-#if defined(DPLASMA_PROFILING)
-    dplasma_profiling_trace( gpu_device->profiling, movein_key_start, 0 );
-#endif  /* defined(PROFILING) */
-    /*cuStreamCreate(&stream, 0);*/
-    on_gpu = dplasma_data_is_on_gpu(gpu_device, &ddescA, DPLASMA_READ, n, k, &gpu_elem_A);
-=======
 
     (void)eu_context;
     (void)uplo;
@@ -721,76 +280,35 @@
 #endif  /* defined(PROFILING) */
     /*cuStreamCreate(&stream, 0);*/
     on_gpu = gpu_cholesky_data_is_on_gpu(gpu_device, ddescA(exec_context), DAGUE_READ, n, k, &gpu_elem_A);
->>>>>>> 1b7c5775
     gpu_elem_A->memory_elem->memory = A;
     d_A = gpu_elem_A->gpu_mem;
     gpu_device->required_data_in += tile_size;
     if( !on_gpu ) {
         /* Push A into the GPU */
-<<<<<<< HEAD
-        status = cuMemcpyHtoDAsync( d_A, A, tile_size, stream );
-        DPLASMA_CUDA_CHECK_ERROR( "cuMemcpyHtoDAsync to device (d_A) ", status, 
-=======
         status = (cudaError_t)cuMemcpyHtoDAsync( d_A, A, tile_size, stream );
         DAGUE_CUDA_CHECK_ERROR( "cuMemcpyHtoDAsync to device (d_A) ", status, 
->>>>>>> 1b7c5775
                                   {printf("<<%p>> -> <<%p>> [%d]\n", (void*)A, (void*)(long)d_A, tile_size); return_code = -2; goto release_and_return_error;} );
         gpu_device->transferred_data_in += tile_size;
     }
 
-<<<<<<< HEAD
-    on_gpu = dplasma_data_is_on_gpu(gpu_device, &ddescA, DPLASMA_READ, m, k, &gpu_elem_B);
-=======
     on_gpu = gpu_cholesky_data_is_on_gpu(gpu_device, ddescA(exec_context), DAGUE_READ, m, k, &gpu_elem_B);
->>>>>>> 1b7c5775
     d_B = gpu_elem_B->gpu_mem;
     gpu_elem_B->memory_elem->memory = B;
     gpu_device->required_data_in += tile_size;
     if( !on_gpu ) {
         /* Push B into the GPU */
-<<<<<<< HEAD
-        status = cuMemcpyHtoDAsync( d_B, B, tile_size, stream );
-        DPLASMA_CUDA_CHECK_ERROR( "cuMemcpyHtoDAsync to device (d_B) ", status,
-=======
         status = (cudaError_t)cuMemcpyHtoDAsync( d_B, B, tile_size, stream );
         DAGUE_CUDA_CHECK_ERROR( "cuMemcpyHtoDAsync to device (d_B) ", status,
->>>>>>> 1b7c5775
                                   {printf("<<%p>> -> <<%p>>\n", (void*)B, (void*)(long)d_B); return_code = -2; goto release_and_return_error;} );
         gpu_device->transferred_data_in += tile_size;
     }
 
-<<<<<<< HEAD
-    on_gpu = dplasma_data_is_on_gpu(gpu_device, &ddescA, DPLASMA_READ | DPLASMA_WRITE, m, n, &gpu_elem_C);
-=======
     on_gpu = gpu_cholesky_data_is_on_gpu(gpu_device, ddescA(exec_context), DAGUE_READ | DAGUE_WRITE, m, n, &gpu_elem_C);
->>>>>>> 1b7c5775
     d_C = gpu_elem_C->gpu_mem;
     gpu_elem_C->memory_elem->memory = C;
     gpu_device->required_data_in += tile_size;
     if( !on_gpu ) {
         /* Push C into the GPU */
-<<<<<<< HEAD
-        status = cuMemcpyHtoDAsync( d_C, C, tile_size, stream );
-        DPLASMA_CUDA_CHECK_ERROR( "cuMemcpyHtoDAsync to device (d_C) ", status,
-                                  {printf("<<%p>> -> <<%p>>\n", (void*)C, (void*)(long)d_C); return_code = -2; goto release_and_return_error;} );
-        gpu_device->transferred_data_in += tile_size;
-    }
-#if defined(DPLASMA_PROFILING)
-    dplasma_profiling_trace( gpu_device->profiling, movein_key_end, 0 );
-#endif  /* defined(PROFILING) */
-
-#if defined(DPLASMA_PROFILING)
-    dplasma_profiling_trace( gpu_device->profiling, compute_key_start, 1 );
-#endif  /* defined(PROFILING) */
-    offset = 0;
-    CU_PUSH_POINTER( gpu_device->hcuFunction, offset, d_B );
-    CU_PUSH_INT(     gpu_device->hcuFunction, offset, ddescA.nb );
-    CU_PUSH_POINTER( gpu_device->hcuFunction, offset, d_A );
-    CU_PUSH_INT(     gpu_device->hcuFunction, offset, ddescA.nb );
-    CU_PUSH_POINTER( gpu_device->hcuFunction, offset, d_C );
-    CU_PUSH_INT(     gpu_device->hcuFunction, offset, ddescA.nb );
-    CU_PUSH_INT(     gpu_device->hcuFunction, offset, ddescA.nb );
-=======
         status = (cudaError_t)cuMemcpyHtoDAsync( d_C, C, tile_size, stream );
         DAGUE_CUDA_CHECK_ERROR( "cuMemcpyHtoDAsync to device (d_C) ", status,
                                   {printf("<<%p>> -> <<%p>>\n", (void*)C, (void*)(long)d_C); return_code = -2; goto release_and_return_error;} );
@@ -811,29 +329,12 @@
     CU_PUSH_POINTER( gpu_device->hcuFunction, offset, d_C );
     CU_PUSH_INT(     gpu_device->hcuFunction, offset, ddescA(exec_context)->nb );
     CU_PUSH_INT(     gpu_device->hcuFunction, offset, ddescA(exec_context)->nb );
->>>>>>> 1b7c5775
     CU_PUSH_FLOAT(   gpu_device->hcuFunction, offset, alpha );
     CU_PUSH_FLOAT(   gpu_device->hcuFunction, offset, beta );
     cuParamSetSize( gpu_device->hcuFunction, offset );
 
     /* cuLaunch: we kick off the CUDA */
     if( 1 == gpu_device->major ) {
-<<<<<<< HEAD
-        grid_width  = ddescA.nb / 64 + (ddescA.nb % 64 != 0);
-        grid_height = ddescA.nb / 16 + (ddescA.nb % 16 != 0);
-    } else {
-        grid_width  = ddescA.nb / 64 + (ddescA.nb % 64 != 0);
-        grid_height = ddescA.nb / 64 + (ddescA.nb % 64 != 0);
-    }
-    status = cuLaunchGridAsync( gpu_device->hcuFunction,
-                                grid_width, grid_height, stream);
-
-    DPLASMA_CUDA_CHECK_ERROR( "cuLaunchGridAsync ", status,
-                              {return -1;} );
-
-#if defined(DPLASMA_PROFILING)
-    dplasma_profiling_trace( gpu_device->profiling, compute_key_end, 1 );
-=======
         grid_width  = ddescA(exec_context)->nb / 64 + (ddescA(exec_context)->nb % 64 != 0);
         grid_height = ddescA(exec_context)->nb / 16 + (ddescA(exec_context)->nb % 16 != 0);
     } else {
@@ -848,24 +349,11 @@
 
 #if defined(DAGUE_PROFILING)
     dague_profiling_trace( gpu_device->profiling, compute_key_end, 1 );
->>>>>>> 1b7c5775
 #endif  /* defined(PROFILING) */
 
     /* Pop C from the GPU */
     gpu_device->required_data_out += tile_size;
     if( (n == k+1) ) {
-<<<<<<< HEAD
-#if defined(DPLASMA_PROFILING)
-        dplasma_profiling_trace( gpu_device->profiling, moveout_key_start, 2 );
-#endif  /* defined(PROFILING) */
-        /* Pop C from the GPU */
-        status = cuMemcpyDtoHAsync( C, d_C, tile_size, stream );
-        DPLASMA_CUDA_CHECK_ERROR( "cuMemcpyDtoHAsync from device (d_C) ", status,
-                                  {printf("<<%p>> -> <<%p>>\n", (void*)(long)d_C, (void*)C); return_code = -2; goto release_and_return_error;} );
-        gpu_device->transferred_data_out += tile_size;
-#if defined(DPLASMA_PROFILING)
-        dplasma_profiling_trace( gpu_device->profiling, moveout_key_end, 2 );
-=======
 #if defined(DAGUE_PROFILING)
         dague_profiling_trace( gpu_device->profiling, moveout_key_start, 2 );
 #endif  /* defined(PROFILING) */
@@ -876,7 +364,6 @@
         gpu_device->transferred_data_out += tile_size;
 #if defined(DAGUE_PROFILING)
         dague_profiling_trace( gpu_device->profiling, moveout_key_end, 2 );
->>>>>>> 1b7c5775
 #endif  /* defined(PROFILING) */
     }
 
@@ -891,52 +378,24 @@
  *         execution context is not released).
  * -1 - if the GEMM is scheduled to be executed on a GPU.
  */
-<<<<<<< HEAD
-int gpu_sgemm( dplasma_execution_unit_t* eu_context,
-               dplasma_execution_context_t* exec_context,
-=======
 int gpu_sgemm( dague_execution_unit_t* eu_context,
                dague_execution_context_t* exec_context,
->>>>>>> 1b7c5775
                int uplo, void* A, void* B, void* C, int k, int n, int m )
 {
     int which_gpu, rc, stream_rc, waiting = 0, submit = 0;
     gpu_device_t* gpu_device;
-<<<<<<< HEAD
-    gc_data_t *gA, *gB, *gC;
-    gpu_elem_t *gpu_elem_C;
-    cudaError_t status;
-    dplasma_execution_context_t* progress_array[DPLASMA_MAX_STREAMS];
-
-    /* We always schedule the task on the GPU owning the C tile. */
-    which_gpu = dplasma_data_tile_write_owner( &ddescA, m, n );
-=======
     dague_arena_chunk_t *aA, *aB, *aC;
     cudaError_t status;
     dague_execution_context_t* progress_array[DAGUE_MAX_STREAMS];
 
     /* We always schedule the task on the GPU owning the C tile. */
     which_gpu = gpu_cholesky_data_tile_write_owner( ddescA(exec_context), m, n );
->>>>>>> 1b7c5775
     if( which_gpu < 0 ) {  /* this is the first time we see this tile. Let's decide which GPU will work on it. */
         which_gpu = 0; /* TODO */
     }
     gpu_device = gpu_devices[which_gpu];
     
     /* Check the GPU status */
-<<<<<<< HEAD
-    rc = dplasma_atomic_inc_32b( &(gpu_device->mutex) );
-    if( 1 != rc ) {  /* I'm not the only one messing with this GPU */
-        DPLASMA_LIST_ITEM_SINGLETON( (dplasma_list_item_t*)exec_context );
-        dplasma_dequeue_push_back( &(gpu_device->pending), (dplasma_list_item_t*)exec_context );
-        return -1;
-    }
-
-    status = cuCtxPushCurrent(gpu_device->ctx);
-    DPLASMA_CUDA_CHECK_ERROR( "cuCtxPushCurrent ", status,
-                              {return -2;} );
-    for( rc = 0; rc < DPLASMA_MAX_STREAMS; rc++ )
-=======
     rc = dague_atomic_inc_32b( &(gpu_device->mutex) );
     if( 1 != rc ) {  /* I'm not the only one messing with this GPU */
         DAGUE_LIST_ITEM_SINGLETON( (dague_list_item_t*)exec_context );
@@ -948,7 +407,6 @@
     DAGUE_CUDA_CHECK_ERROR( "cuCtxPushCurrent ", status,
                               {return -2;} );
     for( rc = 0; rc < DAGUE_MAX_STREAMS; rc++ )
->>>>>>> 1b7c5775
         progress_array[rc] = NULL;
 
  more_work_to_do:
@@ -960,54 +418,6 @@
                                  uplo, A, B, C, k, n, m );
         if( 0 != rc ) {  /* something fishy happened. Reschedule the pending tasks on the cores */
             goto disable_gpu;
-<<<<<<< HEAD
-        }
-        /*printf( "GPU submit %p (k = %d, m = %d, n = %d) [%d]\n", (void*)progress_array[submit], k, m, n, submit );*/
-        submit = (submit + 1) % gpu_device->max_streams;
-        exec_context = NULL;
-    }
-
-    if( NULL != progress_array[waiting] ) {
-    wait_for_completion:
-        stream_rc = cuStreamQuery(gpu_device->streams[waiting]);
-        if( CUDA_ERROR_NOT_READY == stream_rc ) {
-            goto fetch_more_work;
-            /* Task not yet completed */
-        } else if( CUDA_SUCCESS == stream_rc ) {  /* Done with this task */
-            goto complete_previous_work;
-        } else {
-            DPLASMA_CUDA_CHECK_ERROR( "cuStreamQuery ", status,
-                                      {return -2;} );
-        }
-    }
-
-    goto more_work_to_do;
-
- complete_previous_work:
-    /* Everything went fine so far, the result is correct and back in the main memory */
-    /*printf( "GPU complete %p (k = %d, m = %d, n = %d) [%d]\n", (void*)progress_array[waiting], k, m, n, waiting );*/
-    dplasma_complete_execution( eu_context, progress_array[waiting] );
-    progress_array[waiting] = NULL;
-    waiting = (waiting + 1) % gpu_device->max_streams;
-
-    gpu_device->executed_tasks++;
-    rc = dplasma_atomic_dec_32b( &(gpu_device->mutex) );
-    if( 0 == rc ) {  /* I was the last one */
-        status = cuCtxPopCurrent(NULL);
-        DPLASMA_CUDA_CHECK_ERROR( "cuCtxPushCurrent ", status,
-                                  {return -1;} );
-        return -1;
-    }
-
- fetch_more_work:
-    /* Do we still have room in the progress_array? */
-    if( NULL != progress_array[submit] )
-        goto wait_for_completion;
-
-    exec_context = (dplasma_execution_context_t*)dplasma_dequeue_pop_front( &(gpu_device->pending) );
-    if( NULL == exec_context ) {  /* Collisions, save time and come back here later */
-        goto more_work_to_do;
-=======
         }
         /*printf( "GPU submit %p (k = %d, m = %d, n = %d) [%d]\n", (void*)progress_array[submit], k, m, n, submit );*/
         submit = (submit + 1) % gpu_device->max_streams;
@@ -1111,80 +521,10 @@
     }
     if( type & DAGUE_READ ) {
         this_data->readers++;
->>>>>>> 1b7c5775
     }
     return 0;
 }
 
-<<<<<<< HEAD
-    k = exec_context->locals[0].value;
-    m = exec_context->locals[1].value;
-    n = exec_context->locals[2].value;
-
-    gC = exec_context->pointers[1];
-    gA = exec_context->pointers[3];
-    gB = exec_context->pointers[5];
-    A = GC_DATA(gA);
-    B = GC_DATA(gB);
-    C = GC_DATA(gC);
-    goto more_work_to_do;
-
-    /* a device ... */
-    do {
-        exec_context = (dplasma_execution_context_t*)dplasma_dequeue_pop_front( &(gpu_device->pending) );
-        if( NULL != exec_context ) {
- disable_gpu:
-            __dplasma_schedule( eu_context, exec_context, 0 );
-            rc = dplasma_atomic_dec_32b( &(gpu_device->mutex) );
-        }
-    } while( rc != 0 );
-    status = cuCtxPopCurrent(NULL);
-    DPLASMA_CUDA_CHECK_ERROR( "cuCtxPushCurrent ", status,
-                              {} );
-    return -2;
-}
-
-#if DPLASMA_SMART_SCHEDULING
-gpu_device_t* get_best_gpu(int priority)
-{
-	/* catch gpu first */ 
-	int gpu_id;
-	gpu_device_t* gpu_device;
-	for(gpu_id = 0; gpu_id < ndevices; gpu_id++){
-		if( NULL != (gpu_device = (gpu_device_t*)dplasma_atomic_lifo_pop(&(gpu_array[gpu_id].gpu_devices)))){
-			/* unleash seat -- concurreny !! to sgemm function now !*/
-			gpu_array[gpu_id].working = 1;
-			return gpu_device;
-		}
-	}
-	/* there is no GPU available */
-	int w;
-	w = max_wait-1;
-	for(;;){
-		if(dplasma_atomic_cas(&(waiting[w]),0,1) == 1){
-			w--;
-			if(w < max_wait-1 && w >= 0){
-				waiting[w+1] = 0;	
-			}else if(w < 0){
-				for(;;){
-					for(gpu_id = 0; gpu_id < ndevices; gpu_id++){
-						if( NULL != (gpu_device = (gpu_device_t*)dplasma_atomic_lifo_pop(&(gpu_array[gpu_id].gpu_devices)))){
-							/* unleash seat -- concurreny !! to sgemm function now !*/
-							gpu_array[gpu_id].working = 1;
-							waiting[0] = 0;
-							return gpu_device;
-						}
-					}       
-				}
-			}
-		}else{
-			return NULL;
-		}
-	}
-	return NULL;
-}
-#endif
-=======
 int gpu_cholesky_data_map_init( gpu_device_t* gpu_device,
                                 tiled_matrix_desc_t* data )
 {
@@ -1313,5 +653,4 @@
     }
     *updated_value = measure;
     return;
-}
->>>>>>> 1b7c5775
+}