--- conflicted
+++ resolved
@@ -29,21 +29,9 @@
 
 /* Globals
  */
-<<<<<<< HEAD
 NB           [int]
 SIZE         [int]
 PRI_CHANGE   [int]
-=======
-GRIDrows
-GRIDcols
-NB
-SIZE
-colRANK
-rowRANK
-rtileSIZE
-ctileSIZE
-PRI_CHANGE
->>>>>>> 9fcfdd28
 
 /**************************************************
  *                      POTRF                     *
