--- conflicted
+++ resolved
@@ -191,18 +191,6 @@
                 TIME_PRINT(("_plasma warmup:\t\t%d %d %f Gflops\n", N, PLASMA_NB,
                             (N/1e3*N/1e3*N/1e3/3.0+N/1e3*N/1e3/2.0)/(time_elapsed)));
             }
-<<<<<<< HEAD
-        TIME_START();
-        plasma_parallel_call_2(plasma_pdpotrf,
-                               PLASMA_enum, uplo,
-                               PLASMA_desc, descA);
-        TIME_PRINT(("_plasma computation:\t%d %d %f Gflops\n", N, PLASMA_NB, 
-                    gflops = (N/1e3*N/1e3*N/1e3/3.0)/(time_elapsed)));
-        break;
-    }
-    case DO_DPLASMA: {
-        scatter_matrix(&descA, &ddescA);
-=======
             TIME_START();
             plasma_parallel_call_2(plasma_pspotrf,
                                    PLASMA_enum, uplo,
@@ -213,7 +201,6 @@
         }
         case DO_DPLASMA: {
             scatter_matrix(&descA, &ddescA);
->>>>>>> 08faac24
 
         //#ifdef VTRACE 
         //    VT_ON();
