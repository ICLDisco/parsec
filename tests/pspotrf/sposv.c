--- conflicted
+++ resolved
@@ -4,12 +4,7 @@
  *                         reserved.
  */
 
-<<<<<<< HEAD
-
-#include "dplasma.h"
-=======
 #include "dague.h"
->>>>>>> 1b7c5775
 #ifdef USE_MPI
 #include "remote_dep.h"
 extern dague_arena_t DAGUE_DEFAULT_DATA_TYPE;
@@ -23,18 +18,12 @@
 #include <string.h>
 #include <sys/time.h>
 
-<<<<<<< HEAD
-=======
-#if defined(DAGUE_CUDA_SUPPORT)
->>>>>>> 1b7c5775
+#if defined(DAGUE_CUDA_SUPPORT)
 /* CUDA INCLUDE */
 #include <cuda.h>
 #include <cublas.h>
 #include <cuda_runtime_api.h>
-<<<<<<< HEAD
-=======
-#endif
->>>>>>> 1b7c5775
+#endif
 
 #include <cblas.h>
 #include <math.h>
@@ -43,10 +32,6 @@
 
 #include "scheduling.h"
 #include "profiling.h"
-<<<<<<< HEAD
-#include "data_management.h"
-#include "remote_dep.h"
-=======
 #include "data_dist/matrix/two_dim_rectangle_cyclic/two_dim_rectangle_cyclic.h"
 #if defined(LLT_LL)
 #include "cholesky_ll.h"
@@ -59,51 +44,14 @@
 #include "gpu_data.h"
 #include "gpu_gemm.h"
 #endif
->>>>>>> 1b7c5775
 
 //#ifdef VTRACE
 //#include "vt_user.h"
 //#endif
 
-<<<<<<< HEAD
-/*
- *  *  * These are used for CUDA in the jdf.
- *   *   */
-volatile uint32_t *gpu_lock;
-volatile uint32_t *compute_lock;
-int *gpu_counter;
-int *set_device;
-int cpu_counter;
-int use_gpu = 10;
-int overlap_counter;
-
-static void runtime_init(int argc, char **argv);
-static void runtime_fini(void);
-
-static dplasma_context_t *setup_dplasma(int* pargc, char** pargv[]);
-static void cleanup_dplasma(dplasma_context_t* context);
-static void warmup_dplasma(dplasma_context_t* dplasma);
-
-static void create_matrix(int N, PLASMA_enum* uplo, 
-                          float** pA1, float** pA2, 
-                          float** pB1, float** pB2, 
-                          int LDA, int NRHS, int LDB, PLASMA_desc* local);
-static void scatter_matrix(PLASMA_desc* local, DPLASMA_desc* dist);
-static void gather_matrix(PLASMA_desc* local, DPLASMA_desc* dist);
-static void check_matrix(int N, PLASMA_enum* uplo, 
-                         float* A1, float* A2, 
-                         float* B1, float* B2,
-                         int LDA, int NRHS, int LDB, PLASMA_desc* local, 
-                         double gflops);
-
-static int check_factorization(int N, float *A1, float *A2, int LDA, int uplo, float eps);
-static int check_solution(int N, int NRHS, float *A1, int LDA, float *B1, float *B2, int LDB, float eps );
-
-=======
 /*******************************
  * globals and argv set values *
  *******************************/
->>>>>>> 1b7c5775
 /* timing profiling etc */
 double time_elapsed;
 double sync_time_elapsed;
@@ -310,14 +258,8 @@
 
 static void runtime_fini(void);
 
-<<<<<<< HEAD
-int dposv_force_nb = 0;
-int pri_change = 0;
-static int preallocated_tiles = 1024;
-=======
 static dague_context_t *setup_dague(int* pargc, char** pargv[]);
 static void cleanup_dague(dague_context_t* context);
->>>>>>> 1b7c5775
 
 static inline double get_cur_time(){
     double t;
@@ -368,233 +310,10 @@
   } while(0)
 #endif
 
-<<<<<<< HEAD
-typedef enum {
-    DO_PLASMA,
-    DO_DPLASMA
-} backend_argv_t;
-
-/* globals and argv set values */
-int do_warmup = 0;
-int do_nasty_validations = 0;
-int do_distributed_generation = 1;
-backend_argv_t backend = DO_DPLASMA;
-int cores = 1;
-int nodes = 1;
-int nbtasks = -1;
-#define N (ddescA.n)
-#define NB (ddescA.nb)
-#define rank (ddescA.mpi_rank)
-int LDA = 0;
-int NRHS = 1;
-int LDB = 0;
-PLASMA_enum uplo = PlasmaLower;
-
-PLASMA_desc descA;
-DPLASMA_desc ddescA;
-
-extern int spotrf_cuda_init( int* use_gpu );
-extern int spotrf_cuda_fini( int use_gpu );
-
-=======
->>>>>>> 1b7c5775
 int main(int argc, char ** argv)
 {
     dague_context_t* dague;
     double gflops;
-<<<<<<< HEAD
-    float *A1;
-    float *A2;
-    float *B1;
-    float *B2;
-    dplasma_context_t* dplasma;
-
-    //#ifdef VTRACE
-    // VT_OFF();
-    //#endif
-
-    runtime_init(argc, argv);
-
-    if(0 == rank)
-        create_matrix(N, &uplo, &A1, &A2, &B1, &B2, LDA, NRHS, LDB, &descA);
-
-    switch(backend) {
-    case DO_PLASMA: {
-        plasma_context_t* plasma = plasma_context_self();
-
-        if(do_warmup)
-            {
-                TIME_START();
-                PLASMA_spotrf_Tile(uplo, &descA);
-                TIME_PRINT(("_plasma warmup:\t\t%d %d %f Gflops\n", N, PLASMA_NB,
-                            (N/1e3*N/1e3*N/1e3/3.0+N/1e3*N/1e3/2.0)/(time_elapsed)));
-            }
-        TIME_START();
-        PLASMA_spotrf_Tile(uplo, &descA);
-        TIME_PRINT(("_plasma computation:\t%d %d %f Gflops\n", N, PLASMA_NB, 
-                    gflops = (N/1e3*N/1e3*N/1e3/3.0)/(time_elapsed)));
-        break;
-    }
-    case DO_DPLASMA: {
-        //#ifdef VTRACE 
-        //    VT_ON();
-        //#endif
-    
-        /*** THIS IS THE DPLASMA COMPUTATION ***/
-        TIME_START();
-        dplasma = setup_dplasma(&argc, &argv);
-
-        if( 0 != dplasma_description_init(&ddescA, LDA, LDB, NRHS, uplo) ) {
-            printf("Failed to initialize the matrix\n");
-            exit(-2);
-        }
-
-        if(use_gpu != -1) {
-            if( 0 == spotrf_cuda_init( &use_gpu ) ) {
-                overlap_counter = 0;
-                /* cpu counter for GEMM*/
-                cpu_counter = 0;
-            }
-        }
-
-        dplasma_remote_dep_preallocate_buffers( preallocated_tiles, NB*NB*sizeof(float), use_gpu );
-
-        scatter_matrix(&descA, &ddescA);
-        TIME_PRINT(("Dplasma initialization:\t%d %d\n", N, NB));
-#ifdef USE_MPI
-        /**
-         * Redefine the default type after dplasma_init.
-         */
-        {
-            char type_name[MPI_MAX_OBJECT_NAME];
-    
-            snprintf(type_name, MPI_MAX_OBJECT_NAME, "Default MPI_FLOAT*%d*%d", NB, NB);
-    
-            MPI_Type_contiguous(NB * NB, MPI_FLOAT, &DPLASMA_DEFAULT_DATA_TYPE);
-            MPI_Type_set_name(DPLASMA_DEFAULT_DATA_TYPE, type_name);
-            MPI_Type_commit(&DPLASMA_DEFAULT_DATA_TYPE);
-        }
-#endif  /* USE_MPI */
-
-        /**
-         * Now the last step of the DPLASMA initialization.
-         */
-        {
-            expr_t* constant;
-        
-            constant = expr_new_int( ddescA.nb );
-            dplasma_assign_global_symbol( "NB", constant );
-            constant = expr_new_int( ddescA.nt );
-            dplasma_assign_global_symbol( "SIZE", constant );
-            constant = expr_new_int( ddescA.GRIDrows );
-            dplasma_assign_global_symbol( "GRIDrows", constant );
-            constant = expr_new_int( ddescA.GRIDcols );
-            dplasma_assign_global_symbol( "GRIDcols", constant );
-            constant = expr_new_int( ddescA.rowRANK );
-            dplasma_assign_global_symbol( "rowRANK", constant );
-            constant = expr_new_int( ddescA.colRANK );
-            dplasma_assign_global_symbol( "colRANK", constant );
-            constant = expr_new_int( ddescA.nrst );
-            dplasma_assign_global_symbol( "rtileSIZE", constant );
-            constant = expr_new_int( ddescA.ncst );
-            dplasma_assign_global_symbol( "ctileSIZE", constant );
-            constant = expr_new_int( pri_change );
-            dplasma_assign_global_symbol( "PRI_CHANGE", constant );
-        }
-        load_dplasma_hooks(dplasma);
-        nbtasks = enumerate_dplasma_tasks(dplasma);
-
-        if(0 == rank) {
-            dplasma_execution_context_t exec_context;
-
-            /* I know what I'm doing ;) */
-            exec_context.function = (dplasma_t*)dplasma_find("POTRF");
-            dplasma_set_initial_execution_context(&exec_context);
-            dplasma_schedule(dplasma, &exec_context);
-        }
-        if(do_warmup)
-            warmup_dplasma(dplasma);
-    
-        /* lets rock! */
-        SYNC_TIME_START();
-        TIME_START();
-        dplasma_progress(dplasma);
-        TIME_PRINT(("Dplasma proc %d:\ttasks: %d\t%f task/s\n", rank, nbtasks, nbtasks/time_elapsed));
-        SYNC_TIME_PRINT(("Dplasma computation:\t%d %d %f gflops\n", N, NB,
-                         gflops = (N/1e3*N/1e3*N/1e3/3.0)/(sync_time_elapsed)));
-        printf("[%d] Dplasma priority change at position \t%d\n", rank, ddescA.nt - pri_change);
-
-        cleanup_dplasma(dplasma);
-        /*** END OF DPLASMA COMPUTATION ***/
-		
-        gather_matrix(&descA, &ddescA);
-        /* Cleanup CUDA */
-        {
-            if (use_gpu > 0) {
-                spotrf_cuda_fini( use_gpu );
-            }
-        }
-        break;
-    }
-    }
-
-    if(0 == rank)
-        check_matrix(N, &uplo, A1, A2, B1, B2, LDA, NRHS, LDB, &descA, gflops);
-
-    runtime_fini();
-    return 0;
-}
-
-static void print_usage(void)
-{
-    fprintf(stderr,
-            "Mandatory argument:\n"
-            "   number           : the size of the matrix\n"
-            "Optional arguments:\n"
-            "   -c --nb-cores    : number of computing threads to use\n"
-            "   -d --dplasma     : use DPLASMA backend (default)\n"
-            "   -p --plasma      : use PLASMA backend\n"
-            "   -g --grid-rows   : number of processes row in the process grid (must divide the total number of processes (default: 1)\n"
-            "   -s --stile-row   : number of tile per row in a super tile (default: 1)\n"
-            "   -e --stile-col   : number of tile per col in a super tile (default: 1)\n"
-            "   -a --lda         : leading dimension of the matrix A (equal matrix size by default)\n"
-            "   -b --ldb         : leading dimension of the RHS B (equal matrix size by default)\n"
-            "   -r --nrhs        : Number of Right Hand Side (default: 1)\n"
-            "   -x --xcheck      : do extra nasty result validations\n"
-            "   -w --warmup      : do some warmup, if > 1 also preload cache\n"
-            "      --gpu         : number of activable GPUs\n"
-            "   -P --pri_change  : the position on the diagonal from the end where we switch the priority (default: 0)\n"
-            "   -B --block-size  : change the block size from the size tuned by PLASMA\n"
-	    "   -A --allocation  : change the number of preallocated reception tiles. Default 1024. For GPU run, all reception tiles *must* be preallocated\n");
-}
-
-static void runtime_init(int argc, char **argv)
-{
-#if defined(HAVE_GETOPT_LONG)
-    struct option long_options[] =
-    {
-        {"nb-cores",    required_argument,  0, 'c'},
-        {"matrix-size", required_argument,  0, 'n'},
-        {"lda",         required_argument,  0, 'a'},
-        {"nrhs",        required_argument,  0, 'r'},
-        {"ldb",         required_argument,  0, 'b'},
-        {"grid-rows",   required_argument,  0, 'g'},
-        {"stile-row",   required_argument,  0, 's'},
-        {"stile-col",   required_argument,  0, 'e'},
-        {"xcheck",      no_argument,        0, 'x'},
-        {"warmup",      optional_argument,  0, 'w'},
-        {"dplasma",     no_argument,        0, 'd'},
-        {"plasma",      no_argument,        0, 'p'},
-        {"gpu",         required_argument,  0, 'u'},
-        {"block-size",  required_argument,  0, 'B'},
-        {"allocation",  required_argument,  0, 'A'},
-        {"pri_change",  required_argument,  0, 'P'},
-        {"help",        no_argument,        0, 'h'},
-        {0, 0, 0, 0}
-    };
-#endif  /* defined(HAVE_GETOPT_LONG) */
-=======
->>>>>>> 1b7c5775
 
 #ifdef USE_MPI
     int _rank, _nodes;
@@ -602,166 +321,15 @@
     /* mpi init */
     MPI_Init(&argc, &argv);
     
-<<<<<<< HEAD
-    MPI_Comm_size(MPI_COMM_WORLD, &nodes); 
-    MPI_Comm_rank(MPI_COMM_WORLD, &rank); 
-    /*sleep(20);*/
-=======
     MPI_Comm_size(MPI_COMM_WORLD, &_nodes);
     nodes = (unsigned int)_nodes;
     MPI_Comm_rank(MPI_COMM_WORLD, &_rank);
     rank = (unsigned int)_rank;
 
->>>>>>> 1b7c5775
 #else
     nodes = 1;
     rank = 0;
 #endif
-<<<<<<< HEAD
-    
-    /* parse arguments */
-    ddescA.GRIDrows = 1;
-    ddescA.nrst = ddescA.ncst = 1;
-    do
-        {
-            int c;
-#if defined(HAVE_GETOPT_LONG)
-            int option_index = 0;
-            c = getopt_long (argc, argv, "dpxc:n:a:r:b:g:e:s:w::B:A:P:h",
-                             long_options, &option_index);
-#else
-            c = getopt (argc, argv, "dpxc:n:a:r:b:g:e:s:w::B:A:P:h");
-#endif  /* defined(HAVE_GETOPT_LONG) */
-        
-        /* Detect the end of the options. */
-            if (c == -1)
-                break;
-        
-            switch (c) {
-            case 'p': 
-                backend = DO_PLASMA;
-                do_distributed_generation = 0;
-                break;
-            case 'd':
-                backend = DO_DPLASMA;
-                break;
-
-            case 'c':
-                cores = atoi(optarg);
-                if(cores<= 0)
-                    cores=1;
-                //printf("Number of cores (computing threads) set to %d\n", cores);
-                break;
-
-            case 'n':
-                N = atoi(optarg);
-                //printf("matrix size set to %d\n", N);
-                break;
-
-            case 'g':
-                ddescA.GRIDrows = atoi(optarg);
-                break;
-            case 's':
-                ddescA.nrst = atoi(optarg);
-                if(ddescA.nrst <= 0) {
-                    fprintf(stderr, "select a positive value for the row super tile size\n");
-                    exit(2);
-                }                
-                /*printf("processes receives tiles by blocks of %dx%d\n", ddescA.nrst, ddescA.ncst);*/
-                break;
-            case 'e':
-                ddescA.ncst = atoi(optarg);
-                if(ddescA.ncst <= 0) {
-                    fprintf(stderr, "select a positive value for the col super tile size\n");
-                    exit(2);
-                }                
-                /*printf("processes receives tiles by blocks of %dx%d\n", ddescA.nrst, ddescA.ncst);*/
-                break;
-                
-            case 'r':
-                NRHS  = atoi(optarg);
-                printf("number of RHS set to %d\n", NRHS);
-                break;
-            case 'a':
-                LDA = atoi(optarg);
-                printf("LDA set to %d\n", LDA);
-                break;                
-            case 'b':
-                LDB  = atoi(optarg);
-                printf("LDB set to %d\n", LDB);
-                break;
-                
-            case 'x':
-                do_nasty_validations = 1;
-                do_distributed_generation = 0;
-                fprintf(stderr, "Results are checked on rank 0, distributed matrix generation is disabled.\n");
-                if(do_warmup) {
-                    fprintf(stderr, "Results cannot be correct with warmup! Validations and warmup are exclusive; please select only one.\n");
-                    exit(2);
-                }
-                break; 
-            case 'w':
-                if(optarg)
-                    do_warmup = atoi(optarg);
-                else
-                    do_warmup = 1;
-                if(do_nasty_validations) {
-                    fprintf(stderr, "Results cannot be correct with warmup! Validations and warmup are exclusive; please select only one.\n");
-                    exit(2);
-                }
-                break;
-                
-            case 'B':
-                if(optarg) {
-                    dposv_force_nb = atoi(optarg);
-                } else {
-                    fprintf(stderr, "Argument is mandatory for -B (--block-size) flag.\n");
-                    exit(2);
-                }
-                break;
-        case 'A':
-            if(optarg) {
-                preallocated_tiles = atoi(optarg);
-            } else {
-                fprintf(stderr, "Argument is mandatory for -A (--allocation) flag.\n");
-                exit(2);
-            }
-            break;            
-        case 'u':
-            use_gpu = atoi(optarg);
-            break;
-
-        case 'P':
-                pri_change = atoi(optarg);
-                break;
-        case 'h':
-                print_usage();
-                exit(0);
-        case '?': /* getopt_long already printed an error message. */
-        default:
-                break; /* Assume anything else is dplasma/mpi stuff */
-            }
-        } while(1);
-    
-    if((DO_PLASMA == backend) && (nodes > 1)) {
-        fprintf(stderr, "using the PLASMA backend for distributed runs is meaningless. Either use DPLASMA (-d, --dplasma), or run in single node mode.\n");
-        exit(2);
-    }
-    
-    while(N == 0) {
-        if(optind < argc) {
-            N = atoi(argv[optind++]);
-            continue;
-        }
-        print_usage(); 
-        exit(2);
-    } 
-    ddescA.cores = cores;
-    ddescA.GRIDcols = nodes / ddescA.GRIDrows ;
-    if((nodes % ddescA.GRIDrows) != 0) {
-        fprintf(stderr, "GRIDrows %d does not divide the total number of nodes %d\n", ddescA.GRIDrows, nodes);
-        exit(2);
-=======
     /* parsing arguments */
     runtime_init(argc, argv);
 
@@ -775,24 +343,9 @@
             fprintf(stderr, "Unable to initialize the CUDA environment.\n");
             exit(1);
         }
->>>>>>> 1b7c5775
-    }
-#endif
-
-<<<<<<< HEAD
-    if(LDA <= 0) 
-        LDA = N;
-    if(LDB <= 0) 
-        LDB = N;        
-
-    switch(backend) {
-    case DO_PLASMA:
-        PLASMA_Init(cores);
-        break;
-    case DO_DPLASMA:
-        PLASMA_Init(1);
-        break;
-=======
+    }
+#endif
+
     /* initializing matrix structure */
     two_dim_block_cyclic_init(&ddescA, matrix_RealFloat,
                               nodes,
@@ -819,7 +372,6 @@
             fprintf(stderr, "Unable to load GEMM operations.\n");
             exit(1);
         }
->>>>>>> 1b7c5775
     }
 #endif
 
@@ -855,209 +407,6 @@
    
     dague = dague_init(cores, pargc, pargv, dposv_force_nb);
 
-<<<<<<< HEAD
-    load_dplasma_objects(dplasma);
-
-    return dplasma;
-}
-
-static void cleanup_dplasma(dplasma_context_t* dplasma)
-{
-#ifdef DPLASMA_PROFILING
-    char* filename = NULL;
-    
-    asprintf( &filename, "%s.%d.profile", "sposv", rank );
-    dplasma_profiling_dump_xml(filename);
-    free(filename);
-#endif  /* DPLASMA_PROFILING */
-    
-    dplasma_fini(&dplasma);
-}
-
-static void warmup_dplasma(dplasma_context_t* dplasma)
-{
-    TIME_START();
-    dplasma_progress(dplasma);
-    TIME_PRINT(("Warmup on rank %d:\t%d %d\n", rank, N, NB));
-    
-    enumerate_dplasma_tasks(dplasma);
-    
-    if(0 == rank)    
-    {
-        /* warm the cache for the first tile */
-        dplasma_execution_context_t exec_context;
-        if(do_warmup > 1)
-        {
-            int i, j;
-            float useless = 0.0;
-            for( i = 0; i < ddescA.nb; i++ ) {
-                for( j = 0; j < ddescA.nb; j++ ) {
-                    useless += ((float*)ddescA.mat)[i*ddescA.nb+j];
-                }
-            }
-        }
-
-        /* Ok, now get ready for the same thing again. */
-        exec_context.function = (dplasma_t*)dplasma_find("POTRF");
-        dplasma_set_initial_execution_context(&exec_context);
-        dplasma_schedule(dplasma, &exec_context);
-    }
-# ifdef USE_MPI
-    /* Make sure everybody is done with warmup before proceeding */
-    MPI_Barrier(MPI_COMM_WORLD);
-# endif    
-}
-
-#undef N
-#undef NB
-
-
-static void create_matrix(int N, PLASMA_enum* uplo, 
-                          float** pA1, float** pA2, 
-                          float** pB1, float** pB2, 
-                          int LDA, int NRHS, int LDB, PLASMA_desc* local)
-{
-#define A1      (*pA1)
-#define A2      (*pA2)
-#define B1      (*pB1)
-#define B2      (*pB2)
-    int i, j;
-
-    if(do_distributed_generation) 
-    {
-        A1 = A2 = B1 = B2 = NULL;
-        return;
-    }
-    
-    if(do_nasty_validations)
-    {
-        A1   = (float *)malloc(LDA*N*sizeof(float));
-        A2   = (float *)malloc(LDA*N*sizeof(float));
-        B1   = (float *)malloc(LDB*NRHS*sizeof(float));
-        B2   = (float *)malloc(LDB*NRHS*sizeof(float));
-        /* Check if unable to allocate memory */
-        if((!pA1) || (!pA2) || (!pB1) || (!pB2))
-        {
-            printf("Out of Memory \n ");
-            exit(1);
-        }
-
-        /* generating a random matrix */
-        for ( i = 0; i < N; i++)
-            for ( j = i; j < N; j++) {
-                A2[LDA*j+i] = A1[LDA*j+i] = (float)rand() / RAND_MAX;
-                A2[LDA*i+j] = A1[LDA*i+j] = A1[LDA*j+i];
-            }
-        for ( i = 0; i < N; i++) {
-            A2[LDA*i+i] = A1[LDA*i+i] += 10*N;
-        }
-        /* Initialize B1 and B2 */
-        for ( i = 0; i < N; i++)
-            for ( j = 0; j < NRHS; j++)
-                B2[LDB*j+i] = B1[LDB*j+i] = (float)rand() / RAND_MAX;
-    }
-    else
-    {        
-        /* Only need A2 */
-        A1 = B1 = B2 = NULL;
-        A2   = (float *)malloc(LDA*N*sizeof(float));
-        /* Check if unable to allocate memory */
-        if (!A2){
-            printf("Out of Memory \n ");
-            exit(1);
-        }
-
-        /* generating a random matrix */
-        for ( i = 0; i < N; i++)
-            for ( j = i; j < N; j++) {
-                A2[LDA*j+i] = A2[LDA*i+j] = (float)rand() / RAND_MAX;
-            }
-        for ( i = 0; i < N; i++) {
-            A2[LDA*i+i] = A2[LDA*i+i] + 10 * N;
-        }
-    }
-    
-    tiling(uplo, N, A2, LDA, NRHS, local);
-#undef A1
-#undef A2 
-#undef B1 
-#undef B2 
-}
-
-static void scatter_matrix(PLASMA_desc* local, DPLASMA_desc* dist)
-{
-    if(do_distributed_generation)
-    {
-        /* Allocate memory for matrices in block layout */
-        dist->mat = dplasma_allocate_matrix( dist->nb_elem_r * dist->nb_elem_c * dist->bsiz * sizeof(float),
-                                             use_gpu);
-        rand_dist_matrix(dist);
-        /*TIME_PRINT(("distributed matrix generation on rank %d\n", dist->mpi_rank));*/
-        return;
-    }
-    
-    TIME_START();
-    if(0 == rank)
-    {
-        dplasma_desc_init(local, dist);
-    }
-#ifdef USE_MPI
-    dplasma_desc_bcast(local, dist, use_gpu);
-    distribute_data(local, dist);
-    /*TIME_PRINT(("data distribution on rank %d\n", dist->mpi_rank));*/
-    
-#if defined(DATA_VERIFICATIONS)
-    if(do_nasty_validations)
-    {
-        data_dist_verif(local, dist);
-#if defined(PRINT_ALL_BLOCKS)
-        if(rank == 0)
-            plasma_dump(local);
-        data_dump(dist);
-#endif /* PRINT_ALL_BLOCKS */
-    }
-#endif /* DATA_VERIFICATIONS */
-#endif /* USE_MPI */
-}
-
-static void gather_matrix(PLASMA_desc* local, DPLASMA_desc* dist)
-{
-    if(do_distributed_generation) 
-    {
-        return;
-    }
-# ifdef USE_MPI
-    if(do_nasty_validations)
-    {
-        TIME_START();
-        gather_data(local, dist);
-        TIME_PRINT(("data reduction on rank %d (to rank 0)\n", dist->mpi_rank));
-    }
-# endif
-}
-
-static void check_matrix(int N, PLASMA_enum* uplo, 
-                         float* A1, float* A2, 
-                         float* B1, float* B2,  
-                         int LDA, int NRHS, int LDB, PLASMA_desc* local, 
-                         double gflops)
-{    
-    int info_solution, info_factorization;
-    float eps = lapack_slamch(lapack_eps);
-
-    printf("\n");
-    printf("------ TESTS FOR PLASMA SPOTRF + SPOTRS ROUTINE -------  \n");
-    printf("            Size of the Matrix %d by %d\n", N, N);
-    printf("\n");
-    printf(" The matrix A is randomly generated for each test.\n");
-    printf("============\n");
-    printf(" The relative machine precision (eps) is to be %e \n", eps);
-    printf(" Computational tests pass if scaled residuals are less than 10.\n");        
-    if(do_nasty_validations)
-    {
-        untiling(uplo, N, A2, LDA, local);
-        PLASMA_spotrs(*uplo, N, NRHS, A2, LDA, B2, LDB);
-=======
 #ifdef USE_MPI
     /**
      * Redefine the default type after dague_init.
@@ -1084,140 +433,18 @@
                                                              ddescA.super.nb, ddescA.super.nt, pri_change );
 #endif
     dague_enqueue( dague, (dague_object_t*)dague_cholesky);
->>>>>>> 1b7c5775
 
     printf("Cholesky %ux%u has %u tasks to run. Total nb tasks to run: %u\n", 
            ddescA.super.nb, ddescA.super.nt, dague_cholesky->nb_local_tasks, dague->taskstodo);
 
-<<<<<<< HEAD
-        if((info_solution == 0) && (info_factorization == 0)) 
-        {
-            printf("****************************************************\n");
-            printf(" ---- TESTING SPOTRF + SPOTRS ............ PASSED ! \n");
-            printf("****************************************************\n");
-            printf(" ---- GFLOPS ............................. %.4f\n", gflops);
-            printf("****************************************************\n");
-        }
-        else 
-        {
-            printf("*****************************************************\n");
-            printf(" ---- TESTING SPOTRF + SPOTRS ............ FAILED !  \n");
-            printf("*****************************************************\n");
-        }
-        free(A1); free(B1); free(B2);
-    }
-    else
-    {
-        printf("****************************************************\n");
-        printf(" ---- TESTING SPOTRF + SPOTRS ............ SKIPPED !\n");
-        printf("****************************************************\n");
-        printf(" ---- n= %d np= %d nc= %d g= %dx%d\t %.4f GFLOPS\n", N, nodes, cores, ddescA.GRIDrows, ddescA.GRIDcols, gflops);
-        printf("****************************************************\n");
-    }
-    free(A2);
-=======
     printf("GRIDrows = %u, GRIDcols = %u, rrank = %u, crank = %u\n", ddescA.GRIDrows, ddescA.GRIDcols, ddescA.rowRANK, ddescA.colRANK );
     return dague;
->>>>>>> 1b7c5775
 }
 
 static void cleanup_dague(dague_context_t* dague)
 {
-<<<<<<< HEAD
-    float Anorm;
-    float alpha;
-    int info_factorization;
-    int i,j;
-    
-    float *Residual = (float *)malloc(N*N*sizeof(float));
-    float *L1       = (float *)malloc(N*N*sizeof(float));
-    float *L2       = (float *)malloc(N*N*sizeof(float));
-    float *work     = (float *)malloc(N*sizeof(float));
-    float Rnorm;
-
-    /*memset((void*)L1, 0, N*N*sizeof(float));*/
-    /*memset((void*)L2, 0, N*N*sizeof(float));*/
-    
-    alpha = 1.0;
-    
-    lapack_slacpy(lapack_upper_lower, N, N, A1, LDA, Residual, N);
-
-    /* Dealing with L'L or U'U  */
-    if (uplo == PlasmaUpper){
-        lapack_slacpy(lapack_upper, N, N, A2, LDA, L1, N);
-        lapack_slacpy(lapack_upper, N, N, A2, LDA, L2, N);
-        cblas_strmm(CblasColMajor, CblasLeft, CblasUpper, CblasTrans, CblasNonUnit, N, N, (alpha), L1, N, L2, N);
-    }
-    else{
-        lapack_slacpy(lapack_lower, N, N, A2, LDA, L1, N);
-        lapack_slacpy(lapack_lower, N, N, A2, LDA, L2, N);
-        cblas_strmm(CblasColMajor, CblasRight, CblasLower, CblasTrans, CblasNonUnit, N, N, (alpha), L1, N, L2, N);
-    }
-    
-    /* Compute the Residual || A -L'L|| */
-    for (i = 0; i < N; i++)
-        for (j = 0; j < N; j++)
-            Residual[j*N+i] = L2[j*N+i] - Residual[j*N+i];
-    
-    Anorm = lapack_slange(lapack_inf_norm, N, N,       A1, LDA, work);
-    Rnorm = lapack_slange(lapack_inf_norm, N, N, Residual,   N, work);
-
-    printf("============\n");
-    printf("Checking the Cholesky Factorization \n");
-    printf("-- eps = %e\n", eps);
-    printf("-- Rnorm = %e\n", Rnorm);
-    printf("-- ||L'L-A||_oo/(||A||_oo.N.eps) = %e \n", Rnorm/(Anorm*N*eps));
-    
-    if ( isnan(Rnorm/(Anorm*N*eps)) || (Rnorm/(Anorm*N*eps) > 10.0) ){
-        printf("-- Factorization is suspicious ! \n");
-        info_factorization = 1;
-    }
-    else{
-        printf("-- Factorization is CORRECT ! \n");
-        info_factorization = 0;
-    }
-    
-    free(Residual); free(L1); free(L2); free(work);
-    
-    return info_factorization;
-}
-
-
-/*------------------------------------------------------------------------
- * *  Check the accuracy of the solution of the linear system
- * */
-static int check_solution(int N, int NRHS, float *A1, int LDA, float *B1, float *B2, int LDB, float eps )
-{
-    int info_solution;
-    float Rnorm, Anorm, Xnorm, Bnorm;
-    float alpha, beta;
-    float *work = (float *)malloc(N*sizeof(float));
-    alpha = 1.0;
-    beta  = -1.0;
-    
-    Xnorm = lapack_slange(lapack_inf_norm, N, NRHS, B2, LDB, work);
-    Anorm = lapack_slange(lapack_inf_norm, N, N,    A1, LDA, work);
-    Bnorm = lapack_slange(lapack_inf_norm, N, NRHS, B1, LDB, work);
-    
-    cblas_sgemm(CblasColMajor, CblasNoTrans, CblasNoTrans, N, NRHS, N, (alpha), A1, LDA, B2, LDB, (beta), B1, LDB);
-    Rnorm = lapack_slange(lapack_inf_norm, N, NRHS, B1, LDB, work);
-
-    printf("============\n");
-    printf("Checking the Residual of the solution \n");
-    printf("-- ||Ax-B||_oo/((||A||_oo||x||_oo+||B||_oo).N.eps) = %e \n",Rnorm/((Anorm*Xnorm+Bnorm)*N*eps));
-    
-    if ( isnan(Rnorm/((Anorm*Xnorm+Bnorm)*N*eps)) || Rnorm/((Anorm*Xnorm+Bnorm)*N*eps) > 10.0) {
-        printf("-- The solution is suspicious ! \n");
-        info_solution = 1;
-    }
-    else{
-        printf("-- The solution is CORRECT ! \n");
-        info_solution = 0;
-    }
-=======
 #ifdef DAGUE_PROFILING
     char* filename = NULL;
->>>>>>> 1b7c5775
     
     asprintf( &filename, "%s.%u.profile", "dposv", rank );
     dague_profiling_dump_xml(filename);
