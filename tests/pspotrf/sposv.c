--- conflicted
+++ resolved
@@ -58,15 +58,12 @@
 unsigned int dposv_force_nb = 120;
 #define NB dposv_force_nb
 unsigned int pri_change = 0;
-#if defined(USE_MPI)
-static int preallocated_tiles = 1024;
-#endif
 #if defined(DAGUE_CUDA_SUPPORT)
 static int nbrequested_gpu = 0;
 #endif
 unsigned int cores = 1;
 unsigned int nodes = 1;
-uint32_t N = 0;
+static uint32_t N = 0;
 
 unsigned int rank = 0;
 unsigned int LDA = 0;
@@ -108,9 +105,6 @@
 #if defined(DAGUE_CUDA_SUPPORT)
             "   -G --gpu         : number of GPU required (default 0)\n"
 #endif
-#if defined(USE_MPI)
-            "   -A --preallocate : number of communication tiles to pre allocated (default 1024)\n"
-#endif
             );
 }
 
@@ -132,7 +126,6 @@
 #if defined(DAGUE_CUDA_SUPPORT)
             {"gpu",         required_argument,  0, 'G'},
 #endif
-            {"preallocate", required_argument,  0, 'A'},
             {"help",        no_argument,        0, 'h'},
             {0, 0, 0, 0}
         };
@@ -228,11 +221,6 @@
                 case 'h':
                     print_usage();
                     exit(0);
-#if defined(USE_MPI)
-                case 'A':
-                    preallocated_tiles = atoi(optarg);
-                    break;
-#endif
 #if defined(DAGUE_CUDA_SUPPORT)
                 case 'G':
                     nbrequested_gpu = atoi(optarg);
@@ -325,6 +313,7 @@
 int main(int argc, char ** argv)
 {
     dague_context_t* dague;
+    double gflops;
 
 #ifdef USE_MPI
     int _rank, _nodes;
@@ -386,24 +375,15 @@
     }
 #endif
 
-#if defined(USE_MPI)
-    dague_remote_dep_preallocate_buffers( preallocated_tiles, dposv_force_nb*dposv_force_nb*sizeof(float) );
-#endif
-
     /* lets rock! */
     SYNC_TIME_START();
     TIME_START();
     dague_progress(dague);
-<<<<<<< HEAD
-    TIME_PRINT(("Dague proc %u:\ttasks: %d\t%f task/s\n", rank, nbtasks, nbtasks/time_elapsed));
-    SYNC_TIME_PRINT(("Dague computation:\t%u %u %f gflops\n", N, NB,
-                     (N/1e3*N/1e3*N/1e3/3.0)/(sync_time_elapsed)));
-=======
-    TIME_PRINT(("Dague proc %d:\ttasks: %d\t%f task/s\n", rank,
+    TIME_PRINT(("Dague proc %u:\ttasks: %u\t%f task/s\n", rank,
                 dague_cholesky->nb_local_tasks, dague_cholesky->nb_local_tasks/time_elapsed));
-    SYNC_TIME_PRINT(("Dague computation:\t%d %d %f gflops\n", N, NB,
-                     gflops = (N/1e3*N/1e3*N/1e3/3.0)/(sync_time_elapsed)));
->>>>>>> 01f70b5a
+    SYNC_TIME_PRINT(("Dague computation:\t%u %u %g gflops\n", N, NB,
+                     gflops = (((N/1e3)*(N/1e3)*(N/1e3)/3.0))/(sync_time_elapsed)));
+    (void)gflops;
 
     cleanup_dague(dague);
     /*** END OF DAGUE COMPUTATION ***/
@@ -454,11 +434,6 @@
 #endif
     dague_enqueue( dague, (dague_object_t*)dague_cholesky);
 
-<<<<<<< HEAD
-    nbtasks = dague_cholesky->nb_local_tasks;
-
-=======
->>>>>>> 01f70b5a
     printf("Cholesky %ux%u has %u tasks to run. Total nb tasks to run: %u\n", 
            ddescA.super.nb, ddescA.super.nt, dague_cholesky->nb_local_tasks, dague->taskstodo);
 
