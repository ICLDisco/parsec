__device__ void saxpy( float a, float *b, float *c )
{
	c[0] += a*b[0];
	c[1] += a*b[1];
	c[2] += a*b[2];
	c[3] += a*b[3];
	c[4] += a*b[4];
	c[5] += a*b[5];
	c[6] += a*b[6];
	c[7] += a*b[7];
	c[8] += a*b[8];
	c[9] += a*b[9];
	c[10] += a*b[10];
	c[11] += a*b[11];
	c[12] += a*b[12];
	c[13] += a*b[13];
	c[14] += a*b[14];
	c[15] += a*b[15];
}

<<<<<<< HEAD
extern "C" __global__ void sgemmNT( const float *A, int lda, const float *B,
                                    int ldb, float* C, int ldc, int k, float alpha, float beta )
=======
extern "C" __global__ void sgemmNT( const float *A, int lda, const float *B, int ldb, float* C, int ldc, int k, float alpha, float beta )
>>>>>>> 1b7c5775
{
	const int inx = threadIdx.x;
	const int iny = threadIdx.y;
	const int ibx = blockIdx.x * 64;
	const int iby = blockIdx.y * 16;
	const int id  = inx + iny*16;

	A += ibx + id;
	B += iby + inx + __mul24( iny, ldb );
	C += ibx + id  + __mul24( iby, ldc );
	
	float a[4] = {A[0], A[lda], A[2*lda], A[3*lda]};
	float b = B[0];
	
	const float *Blast = B + k*ldb;

	A += 4*lda;
	B += 4*ldb;
    
	__shared__ float bs[4][16];
	float c[16] = {0,0,0,0,0,0,0,0,0,0,0,0,0,0,0,0};
    
	do
	{
		float as[4] = {a[0], a[1], a[2], a[3]};
		
		bs[iny][inx] = b;
		__syncthreads();
		
		a[0] = A[0*lda];
		a[1] = A[1*lda];
		a[2] = A[2*lda];
		a[3] = A[3*lda];
		b    = B[0];
		
		saxpy( as[0], &bs[0][0], c );
		saxpy( as[1], &bs[1][0], c );
		saxpy( as[2], &bs[2][0], c );
		saxpy( as[3], &bs[3][0], c );
		
		A += 4*lda;
		B += 4*ldb;
		__syncthreads();
		
	} while( B < Blast );
	
	bs[iny][inx] = b;
	__syncthreads();
	
	saxpy( a[0], &bs[0][0], c );
	saxpy( a[1], &bs[1][0], c );
	saxpy( a[2], &bs[2][0], c );
	saxpy( a[3], &bs[3][0], c );

	for( int i = 0; i < 16; i++, C += ldc )
		C[0] = alpha*c[i] + beta*C[0];
}	

extern "C" __global__ void sgemmNN( const float *A, int lda, const float *B, int ldb, float* C, int ldc, int k, float alpha, float beta )
{
	const int inx = threadIdx.x;
	const int iny = threadIdx.y;
	const int ibx = blockIdx.x * 64;
	const int iby = blockIdx.y * 16;
	const int id = inx + iny*16;
	
	A += ibx + id;
	B += inx + __mul24( iby + iny, ldb );
	C += ibx + id  + __mul24( iby, ldc );
	
	const float *Blast = B + k;
	
	float c[16] = {0,0,0,0,0,0,0,0,0,0,0,0,0,0,0,0};
    
	do
	{
		float a[4] = { A[0*lda], A[1*lda], A[2*lda], A[3*lda] };

		__shared__ float bs[16][17];
		bs[inx][iny]    = B[0*ldb];
		bs[inx][iny+4]  = B[4*ldb];
		bs[inx][iny+8]  = B[8*ldb];
		bs[inx][iny+12] = B[12*ldb];
		__syncthreads();

		A += 4*lda;
		saxpy( a[0], &bs[0][0], c );		a[0] = A[0*lda];
		saxpy( a[1], &bs[1][0], c );		a[1] = A[1*lda];
		saxpy( a[2], &bs[2][0], c );		a[2] = A[2*lda];
		saxpy( a[3], &bs[3][0], c );		a[3] = A[3*lda];

		A += 4*lda;
		saxpy( a[0], &bs[4][0], c );		a[0] = A[0*lda];
		saxpy( a[1], &bs[5][0], c );		a[1] = A[1*lda];
		saxpy( a[2], &bs[6][0], c );		a[2] = A[2*lda];
		saxpy( a[3], &bs[7][0], c );		a[3] = A[3*lda];

		A += 4*lda;
		saxpy( a[0], &bs[8][0], c );		a[0] = A[0*lda];
		saxpy( a[1], &bs[9][0], c );		a[1] = A[1*lda];
		saxpy( a[2], &bs[10][0], c );		a[2] = A[2*lda];
		saxpy( a[3], &bs[11][0], c );		a[3] = A[3*lda];

		A += 4*lda;
		saxpy( a[0], &bs[12][0], c );
		saxpy( a[1], &bs[13][0], c );
		saxpy( a[2], &bs[14][0], c );
		saxpy( a[3], &bs[15][0], c );
		
		B += 16;
		__syncthreads();
	} while( B < Blast );
	
	for( int i = 0; i < 16; i++, C += ldc )
                C[0] = alpha*c[i] + beta*C[0];
}	<|MERGE_RESOLUTION|>--- conflicted
+++ resolved
@@ -18,12 +18,7 @@
 	c[15] += a*b[15];
 }
 
-<<<<<<< HEAD
-extern "C" __global__ void sgemmNT( const float *A, int lda, const float *B,
-                                    int ldb, float* C, int ldc, int k, float alpha, float beta )
-=======
 extern "C" __global__ void sgemmNT( const float *A, int lda, const float *B, int ldb, float* C, int ldc, int k, float alpha, float beta )
->>>>>>> 1b7c5775
 {
 	const int inx = threadIdx.x;
 	const int iny = threadIdx.y;
@@ -47,28 +42,28 @@
 	float c[16] = {0,0,0,0,0,0,0,0,0,0,0,0,0,0,0,0};
     
 	do
-	{
-		float as[4] = {a[0], a[1], a[2], a[3]};
+        {
+            float as[4] = {a[0], a[1], a[2], a[3]};
 		
-		bs[iny][inx] = b;
-		__syncthreads();
+            bs[iny][inx] = b;
+            __syncthreads();
 		
-		a[0] = A[0*lda];
-		a[1] = A[1*lda];
-		a[2] = A[2*lda];
-		a[3] = A[3*lda];
-		b    = B[0];
+            a[0] = A[0*lda];
+            a[1] = A[1*lda];
+            a[2] = A[2*lda];
+            a[3] = A[3*lda];
+            b    = B[0];
 		
-		saxpy( as[0], &bs[0][0], c );
-		saxpy( as[1], &bs[1][0], c );
-		saxpy( as[2], &bs[2][0], c );
-		saxpy( as[3], &bs[3][0], c );
+            saxpy( as[0], &bs[0][0], c );
+            saxpy( as[1], &bs[1][0], c );
+            saxpy( as[2], &bs[2][0], c );
+            saxpy( as[3], &bs[3][0], c );
 		
-		A += 4*lda;
-		B += 4*ldb;
-		__syncthreads();
+            A += 4*lda;
+            B += 4*ldb;
+            __syncthreads();
 		
-	} while( B < Blast );
+        } while( B < Blast );
 	
 	bs[iny][inx] = b;
 	__syncthreads();
@@ -99,44 +94,44 @@
 	float c[16] = {0,0,0,0,0,0,0,0,0,0,0,0,0,0,0,0};
     
 	do
-	{
-		float a[4] = { A[0*lda], A[1*lda], A[2*lda], A[3*lda] };
+        {
+            float a[4] = { A[0*lda], A[1*lda], A[2*lda], A[3*lda] };
 
-		__shared__ float bs[16][17];
-		bs[inx][iny]    = B[0*ldb];
-		bs[inx][iny+4]  = B[4*ldb];
-		bs[inx][iny+8]  = B[8*ldb];
-		bs[inx][iny+12] = B[12*ldb];
-		__syncthreads();
+            __shared__ float bs[16][17];
+            bs[inx][iny]    = B[0*ldb];
+            bs[inx][iny+4]  = B[4*ldb];
+            bs[inx][iny+8]  = B[8*ldb];
+            bs[inx][iny+12] = B[12*ldb];
+            __syncthreads();
 
-		A += 4*lda;
-		saxpy( a[0], &bs[0][0], c );		a[0] = A[0*lda];
-		saxpy( a[1], &bs[1][0], c );		a[1] = A[1*lda];
-		saxpy( a[2], &bs[2][0], c );		a[2] = A[2*lda];
-		saxpy( a[3], &bs[3][0], c );		a[3] = A[3*lda];
+            A += 4*lda;
+            saxpy( a[0], &bs[0][0], c );		a[0] = A[0*lda];
+            saxpy( a[1], &bs[1][0], c );		a[1] = A[1*lda];
+            saxpy( a[2], &bs[2][0], c );		a[2] = A[2*lda];
+            saxpy( a[3], &bs[3][0], c );		a[3] = A[3*lda];	
 
-		A += 4*lda;
-		saxpy( a[0], &bs[4][0], c );		a[0] = A[0*lda];
-		saxpy( a[1], &bs[5][0], c );		a[1] = A[1*lda];
-		saxpy( a[2], &bs[6][0], c );		a[2] = A[2*lda];
-		saxpy( a[3], &bs[7][0], c );		a[3] = A[3*lda];
-
-		A += 4*lda;
-		saxpy( a[0], &bs[8][0], c );		a[0] = A[0*lda];
-		saxpy( a[1], &bs[9][0], c );		a[1] = A[1*lda];
-		saxpy( a[2], &bs[10][0], c );		a[2] = A[2*lda];
-		saxpy( a[3], &bs[11][0], c );		a[3] = A[3*lda];
-
-		A += 4*lda;
-		saxpy( a[0], &bs[12][0], c );
-		saxpy( a[1], &bs[13][0], c );
-		saxpy( a[2], &bs[14][0], c );
-		saxpy( a[3], &bs[15][0], c );
+            A += 4*lda;
+            saxpy( a[0], &bs[4][0], c );		a[0] = A[0*lda];
+            saxpy( a[1], &bs[5][0], c );		a[1] = A[1*lda];
+            saxpy( a[2], &bs[6][0], c );		a[2] = A[2*lda];
+            saxpy( a[3], &bs[7][0], c );		a[3] = A[3*lda];
 		
-		B += 16;
-		__syncthreads();
-	} while( B < Blast );
+            A += 4*lda;
+            saxpy( a[0], &bs[8][0], c );		a[0] = A[0*lda];
+            saxpy( a[1], &bs[9][0], c );		a[1] = A[1*lda];
+            saxpy( a[2], &bs[10][0], c );		a[2] = A[2*lda];
+            saxpy( a[3], &bs[11][0], c );		a[3] = A[3*lda];
+		
+            A += 4*lda;
+            saxpy( a[0], &bs[12][0], c );
+            saxpy( a[1], &bs[13][0], c );
+            saxpy( a[2], &bs[14][0], c );
+            saxpy( a[3], &bs[15][0], c );
+		
+            B += 16;
+            __syncthreads();
+        } while( B < Blast );
 	
 	for( int i = 0; i < 16; i++, C += ldc )
-                C[0] = alpha*c[i] + beta*C[0];
-}	+		C[0] = alpha*c[i] + beta*C[0]; 
+}	
