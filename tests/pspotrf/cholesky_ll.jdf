extern "C" %{
   /**
    * PLASMA include for defined and constants.
    */
#include <plasma.h>
#include <core_sblas.h>

extern int uplo;
int PLASMA_INFO = 0;

<<<<<<< HEAD
#include "dplasma.h"
#include "gpu_data.h"

/* CUDA */
extern int use_gpu;

#include "remote_dep.h"

extern int use_gpu;
extern int *gpu_counter;

#include "data_management.h"
extern DPLASMA_desc ddescA;

#ifdef DISTRIBUTED
#   define A(m,n) dplasma_get_local_tile_s(&ddescA, m, n)
#else
#   define A(m,n) &(((float*)ddescA.mat)[ddescA.bsiz*(m)+ddescA.bsiz*ddescA.lmt*(n)])
=======
#include "dague.h"

#if defined(DAGUE_CUDA_SUPPORT)
#include "gpu_data.h"
#include "gpu_gemm.h"
extern int *gpu_counter;
>>>>>>> 1b7c5775
#endif

#include "remote_dep.h"
#include "data_dist/data_distribution.h"

#ifdef DAGUE_CALL_TRACE
#   include <stdlib.h>
#   include <stdio.h>
#   define OUTPUT(ARG)  printf ARG
#else
#   define OUTPUT(ARG)
#endif

#ifdef DAGUE_DRY_RUN
#   define CORE(FN, ARGS)
#else
#   define CORE(FN, ARGS) CORE_##FN ARGS
#endif

extern int gpu_sgemm( int uplo, void* A, void* B, void* C, int k, int n, int m );
%}

/* Globals
 */
NB           [int]
SIZE         [int]
PRI_CHANGE   [int]

/**************************************************
 *                      POTRF                     *
 **************************************************/
POTRF(k) (high_priority)

// Execution space
k = 0..SIZE-1

// Parallel partitioning
:A(k, k)

// Parameters
RW T <- (k == 0) ? A(k, k) : T SYRK(k, k-1)
        -> T TRSM(k, k+1..SIZE-1)
        -> A(k, k)
WRITE   F -> F GEMM(k, k+1..SIZE-1, 0)

; (k >= (SIZE - PRI_CHANGE)) ? (SIZE - k) * (SIZE - k) * (SIZE - k) : 1000000000

BODY
<<<<<<< HEAD
    dplasma_mark_data_usage( &ddescA, DPLASMA_READ | DPLASMA_WRITE, k, k );
=======
#if defined(DAGUE_CUDA_SUPPORT)
    gpu_cholesky_mark_data_usage( (tiled_matrix_desc_t*)__dague_object->super.A, DAGUE_READ | DAGUE_WRITE, k, k );
#endif  /* defined(DAGUE_CUDA_SUPPORT) */

    (void) F;
>>>>>>> 1b7c5775
    CORE(
        spotrf, (
            uplo,
            NB, /*k == A.nt-1 ? A.n-k*A.nb : A.nb,*/
            T /* A(k, k) */, NB, /*A.nb,*/
            &PLASMA_INFO )
        );
    OUTPUT((
        "CORE_spotrf( %s, %d, A(%d,%d), %d)\n",
            (uplo == PlasmaLower) ? "PlasmaLower" : "PlasmaUpper",
            NB, /*k == A.nt-1 ? A.n-k*A.nb : A.nb,*/
            k, k, NB /*A.nb,*/ )
        );
END


/**************************************************
 *                      TRSM                      *
 **************************************************/
TRSM(k, m) (high_priority)

// Execution space
k = 0..SIZE-1
m = k+1..SIZE-1

// Parallel partitioning
: A(m, k)

// Parameters
READ    T <- T POTRF(k)
RW      C <- (k == 0) ? A(m, k) : C GEMM(k, m, k-1)
          -> A SYRK(m, k)
          -> A GEMM(m, m+1..SIZE-1, k)
          -> B GEMM(k+1..m-1, m, k)
          -> (m == k+1) ? F SYRK(m, 0) : A(m,k)
          -> A(m, k)

<<<<<<< HEAD
; 10 * (SIZE - m) * (SIZE - m) * (SIZE - m) + 2

BODY
    dplasma_mark_data_usage( &ddescA, DPLASMA_READ, k, k );
    dplasma_mark_data_usage( &ddescA, DPLASMA_READ | DPLASMA_WRITE, m, k );
=======
; (m >= (SIZE - PRI_CHANGE)) ? (SIZE - m) * (SIZE - m) * (SIZE - m) + 3 * (2 * SIZE - k - m - 1) * (m - k) : 1000000000

BODY
#if defined(DAGUE_CUDA_SUPPORT)
    gpu_cholesky_mark_data_usage( (tiled_matrix_desc_t*)__dague_object->super.A, DAGUE_READ, k, k );
    gpu_cholesky_mark_data_usage( (tiled_matrix_desc_t*)__dague_object->super.A, DAGUE_READ | DAGUE_WRITE, m, k );
#endif  /* defined(DAGUE_CUDA_SUPPORT) */

>>>>>>> 1b7c5775
    if( uplo == PlasmaLower ) {
        CORE(
            strsm, (
                PlasmaRight, PlasmaLower, PlasmaTrans, PlasmaNonUnit,
                NB, /*m == A.nt-1 ? A.n-m*A.nb : A.nb,*/
                NB, /*A.nb,*/
                1.0, T /*A(k, k)*/, NB, /*A.nb,*/
                     C /*A(m, k)*/, NB /*A.nb*/ ) 
            );
        OUTPUT(( 
            "CORE_strsm( %s, %s, %s, %s, %d, %d, %f, A(%d,%d), %d, A(%d,%d), %d)\n",
                "PlasmaRight", "PlasmaLower", "PlasmaTrans", "PlasmaNonUnit",
                NB, /*m == A.nt-1 ? A.n-m*A.nb : A.nb,*/
                NB, /*A.nb,*/
                1.0, k, k, NB, /*A.nb,*/
                     m, k, NB /*A.nb*/ )
            );
    } else {
        CORE(
            strsm, (
                PlasmaLeft, PlasmaUpper, PlasmaTrans, PlasmaNonUnit,
                NB, /*m == A.nt-1 ? A.n-m*A.nb : A.nb,*/
                NB, /*A.nb,*/
                1.0, T /*A(k, k)*/, NB, /*A.nb,*/
                     C /*A(k, m)*/, NB /*A.nb*/ )
            );
        OUTPUT((
            "CORE_strsm( %s, %s, %s, %s, %d, %d, %f, A(%d,%d), %d, A(%d,%d), %d)\n",
                "PlasmaLeft", "PlasmaUpper", "PlasmaTrans", "PlasmaNonUnit",
                NB, /*m == A.nt-1 ? A.n-m*A.nb : A.nb,*/
                NB, /*A.nb,*/
                1.0, k, k, NB, /*A.nb,*/
                     k, m, NB /*A.nb*/ )
            );
    }
END


/**************************************************
 *                      SYRK                      *
 **************************************************/
SYRK(k, n) (high_priority)

// Execution space
k = 1..SIZE-1
n = 0..k-1

// Parallel partitioning
: A(n, n)

//Parameters
READ  A <- C TRSM(n, k)
READ  F <- (n == 0) ? C TRSM(k-1, k) : A(k,k)
RW    T <- (n == 0) ? A(k, k) : T SYRK(k, n-1)
        -> (n == k-1) ? T POTRF(k) : T SYRK(k, n+1)

<<<<<<< HEAD
; 10 * (SIZE - n) * (SIZE - n) * (SIZE - n) + 1

BODY
    dplasma_mark_data_usage( &ddescA, DPLASMA_READ, k, n );
    dplasma_mark_data_usage( &ddescA, DPLASMA_READ | DPLASMA_WRITE, k, k );
=======
; (n >= (SIZE - PRI_CHANGE)) ? (SIZE - n) * (SIZE - n) * (SIZE - n) + 3 * (n - k) : 1000000000

BODY
#if defined(DAGUE_CUDA_SUPPORT)
    gpu_cholesky_mark_data_usage( (tiled_matrix_desc_t*)__dague_object->super.A, DAGUE_READ, k, n );
    gpu_cholesky_mark_data_usage( (tiled_matrix_desc_t*)__dague_object->super.A, DAGUE_READ | DAGUE_WRITE, k, k );
#endif  /* defined(DAGUE_CUDA_SUPPORT) */
    (void) F;
>>>>>>> 1b7c5775
    if( uplo == PlasmaLower ) {
        CORE(
            ssyrk, (
                PlasmaLower, PlasmaNoTrans,
                NB, /*k == A.nt-1 ? A.n-k*A.nb : A.nb,*/
                NB, /*A.nb,*/
                -1.0, A /*A(k, n)*/, NB, /*A.nb,*/
                 1.0, T /*A(k, k)*/, NB /*A.nb*/ )
            );
        OUTPUT(( 
            "CORE_ssyrk( %s, %s, %d, %d, %f, A(%d,%d), %d, %f, A(%d,%d), %d)\n",
                "PlasmaLower", "PlasmaNoTrans",
                NB, /*k == A.nt-1 ? A.n-k*A.nb : A.nb,*/
                NB, /*A.nb,*/
                -1.0, k, n, NB, /*A.nb,*/
                 1.0, k, k, NB /*A.nb*/ )
            );

    } else {
        CORE(
            ssyrk, (
                PlasmaUpper, PlasmaTrans,
                NB, /*k == A.nt-1 ? A.n-k*A.nb : A.nb,*/
                NB, /*A.nb,*/
                -1.0, A /*A(n, k)*/, NB, /*A.nb,*/
                 1.0, T /*A(k, k)*/, NB /*A.nb*/ )
            );
        OUTPUT(( 
            "CORE_ssyrk( %s, %s, %d, %d, %f, A(%d,%d), %d, %f, A(%d,%d), %d)\n",
                "PlasmaUpper", "PlasmaTrans",
                NB, /*k == A.nt-1 ? A.n-k*A.nb : A.nb,*/
                NB, /*A.nb,*/
                -1.0, n, k, NB, /*A.nb,*/
                 1.0, k, k, NB /*A.nb*/ )
            );
    }
END


/**************************************************
 *                      GEMM                      *
 **************************************************/
GEMM(k, m, n)

// Execution space
k = 0..SIZE-1
m = k+1..SIZE-1
n = 0..k-1

// Parallel partitioning
: A(m, n)

// Parameters
READ  A <- C TRSM(n, k)
READ  B <- C TRSM(n, m)
READ  F <- (n == 0) ? F POTRF(k) : A(m, k)
RW    C <- (n == 0) ? A(m, k) : C GEMM(k, m, n-1)
        -> (n == k-1) ? C TRSM(k, m) : C GEMM(k, m, n+1)

<<<<<<< HEAD
; 10 * (SIZE - m) * (SIZE - m) * (SIZE - m) + 3

BODY
    dplasma_mark_data_usage( &ddescA, DPLASMA_READ, k, n );
    dplasma_mark_data_usage( &ddescA, DPLASMA_READ, k, m );
    if( use_gpu == 1 ){
        if( 0 == gpu_sgemm( uplo, A, B, C, k, n, m ) )
            goto FIN;
    }
    dplasma_mark_data_usage( &ddescA, DPLASMA_READ | DPLASMA_WRITE, m, k );

=======
; (m >= (SIZE - PRI_CHANGE)) ? (SIZE - m) * (SIZE - m) * (SIZE - m) + 3 * (2 * SIZE - m - n - 3) * (m - n) + 6 * (m - k) : 1000000000

BODY
#if defined(DAGUE_CUDA_SUPPORT)
    gpu_cholesky_mark_data_usage( (tiled_matrix_desc_t*)__dague_object->super.A, DAGUE_READ, k, n );
    gpu_cholesky_mark_data_usage( (tiled_matrix_desc_t*)__dague_object->super.A, DAGUE_READ, k, m );
    if( dague_using_gpu() == 1 ) {
        if( 0 == gpu_sgemm( context, exec_context, uplo, A, B, C, k, n, m ) )
            goto FIN;
    }
    gpu_cholesky_mark_data_usage( (tiled_matrix_desc_t*)__dague_object->super.A, DAGUE_READ | DAGUE_WRITE, m, k );
#endif  /* defined(DAGUE_CUDA_SUPPORT) */

    (void) F;
>>>>>>> 1b7c5775
    if( uplo == PlasmaLower ) {
        CORE( 
            sgemm, (
                PlasmaNoTrans, PlasmaTrans,
                NB, /*m == A.nt-1 ? A.n-m*A.nb : A.nb,*/
                NB, /*A.nb,*/
                NB, /*A.nb,*/
                -1.0, B /*A(m, n)*/, NB, /*A.nb,*/
                      A /*A(k, n)*/, NB, /*A.nb,*/
                 1.0, C /*A(m, k)*/, NB /*A.nb*/ )
            );
        OUTPUT((
            "CORE_sgemm( %s, %s, %d, %d, %d, %f, A(%d,%d), %d, A(%d,%d), %d, %f, A(%d,%d), %d)\n",
                "PlasmaNoTrans", "PlasmaTrans",
                NB, /*m == A.nt-1 ? A.n-m*A.nb : A.nb,*/
                NB, /*A.nb,*/
                NB, /*A.nb,*/
                -1.0, m, n, NB, /*A.nb,*/
                      k, n, NB, /*A.nb,*/
                 1.0, m, k, NB /*A.nb*/ )
            );
    } else {
        CORE(
            sgemm, (
                PlasmaTrans, PlasmaNoTrans,
                NB, /*m == A.nt-1 ? A.n-m*A.nb : A.nb,*/
                NB, /*A.nb,*/
                NB, /*A.nb,*/
                -1.0, A /*A(n, k)*/, NB, /*A.nb,*/
                      B /*A(n, m)*/, NB, /*A.nb,*/
                 1.0, C /*A(k, m)*/, NB /*A.nb*/ )
            );
        OUTPUT((
            "CORE_sgemm( %s, %s, %d, %d, %d, %f, A(%d,%d), %d, A(%d,%d), %d, %f, A(%d,%d), %d)\n",
                "PlasmaTrans", "PlasmaNoTrans",
                NB, /*m == A.nt-1 ? A.n-m*A.nb : A.nb,*/
                NB, /*A.nb,*/
                NB, /*A.nb,*/
                -1.0, n, k, NB, /*A.nb,*/
                      n, m, NB, /*A.nb,*/
                 1.0, k, m, NB /*A.nb*/ )
            );
    }
<<<<<<< HEAD
FIN:
=======
#if defined(DAGUE_CUDA_SUPPORT)
FIN:
#endif
>>>>>>> 1b7c5775
END<|MERGE_RESOLUTION|>--- conflicted
+++ resolved
@@ -8,33 +8,12 @@
 extern int uplo;
 int PLASMA_INFO = 0;
 
-<<<<<<< HEAD
-#include "dplasma.h"
-#include "gpu_data.h"
-
-/* CUDA */
-extern int use_gpu;
-
-#include "remote_dep.h"
-
-extern int use_gpu;
-extern int *gpu_counter;
-
-#include "data_management.h"
-extern DPLASMA_desc ddescA;
-
-#ifdef DISTRIBUTED
-#   define A(m,n) dplasma_get_local_tile_s(&ddescA, m, n)
-#else
-#   define A(m,n) &(((float*)ddescA.mat)[ddescA.bsiz*(m)+ddescA.bsiz*ddescA.lmt*(n)])
-=======
 #include "dague.h"
 
 #if defined(DAGUE_CUDA_SUPPORT)
 #include "gpu_data.h"
 #include "gpu_gemm.h"
 extern int *gpu_counter;
->>>>>>> 1b7c5775
 #endif
 
 #include "remote_dep.h"
@@ -53,8 +32,6 @@
 #else
 #   define CORE(FN, ARGS) CORE_##FN ARGS
 #endif
-
-extern int gpu_sgemm( int uplo, void* A, void* B, void* C, int k, int n, int m );
 %}
 
 /* Globals
@@ -83,15 +60,11 @@
 ; (k >= (SIZE - PRI_CHANGE)) ? (SIZE - k) * (SIZE - k) * (SIZE - k) : 1000000000
 
 BODY
-<<<<<<< HEAD
-    dplasma_mark_data_usage( &ddescA, DPLASMA_READ | DPLASMA_WRITE, k, k );
-=======
 #if defined(DAGUE_CUDA_SUPPORT)
     gpu_cholesky_mark_data_usage( (tiled_matrix_desc_t*)__dague_object->super.A, DAGUE_READ | DAGUE_WRITE, k, k );
 #endif  /* defined(DAGUE_CUDA_SUPPORT) */
 
     (void) F;
->>>>>>> 1b7c5775
     CORE(
         spotrf, (
             uplo,
@@ -129,13 +102,6 @@
           -> (m == k+1) ? F SYRK(m, 0) : A(m,k)
           -> A(m, k)
 
-<<<<<<< HEAD
-; 10 * (SIZE - m) * (SIZE - m) * (SIZE - m) + 2
-
-BODY
-    dplasma_mark_data_usage( &ddescA, DPLASMA_READ, k, k );
-    dplasma_mark_data_usage( &ddescA, DPLASMA_READ | DPLASMA_WRITE, m, k );
-=======
 ; (m >= (SIZE - PRI_CHANGE)) ? (SIZE - m) * (SIZE - m) * (SIZE - m) + 3 * (2 * SIZE - k - m - 1) * (m - k) : 1000000000
 
 BODY
@@ -144,7 +110,6 @@
     gpu_cholesky_mark_data_usage( (tiled_matrix_desc_t*)__dague_object->super.A, DAGUE_READ | DAGUE_WRITE, m, k );
 #endif  /* defined(DAGUE_CUDA_SUPPORT) */
 
->>>>>>> 1b7c5775
     if( uplo == PlasmaLower ) {
         CORE(
             strsm, (
@@ -201,13 +166,6 @@
 RW    T <- (n == 0) ? A(k, k) : T SYRK(k, n-1)
         -> (n == k-1) ? T POTRF(k) : T SYRK(k, n+1)
 
-<<<<<<< HEAD
-; 10 * (SIZE - n) * (SIZE - n) * (SIZE - n) + 1
-
-BODY
-    dplasma_mark_data_usage( &ddescA, DPLASMA_READ, k, n );
-    dplasma_mark_data_usage( &ddescA, DPLASMA_READ | DPLASMA_WRITE, k, k );
-=======
 ; (n >= (SIZE - PRI_CHANGE)) ? (SIZE - n) * (SIZE - n) * (SIZE - n) + 3 * (n - k) : 1000000000
 
 BODY
@@ -216,7 +174,6 @@
     gpu_cholesky_mark_data_usage( (tiled_matrix_desc_t*)__dague_object->super.A, DAGUE_READ | DAGUE_WRITE, k, k );
 #endif  /* defined(DAGUE_CUDA_SUPPORT) */
     (void) F;
->>>>>>> 1b7c5775
     if( uplo == PlasmaLower ) {
         CORE(
             ssyrk, (
@@ -276,19 +233,6 @@
 RW    C <- (n == 0) ? A(m, k) : C GEMM(k, m, n-1)
         -> (n == k-1) ? C TRSM(k, m) : C GEMM(k, m, n+1)
 
-<<<<<<< HEAD
-; 10 * (SIZE - m) * (SIZE - m) * (SIZE - m) + 3
-
-BODY
-    dplasma_mark_data_usage( &ddescA, DPLASMA_READ, k, n );
-    dplasma_mark_data_usage( &ddescA, DPLASMA_READ, k, m );
-    if( use_gpu == 1 ){
-        if( 0 == gpu_sgemm( uplo, A, B, C, k, n, m ) )
-            goto FIN;
-    }
-    dplasma_mark_data_usage( &ddescA, DPLASMA_READ | DPLASMA_WRITE, m, k );
-
-=======
 ; (m >= (SIZE - PRI_CHANGE)) ? (SIZE - m) * (SIZE - m) * (SIZE - m) + 3 * (2 * SIZE - m - n - 3) * (m - n) + 6 * (m - k) : 1000000000
 
 BODY
@@ -303,7 +247,6 @@
 #endif  /* defined(DAGUE_CUDA_SUPPORT) */
 
     (void) F;
->>>>>>> 1b7c5775
     if( uplo == PlasmaLower ) {
         CORE( 
             sgemm, (
@@ -347,11 +290,7 @@
                  1.0, k, m, NB /*A.nb*/ )
             );
     }
-<<<<<<< HEAD
+#if defined(DAGUE_CUDA_SUPPORT)
 FIN:
-=======
-#if defined(DAGUE_CUDA_SUPPORT)
-FIN:
-#endif
->>>>>>> 1b7c5775
+#endif
 END