--- conflicted
+++ resolved
@@ -15,13 +15,8 @@
   endif (CUDA_FOUND)
 
   if( DPLASMA_MPI AND MPI_FOUND )
-<<<<<<< HEAD
     add_library(mpi_sposv STATIC gpu_data.c data_management.c ${GPU_SUPPORT} sposv.c)
-    set_target_properties(mpi_sposv PROPERTIES COMPILE_FLAGS "${MPI_COMPILE_FLAGS} -DADD_ -DUSE_MPI")
-=======
-    add_library(mpi_sposv STATIC data_management.c ${GPU_SUPPORT} sposv.c)
     set_target_properties(mpi_sposv PROPERTIES COMPILE_FLAGS "${MPI_COMPILE_FLAGS} -I${PLASMA_SRC_DIR} -DADD_ -DUSE_MPI")
->>>>>>> d9d71c9e
 
     add_executable(mpi_sposv_ll cholesky_ll.c)
     set_target_properties(mpi_sposv_ll PROPERTIES LINKER_LANGUAGE Fortran)
@@ -36,13 +31,8 @@
     target_link_libraries(mpi_sposv_rl mpi_sposv dplasma-mpi ${MPI_LIBRARIES} ${SPOTRF_REQUIRED_LIBRARIES})
   endif( DPLASMA_MPI AND MPI_FOUND )
 
-<<<<<<< HEAD
   add_library(sposv STATIC gpu_data.c data_management.c ${GPU_SUPPORT} sposv.c)
-  set_target_properties(sposv PROPERTIES COMPILE_FLAGS "-DADD_")
-=======
-  add_library(sposv STATIC data_management.c ${GPU_SUPPORT} sposv.c)
   set_target_properties(sposv PROPERTIES COMPILE_FLAGS "-I${PLASMA_SRC_DIR} -DADD_")
->>>>>>> d9d71c9e
 
   add_executable(sposv_ll cholesky_ll.c)
   set_target_properties(sposv_ll PROPERTIES LINKER_LANGUAGE Fortran)
