if( PLASMA_FOUND )

  include_directories( ${PLASMA_INCLUDE_DIR} ${PLASMA_INCLUDE_DIR}/../src)
  set(CUDA_BUILD_CUBIN ON)
  set(CUDA_HOST_COMPILATION_CPP OFF)
  set(SPOTRF_REQUIRED_LIBRARIES ${PLASMA_LIBRARIES} ${BLAS_LIBRARIES} ${EXTRA_LIBS})
  set(GPU_SUPPORT "")

  if( CUDA_FOUND)
    cuda_add_library( mysgemm sgemm.cu )
    set(SPOTRF_REQUIRED_LIBRARIES ${SPOTRF_REQUIRED_LIBRARIES} ${CUDA_CUBLAS_LIBRARIES} ${CUDA_CUDA_LIBRARY})
    set(GPU_SUPPORT gpu_gemm.c)
  endif (CUDA_FOUND)

  if( DPLASMA_MPI AND MPI_FOUND )
    add_library(mpi_sposv STATIC data_management.c ${GPU_SUPPORT} sposv.c)
    set_target_properties(mpi_sposv PROPERTIES COMPILE_FLAGS "${MPI_COMPILE_FLAGS} -DADD_ -DUSE_MPI")

    add_executable(mpi_sposv_ll cholesky_ll.c)
    set_target_properties(mpi_sposv_ll PROPERTIES LINKER_LANGUAGE Fortran)
    set_target_properties(mpi_sposv_ll PROPERTIES COMPILE_FLAGS "${MPI_COMPILE_FLAGS} -DADD_ -DUSE_MPI")
    set_target_properties(mpi_sposv_ll PROPERTIES LINK_FLAGS "${MPI_LINK_FLAGS} ${LOCAL_FORTRAN_LINK_FLAGS}")
    target_link_libraries(mpi_sposv_ll dplasma-mpi mpi_sposv ${MPI_LIBRARIES} ${SPOTRF_REQUIRED_LIBRARIES})

    add_executable(mpi_sposv_rl cholesky_rl.c)
    set_target_properties(mpi_sposv_rl PROPERTIES LINKER_LANGUAGE Fortran)
    set_target_properties(mpi_sposv_rl PROPERTIES COMPILE_FLAGS "${MPI_COMPILE_FLAGS} -DADD_ -DUSE_MPI")
    set_target_properties(mpi_sposv_rl PROPERTIES LINK_FLAGS "${MPI_LINK_FLAGS} ${LOCAL_FORTRAN_LINK_FLAGS}")
    target_link_libraries(mpi_sposv_rl dplasma-mpi mpi_sposv ${MPI_LIBRARIES} ${SPOTRF_REQUIRED_LIBRARIES})
  endif( DPLASMA_MPI AND MPI_FOUND )

<<<<<<< HEAD
  add_library(sposv STATIC data_management.c gpu_gemm.c sposv.c)
  set_target_properties(sposv PROPERTIES COMPILE_FLAGS "-DADD_")
=======
  add_library(sposv STATIC data_management.c ${GPU_SUPPORT} sposv.c)
  set_target_properties(mpi_sposv PROPERTIES COMPILE_FLAGS "-DADD_")
>>>>>>> 4771b0ec

  add_executable(sposv_ll cholesky_ll.c)
  set_target_properties(sposv_ll PROPERTIES LINKER_LANGUAGE Fortran)
  set_target_properties(sposv_ll PROPERTIES COMPILE_FLAGS "-DADD_")
  set_target_properties(sposv_ll PROPERTIES LINK_FLAGS "${LOCAL_FORTRAN_LINK_FLAGS}")
  target_link_libraries(sposv_ll dplasma sposv ${SPOTRF_REQUIRED_LIBRARIES})

  add_executable(sposv_rl cholesky_rl.c)
  set_target_properties(sposv_rl PROPERTIES LINKER_LANGUAGE Fortran)
  set_target_properties(sposv_rl PROPERTIES COMPILE_FLAGS "-DADD_")
  set_target_properties(sposv_rl PROPERTIES LINK_FLAGS "${LOCAL_FORTRAN_LINK_FLAGS}")
  target_link_libraries(sposv_rl dplasma sposv ${SPOTRF_REQUIRED_LIBRARIES})

endif( PLASMA_FOUND )

# add the command to generate the source code
add_custom_command (
  OUTPUT cholesky_rl.c
  COMMAND ../../tools/dpc cholesky_rl.jdf cholesky_rl.c
  MAIN_DEPENDENCY cholesky_rl.jdf
  DEPENDS dpc
  )
 
add_custom_command (
  OUTPUT cholesky_ll.c
  COMMAND ../../tools/dpc cholesky_ll.jdf cholesky_ll.c
  MAIN_DEPENDENCY cholesky_ll.jdf
  DEPENDS dpc
  )<|MERGE_RESOLUTION|>--- conflicted
+++ resolved
@@ -29,13 +29,8 @@
     target_link_libraries(mpi_sposv_rl dplasma-mpi mpi_sposv ${MPI_LIBRARIES} ${SPOTRF_REQUIRED_LIBRARIES})
   endif( DPLASMA_MPI AND MPI_FOUND )
 
-<<<<<<< HEAD
-  add_library(sposv STATIC data_management.c gpu_gemm.c sposv.c)
+  add_library(sposv STATIC data_management.c ${GPU_SUPPORT} sposv.c)
   set_target_properties(sposv PROPERTIES COMPILE_FLAGS "-DADD_")
-=======
-  add_library(sposv STATIC data_management.c ${GPU_SUPPORT} sposv.c)
-  set_target_properties(mpi_sposv PROPERTIES COMPILE_FLAGS "-DADD_")
->>>>>>> 4771b0ec
 
   add_executable(sposv_ll cholesky_ll.c)
   set_target_properties(sposv_ll PROPERTIES LINKER_LANGUAGE Fortran)
