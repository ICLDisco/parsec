--- conflicted
+++ resolved
@@ -33,11 +33,7 @@
 int main( int argc, char* argv[] )
 {
     dague_context_t* dague;
-<<<<<<< HEAD
-    struct dague_handle_t* object;
-=======
-    dague_object_t* object;
->>>>>>> 2f800408
+    dague_handle_t* object;
     two_dim_block_cyclic_t ddescA;
     int cores = 4, world = 1, rank = 0;
     int mb = 100, nb = 100;
@@ -56,25 +52,17 @@
     dague = dague_init(cores, &argc, &argv);
 
     two_dim_block_cyclic_init( &ddescA, matrix_RealFloat, matrix_Tile,
-                               world, cores, rank, mb, nb, lm, ln, 0, 0, lm, ln, 1, 1, rows );
+                               world, rank, mb, nb, lm, ln, 0, 0, lm, ln, 1, 1, rows );
     ddescA.mat = dague_data_allocate((size_t)ddescA.super.nb_local_tiles *
                                      (size_t)ddescA.super.bsiz *
                                      (size_t)dague_datadist_getsizeoftype(ddescA.super.mtype));
 
     dague_ddesc_set_key(&ddescA.super.super, "A");
-<<<<<<< HEAD
     object = dague_map_operator_New((tiled_matrix_desc_t*)&ddescA,
                                     NULL,
                                     dague_operator_print_id,
                                     "A");
     dague_enqueue(dague, (dague_handle_t*)object);
-=======
-    object = (dague_object_t*)dague_map_operator_New((tiled_matrix_desc_t*)&ddescA,
-                                                     NULL,
-                                                     dague_operator_print_id,
-                                                     "A");
-    dague_enqueue(dague, (dague_object_t*)object);
->>>>>>> 2f800408
 
     dague_progress(dague);
 
