--- conflicted
+++ resolved
@@ -72,15 +72,15 @@
     userM = nvlink_taskpool->_g_userM;
     for(g = 0, dev = 0; dev < (int)parsec_nb_devices; dev++) {
         parsec_device_cuda_module_t *cuda_device = (parsec_device_cuda_module_t*)parsec_mca_device_get(dev);
-        if( PARSEC_DEV_CUDA == cuda_device->super.type ) {
+        if( PARSEC_DEV_CUDA == cuda_device->super.super.type ) {
             parsec_data_t *dta = ((parsec_dc_t*)userM)->data_of((parsec_dc_t*)userM, g, userM->super.super.myrank);
-            parsec_data_copy_t *gpu_copy = parsec_data_get_copy(dta, cuda_device->super.device_index);
+            parsec_data_copy_t *gpu_copy = parsec_data_get_copy(dta, cuda_device->super.super.device_index);
             cudaError_t status = cudaSetDevice( cuda_device->cuda_index );
             PARSEC_CUDA_CHECK_ERROR( "(nvlink_wrapper) cudaSetDevice ", status, {} );
             status = (cudaError_t)cudaFree( gpu_copy->device_private );
             PARSEC_CUDA_CHECK_ERROR( "(nvlink_wrapper) cudaFree ", status, {} );
             gpu_copy->device_private = NULL;
-            parsec_data_copy_detach(dta, gpu_copy, cuda_device->super.device_index);
+            parsec_data_copy_detach(dta, gpu_copy, cuda_device->super.super.device_index);
             PARSEC_OBJ_RELEASE(gpu_copy);
             g++;
         }
@@ -216,42 +216,4 @@
                              PARSEC_ARENA_ALIGNMENT_SSE, -1 );
     
     return &testing_handle->super;
-<<<<<<< HEAD
-}
-
-void testing_nvlink_Destruct( parsec_taskpool_t *tp )
-{
-    int g, dev;
-    two_dim_block_cyclic_t *userM;
-    parsec_nvlink_taskpool_t *nvlink_taskpool = (parsec_nvlink_taskpool_t *)tp;
-    two_dim_block_cyclic_t *dcA;
-    parsec_matrix_del2arena( & nvlink_taskpool->arenas_datatypes[PARSEC_nvlink_DEFAULT_ADT_IDX] );
-    parsec_data_free(nvlink_taskpool->_g_descA->mat);
-    parsec_info_unregister(&parsec_per_stream_infos, nvlink_taskpool->_g_CuHI, NULL);
-    dcA = nvlink_taskpool->_g_descA;
-    parsec_tiled_matrix_dc_destroy( (parsec_tiled_matrix_dc_t*)nvlink_taskpool->_g_descA );
-
-    userM = nvlink_taskpool->_g_userM;
-    for(g = 0, dev = 0; dev < (int)parsec_nb_devices; dev++) {
-        parsec_device_cuda_module_t *cuda_device = (parsec_device_cuda_module_t*)parsec_mca_device_get(dev);
-        if( PARSEC_DEV_CUDA == cuda_device->super.super.type ) {
-            parsec_data_t *dta = ((parsec_dc_t*)userM)->data_of((parsec_dc_t*)userM, g, userM->super.super.myrank);
-            parsec_data_copy_t *gpu_copy = parsec_data_get_copy(dta, cuda_device->super.super.device_index);
-            cudaError_t status = cudaSetDevice( cuda_device->cuda_index );
-            PARSEC_CUDA_CHECK_ERROR( "(nvlink_wrapper) cudaSetDevice ", status, {} );
-            status = (cudaError_t)cudaFree( gpu_copy->device_private );
-            PARSEC_CUDA_CHECK_ERROR( "(nvlink_wrapper) cudaFree ", status, {} );
-            gpu_copy->device_private = NULL;
-            parsec_data_copy_detach(dta, gpu_copy, cuda_device->super.super.device_index);
-            PARSEC_OBJ_RELEASE(gpu_copy);
-            g++;
-        }
-    }
-    parsec_tiled_matrix_dc_destroy( (parsec_tiled_matrix_dc_t*)nvlink_taskpool->_g_userM );
-    
-    parsec_taskpool_free(tp);
-    free(dcA);
-    free(userM);
-=======
->>>>>>> 63263d00
 }