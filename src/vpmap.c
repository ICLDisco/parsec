#include "dague_config.h"

#include <string.h>
#include <assert.h>

#if defined(HAVE_MPI)
#include <mpi.h>
#endif

#include "dague_hwloc.h"
#include "vpmap.h"

#define DEFAULT_NB_CORE 128

/**
 * These structures are used by the from_hardware and from_file
 * to store the whole vp map
 */
typedef struct {
    int nbcores;
    int cores[1];
} vpmap_thread_t;

typedef struct {
    int nbthreads;
    vpmap_thread_t **threads;
} vpmap_t;

static vpmap_t *map = NULL;     /**< used by the from_file and from_affinity only */
static int nbvp = -1;
static int nbthreadspervp = -1; /**< used by the from_parameters only */
static int nbcores = -1;        /**< used by the from_parameters only */

static int vpmap_get_nb_threads_in_vp_parameters(int vp);
static int vpmap_get_nb_cores_affinity_parameters(int vp, int thread);
static void vpmap_get_core_affinity_parameters(int vp, int thread, int *cores);

/* The parameters variant is used while no init has been called,
 * as they return -1 in this case for any call
 */
vpmap_get_nb_threads_in_vp_t vpmap_get_nb_threads_in_vp = vpmap_get_nb_threads_in_vp_parameters;
vpmap_get_nb_cores_affinity_t vpmap_get_nb_cores_affinity = vpmap_get_nb_cores_affinity_parameters;
vpmap_get_core_affinity_t vpmap_get_core_affinity = vpmap_get_core_affinity_parameters;

int vpmap_get_nb_vp(void)
{
    return nbvp;
}

static int vpmap_get_nb_threads_in_vp_parameters(int vp)
{
    if( (vp < 0) ||
        (vp >= nbvp) ||
        (nbcores == -1) )
        return -1;
    return nbthreadspervp;
}

<<<<<<< HEAD
// STEPH:: hmmm... ? 
=======
>>>>>>> 85933d2c
static int vpmap_get_nb_cores_affinity_parameters(int vp, int thread)
{
    if( (vp < 0) ||
        (vp >= nbvp) ||
        (thread < 0) ||
        (thread >= nbthreadspervp )||
        (nbcores == -1) )
        return -1;
    return 1;
}

static void vpmap_get_core_affinity_parameters(int vp, int thread, int *cores)
{
    if( (vp < 0) ||
        (vp >= nbvp) ||
        (thread < 0) ||
        (thread >= nbthreadspervp )||
        (nbcores == -1) )
        return;
    int nb_real_cores = DEFAULT_NB_CORE;
#if defined(HAVE_HWLOC)
    dague_hwloc_init();
    nb_real_cores = dague_hwloc_nb_real_cores();
#endif /* HAVE_HWLOC */
    *cores = (vp * nbthreadspervp + thread) % nbcores % nb_real_cores;
}

void vpmap_fini(void)
{
    int v, t;
    if( NULL != map ) {
        for(v = 0; v < nbvp; v++) {
            for(t = 0; t < map[v].nbthreads; t++) {
                free(map[v].threads[t]);
                map[v].threads[t] = NULL;
            }
        }
        free(map);
        map = NULL;
    }
    nbvp = -1;
    nbthreadspervp = -1;
    nbcores = -1;
}

static int vpmap_get_nb_threads_in_vp_datamap(int vp)
{
    if( (vp < 0) ||
        (vp >= nbvp) ||
        (map == NULL) )
        return -1;
    return map[vp].nbthreads;
}

static int vpmap_get_nb_cores_affinity_datamap(int vp, int thread)
{
    if( (vp < 0) ||
        (vp >= nbvp) ||
        (map == NULL) ||
        (thread < 0) ||
        (thread >= map[vp].nbthreads ) )
        return -1;
    return map[vp].threads[thread]->nbcores;
}

static void vpmap_get_core_affinity_datamap(int vp, int thread, int *cores)
{
    if( (vp < 0) ||
        (vp >= nbvp) ||
        (map == NULL) ||
        (thread < 0) ||
        (thread >= map[vp].nbthreads ) )
        return;
    memcpy(cores, map[vp].threads[thread]->cores, map[vp].threads[thread]->nbcores * sizeof(int));
}

int vpmap_init_from_hardware_affinity(void)
{
#if defined(HAVE_HWLOC)
    int nblevels;
    int m, v, p, t;
    int *mperc;

    dague_hwloc_init();

    if( (nblevels = dague_hwloc_nb_levels()) <= 0 ||
        (nbcores = dague_hwloc_nb_real_cores()) <= 0 )
        return -1;

    /* Take the maximal level */
    if( nblevels > 1 )
        nblevels = 1;

    mperc = (int*)calloc(sizeof(int), nbcores);
    nbvp = 0;

    for(p = 0; p < nbcores; p++) {
        m = dague_hwloc_master_id(nblevels, p);
        assert( m >= 0 && m < nbcores );
        if( mperc[m] == 0 ) {
            nbvp++;
        }
        mperc[m]++;
    }

    map = (vpmap_t*)malloc(nbvp * sizeof(vpmap_t));

    v = 0;
    for(p = 0; p < nbcores; p++) {
        if( mperc[p] != 0 ) {
            map[v].nbthreads = mperc[p];
            map[v].threads = (vpmap_thread_t**)calloc(mperc[p], sizeof(vpmap_thread_t*));
            t = 0;
            for(m = 0; m < nbcores; m++) {
                if( dague_hwloc_master_id(nblevels, m) == p ) {
                    map[v].threads[t] = (vpmap_thread_t*)malloc(sizeof(vpmap_thread_t));
                    map[v].threads[t]->nbcores = 1;
                    map[v].threads[t]->cores[0] = m;
                    t++;
                }
            }
            v++;
        }
    }

    free(mperc);

    vpmap_get_nb_threads_in_vp = vpmap_get_nb_threads_in_vp_datamap;
    vpmap_get_nb_cores_affinity = vpmap_get_nb_cores_affinity_datamap;
    vpmap_get_core_affinity = vpmap_get_core_affinity_datamap;

    return 0;
#else
    return -1;
#endif
}

int vpmap_init_from_file(const char *filename)
{
    // STEPH:: 
    printf("vpmap_init_from_file\n");
    FILE *f;
    char *line = NULL;
    size_t nline = 0;
    int nbth, nbcores, c, v;

    if( nbvp != -1 )
        return -1;

    f = fopen(filename, "r");
    if( NULL == f ) {
        return -1;
    }
    nbvp = 1;
    while( getline(&line, &nline, f) != -1 ) {
        if( !strcmp(line, "\n") ) {
            nbvp++;
        }
    }

    map = (vpmap_t*)malloc(nbvp * sizeof(vpmap_t));

    rewind(f);
    nbth = 0;
    v = 0;
    while( getline(&line, &nline, f) != -1 ) {
        if( !strcmp(line, "\n") ) {
            map[v].nbthreads = nbth;
            map[v].threads = (vpmap_thread_t**)calloc(nbth, sizeof(vpmap_thread_t*));
            nbth = 0;
            v++;
        } else {
            nbth++;
        }
    }
    map[v].nbthreads = nbth;
    map[v].threads = (vpmap_thread_t**)calloc(nbth, sizeof(vpmap_thread_t*));

    rewind(f);
    v = 0;
    nbth = 0;
    while( getline(&line, &nline, f) != -1 ) {
        if( !strcmp(line, "\n") ) {
            nbth = 0;
            v++;
        } else {
            nbcores = 1;
            for(c = 0; c < strlen(line); c++)
                if( line[c] == ' ' )
                    nbcores++;
            map[v].threads[nbth] = (vpmap_thread_t*)malloc( (nbcores-1) * sizeof(int) + sizeof(vpmap_thread_t) );
            map[v].threads[nbth]->nbcores = nbcores;

            nbcores = 0;
            sscanf(line, "%d", &map[v].threads[nbth]->cores[nbcores]);
            for(c = 0; c < strlen(line); c++) {
                if( line[c] == ' ' ) {
                    nbcores++;
                    sscanf(line + c + 1, "%d", &map[v].threads[nbth]->cores[nbcores]);
                }
            }
            nbth++;
        }
    }

    fclose(f);

    vpmap_get_nb_threads_in_vp = vpmap_get_nb_threads_in_vp_datamap;
    vpmap_get_nb_cores_affinity = vpmap_get_nb_cores_affinity_datamap;
    vpmap_get_core_affinity = vpmap_get_core_affinity_datamap;
    printf(" vpmap_get_core_affinity = \n");
    return 0;
}

int vpmap_init_from_parameters(int _nbvp, int _nbthreadspervp, int _nbcores)
{
    if( nbvp != -1 ||
        nbthreadspervp != -1 ||
        nbcores != -1 )
        return -1;

    nbcores = _nbcores;
    nbthreadspervp = _nbthreadspervp;
    nbvp = _nbvp;

    vpmap_get_nb_threads_in_vp = vpmap_get_nb_threads_in_vp_parameters;
    vpmap_get_nb_cores_affinity = vpmap_get_nb_cores_affinity_parameters;
    vpmap_get_core_affinity = vpmap_get_core_affinity_parameters;
    return 0;
}

int vpmap_init_from_flat(int _nbcores)
{
    if( nbvp != -1 ||
        nbthreadspervp != -1 ||
        nbcores != -1 )
        return -1;

    nbvp = 1;
    nbcores = _nbcores;
    nbthreadspervp = _nbcores;

    vpmap_get_nb_threads_in_vp = vpmap_get_nb_threads_in_vp_parameters;
    vpmap_get_nb_cores_affinity = vpmap_get_nb_cores_affinity_parameters;
    vpmap_get_core_affinity = vpmap_get_core_affinity_parameters;
    return 0;
}

void vpmap_display_map(FILE *out)
{
    int rank = 0;
    int v, t, c;
    char *cores = NULL, *tmp;
     int *dcores;
#if defined(HAVE_MPI)
    MPI_Comm_rank(MPI_COMM_WORLD, &rank);
#endif

    fprintf(out, "# [%d] Virtual Process Map ...\n", rank);
    if( -1 == nbvp ) {
        fprintf(out, "# [%d]   Map undefined\n", rank);
        return;
    }

    fprintf(out, "# [%d]  Map with %d Virtual Processes\n", rank, nbvp);
    for(v = 0; v < nbvp; v++) {
        fprintf(out, "# [%d]  Virtual Process of index %d has %d threads\n",
                rank, v, vpmap_get_nb_threads_in_vp(v) );
        for(t = 0; t < vpmap_get_nb_threads_in_vp(v); t++) {
            dcores = (int*)malloc(vpmap_get_nb_cores_affinity(v, t) * sizeof(int));
            vpmap_get_core_affinity(v, t, dcores);
            asprintf(&cores, "%d", dcores[0]);
            for( c = 1; c < vpmap_get_nb_cores_affinity(v, t); c++) {
                tmp=cores;
                asprintf(&cores, "%s, %d", tmp, dcores[c]);
                free(tmp);
            }
            free(dcores);
            fprintf(out, "# [%d]    Thread %d of VP %d can be bound on cores %s\n",
                    rank, t, v, cores);
            free(cores);
        }
    }
}<|MERGE_RESOLUTION|>--- conflicted
+++ resolved
@@ -56,10 +56,6 @@
     return nbthreadspervp;
 }
 
-<<<<<<< HEAD
-// STEPH:: hmmm... ? 
-=======
->>>>>>> 85933d2c
 static int vpmap_get_nb_cores_affinity_parameters(int vp, int thread)
 {
     if( (vp < 0) ||
