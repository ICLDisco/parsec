#include "dague_config.h"

#include <string.h>
#include <assert.h>

#if defined(HAVE_MPI)
#include <mpi.h>
#endif

#include "dague_hwloc.h"
#include "vpmap.h"
#include "debug.h"

#define DEFAULT_NB_CORE 128
#define MAX_STR_SIZE 12
/**
 * These structures are used by the from_hardware and from_file
 * to store the whole vp map
 */
typedef struct {
    int nbcores;
    int cores[1];
    int ht[1];
} vpmap_thread_t;

typedef struct {
    int nbthreads;
    vpmap_thread_t **threads;
} vpmap_t;


static vpmap_t *map = NULL;     /**< used by the from_file and from_affinity only */
static int nbvp = -1;
static int nbht = 1;
static int nbthreadspervp = -1; /**< used by the from_parameters only */
static int nbcores = -1;        /**< used by the from_parameters only */

static int vpmap_get_nb_threads_in_vp_parameters(int vp);
static int vpmap_get_nb_cores_affinity_parameters(int vp, int thread);
static void vpmap_get_core_affinity_parameters(int vp, int thread, int *cores, int *ht);

static int parse_binding_parameter(int vp, int nbth, char * binding);

/* The parameters variant is used while no init has been called,
 * as they return -1 in this case for any call
 */
vpmap_get_nb_threads_in_vp_t vpmap_get_nb_threads_in_vp = vpmap_get_nb_threads_in_vp_parameters;
vpmap_get_nb_cores_affinity_t vpmap_get_nb_cores_affinity = vpmap_get_nb_cores_affinity_parameters;
vpmap_get_core_affinity_t vpmap_get_core_affinity = vpmap_get_core_affinity_parameters;

/* int parse_binding_parameter(void * optarg, dague_context_t* context, */
/*                             __dague_temporary_thread_initialization_t* startup); */


int vpmap_get_nb_vp(void)
{
    return nbvp;
}

static int vpmap_get_nb_threads_in_vp_parameters(int vp)
{
    if( (vp < 0) ||
        (vp >= nbvp) ||
        (nbcores == -1) )
        return -1;
    return nbthreadspervp;
}

static int vpmap_get_nb_cores_affinity_parameters(int vp, int thread)
{
    if( (vp < 0) ||
        (vp >= nbvp) ||
        (thread < 0) ||
        (thread >= nbthreadspervp )||
        (nbcores == -1) )
        return -1;
    return 1;
}

static void vpmap_get_core_affinity_parameters(int vp, int thread, int *cores, int *ht)
{
    if( (vp < 0) ||
        (vp >= nbvp) ||
        (thread < 0) ||
        (thread >= nbthreadspervp )||
        (nbcores == -1) )
        return;
    int nb_real_cores = DEFAULT_NB_CORE;
#if defined(HAVE_HWLOC)
    dague_hwloc_init();
    nb_real_cores = dague_hwloc_nb_real_cores();
    nbht = dague_hwloc_get_ht();
#endif /* HAVE_HWLOC */
    *cores = ((vp * nbthreadspervp + thread) / nbht) % nbcores % nb_real_cores;
    if (nbht > 2 )
        *ht = (vp * nbthreadspervp + thread) % nbht;
    else
        *ht = -1;
}

void vpmap_fini(void)
{
    int v, t;
    if( NULL != map ) {
        for(v = 0; v < nbvp; v++) {
            for(t = 0; t < map[v].nbthreads; t++) {
                free(map[v].threads[t]);
                map[v].threads[t] = NULL;
            }
        }
        free(map);
        map = NULL;
    }
    nbvp = -1;
    nbthreadspervp = -1;
    nbcores = -1;
}

static int vpmap_get_nb_threads_in_vp_datamap(int vp)
{
    if( (vp < 0) ||
        (vp >= nbvp) ||
        (map == NULL) )
        return -1;
    return map[vp].nbthreads;
}

static int vpmap_get_nb_cores_affinity_datamap(int vp, int thread)
{
    if( (vp < 0) ||
        (vp >= nbvp) ||
        (map == NULL) ||
        (thread < 0) ||
        (thread >= map[vp].nbthreads ) )
        return -1;
    return map[vp].threads[thread]->nbcores;
}

static void vpmap_get_core_affinity_datamap(int vp, int thread, int *cores, int *ht)
{
    if( (vp < 0) ||
        (vp >= nbvp) ||
        (map == NULL) ||
        (thread < 0) ||
        (thread >= map[vp].nbthreads ) )
        return;
    memcpy(cores, map[vp].threads[thread]->cores, map[vp].threads[thread]->nbcores * sizeof(int));
    memcpy(ht, map[vp].threads[thread]->ht, map[vp].threads[thread]->nbcores * sizeof(int));
}

int vpmap_init_from_hardware_affinity(void)
{
#if defined(HAVE_HWLOC)
    int v, t, c, ht;

    dague_hwloc_init();

    /* Compute the number of VP according to the number of objects at the
     * lowest level between sockets and NUMA nodes */
    int level = dague_hwloc_core_first_hrwd_ancestor_depth();
    nbvp = dague_hwloc_get_nb_objects(level);
    nbht = dague_hwloc_get_ht();

    if (nbvp > 0 ) {
        map = (vpmap_t*)malloc(nbvp * sizeof(vpmap_t));

        /* Define the VP map:
         * threads are distributed in order on the cores (hwloc numbering, ensure locality)
         */
        c=0;
        for(v = 0; v < nbvp; v++) {
            nbthreadspervp = dague_hwloc_nb_cores_per_obj(level, v)*nbht;
<<<<<<< HEAD
            printf("nbthreadspervp =  %i \n", nbthreadspervp);
=======
>>>>>>> daa50a6d
            map[v].nbthreads = nbthreadspervp;
            map[v].threads = (vpmap_thread_t**)calloc(nbthreadspervp, sizeof(vpmap_thread_t*));

            for(t = 0; t < nbthreadspervp; t+=nbht) {
                for (ht=0; ht < nbht ; ht++){
                    map[v].threads[t+ht] = (vpmap_thread_t*)malloc(sizeof(vpmap_thread_t));
                    map[v].threads[t+ht]->nbcores = 1;
                    map[v].threads[t+ht]->cores[0] = c;
                    if (nbht > 1)
                        map[v].threads[t+ht]->ht[0] = ht;
                    else
                        map[v].threads[t+ht]->ht[0] = -1;
                }
                c++;
            }
        }

        vpmap_get_nb_threads_in_vp = vpmap_get_nb_threads_in_vp_datamap;
        vpmap_get_nb_cores_affinity = vpmap_get_nb_cores_affinity_datamap;
        vpmap_get_core_affinity = vpmap_get_core_affinity_datamap;

        return 0;
    }else{
        vpmap_init_from_flat(dague_hwloc_nb_real_cores());
        return 0;
    }
#else
    return -1;
#endif

}

int vpmap_init_from_file(const char *filename)
{
    FILE *f;
    char *line = NULL;
    size_t nline = 0;
    int rank = 0;
    int nbth, nbcores, c, v;

    if( nbvp != -1 )
        return -1;

    nbht = dague_hwloc_get_ht();

    f = fopen(filename, "r");
    if( NULL == f ) {
        STATUS(("File %s can't be open (default thread binding).\n", filename));
        return -1;
    }

    nbvp = 0;

    char * th_arg = NULL;
    char * binding = NULL;
#if defined(HAVE_MPI)
    double mpi_num = -1;

    MPI_Comm_rank(MPI_COMM_WORLD, &rank);
    /* Count the number of line describing a VP for the process rank */
    while( getline(&line, &nline, f) != -1 ) {
        if( NULL != strchr(line, ':') && (line[0] != ':')) {
            mpi_num = strtod(line, NULL);
              if ( mpi_num == rank ){
                nbvp++;
            }
        }else if( (line[0] == ':') && (rank == 0) ){
            nbvp++;
        }
    }
#else
    /* Each line descripe a VP */
    while( getline(&line, &nline, f) != -1 ) {
        if( NULL != strchr(line, ':')) {
            nbvp++;
        }
    }
#endif


    if( nbvp == 0 ) {
        /* If no description is available for the MPI process, create a single monothread VP */
        STATUS(("No VP parameter for the MPI process %i: create a single VP (monothread, unbound)\n", rank));
        nbvp=1;
        map = (vpmap_t*)malloc(sizeof(vpmap_t));
        map[0].nbthreads = 1;
        map[0].threads = (vpmap_thread_t**)malloc(sizeof(vpmap_thread_t*));

#if defined(HAVE_HWLOC)
        dague_hwloc_init();
        nbcores = dague_hwloc_nb_real_cores();
#else
        nbcores = DEFAULT_NB_CORE;
#endif
        map[0].threads[0] = (vpmap_thread_t*)malloc((nbcores-1) * sizeof(int) + sizeof(vpmap_thread_t));
        map[0].threads[0]->nbcores = nbcores;
        for(c = 0; c < nbcores; c++) {
            map[0].threads[0]->cores[c] = c;
        }
    } else {
        /* We have some VP descriptions */
        map = (vpmap_t*)malloc(nbvp * sizeof(vpmap_t));

        rewind(f);
        v = 0;
        while( getline(&line, &nline, f) != -1 ) {
            if( NULL != strchr(line, ':') ) {
#if defined(HAVE_MPI)
                if (line[0] == ':')
                    mpi_num=0;
                else
                    mpi_num = strtod(line, NULL);

                if ( mpi_num == rank ){
#endif
                    nbth=0;
                    if( NULL != (th_arg = strchr(line, ':'))) {
                        /* skip the colon and treat the thread number argument */
                        th_arg++;
                        nbth = (int) strtod(th_arg, NULL);
                        if( nbth <= 0 )
                            nbth=1;

                        map[v].nbthreads = nbth;
                        map[v].threads = (vpmap_thread_t**)calloc(nbth, sizeof(vpmap_thread_t*));

                        /* skip the colon and treat the binding argument */
                        if( NULL != (binding = strchr(th_arg, ':'))) {
                            binding++;
                            parse_binding_parameter(v, nbth, binding);

                        } else {
#if defined(HAVE_MPI)
                            printf("[%i] No binding specified for threads of the VP %i \n", rank, v);
#else
                            printf("No binding specified for threads of the VP %i \n", v);
#endif
                        }
                    }
                    v++;
#if defined(HAVE_MPI)
                }
#endif
            }
        }
    }

    fclose(f);

    vpmap_get_nb_threads_in_vp = vpmap_get_nb_threads_in_vp_datamap;
    vpmap_get_nb_cores_affinity = vpmap_get_nb_cores_affinity_datamap;
    vpmap_get_core_affinity = vpmap_get_core_affinity_datamap;

    return 0;
}

int vpmap_init_from_parameters(int _nbvp, int _nbthreadspervp, int _nbcores)
{
    if( nbvp != -1 ||
        nbthreadspervp != -1 ||
        nbcores != -1 )
        return -1;

    nbht = dague_hwloc_get_ht();

    nbcores = _nbcores;
    nbthreadspervp = _nbthreadspervp;
    nbvp = _nbvp;

    vpmap_get_nb_threads_in_vp = vpmap_get_nb_threads_in_vp_parameters;
    vpmap_get_nb_cores_affinity = vpmap_get_nb_cores_affinity_parameters;
    vpmap_get_core_affinity = vpmap_get_core_affinity_parameters;
    return 0;
}

int vpmap_init_from_flat(int _nbcores)
{
    if( nbvp != -1 ||
        nbthreadspervp != -1 ||
        nbcores != -1 )
        return -1;

    nbht = dague_hwloc_get_ht();

    nbvp = 1;
    nbcores = _nbcores/nbht;
    nbthreadspervp = _nbcores;

    vpmap_get_nb_threads_in_vp = vpmap_get_nb_threads_in_vp_parameters;
    vpmap_get_nb_cores_affinity = vpmap_get_nb_cores_affinity_parameters;
    vpmap_get_core_affinity = vpmap_get_core_affinity_parameters;
    return 0;
}

void vpmap_display_map(FILE *out)
{
    int rank = 0;
    int v, t, c;
    char *cores = NULL, *ht = NULL, *tmp;
    int *dcores, *dht;
#if defined(HAVE_MPI)
    MPI_Comm_rank(MPI_COMM_WORLD, &rank);
#endif

    fprintf(out, "# [%d] Virtual Process Map ...\n", rank);
    if( -1 == nbvp ) {
        fprintf(out, "# [%d]   Map undefined\n", rank);
        return;
    }

    nbht = dague_hwloc_get_ht();

    fprintf(out, "# [%d]  Map with %d Virtual Processes\n", rank, nbvp);
    for(v = 0; v < nbvp; v++) {
        fprintf(out, "# [%d]  Virtual Process of index %d has %d threads\n",
                rank, v, vpmap_get_nb_threads_in_vp(v) );
        for(t = 0; t < vpmap_get_nb_threads_in_vp(v); t++) {
            dcores = (int*)malloc(vpmap_get_nb_cores_affinity(v, t) * sizeof(int));
            dht = (int*)malloc(vpmap_get_nb_cores_affinity(v, t) * sizeof(int));
            vpmap_get_core_affinity(v, t, dcores, dht);
            asprintf(&cores, "%d", dcores[0]);
            if(nbht > 1)
                asprintf(&ht, " (ht %d)", dht[0]);
            else
                asprintf(&ht, "");
            for( c = 1; c < vpmap_get_nb_cores_affinity(v, t); c++) {
                tmp=cores;
                asprintf(&cores, "%s, %d", tmp, dcores[c]);
                free(tmp);
            }
            free(dcores);

            fprintf(out, "# [%d]    Thread %d of VP %d can be bound on cores %s %s\n",
                    rank, t, v, cores, ht);
            free(cores);
        }
    }
}


int parse_binding_parameter(int vp, int nbth, char * binding)
{
 #if defined(HAVE_HWLOC) && defined(HAVE_HWLOC_BITMAP)
    char* option = binding;
    char* position;
    int t;

    dague_hwloc_init();
    int nb_real_cores = dague_hwloc_nb_real_cores();

    /* Parse  hexadecimal mask, range expression of core list expression */
    if( NULL != (position = strchr(option, 'x')) ) {
        /* The parameter is a hexadecimal mask */
        position++; /* skip the x */

        /* convert the mask into a bitmap (define legal core indexes) */
        unsigned long mask = strtoul(position, NULL, 16);
        if (mask < 1)
            ERROR(("P %i: empty binding mask\n", vp));
        hwloc_cpuset_t binding_mask = hwloc_bitmap_alloc();
        hwloc_bitmap_from_ulong(binding_mask, mask);

#if defined(DAGUE_DEBUG_VERBOSE2)
        {
            char *str = NULL;
            hwloc_bitmap_asprintf(&str,  binding_mask);
            DEBUG2(("VP %i : binding of the %i threads defined by the mask %s\n", vp, nbth, str));
            printf("VP %i : binding of the %i threads defined by the mask %s\n", vp, nbth, str);
            free(str);
        }
#endif /* DAGUE_DEBUG_VERBOSE2 */

        int core=-1, prev=-1;
        /* extract a single core per thread (round-robin) */
        for( t=0; t<nbth; t++ ) {
            core = hwloc_bitmap_next(binding_mask, prev);
            if( core == -1 || core > nb_real_cores ) {
                prev = -1;
                core = hwloc_bitmap_next(binding_mask, prev);
                WARNING(("Several thread of the VP number %i will be bound on the same core\n", vp));
            }
            assert(core != -1);

            map[vp].threads[t] = (vpmap_thread_t*)malloc(sizeof(vpmap_thread_t));
            map[vp].threads[t]->nbcores = 1;
            map[vp].threads[t]->cores[0] = core;
            prev++;
        }

        hwloc_bitmap_free(binding_mask);
    } else if( NULL != (position = strchr(option, ':'))) {
        /* The parameter is a range expression such as [start]:[end]:[step] */
        int arg;
        int start = 0, step = 1;
        int end=nb_real_cores-1;
        if( position != option ) {
            /* we have a starting position */
            arg = strtol(option, NULL, 10);
            if( (arg < nb_real_cores) && (arg > -1) )
                start = strtol(option, NULL, 10);
            else
                WARNING(("binding start core not valid (restored to default value)"));
        }
        position++;  /* skip the : */
        if( '\0' != position[0] ) {
            /* check for the ending position */
            if( ':' != position[0] ) {
                arg = strtol(position, &position, 10);
                if( (arg < nb_real_cores) && (arg > -1) )
                    end = arg;
                else
                    WARNING(("binding end core not valid (restored to default value)\n"));
            }
            position = strchr(position, ':');  /* find the step */
        }
        if( NULL != position )
            position++;  /* skip the : directly into the step */
        if( (NULL != position) && ('\0' != position[0]) ) {
            arg = strtol(position, NULL, 10);
            if( (arg < nb_real_cores) && (arg > -1) )
                step = arg;
            else
                WARNING(("binding step not valid (restored to default value)\n"));
        }
        DEBUG3(("binding defined by core range [%d:%d:%d]\n", start, end, step));
        printf("binding defined by core range [%d:%d:%d]\n", start, end, step);

        /* define the core according to the trio start/end/step */
        {
            int where = start, skip = 1;
            for( t = 0; t < nbth; t++ ) {
                map[vp].threads[t] = (vpmap_thread_t*)malloc(sizeof(vpmap_thread_t));
                map[vp].threads[t]->nbcores = 1;
                map[vp].threads[t]->cores[0] = where;

                where += step;
                if( where > end ) {
                    where = start + skip;
                    skip++;
                    if((skip > step) && (t < (nb_real_cores - 1))) {
                        STATUS(( "No more available core to bind according to the range. The remaining %d threads are not bound\n", nbth -1-t));
                        int th;
                        for( th = t+1; th < nbth; th++ ) {
                            map[vp].threads[th] = (vpmap_thread_t*)malloc(sizeof(vpmap_thread_t));
                            map[vp].threads[th]->nbcores = 1;
                            map[vp].threads[th]->cores[0] = -1;
                        }
                        break;
                    }
                }
            }
        }
    } else {
        /* List of cores (binding in order) */
        int core_tab[nbth];
        memset(core_tab, -1, sizeof(int)*nbth);
        int cmp=0;
        int arg, next_arg;

        /* Parse the list. Store the in order cores in core_tab up to nbth.
           If the list is too short, the remaining threads won't be bound  */
        if( NULL != option ) {
            while( option != NULL && option[0] != '\0'  && cmp < nbth ) {

                /* first core of the remaining list to parse*/
                arg = (int) strtol(option, &option, 10);
                if( (arg < nb_real_cores) && (arg > -1) ) {
                    core_tab[cmp]=arg;
                    cmp++;

                } else {
                    WARNING(("binding core #%i not valid (must be between 0 and %i (nb_core-1)\n", arg, nb_real_cores-1));
                }

                if( NULL != (position = strpbrk(option, ",-"))) {
                    /* parse a core range */
                    if( position[0] == '-' ) {
                        /* core range */
                        position++;
                        next_arg = (int) strtol(position, &position, 10);
                        for(t=arg+1; t<=next_arg; t++)
                            if( (t < nb_real_cores) && (t > -1) ) {
                                core_tab[cmp]=t;
                                cmp++;
                                if (cmp == nbth)
                                    break;
                            } else {
                                WARNING(("binding core #%i not valid (must be between 0 and %i (nb_core-1)\n", t, nb_real_cores-1));
                            }
                    }
                }

                /* next potential argument is following a comma */
                option = strchr(option, ',');
                if( NULL != option)
                    option++;   /* skip the comma */
            }
        }

#if defined(DAGUE_DEBUG_VERBOSE)
        char tmp[MAX_STR_SIZE];
        char* str = tmp;
        size_t offset;
        int length=0;

        for(t=0; t<nbth; t++){
            if( core_tab[t]==-1 )
                break;
            offset = sprintf(str, "%i ", core_tab[t]);
            length += offset;
            if( length > MAX_STR_SIZE-3){
                sprintf(str, "...");
                break;
            }
            str += offset;
         }
        DEBUG(( "binding defined by the parsed list: %s \n", tmp));
#endif /* DAGUE_DEBUG_VERBOSE */

        for(t=0; t<nbth; t++){
            map[vp].threads[t] = (vpmap_thread_t*)malloc(sizeof(vpmap_thread_t));
            map[vp].threads[t]->nbcores = 1;
            map[vp].threads[t]->cores[0] = core_tab[t];
        }
    }
    return 0;
#else
    (void)vp; (void)nbth; (void)binding;
	WARNING(("the binding defined has been ignored (requires a build with HWLOC with bitmap support).\n"));
    return -1;
#endif /* HAVE_HWLOC && HAVE_HWLOC_BITMAP */
}<|MERGE_RESOLUTION|>--- conflicted
+++ resolved
@@ -170,10 +170,6 @@
         c=0;
         for(v = 0; v < nbvp; v++) {
             nbthreadspervp = dague_hwloc_nb_cores_per_obj(level, v)*nbht;
-<<<<<<< HEAD
-            printf("nbthreadspervp =  %i \n", nbthreadspervp);
-=======
->>>>>>> daa50a6d
             map[v].nbthreads = nbthreadspervp;
             map[v].threads = (vpmap_thread_t**)calloc(nbthreadspervp, sizeof(vpmap_thread_t*));
 
