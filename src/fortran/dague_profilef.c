/*
 * Copyright (c) 2013      The University of Tennessee and The University
 *                         of Tennessee Research Foundation.  All rights
 *                         reserved.
 */
#include <dague_config.h>
#include <dague.h>
#include <string.h>
#include <stdlib.h>
#include "profiling.h"

<<<<<<< HEAD
void dague_profiling_init_f08( int* ierr )
=======
void dague_profile_init_f08( const char *hdr_id, int* ierr )
>>>>>>> eda8d533
{
    *ierr = dague_profiling_init();
}

void dague_profile_fini_f08( int* ierr )
{
    *ierr = dague_profiling_fini();
}

void dague_profile_reset_f08( int* ierr )
{
    *ierr = dague_profiling_reset();
}

<<<<<<< HEAD
void dague_profiling_dump_f08( int* ierr )
=======
void dague_profile_dump_f08( const char* filename, int* ierr )
>>>>>>> eda8d533
{
    *ierr = dague_profiling_dbp_dump();
}

void dague_profiling_start_f08( const char *filename, const char *hr_info, int* ierr )
{
    *ierr = dague_profiling_dbp_start( filename, hr_info );
}

dague_thread_profiling_t*
dague_profile_thread_init_f08( size_t length, const char *id_name)
{
    return dague_profiling_thread_init(length, "%s", id_name);
}

void dague_profile_add_dictionary_keyword_f08(const char* key_name, const char* attributes,
                                              size_t info_length,
                                              const char* convertor_code,
                                              int* key_start, int* key_end, int* ierr )
{
    *ierr = dague_profiling_add_dictionary_keyword( key_name, attributes,
                                                    info_length,
                                                    convertor_code,
                                                    key_start, key_end );
}

void dague_profile_trace_f08( dague_thread_profiling_t** ctx, int key,
                              uint64_t event_id, uint32_t object_id,
                              void *info, int* ierr )
{
    *ierr = dague_profiling_trace(*ctx, key, event_id, object_id, info);
}<|MERGE_RESOLUTION|>--- conflicted
+++ resolved
@@ -9,11 +9,7 @@
 #include <stdlib.h>
 #include "profiling.h"
 
-<<<<<<< HEAD
 void dague_profiling_init_f08( int* ierr )
-=======
-void dague_profile_init_f08( const char *hdr_id, int* ierr )
->>>>>>> eda8d533
 {
     *ierr = dague_profiling_init();
 }
@@ -28,11 +24,7 @@
     *ierr = dague_profiling_reset();
 }
 
-<<<<<<< HEAD
 void dague_profiling_dump_f08( int* ierr )
-=======
-void dague_profile_dump_f08( const char* filename, int* ierr )
->>>>>>> eda8d533
 {
     *ierr = dague_profiling_dbp_dump();
 }
