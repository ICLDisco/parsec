--- conflicted
+++ resolved
@@ -90,17 +90,10 @@
     USE, intrinsic :: ISO_C_BINDING, only : C_PTR, C_INT
     IMPORT dague_object_t, dague_completion_cb
     IMPLICIT NONE
-<<<<<<< HEAD
-    TYPE(dague_object_t)                    :: object
-    PROCEDURE(dague_completion_cb), POINTER, BIND(C) :: complete_cb
-    TYPE(C_PTR), INTENT(IN)                 :: complete_data
-    INTEGER(KIND=C_INT), INTENT(OUT)        :: ierr
-=======
     TYPE(dague_object_t)                             :: object
     PROCEDURE(dague_completion_cb), BIND(C), POINTER :: complete_cb
     TYPE(C_PTR), INTENT(IN)                          :: complete_data
     INTEGER(KIND=C_INT), INTENT(OUT)                 :: ierr
->>>>>>> 63cc311c
 END SUBROUTINE dague_set_complete_callback_f08
 END INTERFACE  dague_set_complete_callback_f08
 
@@ -111,17 +104,10 @@
     USE, intrinsic :: ISO_C_BINDING, only : C_PTR, C_INT
     IMPORT dague_object_t, dague_completion_cb
     IMPLICIT NONE
-<<<<<<< HEAD
-    TYPE(dague_object_t)                    :: object
-    PROCEDURE(dague_completion_cb), POINTER, BIND(C) :: complete_cb
-    TYPE(C_PTR), INTENT(OUT)                :: complete_data
-    INTEGER(KIND=C_INT), INTENT(OUT)        :: ierr
-=======
     TYPE(dague_object_t)                             :: object
     PROCEDURE(dague_completion_cb), BIND(C), POINTER :: complete_cb
     TYPE(C_PTR), INTENT(OUT)                         :: complete_data
     INTEGER(KIND=C_INT), INTENT(OUT)                 :: ierr
->>>>>>> 63cc311c
 END SUBROUTINE dague_get_complete_callback_f08
 END INTERFACE  dague_get_complete_callback_f08
 
