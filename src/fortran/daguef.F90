--- conflicted
+++ resolved
@@ -96,23 +96,13 @@
 SUBROUTINE dague_set_complete_callback_f08(handle, complete_cb, &
                                            complete_data, ierr) &
            BIND( C, name="dague_set_complete_callback_f08")
-<<<<<<< HEAD
-    USE, intrinsic :: ISO_C_BINDING, only : C_PTR, C_INT
-    IMPORT dague_handle_t, dague_completion_cb
-    IMPLICIT NONE
-    TYPE(dague_handle_t)                             :: handle
-    PROCEDURE(dague_completion_cb), BIND(C), POINTER :: complete_cb
-    TYPE(C_PTR), INTENT(IN)                          :: complete_data
-    INTEGER(KIND=C_INT), INTENT(OUT)                 :: ierr
-=======
     USE, intrinsic :: ISO_C_BINDING, only : C_PTR, C_INT, C_FUNPTR
-    IMPORT dague_object_t
-    IMPLICIT NONE
-    TYPE(dague_object_t)                 :: object
+    IMPORT dague_handle_t
+    IMPLICIT NONE
+    TYPE(dague_handle_t)                 :: handle
     TYPE(C_FUNPTR), INTENT(IN)           :: complete_cb
     TYPE(C_PTR), INTENT(IN)              :: complete_data
     INTEGER(KIND=C_INT), INTENT(OUT)     :: ierr
->>>>>>> 134a6381
 END SUBROUTINE dague_set_complete_callback_f08
 END INTERFACE  dague_set_complete_callback_f08
 
@@ -120,23 +110,13 @@
 SUBROUTINE dague_get_complete_callback_f08(handle, complete_cb, &
                                            complete_data, ierr) &
            BIND(C, name="dague_get_complete_callback_f08")
-<<<<<<< HEAD
-    USE, intrinsic :: ISO_C_BINDING, only : C_PTR, C_INT
-    IMPORT dague_handle_t, dague_completion_cb
-    IMPLICIT NONE
-    TYPE(dague_handle_t)                             :: handle
-    PROCEDURE(dague_completion_cb), BIND(C), POINTER :: complete_cb
-    TYPE(C_PTR), INTENT(OUT)                         :: complete_data
-    INTEGER(KIND=C_INT), INTENT(OUT)                 :: ierr
-=======
     USE, intrinsic :: ISO_C_BINDING, only : C_PTR, C_INT, C_FUNPTR
-    IMPORT dague_object_t
-    IMPLICIT NONE
-    TYPE(dague_object_t)                 :: object
+    IMPORT dague_handle_t
+    IMPLICIT NONE
+    TYPE(dague_handle_t)                 :: handle
     TYPE(C_FUNPTR), INTENT(OUT)          :: complete_cb
     TYPE(C_PTR), INTENT(OUT)             :: complete_data
     INTEGER(KIND=C_INT), INTENT(OUT)     :: ierr
->>>>>>> 134a6381
 END SUBROUTINE dague_get_complete_callback_f08
 END INTERFACE  dague_get_complete_callback_f08
 
@@ -214,24 +194,15 @@
                                        complete_data, ierr)
     USE, intrinsic :: ISO_C_BINDING, only : C_PTR, C_INT, C_FUNPTR
     IMPLICIT NONE
-<<<<<<< HEAD
     TYPE(dague_handle_t)                       :: handle
-    PROCEDURE(dague_completion_cb), POINTER    :: complete_cb
-=======
-    TYPE(dague_object_t)                       :: object
     PROCEDURE(dague_completion_cb), BIND(C)    :: complete_cb
->>>>>>> 134a6381
     TYPE(C_PTR), INTENT(IN)                    :: complete_data
     INTEGER(KIND=C_INT), OPTIONAL, INTENT(OUT) :: ierr
     TYPE(C_FUNPTR)                             :: c_fct
     INTEGER(KIND=C_INT)                        :: c_err
 
-<<<<<<< HEAD
-    call dague_set_complete_callback_f08(handle, complete_cb, &
-=======
     c_fct = C_FUNLOC(complete_cb)
-    call dague_set_complete_callback_f08(object, c_fct, &
->>>>>>> 134a6381
+    call dague_set_complete_callback_f08(handle, c_fct, &
                                          complete_data, c_err)
     if(present(ierr)) ierr = c_err;
 END SUBROUTINE dague_set_complete_callback
@@ -240,24 +211,14 @@
                                        complete_data, ierr)
     USE, intrinsic :: ISO_C_BINDING, only : C_PTR, C_INT
     IMPLICIT NONE
-<<<<<<< HEAD
-    TYPE(dague_handle_t)                       :: handle
-    PROCEDURE(dague_completion_cb), POINTER    :: complete_cb
-    TYPE(C_PTR), INTENT(OUT)                   :: complete_data
-    INTEGER(KIND=C_INT), OPTIONAL, INTENT(OUT) :: ierr
-    INTEGER(KIND=C_INT)                        :: c_err
-
-    call dague_get_complete_callback_f08(handle, complete_cb, &
-=======
-    TYPE(dague_object_t)                        :: object
+    TYPE(dague_handle_t)                        :: handle
     PROCEDURE(dague_completion_cb), POINTER, INTENT(OUT) :: complete_cb
     TYPE(C_PTR), INTENT(OUT)                    :: complete_data
     INTEGER(KIND=C_INT), OPTIONAL, INTENT(OUT)  :: ierr
     TYPE(C_FUNPTR)                              :: c_fun
     INTEGER(KIND=C_INT)                         :: c_err
 
-    call dague_get_complete_callback_f08(object, c_fun, &
->>>>>>> 134a6381
+    call dague_get_complete_callback_f08(handle, c_fun, &
                                          complete_data, c_err)
     call C_F_PROCPOINTER(c_fun, complete_cb)
     if(present(ierr)) ierr = c_err;
