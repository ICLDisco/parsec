/*
 * Copyright (c) 2009-2011 The University of Tennessee and The University
 *                         of Tennessee Research Foundation.  All rights
 *                         reserved.
 */

/* /!\  THIS FILE IS NOT INTENDED TO BE COMPILED ON ITS OWN
 *      It should be included from remote_dep.c if HAVE_MPI is defined
 */
#include "dague_config.h"

#include <mpi.h>
#include "profiling.h"
#include "arena.h"
#include "list.h"

#define DAGUE_REMOTE_DEP_USE_THREADS

static int remote_dep_mpi_init(dague_context_t* context);
static int remote_dep_mpi_fini(dague_context_t* context);
static int remote_dep_mpi_on(dague_context_t* context);
static int remote_dep_mpi_send_dep(dague_execution_unit_t* eu_context, int rank, remote_dep_wire_activate_t* msg);
static int remote_dep_mpi_progress(dague_execution_unit_t* eu_context);
static int remote_dep_get_datatypes(dague_remote_deps_t* origin);
static int remote_dep_release(dague_execution_unit_t* eu_context, dague_remote_deps_t* origin);

static int remote_dep_nothread_send(dague_execution_unit_t* eu_context, int rank, dague_remote_deps_t* deps);
static int remote_dep_nothread_memcpy(void *dst, void *src, const dague_remote_dep_datatype_t datatype, int nbelt);

static int remote_dep_bind_thread(dague_context_t* context);

static int remote_dep_dequeue_send(int rank, dague_remote_deps_t* deps);
#ifdef DAGUE_REMOTE_DEP_USE_THREADS
static int remote_dep_dequeue_init(dague_context_t* context);
static int remote_dep_dequeue_fini(dague_context_t* context);
static int remote_dep_dequeue_on(dague_context_t* context);
static int remote_dep_dequeue_off(dague_context_t* context);
/*static int remote_dep_dequeue_progress(dague_execution_unit_t* eu_context);*/
#   define remote_dep_init(ctx) remote_dep_dequeue_init(ctx)
#   define remote_dep_fini(ctx) remote_dep_dequeue_fini(ctx)
#   define remote_dep_on(ctx)   remote_dep_dequeue_on(ctx)
#   define remote_dep_off(ctx)  remote_dep_dequeue_off(ctx)
#   define remote_dep_send(rank, deps) remote_dep_dequeue_send(rank, deps)
#   define remote_dep_progress(ctx) ((void)ctx,0) 

#else
static int remote_dep_dequeue_nothread_init(dague_context_t* context);
static int remote_dep_dequeue_nothread_fini(dague_context_t* context);
#   define remote_dep_init(ctx) remote_dep_dequeue_nothread_init(ctx)
#   define remote_dep_fini(ctx) remote_dep_dequeue_nothread_fini(ctx)
#   define remote_dep_on(ctx)   remote_dep_mpi_on(ctx)
#   define remote_dep_off(ctx)  0
#   define remote_dep_send(rank, deps) remote_dep_dequeue_send(rank, deps)
#   define remote_dep_progress(ctx) remote_dep_dequeue_nothread_progress(ctx)
#endif 
static int remote_dep_dequeue_nothread_progress(dague_execution_unit_t* eu_context);

#include "dequeue.h"

#define DEP_NB_CONCURENT 3
static int dague_mpi_activations = 1 * DEP_NB_CONCURENT;
static int dague_mpi_transferts  = 2 * DEP_NB_CONCURENT;

typedef enum dep_cmd_action_t
{
    DEP_ACTIVATE,
    DEP_RELEASE,
/*    DEP_PROGRESS,
    DEP_PUT_DATA,
    DEP_GET_DATA,*/
    DEP_CTL,
    DEP_MEMCPY,
} dep_cmd_action_t;

typedef union dep_cmd_t
{
    struct {
        int rank;
        dague_remote_deps_t* deps;
    } activate;
    struct {
        dague_remote_deps_t* deps;
    } release;
    struct {
        int enable;        
    } ctl;
    struct {
        dague_object_t*             dague_object;
        dague_arena_chunk_t*        source;
        void*                       destination;
        dague_remote_dep_datatype_t datatype;
        int                         nbelt;
    } memcpy;
} dep_cmd_t;

typedef struct dep_cmd_item_t
{
    dague_list_item_t super;
    dep_cmd_action_t  action;
    int               priority;
    dep_cmd_t         cmd;
} dep_cmd_item_t;
#define dep_cmd_prio (offsetof(dep_cmd_item_t, priority))

typedef struct dague_dep_wire_get_fifo_elem_t {
    dague_list_item_t           item;
    remote_dep_wire_get_t       task;
    int                         priority;
    int                         peer;
} dague_dep_wire_get_fifo_elem_t;
#define dep_wire_get_prio (offsetof(dague_dep_wire_get_fifo_elem_t, priority))
#define rdep_prio (offsetof(dague_remote_deps_t, max_priority))

static void remote_dep_mpi_save_put( dague_execution_unit_t* eu_context, int i, MPI_Status* status );
static void remote_dep_mpi_put_start(dague_execution_unit_t* eu_context, dague_dep_wire_get_fifo_elem_t* item, int i);
static void remote_dep_mpi_put_end(dague_execution_unit_t* eu_context, int i, int k, MPI_Status* status);
static void remote_dep_mpi_put_eager(dague_execution_unit_t* eu_context, remote_dep_wire_activate_t* msg, int rank);
static void remote_dep_mpi_save_activation( dague_execution_unit_t* eu_context, int i, MPI_Status* status );
static void remote_dep_mpi_get_start(dague_execution_unit_t* eu_context, dague_remote_deps_t* deps, int i );
static void remote_dep_mpi_get_end(dague_execution_unit_t* eu_context, dague_remote_deps_t* deps, int i, int k);

#ifdef DAGUE_DEBUG_VERBOSE1
static char* remote_dep_cmd_to_string(remote_dep_wire_activate_t* origin, char* str, size_t len)
{
    unsigned int i, index = 0;
    dague_object_t* object;
    const dague_function_t* function;
    
    object = dague_object_lookup( origin->object_id );
    function = object->functions_array[origin->function_id];

    index += snprintf( str + index, len - index, "%s", function->name );
    if( index >= len ) return str;
    for( i = 0; i < function->nb_definitions; i++ ) {
        index += snprintf( str + index, len - index, "_%d",
                           origin->locals[i].value );
        if( index >= len ) return str;
    }
    return str;
}
#endif

static pthread_t dep_thread_id;
dague_dequeue_t dep_cmd_queue;
dague_list_t    dep_cmd_fifo;            /* ordered non threaded fifo */
dague_list_t    dague_activations_fifo;  /* ordered non threaded fifo */
dague_list_t    dague_put_fifo;          /* ordered non threaded fifo */
dague_remote_deps_t** dep_pending_recv_array;
dague_dep_wire_get_fifo_elem_t** dep_pending_put_array;

static void *remote_dep_dequeue_main(dague_context_t* context);
static int mpi_initialized = 0;
#if defined(DAGUE_REMOTE_DEP_USE_THREADS)
static pthread_mutex_t mpi_thread_mutex;
static pthread_cond_t mpi_thread_condition;
#endif

static int remote_dep_dequeue_init(dague_context_t* context)
{
    pthread_attr_t thread_attr;

    assert(mpi_initialized == 0);

    MPI_Comm_size(MPI_COMM_WORLD, (int*)&(context->nb_nodes));
    if(1 == context->nb_nodes ) return 1;

    /**
     * Finalize the initialization of the upper level structures
     * Worst case: one of the DAGs is going to use up to 
     * MAX_PARAM_COUNT times nb_nodes dependencies.
     */
    remote_deps_allocation_init(context->nb_nodes, MAX_PARAM_COUNT);

    dague_dequeue_construct(&dep_cmd_queue);
    dague_list_construct(&dep_cmd_fifo);
    dague_list_construct(&dague_activations_fifo);
    dague_list_construct(&dague_put_fifo);

    /* Build the condition used to drive the MPI thread */
    pthread_mutex_init( &mpi_thread_mutex, NULL );
    pthread_cond_init( &mpi_thread_condition, NULL );

    pthread_attr_init(&thread_attr);
    pthread_attr_setscope(&thread_attr, PTHREAD_SCOPE_SYSTEM);

   /**
    * We need to synchronize with the newly spawned thread. We will use
    * the condition for this. If we lock the mutex prior to spawning the
    * MPI thread, and then go in a condition wait, the MPI thread can
    * lock the mutex, and then call condition signal. This insure
    * proper synchronization. Similar mechanism will be used to turn
    * on and off the MPI thread.
    */
    pthread_mutex_lock(&mpi_thread_mutex);

    pthread_create(&dep_thread_id,
                   &thread_attr,
                   (void* (*)(void*))remote_dep_dequeue_main,
                   (void*)context);

    /* Wait until the MPI thread signals it's awakening */
    pthread_cond_wait( &mpi_thread_condition, &mpi_thread_mutex );
    mpi_initialized = 1;  /* up and running */

    return context->nb_nodes;
}

static int remote_dep_dequeue_fini(dague_context_t* context)
{
    if( (1 == context->nb_nodes) || (0 == mpi_initialized) ) return 0;

    /**
     * We suppose the off function was called before. Then
     * we will append a shutdown command in the MPI thread queue,
     * and wake the MPI thread. Upon processing of the pending
     * command the MPI thread will exit, we will be able to catch
     * this by locking the mutex.
     * Once we know the MPI thread is gone, cleaning up will be
     * straighforward.
     */
    {
        dep_cmd_item_t* item = (dep_cmd_item_t*) calloc(1, sizeof(dep_cmd_item_t));
        DAGUE_LIST_ITEM_CONSTRUCT(item);
        dague_context_t *ret;

        item->action = DEP_CTL;
        item->cmd.ctl.enable = -1;  /* turn off the MPI thread */
        item->priority = 0;
        dague_dequeue_push_back(&dep_cmd_queue, (dague_list_item_t*) item);

        /* I am supposed to own the lock. Wake the MPI thread */
        pthread_cond_signal(&mpi_thread_condition);
        pthread_mutex_unlock(&mpi_thread_mutex);
        pthread_join(dep_thread_id, (void**) &ret);
        assert(ret == context);
    }

    return 0;
}

static volatile int mpi_thread_marker = 0;
static int remote_dep_dequeue_on(dague_context_t* context)
{
    if(1 == context->nb_nodes) return 0;
    /* At this point I am supposed to own the mutex */
    mpi_thread_marker = 1;
    pthread_cond_signal(&mpi_thread_condition);
    pthread_mutex_unlock(&mpi_thread_mutex);
    return 1;
}

static int remote_dep_dequeue_off(dague_context_t* context)
{
    if(1 == context->nb_nodes) return 0;

    dep_cmd_item_t* item = (dep_cmd_item_t*) calloc(1, sizeof(dep_cmd_item_t));
    DAGUE_LIST_ITEM_CONSTRUCT(item);
    item->action = DEP_CTL;
    item->cmd.ctl.enable = 0;  /* turn OFF the MPI thread */
    item->priority = 0;
    while( 1 == mpi_thread_marker ) sched_yield();
    dague_dequeue_push_back(&dep_cmd_queue, (dague_list_item_t*) item);

    pthread_mutex_lock(&mpi_thread_mutex);
    return 0;
}

#define YIELD_TIME 5000
#include "bindthread.h"

static int do_nano = 0;

static void* remote_dep_dequeue_main(dague_context_t* context)
{
    int whatsup;

    remote_dep_bind_thread(context); 

    remote_dep_mpi_init(context);
    /* Now synchroniza with the main thread */
    pthread_mutex_lock(&mpi_thread_mutex);
    pthread_cond_signal(&mpi_thread_condition);

    /* This is the main loop. Wait until being woken up by the main thread,
     * do the MPI stuff until we get the OFF or FINI commands. Then
     * react the them.
     */
    do {
        /* Now let's block */
        pthread_cond_wait(&mpi_thread_condition, &mpi_thread_mutex);
        /* acknoledge the activation */
        mpi_thread_marker = 0;
        /* The MPI thread is owning the lock */
        remote_dep_mpi_on(context);
        whatsup = remote_dep_dequeue_nothread_progress(context->execution_units[0]);
    } while(-1 != whatsup);
    /* Release all resources */
    remote_dep_mpi_fini(context);
    pthread_exit((void*)context);
}


static int remote_dep_dequeue_send(int rank, dague_remote_deps_t* deps)
{
    dep_cmd_item_t* item = (dep_cmd_item_t*) calloc(1, sizeof(dep_cmd_item_t));
    DAGUE_LIST_ITEM_CONSTRUCT(item);
    item->action = DEP_ACTIVATE;
    item->cmd.activate.rank = rank;
    item->cmd.activate.deps = deps;
    item->priority = deps->max_priority;
    dague_dequeue_push_back(&dep_cmd_queue, (dague_list_item_t*) item);
    return 1;
}

void dague_remote_dep_memcpy(dague_execution_unit_t* eu_context,
                             dague_object_t* dague_object,
                             void *dst,
                             dague_arena_chunk_t *src,
                             dague_remote_dep_datatype_t datatype,
                             int nbelt)
{
    dep_cmd_item_t* item = (dep_cmd_item_t*) calloc(1, sizeof(dep_cmd_item_t));
    DAGUE_LIST_ITEM_CONSTRUCT(item);
    item->action = DEP_MEMCPY;
    item->cmd.memcpy.dague_object = dague_object;
    item->cmd.memcpy.source       = src;
    item->cmd.memcpy.destination  = dst;
    item->cmd.memcpy.datatype     = datatype;
    item->cmd.memcpy.nbelt        = nbelt;
    AREF(src);
    remote_dep_inc_flying_messages(dague_object, eu_context->master_context);
    item->priority = 0;
    dague_dequeue_push_back(&dep_cmd_queue, (dague_list_item_t*) item);
}

/**
 * Retrieve the datatypes involved in this communication. In addition
 * the flag DAGUE_ACTION_RECV_INIT_REMOTE_DEPS set the
 * origin->max_priority to the maximum priority of all the children.
 */
static int remote_dep_get_datatypes(dague_remote_deps_t* origin)
{
    dague_execution_context_t exec_context;

    exec_context.dague_object = dague_object_lookup( origin->msg.object_id );
    assert(exec_context.dague_object); /* Future: for composition, store this in a list to be considered upon creation of the DO*/
    assert( NULL == origin->dague_object );
    origin->dague_object = exec_context.dague_object;
    exec_context.function = exec_context.dague_object->functions_array[origin->msg.function_id];

    for(int i = 0; i < exec_context.function->nb_definitions; i++)
        exec_context.locals[i] = origin->msg.locals[i];

    return exec_context.function->release_deps(NULL, &exec_context,
                                               DAGUE_ACTION_RECV_INIT_REMOTE_DEPS | origin->msg.which,
                                               origin);
}

static int remote_dep_release(dague_execution_unit_t* eu_context, dague_remote_deps_t* origin)
{
    int actions = DAGUE_ACTION_RELEASE_LOCAL_DEPS | DAGUE_ACTION_RELEASE_REMOTE_DEPS;
    dague_execution_context_t exec_context;
    const dague_flow_t* target;
    int ret, i, whereto;
    
    exec_context.dague_object = dague_object_lookup( origin->msg.object_id );
    assert(exec_context.dague_object); /* Future: for composition, store this in a list to be considered upon creation of the DO*/
    exec_context.function = exec_context.dague_object->functions_array[origin->msg.function_id];
    for( i = 0; i < exec_context.function->nb_definitions; i++)
        exec_context.locals[i] = origin->msg.locals[i];

    for( i = 0; (i < MAX_PARAM_COUNT) && (NULL != (target = exec_context.function->out[i])); i++) {
        whereto = target->flow_index;
        exec_context.data[whereto].data_repo = NULL;
        exec_context.data[whereto].data      = NULL;
        if(origin->msg.deps & (1 << i)) {
            DEBUG3(("MPI:\tDATA %p released from %p[%d]\n", ADATA(origin->output[i].data), origin, i));
            exec_context.data[whereto].data = origin->output[i].data;
#if defined(DAGUE_DEBUG) && defined(DAGUE_DEBUG_VERBOSE3)
            {
                char tmp[128];
                void* _data = ADATA(exec_context.data[whereto].data);
                DEBUG3(("MPI:\t%s: recv %p -> [0] %9.5f [1] %9.5f [2] %9.5f\n",
                       dague_service_to_string(&exec_context, tmp, 128),
                       _data, ((double*)_data)[0], ((double*)_data)[1], ((double*)_data)[2]));
            }
#endif
        }
    }
    ret = exec_context.function->release_deps(eu_context, &exec_context, 
                                              actions | 
                                              origin->msg.deps, 
                                              origin);
    origin->msg.which ^= origin->msg.deps;
    origin->msg.deps = 0;
    return ret;
}

#ifndef DAGUE_REMOTE_DEP_USE_THREADS
static int remote_dep_dequeue_nothread_init(dague_context_t* context)
{
    dague_dequeue_construct(&dep_cmd_queue);
    dague_list_construct(&dep_cmd_fifo);
    dague_list_construct(&dague_activations_fifo);
    dague_list_construct(&dague_put_fifo);

    return remote_dep_mpi_init(context);
}

static int remote_dep_dequeue_nothread_fini(dague_context_t* context)
{
    remote_dep_mpi_fini(context);
    dague_list_destruct(&dep_cmd_fifo);
    dague_list_destruct(&dague_activations_fifo);
    dague_list_destruct(&dague_put_fifo);
    
    return 0;
}
#endif

static int remote_dep_dequeue_nothread_progress(dague_execution_unit_t* eu_context)
{
    dep_cmd_item_t* item;
    int ret = 0;

 check_pending_queues:
    /**
     * Move as many elements as possible from the dequeue into our ordered lifo.
     */
    while( NULL != (item = (dep_cmd_item_t*) dague_dequeue_try_pop_front(&dep_cmd_queue)) ) {
        if( DEP_CTL == item->action ) {
            /* A DEP_CTL is a barrier that must not be crossed, flush the
             * ordered fifo and don't add anything until it is consumed */
            if( !dague_ulist_is_empty(&dep_cmd_fifo) ) {
                dague_dequeue_push_front(&dep_cmd_queue, (dague_list_item_t*)item);
                break;
            } else goto handle_now;
        }
        
        dague_ulist_push_sorted(&dep_cmd_fifo, (dague_list_item_t*)item, dep_cmd_prio);
    }
    item = (dep_cmd_item_t*)dague_ulist_fifo_pop(&dep_cmd_fifo);

    if(NULL == item ) {
        do { 
            ret = remote_dep_mpi_progress(eu_context);
        } while(ret);

        if(do_nano && !ret) {
            struct timespec ts;
            ts.tv_sec = 0; ts.tv_nsec = YIELD_TIME;
            nanosleep(&ts, NULL);
        }
        goto check_pending_queues;
    }
handle_now:
    switch(item->action) {
    case DEP_ACTIVATE:
        remote_dep_nothread_send(eu_context, item->cmd.activate.rank, item->cmd.activate.deps);
        break;
    case DEP_CTL:
        ret = item->cmd.ctl.enable;
        free(item);
        return ret;  /* FINI or OFF */
    case DEP_MEMCPY:
        remote_dep_nothread_memcpy(item->cmd.memcpy.destination, 
                                   item->cmd.memcpy.source,
                                   item->cmd.memcpy.datatype,
                                   item->cmd.memcpy.nbelt);
        remote_dep_dec_flying_messages(item->cmd.memcpy.dague_object, eu_context->master_context);
        break;
    default:
        assert(0 && item->action); /* Not a valid action */
        break;
    }
    free(item);
    goto check_pending_queues;
}


static int remote_dep_nothread_send( dague_execution_unit_t* eu_context,
                                     int rank,
                                     dague_remote_deps_t* deps)
{
    int k;
    int rank_bank = rank / (sizeof(uint32_t) * 8);
    uint32_t rank_mask = 1 << (rank % (sizeof(uint32_t) * 8));
    int output_count = deps->output_count;
    remote_dep_wire_activate_t msg = deps->msg;

    msg.deps = (uintptr_t)deps;
    if( RDEP_MSG_EAGER(&deps->msg) )
        RDEP_MSG_EAGER_SET(&msg);
    for( k = 0; output_count; k++ ) {
        output_count -= deps->output[k].count;
        if(deps->output[k].rank_bits[rank_bank] & rank_mask) {
#if defined(DAGUE_PROF_DRY_DEP)
            deps->output[k].type = NULL; /* make all data a control */
#endif
            msg.which |= (1<<k);
        }
    }
    remote_dep_mpi_send_dep(eu_context, rank, &msg);
    return 0;
}

static int remote_dep_nothread_memcpy(void *dst, void *src, 
                                      const dague_remote_dep_datatype_t datatype,
                                      int nbelt)
{
    /* TODO: split the mpi part */
    int rc = MPI_Sendrecv(ADATA(src), nbelt, datatype, 0, 0,
                          dst, nbelt, datatype, 0, 0,
                          MPI_COMM_SELF, MPI_STATUS_IGNORE);
    AUNREF(src);
    return (MPI_SUCCESS == rc ? 0 : -1);
}





/****************************************************************************** 
 * ALL MPI SPECIFIC CODE GOES HERE 
 ******************************************************************************/
enum {
    REMOTE_DEP_ACTIVATE_TAG,
    REMOTE_DEP_GET_DATA_TAG,
    REMOTE_DEP_PUT_DATA_TAG,
    REMOTE_DEP_MAX_CTRL_TAG
} dague_remote_dep_tag_t;

#ifdef DAGUE_PROF_TRACE
static dague_thread_profiling_t* MPIctl_prof;
static dague_thread_profiling_t* MPIsnd_prof[DEP_NB_CONCURENT];
static dague_thread_profiling_t* MPIrcv_prof[DEP_NB_CONCURENT];
static unsigned long act = 0;
static int MPI_Activate_sk, MPI_Activate_ek;
static unsigned long get = 0;
static int MPI_Data_ctl_sk, MPI_Data_ctl_ek;
static int MPI_Data_plds_sk, MPI_Data_plds_ek;
static int MPI_Data_pldr_sk, MPI_Data_pldr_ek;

typedef struct {
    int rank_src;
    int rank_dst;
    char func[16];
} dague_profile_remote_dep_mpi_info_t;

static int  dague_profile_remote_dep_mpi_info_to_string(void *info, char *text, size_t size)
{
    int res;
    dague_profile_remote_dep_mpi_info_t nfo = *(dague_profile_remote_dep_mpi_info_t*)info;
    res = snprintf(text, size, "%d -> %d: %s", nfo.rank_src, nfo.rank_dst, nfo.func);
    return res;
}

static void remote_dep_mpi_profiling_init(void)
{
    int i;
    
    dague_profiling_add_dictionary_keyword( "MPI_ACTIVATE", "fill:#FF0000",
                                            sizeof(dague_profile_remote_dep_mpi_info_t),
                                            dague_profile_remote_dep_mpi_info_to_string,
                                            &MPI_Activate_sk, &MPI_Activate_ek);
    dague_profiling_add_dictionary_keyword( "MPI_DATA_CTL", "fill:#000077",
                                            sizeof(dague_profile_remote_dep_mpi_info_t),
                                            dague_profile_remote_dep_mpi_info_to_string,
                                            &MPI_Data_ctl_sk, &MPI_Data_ctl_ek);
    dague_profiling_add_dictionary_keyword( "MPI_DATA_PLD_SND", "fill:#B08080",
                                            sizeof(dague_profile_remote_dep_mpi_info_t), 
                                            dague_profile_remote_dep_mpi_info_to_string,
                                            &MPI_Data_plds_sk, &MPI_Data_plds_ek);
    dague_profiling_add_dictionary_keyword( "MPI_DATA_PLD_RCV", "fill:#80B080",
                                            sizeof(dague_profile_remote_dep_mpi_info_t), 
                                            dague_profile_remote_dep_mpi_info_to_string,
                                            &MPI_Data_pldr_sk, &MPI_Data_pldr_ek);
    
    MPIctl_prof = dague_profiling_thread_init( 2*1024*1024, "MPI ctl");
    MPIsnd_eager = dague_profiling_thread_init( 2*1024*1024, "MPI send()");
    for(i = 0; i < DEP_NB_CONCURENT; i++) {
        MPIsnd_prof[i] = dague_profiling_thread_init( 2*1024*1024, "MPI isend(req=%d)", i);
        MPIrcv_prof[i] = dague_profiling_thread_init( 2*1024*1024, "MPI irecv(req=%d)", i);
    }    
}

#define TAKE_TIME_WITH_INFO(PROF, KEY, I, src, dst, ctx) do {           \
        dague_profile_remote_dep_mpi_info_t __info;                     \
        dague_execution_context_t __exec_context;                       \
        dague_object_t *__object = dague_object_lookup( ctx.object_id ); \
        __exec_context.function = __object->functions_array[ ctx.function_id ]; \
        memcpy(&__exec_context.locals, ctx.locals, MAX_LOCAL_COUNT * sizeof(assignment_t)); \
        dague_service_to_string( &__exec_context, __info.func, 16 );    \
        __info.rank_src = src;                                          \
        __info.rank_dst = dst;                                          \
        dague_profiling_trace((PROF), (KEY), (I), &__info);             \
    } while(0)

#define TAKE_TIME(PROF, KEY, I) dague_profiling_trace((PROF), (KEY), (I), NULL);
#else
#define TAKE_TIME_WITH_INFO(PROF, KEY, I, src, dst, ctx) do {} while(0)
#define TAKE_TIME(PROF, KEY, I) do {} while(0)
#define remote_dep_mpi_profiling_init() do {} while(0)
#endif  /* DAGUE_PROF_TRACE */

/* TODO: smart use of dague context instead of ugly globals */

static MPI_Comm dep_comm;
#define DEP_NB_REQ (2 * DEP_NB_CONCURENT + 2 * (DEP_NB_CONCURENT * MAX_PARAM_COUNT))
static MPI_Request  array_of_requests[DEP_NB_REQ];
static int          array_of_indices[DEP_NB_REQ];
static MPI_Status   array_of_statuses[DEP_NB_REQ];
static MPI_Request* dep_activate_req    = &array_of_requests[0 * DEP_NB_CONCURENT];
static MPI_Request* dep_get_req         = &array_of_requests[1 * DEP_NB_CONCURENT];
static MPI_Request* dep_put_snd_req     = &array_of_requests[2 * DEP_NB_CONCURENT];
static MPI_Request* dep_put_rcv_req     = &array_of_requests[2 * DEP_NB_CONCURENT + DEP_NB_CONCURENT * MAX_PARAM_COUNT];

/* TODO: fix heterogeneous restriction by using proper mpi datatypes */
#define dep_dtt MPI_BYTE
#define dep_count sizeof(remote_dep_wire_activate_t)
static dague_remote_deps_t* dep_activate_buff[DEP_NB_CONCURENT];
#define datakey_dtt MPI_LONG
#define datakey_count 3
static remote_dep_wire_get_t dep_get_buff[DEP_NB_CONCURENT];

/* Pointers are converted to long to be used as keys to fetch data in the get
 * rdv protocol. Make sure we can carry pointers correctly.
 */
#ifdef HAVE_LIMITS_H
#include <limits.h>
#endif
#if ULONG_MAX < UINTPTR_MAX
#error "unsigned long is not large enough to hold a pointer!"
#endif
/* note: tags are necessary, because multiple activate requests are not 
 * fifo, relative to one another, during the waitsome loop */
static int MAX_MPI_TAG;
#define MIN_MPI_TAG (REMOTE_DEP_MAX_CTRL_TAG+1)
static int VAL_NEXT_TAG = MIN_MPI_TAG;
static inline int next_tag(int k) {
    int tag = VAL_NEXT_TAG; 
    if( MAX_MPI_TAG < tag+k )
        VAL_NEXT_TAG = MIN_MPI_TAG;
    else 
        VAL_NEXT_TAG += k;
    return tag;
}

static int remote_dep_mpi_init(dague_context_t* context)
{
    int i, mpi_tag_ub_exists, *ub;

    MPI_Comm_dup(MPI_COMM_WORLD, &dep_comm);
    /*
     * Based on MPI 1.1 the MPI_TAG_UB should only be defined
     * on MPI_COMM_WORLD.
     */
#if defined(HAVE_MPI_20)
    MPI_Comm_get_attr(MPI_COMM_WORLD, MPI_TAG_UB, &ub, &mpi_tag_ub_exists);
#else
    MPI_Attr_get(MPI_COMM_WORLD, MPI_TAG_UB, &ub, &mpi_tag_ub_exists);
#endif  /* defined(HAVE_MPI_20) */
    if( !mpi_tag_ub_exists ) {
        MAX_MPI_TAG = INT_MAX;
        WARNING(("Your MPI implementation does not define MPI_TAG_UB and thus violates the standard (MPI-2.2, page 29, line 30); Lets assume any integer value is a valid MPI Tag.\n"));
    } else {
        MAX_MPI_TAG = *ub;
#if defined( DAGUE_DEBUG_VERBOSE1 )
        if( MAX_MPI_TAG < INT_MAX ) {
            WARNING(("MPI:\tYour MPI implementation defines the maximal TAG value to %d (0x%08x), which might be too small should you have more than %d simultaneous remote dependencies\n",
                    MAX_MPI_TAG, (unsigned int)MAX_MPI_TAG, MAX_MPI_TAG / MAX_PARAM_COUNT));
        }
#endif
    }

    MPI_Comm_size(dep_comm, &(context->nb_nodes));
    MPI_Comm_rank(dep_comm, &(context->my_rank));
    for(i = 0; i < DEP_NB_REQ; i++) {        
        array_of_requests[i] = MPI_REQUEST_NULL;
    }

    /* Create the remote dependencies activation buffers */
    for(i = 0; i < DEP_NB_CONCURENT; i++) {
        dep_activate_buff[i] = remote_deps_allocation(&dague_remote_dep_context.freelist);
    }

    /* Create all the pending receives and start them */
    for(i = 0; i < DEP_NB_CONCURENT; i++) {
        MPI_Recv_init(&dep_activate_buff[i]->msg, dep_count, dep_dtt, MPI_ANY_SOURCE, REMOTE_DEP_ACTIVATE_TAG, dep_comm, &dep_activate_req[i]);
        MPI_Recv_init(&dep_get_buff[i], datakey_count, datakey_dtt, MPI_ANY_SOURCE, REMOTE_DEP_GET_DATA_TAG, dep_comm, &dep_get_req[i]);
        MPI_Start(&dep_activate_req[i]);
        MPI_Start(&dep_get_req[i]);
    }
    
    dep_pending_recv_array = (dague_remote_deps_t**)calloc(DEP_NB_CONCURENT,sizeof(dague_remote_deps_t*));
    dep_pending_put_array = (dague_dep_wire_get_fifo_elem_t**)calloc(DEP_NB_CONCURENT,sizeof(dague_dep_wire_get_fifo_elem_t*));

    remote_dep_mpi_profiling_init();
    return 0;
}

static int remote_dep_mpi_fini(dague_context_t* context)
{
    int i, flag;
    MPI_Status status;

    for(i = 0; i < DEP_NB_CONCURENT; i++) {
        MPI_Cancel(&dep_activate_req[i]); MPI_Test(&dep_activate_req[i], &flag, &status); MPI_Request_free(&dep_activate_req[i]);
        MPI_Cancel(&dep_get_req[i]); MPI_Test(&dep_get_req[i], &flag, &status); MPI_Request_free(&dep_get_req[i]);
        dague_lifo_push(&dague_remote_dep_context.freelist, (dague_list_item_t*)dep_activate_buff[i]);
    }
    for(i = 0; i < DEP_NB_REQ; i++) {
        assert(MPI_REQUEST_NULL == array_of_requests[i]);
    }
    free( dep_pending_put_array );
    free( dep_pending_recv_array );

    MPI_Comm_free(&dep_comm);
    (void)context;
    return 0;
}

static int remote_dep_mpi_on(dague_context_t* context)
{
#ifdef DAGUE_PROF_TRACE
    int i;
    /* put a start marker on each line */
    TAKE_TIME(MPIctl_prof, MPI_Activate_sk, 0);
    for(i = 0; i < DEP_NB_CONCURENT; i++) {
        TAKE_TIME(MPIsnd_prof[i], MPI_Activate_sk, 0);
        TAKE_TIME(MPIrcv_prof[i], MPI_Activate_sk, 0);
    }
    MPI_Barrier(dep_comm);
    TAKE_TIME(MPIctl_prof, MPI_Activate_ek, 0);
    for(i = 0; i < DEP_NB_CONCURENT; i++) {
        TAKE_TIME(MPIsnd_prof[i], MPI_Activate_ek, 0);
        TAKE_TIME(MPIrcv_prof[i], MPI_Activate_ek, 0);
    }
#endif
    (void)context;
    return 0;
}

/* Send the activate tag */
static int remote_dep_mpi_send_dep(dague_execution_unit_t* eu_context, int rank, remote_dep_wire_activate_t* msg)
{
#ifdef DAGUE_DEBUG_VERBOSE1
    char tmp[128];
#endif

#if !defined(DAGUE_PROF_TRACE)
    (void)eu_context;
#endif
    int eager = RDEP_MSG_EAGER(msg);

    msg->tag = next_tag(MAX_PARAM_COUNT); /* todo: waste less tags to diminish collision probability */
    DEBUG(("MPI:\tTO\t%d\tActivate\t% -8s\ti=na\twith datakey %lx\tmask %lx\t(tag=%d)\n", rank, remote_dep_cmd_to_string(msg, tmp, 128), msg->deps, msg->which, msg->tag));
    
    TAKE_TIME_WITH_INFO(MPIctl_prof, MPI_Activate_sk, act, eu_context->master_context->my_rank, rank, (*msg));
    MPI_Send((void*) msg, dep_count, dep_dtt, rank, REMOTE_DEP_ACTIVATE_TAG, dep_comm);
    TAKE_TIME(MPIctl_prof, MPI_Activate_ek, act++);
    DEBUG_MARK_CTL_MSG_ACTIVATE_SENT(rank, (void*)msg, msg);

#if defined(DAGUE_STATS)
    {
        MPI_Aint _lb, _size;
        MPI_Type_get_extent(dep_dtt, &_lb, &_size);
        DAGUE_STATACC_ACCUMULATE(counter_control_messages_sent, 1);
        DAGUE_STATACC_ACCUMULATE(counter_bytes_sent, _size * dep_count);
    }
#endif
    
    RDEP_MSG_EAGER_CLR(msg);
    /* Do not wait for completion of CTL */
    for(int k=0; msg->which>>k; k++) {
        if(0 == (msg->which & (1<<k))) continue;
        dague_remote_deps_t* deps = (dague_remote_deps_t*) msg->deps;
        if(NULL != deps->output[k].type) continue;

        DEBUG2((" CTL\t%s\tparam %d\tdemoted to be a control\n",remote_dep_cmd_to_string(&deps->msg, tmp, 128), k));

        msg->which ^= (1<<k);
        if(0 == msg->which) {
            remote_dep_dec_flying_messages(((dague_remote_deps_t*)msg->deps)->dague_object, eu_context->master_context);
        }
        remote_dep_complete_one_and_cleanup(deps);
    }
    
    /* Proceed with Eager mode now */
    if(eager)
    {
        remote_dep_mpi_put_eager(eu_context, msg, rank); 
    }
    
    return 1;
}


static int remote_dep_mpi_progress(dague_execution_unit_t* eu_context)
{
#ifdef DAGUE_DEBUG_VERBOSE1
    char tmp[128];
#endif
    MPI_Status *status;
    int ret = 0;
    int index, i, k, outcount;
    
    if(eu_context->eu_id != 0) return 0;
    
    do {
        MPI_Testsome(DEP_NB_REQ, array_of_requests, &outcount, array_of_indices, array_of_statuses);
        if(0 == outcount) break;  /* nothing ready right now */
        for( index = 0; index < outcount; index++ ) {
            i = array_of_indices[index];
            status = &(array_of_statuses[index]);

            if(i < dague_mpi_activations) {
                assert(REMOTE_DEP_ACTIVATE_TAG == status->MPI_TAG);
                DEBUG(("MPI:\tFROM\t%d\tActivate\t% -8s\ti=%d\twith datakey %lx\tparams %lx\n",
                       status->MPI_SOURCE, remote_dep_cmd_to_string(&dep_activate_buff[i]->msg, tmp, 128),
                       i, dep_activate_buff[i]->msg.deps, dep_activate_buff[i]->msg.which));
                remote_dep_mpi_save_activation( eu_context, i, status );
                MPI_Start(&dep_activate_req[i]);
            } else if(i < dague_mpi_transferts) {
                i -= dague_mpi_activations; /* shift i */
                assert(REMOTE_DEP_GET_DATA_TAG == status->MPI_TAG);
                remote_dep_mpi_save_put( eu_context, i, status );
                MPI_Start(&dep_get_req[i]);
            } else {
                i -= dague_mpi_transferts;  /* shift i */
                assert(i >= 0);
                if(i < (DEP_NB_CONCURENT * MAX_PARAM_COUNT)) {
                    /* We finished sending the data, allow for more requests 
                     * to be processed */
                    k = i % MAX_PARAM_COUNT;
                    i = i / MAX_PARAM_COUNT;
                    remote_dep_mpi_put_end(eu_context, i, k, status);
                } else {
                    /* We received a data, call the matching release_dep */
                    dague_remote_deps_t* deps;
                    i -= (DEP_NB_CONCURENT * MAX_PARAM_COUNT);
                    assert(i >= 0);
                    k = i%MAX_PARAM_COUNT;
                    i = i/MAX_PARAM_COUNT;
                    deps = (dague_remote_deps_t*) dep_pending_recv_array[i];
                    DEBUG2(("MPI:\tFROM\t%d\tGet END  \t% -8s\ti=%d,k=%d\twith datakey na        \tparams %lx\t(tag=%d)\n",
                            status->MPI_SOURCE, remote_dep_cmd_to_string(&deps->msg, tmp, 128), i, k, deps->msg.which, status->MPI_TAG));
                    DEBUG_MARK_DTA_MSG_END_RECV(status->MPI_TAG);
                    TAKE_TIME(MPIrcv_prof[i], MPI_Data_pldr_ek, i+k);
                    remote_dep_mpi_get_end(eu_context, deps, i, k);
                    ret++;
                }
            }
        }
    } while(1);
    return ret;
}

static void remote_dep_mpi_put_eager( dague_execution_unit_t* eu_context, remote_dep_wire_activate_t* msg, int rank )
{
    dague_dep_wire_get_fifo_elem_t* eager;
    dague_remote_deps_t* deps = (dague_remote_deps_t*)msg->deps;
    
    eager = (dague_dep_wire_get_fifo_elem_t*)malloc(sizeof(dague_dep_wire_get_fifo_elem_t));
    DAGUE_LIST_ITEM_CONSTRUCT(eager);
    eager->priority = deps->max_priority;
    eager->peer = rank;
    eager->task.deps = msg->deps;
    eager->task.which = msg->which;
    eager->task.tag = msg->tag;
    /* Check if we can process the eager now */
    for(int i = 0; i < DEP_NB_CONCURENT; i++ ) {
        if( NULL == dep_pending_put_array[i] ) {
            remote_dep_mpi_put_start(eu_context, eager, i);
            return;
        }
    }
    /* we can't process it now, push this eager first in queue, and
     * progress rdv to make room */
    dague_list_item_t* item = (dague_list_item_t*)eager;
    do { 
        dague_ulist_push_front(&dague_put_fifo, item);
        remote_dep_mpi_progress(eu_context);
        item = dague_ulist_fifo_pop(&dague_put_fifo);
    } while( (dague_list_item_t*)eager == item );
    if( NULL != item ) /* return the item to the list */
        dague_ulist_push_front(&dague_put_fifo, item); 
}

static void remote_dep_mpi_save_put( dague_execution_unit_t* eu_context, int i, MPI_Status* status )
{
#ifdef DAGUE_DEBUG_VERBOSE3
    char tmp[128];
#endif
    dague_dep_wire_get_fifo_elem_t* item;
    remote_dep_wire_get_t* task;
    dague_remote_deps_t *deps;
    
    item = (dague_dep_wire_get_fifo_elem_t*)malloc(sizeof(dague_dep_wire_get_fifo_elem_t));
    DAGUE_LIST_ITEM_CONSTRUCT(item);
    task = &(item->task);
    memcpy( task, &dep_get_buff[i], sizeof(remote_dep_wire_get_t) );
    deps = (dague_remote_deps_t*) (uintptr_t) task->deps;
    item-> priority = deps->max_priority;
    item->peer = status->MPI_SOURCE;
    dague_ulist_push_sorted(&dague_put_fifo, (dague_list_item_t*)item, dep_wire_get_prio);
    /* Check if we can push any new puts */
    for( i = 0; i < DEP_NB_CONCURENT; i++ ) {
        if( NULL == dep_pending_put_array[i] ) {
            item = (dague_dep_wire_get_fifo_elem_t*)dague_ulist_fifo_pop(&dague_put_fifo);
            remote_dep_mpi_put_start(eu_context, item, i );
            return;
        }
    }
    DEBUG3(("MPI: Put DELAYED for %s from %d tag %u which 0x%x (deps %p)\n",
       remote_dep_cmd_to_string(&deps->msg, tmp, 128), item->peer, task->tag, task->which, (void*)deps));
}


static void remote_dep_mpi_put_start(dague_execution_unit_t* eu_context, dague_dep_wire_get_fifo_elem_t* item, int i)
{
    remote_dep_wire_get_t* task = &(item->task);
    dague_remote_deps_t* deps = (dague_remote_deps_t*) (uintptr_t) task->deps;
    int tag = task->tag;
    void* data;
    MPI_Datatype dtt;
    int nbdtt;
#ifdef DAGUE_DEBUG_VERBOSE2
    char type_name[MPI_MAX_OBJECT_NAME];
    int len;
#endif

    DEBUG_MARK_CTL_MSG_GET_RECV(item->peer, (void*)task, task);

    assert(task->which);
    DEBUG3(("MPI:\tPUT which=%lx\n", task->which));
    for(int k = 0; task->which>>k; k++) {
        assert(k < MAX_PARAM_COUNT);
        if(!((1<<k) & task->which)) continue;
        DEBUG3(("MPI:\t%p[%d] %p, %p\n", deps, k, deps->output[k].data, ADATA(deps->output[k].data)));
        data = ADATA(deps->output[k].data);
        dtt = deps->output[k].type->opaque_dtt;
        nbdtt = deps->output[k].nbelt;
#ifdef DAGUE_DEBUG_VERBOSE2
        MPI_Type_get_name(dtt, type_name, &len);
        DEBUG2(("MPI:\tTO\t%d\tPut START\tunknown \tj=%d,k=%d\twith datakey %lx at %p type %s\t(tag=%d)\n",
               item->peer, i, k, task->deps, data, type_name, tag+k));
#endif

#if defined(DAGUE_STATS)
        {
            MPI_Aint lb, size;
            MPI_Type_get_extent(dtt, &lb, &size);
            DAGUE_STATACC_ACCUMULATE(counter_data_messages_sent, 1);
            DAGUE_STATACC_ACCUMULATE(counter_bytes_sent, size*nbelt);
        }
#endif

#if defined(DAGUE_PROF_TRACE)
        TAKE_TIME_WITH_INFO(MPIsnd_prof[i], MPI_Data_plds_sk, i,
                            eu_context->master_context->my_rank, item->peer, deps->msg);
#else
        (void) eu_context;
#endif /* DAGUE_PROF_TRACE */
        MPI_Isend(data, nbdtt, dtt, item->peer, tag + k, dep_comm, &dep_put_snd_req[i*MAX_PARAM_COUNT+k]);
        DEBUG_MARK_DTA_MSG_START_SEND(item->peer, data, tag+k);
    }
    dep_pending_put_array[i] = item;
}

static void remote_dep_mpi_put_end(dague_execution_unit_t* eu_context, int i, int k, MPI_Status* status)
{
    dague_dep_wire_get_fifo_elem_t* item = dep_pending_put_array[i];
    remote_dep_wire_get_t* task = &(item->task);
    dague_remote_deps_t* deps = (dague_remote_deps_t*)(uintptr_t)task->deps;

    DEBUG2(("MPI:\tTO\tna\tPut END  \tunknown \tj=%d,k=%d\twith datakey %lx\tparams %lx\t(tag=%d)\n",
           i, k, deps, task->which, status->MPI_TAG)); (void)status;
    DEBUG_MARK_DTA_MSG_END_SEND(status->MPI_TAG);
    AUNREF(deps->output[k].data);
    TAKE_TIME(MPIsnd_prof[i], MPI_Data_plds_ek, i);
    task->which ^= (1<<k);
    /* Are we done yet ? */
    if(0 == task->which) {
        remote_dep_dec_flying_messages(deps->dague_object, eu_context->master_context);
    }
    remote_dep_complete_one_and_cleanup(deps);
    if( 0 == task->which ) {
        free(item);
        dep_pending_put_array[i] = NULL;
        if( !dague_ulist_is_empty(&dague_put_fifo) ) {
            item = (dague_dep_wire_get_fifo_elem_t*)dague_ulist_fifo_pop(&dague_put_fifo);
            if( NULL != item ) {
                remote_dep_mpi_put_start(eu_context, item, i );
            }
        }
    }
}

static void remote_dep_mpi_save_activation( dague_execution_unit_t* eu_context, int i, MPI_Status* status )
{
#ifdef DAGUE_DEBUG_VERBOSE2
    char tmp[128];
#endif
    dague_remote_deps_t *saved_deps, *deps = dep_activate_buff[i];
    
    saved_deps = remote_deps_allocation(&dague_remote_dep_context.freelist);
    /* Update the required fields */
    saved_deps->msg = deps->msg;
    RDEP_MSG_EAGER_CLR(&saved_deps->msg);
    saved_deps->msg.deps = 0; /* contains the mask of deps presatisfied */
    saved_deps->from = status->MPI_SOURCE;
    int tag = (int)deps->msg.tag;
    
    /* Retrieve the data arenas and update the msg.which to reflect all the data
     * we should be receiving from the father. If some of the dependencies have
     * been dropped, force their release.
     */
    remote_dep_get_datatypes(saved_deps);
  
    for(int k = 0; saved_deps->msg.which>>k; k++) {
        if(!(saved_deps->msg.which & (1<<k))) continue;
        /* Check for all CTL messages, that do not carry payload */
        if(NULL == saved_deps->output[k].type) {
            DEBUG2(("MPI:\tHERE\t%d\tGet NONE\t% -8s\ti=%d,k=%d\twith datakey %lx at <NA> type CONTROL extent 0\t(tag=%d)\n", saved_deps->from, remote_dep_cmd_to_string(&deps->msg,tmp,128), i, k, deps->msg.deps, tag+k));
            saved_deps->output[k].data = (void*)2; /* the first non zero even value */
            saved_deps->msg.deps |= 1<<k;
            continue;
        }
        /* Check if we have eager deps to satisfy quickly */
        if(RDEP_MSG_EAGER(&deps->msg))
        {
            assert(NULL == saved_deps->output[k].data); /* we do not support in-place tiles now, make sure it doesn't happen yet */
            if(NULL == saved_deps->output[k].data) {
                saved_deps->output[k].data = dague_arena_get(saved_deps->output[k].type, saved_deps->output[k].nbelt);
                DEBUG3(("MPI:\tMalloc new remote tile %p size %zu nbelt = %d\n", 
                        saved_deps->output[k].data, saved_deps->output[k].type->elem_size, saved_deps->output[k].nbelt));
                assert(saved_deps->output[k].data != NULL);
            }
            DEBUG2(("MPI:\tFROM\t%d\tGet EAGER\t% -8s\ti=%d,k=%d\twith datakey %lx at %p\t(tag=%d)\n",
                   saved_deps->from, remote_dep_cmd_to_string(&saved_deps->msg, tmp, 128), i, k, deps->msg.deps, ADATA(saved_deps->output[k].data), tag+k));
#ifndef DAGUE_PROF_DRY_DEP
            MPI_Recv(ADATA(saved_deps->output[k].data), saved_deps->output[k].nbelt, 
                     saved_deps->output[k].type->opaque_dtt, saved_deps->from, 
                     tag+k, dep_comm, MPI_STATUS_IGNORE);
#endif
            saved_deps->msg.deps |= 1<<k;
            continue;
        }
    }

    /* Release all the already satisfied deps without posting the RDV */
    if(saved_deps->msg.deps) { 
#ifdef DAGUE_DEBUG_VERBOSE2
        for(int k = 0; saved_deps->msg.deps>>k; k++) 
            if((1<<k) & saved_deps->msg.deps)
                DEBUG2(("MPI:\tHERE\t%d\tGet PREEND\t% -8s\ti=%d,k=%d\twith datakey %lx at %p ALREADY SATISFIED\t(tag=%d)\n",
                       saved_deps->from, remote_dep_cmd_to_string(&saved_deps->msg, tmp, 128), i, k, deps->msg.deps, ADATA(saved_deps->output[k].data), tag+k ));
#endif
        remote_dep_release(eu_context, saved_deps);
    }

    /* Store the request in the rdv queue if any unsatisfied dep exist at this
     * point */
    if(saved_deps->msg.which) {
        saved_deps->msg.deps = deps->msg.deps;
        dague_ulist_push_sorted(&dague_activations_fifo, (dague_list_item_t*)saved_deps, rdep_prio);
    }
    else
    {
        dague_lifo_push(&dague_remote_dep_context.freelist, (dague_list_item_t*)saved_deps);
    }

    /* Check if we have some ordered rdv get to treat */
    for( i = 0; i < DEP_NB_CONCURENT; i++ ) {
        if( NULL == dep_pending_recv_array[i] ) {
            deps = (dague_remote_deps_t*)dague_ulist_fifo_pop(&dague_activations_fifo);
            if(deps) remote_dep_mpi_get_start(eu_context, deps, i );
            break;
        }
    }
}

static void remote_dep_mpi_get_start(dague_execution_unit_t* eu_context, dague_remote_deps_t* deps, int i)
{
#ifdef DAGUE_DEBUG_VERBOSE2
    char tmp[128];
    char type_name[MPI_MAX_OBJECT_NAME];
    int len;
#endif
    MPI_Datatype dtt;
    int nbdtt;
    remote_dep_wire_get_t msg;
    remote_dep_wire_activate_t* task = &(deps->msg);
    int from = deps->from;
    void* data;

    (void)eu_context;
    DEBUG_MARK_CTL_MSG_ACTIVATE_RECV(from, (void*)task, task);

    msg.which = task->which;
    msg.deps  = task->deps;
    msg.tag   = task->tag;
    
    for(int k = 0; msg.which >> k; k++) {
        if( !((1<<k) & msg.which) ) continue;
        dtt = deps->output[k].type->opaque_dtt;
        nbdtt = deps->output[k].nbelt;
        data = deps->output[k].data;
        assert(NULL == data); /* we do not support in-place tiles now, make sure it doesn't happen yet */
        if(NULL == data) {
            data = dague_arena_get(deps->output[k].type, deps->output[k].nbelt);
            DEBUG3(("MPI:\tMalloc new remote tile %p size %zu\n", data, deps->output[k].type->elem_size));
            assert(data != NULL);
            deps->output[k].data = data;
        }
#ifdef DAGUE_PROF_DRY_DEP
        (void)dtt;
        (void)nbdtt;
        (void)dep_put_rcv_req;
        msg.which &= ~(1<<k);
        remote_dep_mpi_get_end(eu_context, deps, i, k);
#else
#  ifdef DAGUE_DEBUG_VERBOSE2
        MPI_Type_get_name(dtt, type_name, &len);
<<<<<<< HEAD
        //DEBUG2(("MPI:\tTO\t%d\tGet START\t% -8s\ti=%d,k=%d\twith datakey %lx at %p type %s nbelt %d extent %d\t(tag=%d)\n", from, remote_dep_cmd_to_string(task, tmp, 128), i, k, task->deps, ADATA(data), type_name, nbdtt, eps->output[k].type->elem_size * nbdtt, NEXT_TAG+k));
=======
        DEBUG2(("MPI:\tTO\t%d\tGet START\t% -8s\ti=%d,k=%d\twith datakey %lx at %p type %s nbelt %d extent %d\t(tag=%d)\n", from, remote_dep_cmd_to_string(task, tmp, 128), i, k, task->deps, ADATA(data), type_name, nbdtt, deps->output[k].type->elem_size * nbdtt, msg.tag+k));
>>>>>>> 7e853539
        TAKE_TIME_WITH_INFO(MPIrcv_prof[i], MPI_Data_pldr_sk, i+k, from,
                            eu_context->master_context->my_rank, deps->msg);
#  endif /* defined(DAGUE_PROF_TRACE) */
        MPI_Irecv(ADATA(data), nbdtt, 
                  dtt, from, msg.tag+k, dep_comm, 
                  &dep_put_rcv_req[i*MAX_PARAM_COUNT+k]);
        DEBUG_MARK_DTA_MSG_START_RECV(from, data, msg.tag+k);
#endif
    }
    if(msg.which)
    {
        TAKE_TIME_WITH_INFO(MPIctl_prof, MPI_Data_ctl_sk, get, 
                            from, eu_context->master_context->my_rank, (*task));
        MPI_Send(&msg, datakey_count, datakey_dtt, from, 
                 REMOTE_DEP_GET_DATA_TAG, dep_comm);
        assert(NULL == dep_pending_recv_array[i]);
        dep_pending_recv_array[i] = deps;
        TAKE_TIME(MPIctl_prof, MPI_Data_ctl_ek, get++);
        DEBUG_MARK_CTL_MSG_GET_SENT(from, (void*)&msg, &msg);

#if defined(DAGUE_STATS)
        {
            MPI_Aint _lb, _size;
            MPI_Type_get_extent(datakey_dtt, &_lb, &_size);
            DAGUE_STATACC_ACCUMULATE(counter_control_messages_sent, 1);
            DAGUE_STATACC_ACCUMULATE(counter_bytes_sent, _size * datakey_count);
        }
#endif
    }

    deps->msg.deps = 0; /* now this is the mask of finished deps */
}

static void remote_dep_mpi_get_end(dague_execution_unit_t* eu_context, dague_remote_deps_t* deps, int i, int k)
{
    deps->msg.deps = 1<<k;
    remote_dep_release(eu_context, deps);
    AUNREF(deps->output[k].data);
    if(deps->msg.which == deps->msg.deps) {
        dague_lifo_push(&dague_remote_dep_context.freelist, (dague_list_item_t*)deps);
        dep_pending_recv_array[i] = NULL;
        if( !dague_ulist_is_empty(&dague_activations_fifo) ) {
            deps = (dague_remote_deps_t*)dague_ulist_fifo_pop(&dague_activations_fifo);
            if( NULL != deps ) {
                remote_dep_mpi_get_start(eu_context, deps, i );
            }
        }
    }
}

int remote_dep_bind_thread(dague_context_t* context){
    int boundto;
    /* if the core_free_mask doesn't exist, try to use core #nbcore, if it exists */
    int free_core = context->nb_cores;
    
#ifdef HAVE_HWLOC
    if (context->comm_th_core >= 0) {
	    /* Bind to the specified core */
	    if(dague_bindthread(context->comm_th_core) == context->comm_th_core)
	        STATUS(("Communication thread bound to physical core %d\n",  context->comm_th_core));
	    else
            WARNING(("Communication thread requested to be bound to %d, but it still floats\n", context->comm_th_core));
        /* there is no guarantee the thread doesn't share the core. */
        /* Aurelien: is there any way to figure out? */
        do_nano = 1;
        return 0;
    } else if(context->comm_th_core == -2) {
        /* Bind to the specified mask */
        char *str = NULL;
#if !defined(HAVE_HWLOC_BITMAP)
        hwloc_cpuset_asprintf(&str, context->comm_th_binding_mask);
#else
        hwloc_bitmap_asprintf(&str, context->comm_th_binding_mask);
#endif
        if (dague_bindthread_mask(context->comm_th_binding_mask)==0)
	        DEBUG(("Communication thread bound on the cpu mask %s\n", str));
	    else 
            WARNING(("Communication thread requested to be bound on the cpu mask %s, but it still floats\n", str));
        free(str);
        /* in mask mode, we still float on many cores, so probably sharing with compute threads */
	    do_nano = 1;
        return 0;
    } else { 
	    /* no binding specified: bind on an available core if any 
	        (registered in core_free_mask) */
#if defined(HAVE_HWLOC_BITMAP)
	    free_core = hwloc_bitmap_next(context->core_free_mask, -1); 
#endif
    }
#endif /* HAVE_HWLOC */
    boundto = dague_bindthread(free_core); 
	if (boundto != free_core) {
        do_nano = 1;
        DEBUG(("Communication thread floats\n"));
    }
    else {
        do_nano = 0;
        DEBUG(("Communication thread bound to physical core %d\n", boundto));
    }
    return 0;
}<|MERGE_RESOLUTION|>--- conflicted
+++ resolved
@@ -1123,11 +1123,7 @@
 #else
 #  ifdef DAGUE_DEBUG_VERBOSE2
         MPI_Type_get_name(dtt, type_name, &len);
-<<<<<<< HEAD
-        //DEBUG2(("MPI:\tTO\t%d\tGet START\t% -8s\ti=%d,k=%d\twith datakey %lx at %p type %s nbelt %d extent %d\t(tag=%d)\n", from, remote_dep_cmd_to_string(task, tmp, 128), i, k, task->deps, ADATA(data), type_name, nbdtt, eps->output[k].type->elem_size * nbdtt, NEXT_TAG+k));
-=======
         DEBUG2(("MPI:\tTO\t%d\tGet START\t% -8s\ti=%d,k=%d\twith datakey %lx at %p type %s nbelt %d extent %d\t(tag=%d)\n", from, remote_dep_cmd_to_string(task, tmp, 128), i, k, task->deps, ADATA(data), type_name, nbdtt, deps->output[k].type->elem_size * nbdtt, msg.tag+k));
->>>>>>> 7e853539
         TAKE_TIME_WITH_INFO(MPIrcv_prof[i], MPI_Data_pldr_sk, i+k, from,
                             eu_context->master_context->my_rank, deps->msg);
 #  endif /* defined(DAGUE_PROF_TRACE) */
