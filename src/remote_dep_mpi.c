--- conflicted
+++ resolved
@@ -429,41 +429,21 @@
     dague_remote_deps_t *deps              = (dague_remote_deps_t*)param;
     struct remote_dep_output_param* output = &deps->output[dep->dep_datatype_index];
 
-<<<<<<< HEAD
-    dague_release_dep_fct_arg_t *arg       = (dague_release_dep_fct_arg_t *)param;
-    assert( arg->action_mask & DAGUE_ACTION_RECV_INIT_REMOTE_DEPS );
-    struct remote_dep_output_param_s* output = &arg->deps->output[dep->dep_datatype_index];
     dague_data_t* data_arena = is_read_only(oldcontext, dep);
     if(NULL == data_arena) {
-=======
-    void* dataptr = is_read_only(oldcontext, dep);
-    if(NULL == dataptr) {
->>>>>>> 49e28217
         output->deps_mask &= ~(1U << dep->dep_index); /* unmark all data that are RO we already hold from previous tasks */
     } else {
         output->deps_mask |= (1U << dep->dep_index); /* mark all data that are not RO */
         data_arena = is_inplace(oldcontext, dep);  /* Can we do it inplace */
     }
     output->data     = *data;
-<<<<<<< HEAD
     data_arena = dague_arena_get(data->arena, data->count);
     /* if still NULL allocate it */
     output->data.data = dague_data_get_copy(data_arena, 0);
-    if(newcontext->priority > output->priority) {
-        output->priority = newcontext->priority;
-        if(newcontext->priority > arg->deps->max_priority)
-            arg->deps->max_priority = newcontext->priority;
-    }
-    arg->deps->priority = oldcontext->priority;
-    arg->deps->activity_mask |= (1U << dep->dep_datatype_index);
-=======
-    output->data.ptr = dataptr; /* if still NULL allocate it */
-    assert(NULL == output->data.ptr);
 
     deps->priority   = oldcontext->priority;
     deps->incoming_mask |= (1U << dep->dep_datatype_index);
     deps->root       = src_rank;
->>>>>>> 49e28217
     return DAGUE_ITERATE_STOP;
 }
 
@@ -483,14 +463,8 @@
     task.dague_handle = dague_handle_lookup(origin->msg.handle_id);
     if( NULL == task.dague_handle )
         return -1; /* the dague object doesn't exist yet */
-<<<<<<< HEAD
-    origin->activity_mask = 0;
     task.dague_handle = origin->dague_handle;
     task.function     = task.dague_handle->functions_array[origin->msg.function_id];
-=======
-    task.dague_object = origin->dague_object;
-    task.function     = task.dague_object->functions_array[origin->msg.function_id];
->>>>>>> 49e28217
     task.priority     = 0;  /* unknown yet */
     for(i = 0; i < task.function->nb_locals; i++)
         task.locals[i] = origin->msg.locals[i];
@@ -542,14 +516,8 @@
     assert((origin->incoming_mask & complete_mask) == complete_mask);
     origin->incoming_mask ^= complete_mask;
 
-<<<<<<< HEAD
-    assert((origin->msg.output_mask & complete_mask) == complete_mask);
     task.dague_handle = origin->dague_handle;
-    task.function = task.dague_handle->functions_array[origin->msg.function_id];
-=======
-    task.dague_object = origin->dague_object;
     task.function = task.dague_object->functions_array[origin->msg.function_id];
->>>>>>> 49e28217
     task.priority = origin->priority;
     for(i = 0; i < task.function->nb_locals;
         task.locals[i] = origin->msg.locals[i], i++);
@@ -565,14 +533,9 @@
             assert(NULL != target);
         }
         DEBUG3(("MPI:\tDATA %p(%s) released from %p[%d] flow idx %d\n",
-<<<<<<< HEAD
                 DAGUE_DATA_COPY_GET_PTR(origin->output[i].data.data), target->name, origin, i, target->flow_index));
         task.data[target->flow_index].data_repo = NULL;
         task.data[target->flow_index].data_in   = origin->output[i].data.data;
-=======
-                ADATA(origin->output[i].data.ptr), target->name, origin, i, target->flow_index));
-        task.data[target->flow_index].data = origin->output[i].data.ptr;
->>>>>>> 49e28217
     }
 
 #ifdef DAGUE_DIST_COLLECTIVES
@@ -583,13 +546,6 @@
      * Thus, in order to avoid this case we have to propagate the activation
      * before releasing the last set of local tasks.
      */
-<<<<<<< HEAD
-    for(i = 0; complete_mask>>i; i++) {
-        assert(i < MAX_PARAM_COUNT);
-        if( !((1U<<i) & complete_mask) ) continue;
-        if( NULL != origin->output[i].data.data )  /* don't release the CONTROLs */
-            DAGUE_DATA_COPY_RELEASE(origin->output[i].data.data);
-=======
     if(0 == origin->incoming_mask) {
         dague_remote_dep_propagate(eu_context, &task, origin);
         /* don't change the internals of the origin from now on */
@@ -603,7 +559,6 @@
         for(int j = 0; NULL != target->dep_out[j]; j++ )
             if(complete_mask & (1U << target->dep_out[j]->dep_datatype_index))
                 action_mask |= (1U << target->dep_out[j]->dep_index);
->>>>>>> 49e28217
     }
     DEBUG3(("MPI:\tTranslate mask from 0x%lx to 0x%x (remote_dep_release_incoming)\n", complete_mask, action_mask));
     (void)task.function->release_deps(eu_context, &task,
@@ -621,7 +576,7 @@
             assert(i < MAX_PARAM_COUNT);
             if( !((1U<<i) & complete_mask) ) continue;
             if( NULL != origin->output[i].data.ptr )  /* don't release the CONTROLs */
-                AUNREF(origin->output[i].data.ptr);
+                DAGUE_DATA_COPY_RELEASE(origin->output[i].data.data);
         }
         remote_deps_free(origin);
 #endif  /* !DAGUE_DIST_COLLECTIVES */
@@ -1072,13 +1027,8 @@
 {
     dague_remote_deps_t *deps = (dague_remote_deps_t*)item->cmd.activate.task.deps;
     remote_dep_wire_activate_t* msg = &deps->msg;
-<<<<<<< HEAD
-    int k, dsize, saved_position = *position, expected = 0;
-    uint32_t rank_bank, rank_mask;
-=======
     int k, dsize, saved_position = *position;
     uint32_t peer_bank, peer_mask, expected = 0;
->>>>>>> 49e28217
 #if DAGUE_DEBUG_VERBOSE != 0
     char tmp[MAX_TASK_STRLEN];
     remote_dep_cmd_to_string(&deps->msg, tmp, 128);
@@ -1595,13 +1545,8 @@
         /* Retrieve the data arenas and update the msg.incoming_mask to reflect
          * the data we should be receiving from the predecessor.
          */
-<<<<<<< HEAD
-        if( -1 == remote_dep_get_datatypes(deps) ) {
-            /* the corresponding dague_handle doesn't exist, yet. Put it in unexpected */
-=======
         if( -1 == remote_dep_get_datatypes(eu_context, deps) ) {
             /* the corresponding dague_object doesn't exist, yet. Put it in unexpected */
->>>>>>> 49e28217
             char* packed_buffer;
             DEBUG2(("MPI:\tFROM\t%d\tActivate NOOBJ\t% -8s\tk=%d\twith datakey %lx\tparams %lx\n",
                     deps->from, remote_dep_cmd_to_string(&deps->msg, tmp, MAX_TASK_STRLEN),
