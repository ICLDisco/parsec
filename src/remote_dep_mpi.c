--- conflicted
+++ resolved
@@ -350,12 +350,7 @@
     item->cmd.memcpy.datatype     = datatype;
     item->cmd.memcpy.nbelt        = nbelt;
     AREF(src);
-<<<<<<< HEAD
     remote_dep_inc_flying_messages(dague_object, eu_context->virtual_process->dague_context);
-    item->priority = 0;
-=======
-    remote_dep_inc_flying_messages(dague_object, eu_context->master_context);
->>>>>>> 6d352447
     dague_dequeue_push_back(&dep_cmd_queue, (dague_list_item_t*) item);
 }
 
