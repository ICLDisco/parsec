/*
 * Copyright (c) 2009-2013 The University of Tennessee and The University
 *                         of Tennessee Research Foundation.  All rights
 *                         reserved.
 */

/* /!\  THIS FILE IS NOT INTENDED TO BE COMPILED ON ITS OWN
 *      It should be included from remote_dep.c if HAVE_MPI is defined
 */
#include "dague_config.h"

#include <mpi.h>
#include "profiling.h"
#include "list.h"

#define DAGUE_REMOTE_DEP_USE_THREADS

typedef struct dep_cmd_item_s dep_cmd_item_t;
typedef union dep_cmd_u dep_cmd_t;

static int remote_dep_mpi_init(dague_context_t* context);
static int remote_dep_mpi_fini(dague_context_t* context);
static int remote_dep_mpi_on(dague_context_t* context);
static int remote_dep_mpi_progress(dague_execution_unit_t* eu_context);
static int remote_dep_get_datatypes(dague_remote_deps_t* origin);
static int remote_dep_release(dague_execution_unit_t* eu_context,
                              dague_remote_deps_t* origin,
                              remote_dep_datakey_t complete_mask);

static int remote_dep_nothread_send(dague_execution_unit_t* eu_context,
                                    dep_cmd_item_t **head_item);
static int remote_dep_nothread_memcpy(dague_execution_unit_t* eu_context,
                                      dep_cmd_item_t *item);

static int remote_dep_dequeue_send(int rank, dague_remote_deps_t* deps);
static int remote_dep_dequeue_new_object(dague_object_t* obj);
#ifdef DAGUE_REMOTE_DEP_USE_THREADS
static int remote_dep_dequeue_init(dague_context_t* context);
static int remote_dep_dequeue_fini(dague_context_t* context);
static int remote_dep_dequeue_on(dague_context_t* context);
static int remote_dep_dequeue_off(dague_context_t* context);
/*static int remote_dep_dequeue_progress(dague_context_t* context);*/
#   define remote_dep_init(ctx) remote_dep_dequeue_init(ctx)
#   define remote_dep_fini(ctx) remote_dep_dequeue_fini(ctx)
#   define remote_dep_on(ctx)   remote_dep_dequeue_on(ctx)
#   define remote_dep_off(ctx)  remote_dep_dequeue_off(ctx)
#   define remote_dep_new_object(obj) remote_dep_dequeue_new_object(obj)
#   define remote_dep_send(rank, deps) remote_dep_dequeue_send(rank, deps)
#   define remote_dep_progress(ctx) ((void)ctx,0)

#else
static int remote_dep_dequeue_nothread_init(dague_context_t* context);
static int remote_dep_dequeue_nothread_fini(dague_context_t* context);
#   define remote_dep_init(ctx) remote_dep_dequeue_nothread_init(ctx)
#   define remote_dep_fini(ctx) remote_dep_dequeue_nothread_fini(ctx)
#   define remote_dep_on(ctx)   remote_dep_mpi_on(ctx)
#   define remote_dep_off(ctx)  0
#   define remote_dep_new_object(obj) remote_dep_dequeue_new_object(obj)
#   define remote_dep_send(rank, deps) remote_dep_dequeue_send(rank, deps)
#   define remote_dep_progress(ctx) remote_dep_dequeue_nothread_progress(ctx)
#endif
static int remote_dep_dequeue_nothread_progress(dague_context_t* context);

#include "dequeue.h"

#define DEP_NB_CONCURENT 3
static int dague_mpi_activations = 1 * DEP_NB_CONCURENT;
static int dague_mpi_transfers  = 2 * DEP_NB_CONCURENT;
/**
 * Number of data movements to be extracted at each step. Bigger the number
 * larger the amount spent in ordering the tasks, but greater the potential
 * benefits of doing things in the right order.
 */
static int dague_param_nb_tasks_extracted = 20;
static int dague_param_enable_eager = DAGUE_DIST_EAGER_LIMIT;
static int dague_param_enable_aggregate = 0;

/**
 * The order is important as it will be used to compute the index in the
 * pending array of messages.
 */
typedef enum dep_cmd_action_t {
    DEP_ACTIVATE    = -1,
    DEP_NEW_OBJECT  =  0,
    DEP_MEMCPY,
    DEP_RELEASE,
/*    DEP_PROGRESS,
    DEP_PUT_DATA,
    DEP_GET_DATA,*/
    DEP_CTL,
    DEP_LAST  /* always the last element. it shoud not be used */
} dep_cmd_action_t;

union dep_cmd_u {
    struct {
        remote_dep_wire_get_t task;
        int                   peer;
    } activate;
    struct {
        dague_remote_deps_t  *deps;
    } release;
    struct {
        int enable;
    } ctl;
    struct {
        dague_object_t       *obj;
    } new_object;
    struct {
        dague_object_t       *dague_object;
        dague_arena_chunk_t  *source;
        void                 *destination;
        dague_datatype_t      datatype;
        int64_t               displ_s;
        int64_t               displ_r;
        int                   count;
    } memcpy;
};

struct dep_cmd_item_s {
    dague_list_item_t super;
    dague_list_item_t pos_list;
    dep_cmd_action_t  action;
    int               priority;
    dep_cmd_t         cmd;
};
#define dep_cmd_prio (offsetof(dep_cmd_item_t, priority))
#define dep_mpi_pos_list (offsetof(dep_cmd_item_t, priority) - offsetof(dep_cmd_item_t, pos_list))
#define rdep_prio (offsetof(dague_remote_deps_t, max_priority))

static void remote_dep_mpi_save_put( dague_execution_unit_t* eu_context, int i, MPI_Status* status );
static void remote_dep_mpi_put_start( dague_execution_unit_t* eu_context, dep_cmd_item_t* item, int i );
static void remote_dep_mpi_put_end( dague_execution_unit_t* eu_context, int i, int k, MPI_Status* status );
#if RDEP_MSG_SHORT_LIMIT != 0
static void remote_dep_mpi_put_short( dague_execution_unit_t* eu_context, remote_dep_wire_activate_t* msg );
#endif  /* RDEP_MSG_SHORT_LIMIT != 0 */
static void remote_dep_mpi_save_activate( dague_execution_unit_t* eu_context, int i, MPI_Status* status );
static void remote_dep_mpi_get_start( dague_execution_unit_t* eu_context, dague_remote_deps_t* deps, int i );
static void remote_dep_mpi_get_end( dague_execution_unit_t* eu_context, dague_remote_deps_t* deps, int i, int k );
static void remote_dep_mpi_new_object( dague_execution_unit_t* eu_context, dep_cmd_item_t *item );

#if DAGUE_DEBUG_VERBOSE != 0
static inline char*
remote_dep_cmd_to_string(remote_dep_wire_activate_t* origin,
                         char* str,
                         size_t len)
{
    dague_execution_context_t task;

    task.dague_object = dague_object_lookup(origin->object_id);
    task.function     = task.dague_object->functions_array[origin->function_id];
    memcpy(&task.locals, origin->locals, sizeof(assignment_t) * task.function->nb_locals);
    task.priority     = 0xFFFFFFFF;
    return dague_snprintf_execution_context(str, len, &task);
}
#endif

static pthread_t dep_thread_id;
dague_dequeue_t dep_cmd_queue;
dague_list_t    dep_cmd_fifo;             /* ordered non threaded fifo */
dague_list_t    dep_activates_fifo;       /* ordered non threaded fifo */
dague_list_t    dep_activates_noobj_fifo; /* non threaded fifo */
dague_list_t    dep_put_fifo;             /* ordered non threaded fifo */
static dague_remote_deps_t** dep_pending_recv_array;
static dep_cmd_item_t** dep_pending_put_array;
/* help manage the messages in the same category, where a category is either messages
 * to the same destination, or with the same action key.
 */
static dep_cmd_item_t** dague_mpi_same_pos_items;
static int dague_mpi_same_pos_items_size;

static void *remote_dep_dequeue_main(dague_context_t* context);
static int mpi_initialized = 0;
#if defined(DAGUE_REMOTE_DEP_USE_THREADS)
static pthread_mutex_t mpi_thread_mutex;
static pthread_cond_t mpi_thread_condition;
#endif

static int remote_dep_dequeue_init(dague_context_t* context)
{
    pthread_attr_t thread_attr;
    int is_mpi_up = 0;

    assert(mpi_initialized == 0);

    MPI_Initialized(&is_mpi_up);
    if( 0 == is_mpi_up ) {
        /**
         * MPI is not up, so we will consider this as a single
         * node run. Fall back to the no-MPI case.
         */
        context->nb_nodes = 1;
        DEBUG3(("MPI is not initialized. Fall back to a single node execution\n"));
        return 1;
    }
    MPI_Comm_size(MPI_COMM_WORLD, (int*)&(context->nb_nodes));
    if(1 == context->nb_nodes ) return 1;

    /**
     * Finalize the initialization of the upper level structures
     * Worst case: one of the DAGs is going to use up to
     * MAX_PARAM_COUNT times nb_nodes dependencies.
     */
    remote_deps_allocation_init(context->nb_nodes, MAX_PARAM_COUNT);

    dague_dequeue_construct(&dep_cmd_queue);
    dague_list_construct(&dep_cmd_fifo);

    /* Build the condition used to drive the MPI thread */
    pthread_mutex_init( &mpi_thread_mutex, NULL );
    pthread_cond_init( &mpi_thread_condition, NULL );

    pthread_attr_init(&thread_attr);
    pthread_attr_setscope(&thread_attr, PTHREAD_SCOPE_SYSTEM);

   /**
    * We need to synchronize with the newly spawned thread. We will use
    * the condition for this. If we lock the mutex prior to spawning the
    * MPI thread, and then go in a condition wait, the MPI thread can
    * lock the mutex, and then call condition signal. This insure
    * proper synchronization. Similar mechanism will be used to turn
    * on and off the MPI thread.
    */
    pthread_mutex_lock(&mpi_thread_mutex);

    pthread_create(&dep_thread_id,
                   &thread_attr,
                   (void* (*)(void*))remote_dep_dequeue_main,
                   (void*)context);

    /* Wait until the MPI thread signals it's awakening */
    pthread_cond_wait( &mpi_thread_condition, &mpi_thread_mutex );
    mpi_initialized = 1;  /* up and running */

    return context->nb_nodes;
}

static int remote_dep_dequeue_fini(dague_context_t* context)
{
    if( (1 == context->nb_nodes) || (0 == mpi_initialized) ) return 0;

    /**
     * We suppose the off function was called before. Then
     * we will append a shutdown command in the MPI thread queue,
     * and wake the MPI thread. Upon processing of the pending
     * command the MPI thread will exit, we will be able to catch
     * this by locking the mutex.
     * Once we know the MPI thread is gone, cleaning up will be
     * straighforward.
     */
    {
        dep_cmd_item_t* item = (dep_cmd_item_t*) calloc(1, sizeof(dep_cmd_item_t));
        DAGUE_LIST_ITEM_CONSTRUCT(item);
        void *ret;

        item->action = DEP_CTL;
        item->cmd.ctl.enable = -1;  /* turn off the MPI thread */
        item->priority = 0;
        dague_dequeue_push_back(&dep_cmd_queue, (dague_list_item_t*) item);

        /* I am supposed to own the lock. Wake the MPI thread */
        pthread_cond_signal(&mpi_thread_condition);
        pthread_mutex_unlock(&mpi_thread_mutex);
        pthread_join(dep_thread_id, &ret);
        assert((dague_context_t*)ret == context);
    }

    dague_dequeue_destruct(&dep_cmd_queue);
    dague_list_destruct(&dep_cmd_fifo);

    return 0;
}

static volatile int mpi_thread_marker = 0;
static int remote_dep_dequeue_on(dague_context_t* context)
{
    if(1 == context->nb_nodes) return 0;
    /* At this point I am supposed to own the mutex */
    mpi_thread_marker = 1;
    pthread_cond_signal(&mpi_thread_condition);
    pthread_mutex_unlock(&mpi_thread_mutex);
    return 1;
}

static int remote_dep_dequeue_off(dague_context_t* context)
{
    if(1 == context->nb_nodes) return 0;

    dep_cmd_item_t* item = (dep_cmd_item_t*) calloc(1, sizeof(dep_cmd_item_t));
    DAGUE_LIST_ITEM_CONSTRUCT(item);
    item->action = DEP_CTL;
    item->cmd.ctl.enable = 0;  /* turn OFF the MPI thread */
    item->priority = 0;
    while( 1 == mpi_thread_marker ) sched_yield();
    dague_dequeue_push_back(&dep_cmd_queue, (dague_list_item_t*) item);

    pthread_mutex_lock(&mpi_thread_mutex);
    return 0;
}

#define YIELD_TIME 5000
#include "bindthread.h"

static int do_nano = 0;

static void* remote_dep_dequeue_main(dague_context_t* context)
{
    int whatsup;

    remote_dep_bind_thread(context);

    remote_dep_mpi_init(context);
    /* Now synchroniza with the main thread */
    pthread_mutex_lock(&mpi_thread_mutex);
    pthread_cond_signal(&mpi_thread_condition);

    /* This is the main loop. Wait until being woken up by the main thread,
     * do the MPI stuff until we get the OFF or FINI commands. Then
     * react the them.
     */
    do {
        /* Now let's block */
        pthread_cond_wait(&mpi_thread_condition, &mpi_thread_mutex);
        /* acknoledge the activation */
        mpi_thread_marker = 0;
        /* The MPI thread is owning the lock */
        remote_dep_mpi_on(context);
        whatsup = remote_dep_dequeue_nothread_progress(context);
    } while(-1 != whatsup);
    /* Release all resources */
    remote_dep_mpi_fini(context);
    return (void*)context;
}

static int remote_dep_dequeue_new_object(dague_object_t* obj)
{
    if(!mpi_initialized) return 0;
    dep_cmd_item_t* item = (dep_cmd_item_t*)calloc(1, sizeof(dep_cmd_item_t));
    DAGUE_LIST_ITEM_CONSTRUCT(item);
    item->action = DEP_NEW_OBJECT;
    item->priority = 0;
    item->cmd.new_object.obj = obj;
    dague_dequeue_push_back(&dep_cmd_queue, (dague_list_item_t*)item);
    return 1;
}

static int remote_dep_dequeue_send(int rank,
                                   dague_remote_deps_t* deps)
{
    dep_cmd_item_t* item = (dep_cmd_item_t*) calloc(1, sizeof(dep_cmd_item_t));
    DAGUE_LIST_ITEM_CONSTRUCT(item);
    item->action = DEP_ACTIVATE;
    item->priority = deps->max_priority;
    item->cmd.activate.peer             = rank;
    item->cmd.activate.task.deps        = (remote_dep_datakey_t)deps;
    item->cmd.activate.task.output_mask = 0;
    item->cmd.activate.task.tag         = 0;
    dague_dequeue_push_back(&dep_cmd_queue, (dague_list_item_t*)item);
    return 1;
}

void dague_remote_dep_memcpy(dague_execution_unit_t* eu_context,
                             dague_object_t* dague_object,
                             void* dst,
                             dague_dep_data_description_t* data)
{
    assert( dst );
    dep_cmd_item_t* item = (dep_cmd_item_t*)calloc(1, sizeof(dep_cmd_item_t));
    DAGUE_LIST_ITEM_CONSTRUCT(item);
    item->action = DEP_MEMCPY;
    item->priority = 0;
    item->cmd.memcpy.dague_object = dague_object;
    item->cmd.memcpy.source       = (dague_arena_chunk_t*)data->ptr;
    item->cmd.memcpy.destination  = dst;
    item->cmd.memcpy.datatype     = data->layout;
    item->cmd.memcpy.displ_s      = data->displ;
    item->cmd.memcpy.displ_r      = 0;
    item->cmd.memcpy.count        = data->count;
    AREF(item->cmd.memcpy.source);
    remote_dep_inc_flying_messages(dague_object, eu_context->virtual_process->dague_context);
    dague_dequeue_push_back(&dep_cmd_queue, (dague_list_item_t*) item);
}

#define is_inplace(ctx,dep) NULL
#define is_read_only(ctx,dep) NULL

/**
 * This function is called from the task successors iterator. It exists for a
 * single purpose: to retrieve the datatype involved with the operation. Thus,
 * once a datatype has been succesfully retrieved it must cancel the iterator
 * progress in order to return ASAP the datatype to the communication engine.
 */
dague_ontask_iterate_t
remote_dep_mpi_retrieve_datatype(dague_execution_unit_t *eu,
                                 const dague_execution_context_t *newcontext,
                                 const dague_execution_context_t *oldcontext,
                                 const dep_t* dep,
                                 dague_dep_data_description_t* data,
                                 int src_rank, int dst_rank, int dst_vpid,
                                 void *param)
{
    (void)eu; (void)oldcontext; (void)dst_vpid;
    if( dst_rank == src_rank ) return DAGUE_ITERATE_CONTINUE;

    dague_release_dep_fct_arg_t *arg       = (dague_release_dep_fct_arg_t *)param;
    assert( arg->action_mask & DAGUE_ACTION_RECV_INIT_REMOTE_DEPS );
    struct remote_dep_output_param* output = &arg->deps->output[dep->dep_datatype_index];
    void* dataptr = is_read_only(oldcontext, dep);
    if(NULL == dataptr) {
        output->deps_mask &= ~(1 << dep->dep_index); /* unmark all data that are RO we already hold from previous tasks */
    } else {
        output->deps_mask |= (1 << dep->dep_index); /* mark all data that are not RO */
        dataptr = is_inplace(oldcontext, dep);  /* Can we do it inplace */
    }
    output->data     = *data;
    output->data.ptr = dataptr; /* if still NULL allocate it */
    if(newcontext->priority > output->priority) {
        output->priority = newcontext->priority;
        if(newcontext->priority > arg->deps->max_priority)
            arg->deps->max_priority = newcontext->priority;
    }
    arg->deps->activity_mask |= (1 << dep->dep_datatype_index);
    return DAGUE_ITERATE_STOP;
}

/**
 * Retrieve the datatypes involved in this communication. In addition the flag
 * DAGUE_ACTION_RECV_INIT_REMOTE_DEPS set the priority to the maximum priority
 * of all the children.
 */
static int remote_dep_get_datatypes(dague_remote_deps_t* origin)
{
    dague_execution_context_t task;
    uint32_t local_mask = 0;
    dague_release_dep_fct_arg_t arg;

    assert(NULL == origin->dague_object);
    origin->dague_object = dague_object_lookup( origin->msg.object_id );
    if( NULL == origin->dague_object )
        return -1; /* the dague object doesn't exist yet */
    origin->activity_mask = 0;
    task.dague_object = origin->dague_object;
    task.function     = task.dague_object->functions_array[origin->msg.function_id];

    for(int i = 0; i < task.function->nb_locals; i++)
        task.locals[i] = origin->msg.locals[i];

    arg.output_usage = 0;
    arg.deps         = origin;
    arg.ready_lists  = NULL;  /* No new tasks here */

    /* We need to convert from a dep_datatype_index mask into a dep_index mask */
    for(int i = 0; NULL != task.function->out[i]; i++ ) {
        for(int j = 0; NULL != task.function->out[i]->dep_out[j]; j++ )
            if(origin->msg.output_mask & (1U << task.function->out[i]->dep_out[j]->dep_datatype_index))
                local_mask |= (1U << task.function->out[i]->dep_out[j]->dep_index);
        if( 0 == local_mask ) continue;  /* nothing to be done */
        arg.action_mask = DAGUE_ACTION_RECV_INIT_REMOTE_DEPS | local_mask;
        DEBUG3(("MPI:\tRetrieve datatype with mask 0x%x (remote_dep_get_datatypes)\n", local_mask));
        task.function->iterate_successors(NULL, &task,
                                          arg.action_mask,
                                          remote_dep_mpi_retrieve_datatype,
                                          &arg);
        local_mask = 0;
    }
    assert( origin->activity_mask == origin->msg.output_mask);
    return 0;
}

/**
 * Complete a remote task locally. Put the data in the correct location then
 * call the release_deps.
 */
static int remote_dep_release(dague_execution_unit_t* eu_context,
                              dague_remote_deps_t* origin,
                              remote_dep_datakey_t complete_mask)
{
    dague_execution_context_t task;
    const dague_flow_t* target;
    int ret, i, pidx = 0;
    uint32_t local_mask = 0;

    assert((origin->msg.output_mask & complete_mask) == complete_mask);
    task.dague_object = dague_object_lookup(origin->msg.object_id);
#if defined(DAGUE_DEBUG)
    task.priority = 0;
#endif
    assert(task.dague_object); /* Future: for composition, store this in a list
                                  to be considered upon creation of the object */
    task.function = task.dague_object->functions_array[origin->msg.function_id];
    for(i = 0; i < task.function->nb_locals;
        task.locals[i] = origin->msg.locals[i], i++);

    target = task.function->out[pidx];
    for(i = 0; complete_mask>>i; i++) {
        assert(i < MAX_PARAM_COUNT);
        if( !((1<<i) & complete_mask) ) continue;
        while( !((1<<i) & target->flow_mask) ) {
            target = task.function->out[++pidx];
            if(NULL == target)
                assert(0);
        }
        DEBUG3(("MPI:\tDATA %p(%s) released from %p[%d] flow idx %d\n",
                ADATA(origin->output[i].data.ptr), target->name, origin, i, target->flow_index));
        task.data[target->flow_index].data_repo = NULL;
        task.data[target->flow_index].data      = origin->output[i].data.ptr;
    }

    /* We need to convert from a dep_datatype_index mask into a dep_index mask */
    for(int i = 0; NULL != task.function->out[i]; i++ )
        for(int j = 0; NULL != task.function->out[i]->dep_out[j]; j++ )
            if(complete_mask & (1U << task.function->out[i]->dep_out[j]->dep_datatype_index))
                local_mask |= (1U << task.function->out[i]->dep_out[j]->dep_index);
    DEBUG3(("MPI:\tTranslate mask from 0x%lx to 0x%x (remote_dep_release)\n", complete_mask, local_mask));
    origin->activity_mask = 0;
    ret = task.function->release_deps(eu_context, &task,
<<<<<<< HEAD
                                      DAGUE_ACTION_RELEASE_LOCAL_DEPS | DAGUE_ACTION_RELEASE_REMOTE_DEPS | local_mask,
=======
#if defined(DAGUE_DIST_COLLECTIVES)
                                      DAGUE_ACTION_RELEASE_REMOTE_DEPS |
#endif  /* defined(DAGUE_DIST_COLLECTIVES) */
                                      local_mask | DAGUE_ACTION_RELEASE_LOCAL_DEPS,
>>>>>>> c8fc90d8
                                      origin);
    /**
     * Release the dependency owned by the communication engine for all data that has been
     * internally allocated by the engine.
     */
    for(i = 0; complete_mask>>i; i++) {
        assert(i < MAX_PARAM_COUNT);
        if( !((1<<i) & complete_mask) ) continue;
        if( NULL != origin->output[i].data.ptr )  /* don't release the CONTROLs */
            AUNREF(origin->output[i].data.ptr);
    }
    /* Update the mask of remaining dependencies to avoid releasing twice the same outputs */
    origin->msg.output_mask ^= complete_mask;
    return ret;
}

#ifndef DAGUE_REMOTE_DEP_USE_THREADS
static int remote_dep_dequeue_nothread_init(dague_context_t* context)
{
    dague_dequeue_construct(&dep_cmd_queue);
    dague_list_construct(&dep_cmd_fifo);
    return remote_dep_mpi_init(context);
}

static int remote_dep_dequeue_nothread_fini(dague_context_t* context)
{
    remote_dep_mpi_fini(context);
    dague_list_destruct(&dep_cmd_fifo);
    return 0;
}
#endif

static int remote_dep_dequeue_nothread_progress(dague_context_t* context)
{
    dague_list_item_t *items;
    dep_cmd_item_t *item, *same_pos;
    dague_list_t temp_list;
    int ret = 0, how_many, position;
    dague_execution_unit_t* eu_context = context->virtual_processes[0]->execution_units[0];

    dague_list_construct(&temp_list);
 check_pending_queues:
    /* Move a number of tranfers from the shared dequeue into our ordered lifo. */
    how_many = 0;
    while( NULL != (item = (dep_cmd_item_t*) dague_dequeue_try_pop_front(&dep_cmd_queue)) ) {
        if( DEP_CTL == item->action ) {
            /* A DEP_CTL is a barrier that must not be crossed, flush the
             * ordered fifo and don't add anything until it is consumed */
            if( dague_ulist_is_empty(&dep_cmd_fifo) && dague_ulist_is_empty(&temp_list) )
                goto handle_now;
            dague_dequeue_push_front(&dep_cmd_queue, (dague_list_item_t*)item);
            break;
        }
        how_many++;
        same_pos = NULL;
        /* Find the position in the array of the first possible item in the same category */
        position = (DEP_ACTIVATE == item->action) ? item->cmd.activate.peer : (context->nb_nodes + item->action);

        dague_list_item_singleton(&item->pos_list);
        same_pos = dague_mpi_same_pos_items[position];
        if((NULL != same_pos) && (same_pos->priority >= item->priority)) {
            /* insert the item in the peer list */
            dague_list_item_ring_push_sorted(&same_pos->pos_list, &item->pos_list, dep_mpi_pos_list);
        } else {
            if(NULL != same_pos) {
                /* this is the new head of the list. */
                dague_list_item_ring_push(&same_pos->pos_list, &item->pos_list);
                /* Remove previous elem from the priority list. The element
                 might be either in the dep_cmd_fifo if it is old enough to be
                 pushed there, or in the temp_list waiting to be moved
                 upstrea. Pay attention from which queue it is removed. */
#if defined(DAGUE_DEBUG)
                dague_list_nolock_remove((struct dague_list_t*)same_pos->super.belong_to, (dague_list_item_t*)same_pos);
#else
                dague_list_nolock_remove(NULL, (dague_list_item_t*)same_pos);
#endif
                dague_list_item_singleton((dague_list_item_t*)same_pos);
            }
            dague_mpi_same_pos_items[position] = item;
            /* And add ourselves in the temp list */
            dague_list_nolock_push_front(&temp_list, (dague_list_item_t*)item);
        }
        if(how_many > dague_param_nb_tasks_extracted)
            break;
    }
    if( !dague_ulist_is_empty(&temp_list) ) {
        /* Sort the temporary list */
        dague_list_nolock_sort(&temp_list, dep_cmd_prio);
        /* Remove the ordered items from the list, and clean the list */
        items = dague_list_nolock_unchain(&temp_list);
        /* Insert them into the locally ordered cmd_fifo */
        dague_list_nolock_chain_sorted(&dep_cmd_fifo, items, dep_cmd_prio);
    }
    /* Extract the head of the list and point the array to the correct value */
    if(NULL == (item = (dep_cmd_item_t*)dague_list_nolock_pop_front(&dep_cmd_fifo)) ) {
        do {
            ret = remote_dep_mpi_progress(eu_context);
        } while(ret);

        if(do_nano && !ret) {
            struct timespec ts;
            ts.tv_sec = 0; ts.tv_nsec = YIELD_TIME;
            nanosleep(&ts, NULL);
        }
        goto check_pending_queues;
    }
    position = (DEP_ACTIVATE == item->action) ? item->cmd.activate.peer : (context->nb_nodes + item->action);
    assert(DEP_CTL != item->action);
  handle_now:
    switch(item->action) {
    case DEP_CTL:
        ret = item->cmd.ctl.enable;
        dague_list_destruct(&temp_list);
        free(item);
        return ret;  /* FINI or OFF */
    case DEP_NEW_OBJECT:
        remote_dep_mpi_new_object(eu_context, item);
        break;
    case DEP_ACTIVATE:
        remote_dep_nothread_send(eu_context, &item);
        same_pos = item;
        goto have_same_pos;
    case DEP_MEMCPY:
        remote_dep_nothread_memcpy(eu_context, item);
        break;
    default:
        assert(0 && item->action); /* Not a valid action */
        break;
    }

    /* Correct the other structures */
    same_pos = (dep_cmd_item_t*)dague_list_item_ring_chop(&item->pos_list);
    if( NULL != same_pos)
        same_pos = container_of(same_pos, dep_cmd_item_t, pos_list);
    free(item);
  have_same_pos:
    if( NULL != same_pos) {
        dague_list_nolock_push_front(&temp_list, (dague_list_item_t*)same_pos);
    }
    dague_mpi_same_pos_items[position] = same_pos;

    goto check_pending_queues;
}

static int remote_dep_nothread_memcpy(dague_execution_unit_t* eu_context,
                                      dep_cmd_item_t *item)
{
    dep_cmd_t* cmd = &item->cmd;
    int rc = MPI_Sendrecv((char*)ADATA(cmd->memcpy.source) + cmd->memcpy.displ_s, cmd->memcpy.count, cmd->memcpy.datatype, 0, 0,
                          (char*)cmd->memcpy.destination + cmd->memcpy.displ_r, cmd->memcpy.count, cmd->memcpy.datatype, 0, 0,
                          MPI_COMM_SELF, MPI_STATUS_IGNORE);
    AUNREF(cmd->memcpy.source);
    remote_dep_dec_flying_messages(item->cmd.memcpy.dague_object,
                                   eu_context->virtual_process->dague_context);
    return (MPI_SUCCESS == rc ? 0 : -1);
}

/******************************************************************************
 * ALL MPI SPECIFIC CODE GOES HERE
 ******************************************************************************/
enum {
    REMOTE_DEP_ACTIVATE_TAG,
    REMOTE_DEP_GET_DATA_TAG,
    REMOTE_DEP_PUT_DATA_TAG,
    REMOTE_DEP_MAX_CTRL_TAG
} dague_remote_dep_tag_t;

#ifdef DAGUE_PROF_TRACE
static dague_thread_profiling_t* MPIctl_prof;
static dague_thread_profiling_t* MPIsnd_prof[DEP_NB_CONCURENT];
static dague_thread_profiling_t* MPIrcv_prof[DEP_NB_CONCURENT];
static unsigned long act = 0;
static int MPI_Activate_sk, MPI_Activate_ek;
static unsigned long get = 0;
static int MPI_Data_ctl_sk, MPI_Data_ctl_ek;
static int MPI_Data_plds_sk, MPI_Data_plds_ek;
static int MPI_Data_pldr_sk, MPI_Data_pldr_ek;

typedef struct {
    int rank_src;
    int rank_dst;
    char func[16];
} dague_profile_remote_dep_mpi_info_t;

static char dague_profile_remote_dep_mpi_info_to_string[] = "";

static void remote_dep_mpi_profiling_init(void)
{
    int i;

    dague_profiling_add_dictionary_keyword( "MPI_ACTIVATE", "fill:#FF0000",
                                            sizeof(dague_profile_remote_dep_mpi_info_t),
                                            dague_profile_remote_dep_mpi_info_to_string,
                                            &MPI_Activate_sk, &MPI_Activate_ek);
    dague_profiling_add_dictionary_keyword( "MPI_DATA_CTL", "fill:#000077",
                                            sizeof(dague_profile_remote_dep_mpi_info_t),
                                            dague_profile_remote_dep_mpi_info_to_string,
                                            &MPI_Data_ctl_sk, &MPI_Data_ctl_ek);
    dague_profiling_add_dictionary_keyword( "MPI_DATA_PLD_SND", "fill:#B08080",
                                            sizeof(dague_profile_remote_dep_mpi_info_t),
                                            dague_profile_remote_dep_mpi_info_to_string,
                                            &MPI_Data_plds_sk, &MPI_Data_plds_ek);
    dague_profiling_add_dictionary_keyword( "MPI_DATA_PLD_RCV", "fill:#80B080",
                                            sizeof(dague_profile_remote_dep_mpi_info_t),
                                            dague_profile_remote_dep_mpi_info_to_string,
                                            &MPI_Data_pldr_sk, &MPI_Data_pldr_ek);

    MPIctl_prof = dague_profiling_thread_init( 2*1024*1024, "MPI ctl");
    for(i = 0; i < DEP_NB_CONCURENT; i++) {
        MPIsnd_prof[i] = dague_profiling_thread_init( 2*1024*1024, "MPI isend(req=%d)", i);
        MPIrcv_prof[i] = dague_profiling_thread_init( 2*1024*1024, "MPI irecv(req=%d)", i);
    }
}

#define TAKE_TIME_WITH_INFO(PROF, KEY, I, src, dst, ctx) do {           \
        dague_profile_remote_dep_mpi_info_t __info;                     \
        dague_execution_context_t __exec_context;                       \
        dague_object_t *__object = dague_object_lookup( (ctx).object_id ); \
        __exec_context.function = __object->functions_array[(ctx).function_id ]; \
        __exec_context.dague_object = __object;                         \
        memcpy(&__exec_context.locals, (ctx).locals, MAX_LOCAL_COUNT * sizeof(assignment_t)); \
        dague_snprintf_execution_context(__info.func, 16, &__exec_context); \
        __info.rank_src = (src);                                        \
        __info.rank_dst = (dst);                                        \
        DAGUE_PROFILING_TRACE((PROF), (KEY), (I), PROFILE_OBJECT_ID_NULL, &__info); \
    } while(0)

#define TAKE_TIME(PROF, KEY, I) DAGUE_PROFILING_TRACE((PROF), (KEY), (I), PROFILE_OBJECT_ID_NULL, NULL);
#else
#define TAKE_TIME_WITH_INFO(PROF, KEY, I, src, dst, ctx) do {} while(0)
#define TAKE_TIME(PROF, KEY, I) do {} while(0)
#define remote_dep_mpi_profiling_init() do {} while(0)
#endif  /* DAGUE_PROF_TRACE */

#if defined(DAGUE_STATS)

#   define DAGUE_STATACC_ACCUMULATE_MSG(counter, count, datatype) do {\
        int _sa_size; \
        MPI_Pack_size(count, datatype, dep_comm, &_sa_size); \
        DAGUE_STATACC_ACCUMULATE(counter, 1); \
        DAGUE_STATACC_ACCUMULATE(counter_bytes_sent, _sa_size); \
    }
#else
#   define DAGUE_STATACC_ACCUMULATE_MSG(counter, count, datatype)
#endif /* DAGUE_STATS */


/* TODO: smart use of dague context instead of ugly globals */
static MPI_Comm dep_comm;
#define DEP_NB_REQ (2 * DEP_NB_CONCURENT + 2 * (DEP_NB_CONCURENT * MAX_PARAM_COUNT))
static MPI_Request  array_of_requests[DEP_NB_REQ];
static int          array_of_indices[DEP_NB_REQ];
static MPI_Status   array_of_statuses[DEP_NB_REQ];
static MPI_Request* dep_activate_req    = &array_of_requests[0 * DEP_NB_CONCURENT];
static MPI_Request* dep_get_req         = &array_of_requests[1 * DEP_NB_CONCURENT];
static MPI_Request* dep_put_snd_req     = &array_of_requests[2 * DEP_NB_CONCURENT];
static MPI_Request* dep_put_rcv_req     = &array_of_requests[2 * DEP_NB_CONCURENT + DEP_NB_CONCURENT * MAX_PARAM_COUNT];

/* TODO: fix heterogeneous restriction by using proper mpi datatypes */
#define dep_dtt MPI_BYTE
#define dep_count sizeof(remote_dep_wire_activate_t)
#define dep_extent dep_count
#define DEP_EAGER_BUFFER_SIZE (dep_extent+RDEP_MSG_EAGER_LIMIT)
static char dep_activate_buff[DEP_NB_CONCURENT][DEP_EAGER_BUFFER_SIZE];
//static dague_remote_deps_t* dep_activate_buff[DEP_NB_CONCURENT];
#define datakey_dtt MPI_LONG
#define datakey_count 3
static remote_dep_wire_get_t dep_get_buff[DEP_NB_CONCURENT];

/* Pointers are converted to long to be used as keys to fetch data in the get
 * rdv protocol. Make sure we can carry pointers correctly.
 */
#ifdef HAVE_LIMITS_H
#include <limits.h>
#endif
#if ULONG_MAX < UINTPTR_MAX
#error "unsigned long is not large enough to hold a pointer!"
#endif
/* note: tags are necessary, because multiple activate requests are not
 * fifo, relative to one another, during the waitsome loop */
static int MAX_MPI_TAG;
#define MIN_MPI_TAG (REMOTE_DEP_MAX_CTRL_TAG+1)
static int VAL_NEXT_TAG = MIN_MPI_TAG;
static inline int next_tag(int k) {
    int tag = VAL_NEXT_TAG;
    if( MAX_MPI_TAG < tag+k )
        VAL_NEXT_TAG = MIN_MPI_TAG;
    else
        VAL_NEXT_TAG += k;
    return tag;
}

static int remote_dep_mpi_init(dague_context_t* context)
{
    int i, mpi_tag_ub_exists, *ub;

    dague_list_construct(&dep_activates_fifo);
    dague_list_construct(&dep_activates_noobj_fifo);
    dague_list_construct(&dep_put_fifo);

    MPI_Comm_dup(MPI_COMM_WORLD, &dep_comm);
    /*
     * Based on MPI 1.1 the MPI_TAG_UB should only be defined
     * on MPI_COMM_WORLD.
     */
#if defined(HAVE_MPI_20)
    MPI_Comm_get_attr(MPI_COMM_WORLD, MPI_TAG_UB, &ub, &mpi_tag_ub_exists);
#else
    MPI_Attr_get(MPI_COMM_WORLD, MPI_TAG_UB, &ub, &mpi_tag_ub_exists);
#endif  /* defined(HAVE_MPI_20) */
    if( !mpi_tag_ub_exists ) {
        MAX_MPI_TAG = INT_MAX;
        WARNING(("Your MPI implementation does not define MPI_TAG_UB and thus violates the standard (MPI-2.2, page 29, line 30); Lets assume any integer value is a valid MPI Tag.\n"));
    } else {
        MAX_MPI_TAG = *ub;
#if DAGUE_DEBUG_VERBOSE != 0
        if( MAX_MPI_TAG < INT_MAX ) {
            WARNING(("MPI:\tYour MPI implementation defines the maximal TAG value to %d (0x%08x), which might be too small should you have more than %d simultaneous remote dependencies\n",
                    MAX_MPI_TAG, (unsigned int)MAX_MPI_TAG, MAX_MPI_TAG / MAX_PARAM_COUNT));
        }
#endif
    }

    MPI_Comm_size(dep_comm, &(context->nb_nodes));
    MPI_Comm_rank(dep_comm, &(context->my_rank));

    dague_mpi_same_pos_items_size = context->nb_nodes + (int)DEP_LAST;
    dague_mpi_same_pos_items = (dep_cmd_item_t**)calloc(dague_mpi_same_pos_items_size,
                                                        sizeof(dep_cmd_item_t*));

    for(i = 0; i < DEP_NB_REQ; i++) {
        array_of_requests[i] = MPI_REQUEST_NULL;
    }

    /* Create all the pending receives and start them */
    for(i = 0; i < DEP_NB_CONCURENT; i++) {
        MPI_Recv_init(&dep_activate_buff[i], DEP_EAGER_BUFFER_SIZE, MPI_PACKED, MPI_ANY_SOURCE, REMOTE_DEP_ACTIVATE_TAG, dep_comm, &dep_activate_req[i]);
        MPI_Recv_init(&dep_get_buff[i], datakey_count, datakey_dtt, MPI_ANY_SOURCE, REMOTE_DEP_GET_DATA_TAG, dep_comm, &dep_get_req[i]);
        MPI_Start(&dep_activate_req[i]);
        MPI_Start(&dep_get_req[i]);
    }

    dep_pending_recv_array = (dague_remote_deps_t**)calloc(DEP_NB_CONCURENT, sizeof(dague_remote_deps_t*));
    dep_pending_put_array = (dep_cmd_item_t**)calloc(DEP_NB_CONCURENT, sizeof(dep_cmd_item_t*));
    remote_dep_mpi_profiling_init();
    return 0;
}

static int remote_dep_mpi_fini(dague_context_t* context)
{
    int i, flag;
    MPI_Status status;

    for(i = 0; i < DEP_NB_CONCURENT; i++) {
        MPI_Cancel(&dep_activate_req[i]); MPI_Test(&dep_activate_req[i], &flag, &status); MPI_Request_free(&dep_activate_req[i]);
        MPI_Cancel(&dep_get_req[i]); MPI_Test(&dep_get_req[i], &flag, &status); MPI_Request_free(&dep_get_req[i]);
    }
    for(i = 0; i < DEP_NB_REQ; i++) {
        assert(MPI_REQUEST_NULL == array_of_requests[i]);
    }
    free(dep_pending_put_array); dep_pending_put_array = NULL;
    free(dep_pending_recv_array); dep_pending_recv_array = NULL;

    free(dague_mpi_same_pos_items); dague_mpi_same_pos_items = NULL;
    dague_mpi_same_pos_items_size = 0;

    dague_list_destruct(&dep_activates_fifo);
    dague_list_destruct(&dep_activates_noobj_fifo);
    dague_list_destruct(&dep_put_fifo);
    MPI_Comm_free(&dep_comm);
    (void)context;
    return 0;
}

static int remote_dep_mpi_on(dague_context_t* context)
{
#ifdef DAGUE_PROF_TRACE
    int i;
    /* put a start marker on each line */
    TAKE_TIME(MPIctl_prof, MPI_Activate_sk, 0);
    for(i = 0; i < DEP_NB_CONCURENT; i++) {
        TAKE_TIME(MPIsnd_prof[i], MPI_Activate_sk, 0);
        TAKE_TIME(MPIrcv_prof[i], MPI_Activate_sk, 0);
    }
    MPI_Barrier(dep_comm);
    TAKE_TIME(MPIctl_prof, MPI_Activate_ek, 0);
    for(i = 0; i < DEP_NB_CONCURENT; i++) {
        TAKE_TIME(MPIsnd_prof[i], MPI_Activate_ek, 0);
        TAKE_TIME(MPIrcv_prof[i], MPI_Activate_ek, 0);
    }
#endif
    (void)context;
    return 0;
}

/**
 * Given a remote_dep_wire_activate message it packs as much as possible
 * into the provided buffer. If possible (eager allowed and enough room
 * in the buffer) some of the arguments will also be packed. Beware, the
 * remote_dep_wire_activate message itself must be updated with the
 * correct length before packing.
 *
 * @returns 1 if the message can't be packed due to lack of space, or 0
 * otherwise.
 */
static int remote_dep_mpi_pack_dep(int rank,
                                   dep_cmd_item_t* item,
                                   char* packed_buffer,
                                   int length,
                                   int* position)
{
    dague_remote_deps_t *deps = (dague_remote_deps_t*)item->cmd.activate.task.deps;
    remote_dep_wire_activate_t* msg = &deps->msg;
    int k, dsize, saved_position = *position, completed = 0;
    uint32_t rank_bank, rank_mask, which;
#if DAGUE_DEBUG_VERBOSE != 0
    char tmp[MAX_TASK_STRLEN];
    remote_dep_cmd_to_string(&deps->msg, tmp, 128);
#endif

    rank_bank = rank / (sizeof(uint32_t) * 8);
    rank_mask = 1 << (rank % (sizeof(uint32_t) * 8));

    MPI_Pack_size(dep_count, dep_dtt, dep_comm, &dsize);
    if( (length - (*position)) < dsize ) {  /* no room. bail out */
        DEBUG3(("Can't pack at %d/%d. Bail out!\n", *position, length));
        return 1;
    }
    /* Don't pack yet, we need to update the length field before packing */
    *position  += dsize;
    msg->output_mask = which = 0;  /* clean start */
    msg->length = 0;

    /* Treat for special cases: CTL, Eeager, etc... */
    for(k = 0; deps->activity_mask >> k; k++) {
        if( !((1U << k) & deps->activity_mask )) continue;
        if( !(deps->output[k].rank_bits[rank_bank] & rank_mask) ) continue;
        msg->output_mask |= (1<<k);

        /* Remove CTL from the message we expect to send */
#if defined(DAGUE_PROF_DRY_DEP)
        deps->output[k].data.arena = NULL; /* make all data a control */
#endif
        if(NULL == deps->output[k].data.arena) {
            DEBUG2((" CTL\t%s\tparam %d\tdemoted to be a control\n",
                    tmp, k));
            which |= (1<<k);
            completed++;
            continue;
        }
        assert(deps->output[k].data.count > 0);
        if(dague_param_enable_eager) {
            /* Embed data (up to eager size) with the activate msg */
            MPI_Pack_size(deps->output[k].data.count, deps->output[k].data.layout,
                          dep_comm, &dsize);
            if((length - (*position)) >= dsize) {
                DEBUG2((" EGR\t%s\tparam %d\teager piggyback in the activate message\n",
                        tmp, k));
                MPI_Pack((char*)ADATA(deps->output[k].data.ptr) + deps->output[k].data.displ,
                         deps->output[k].data.count, deps->output[k].data.layout,
                         packed_buffer, length, position, dep_comm);
                which |= (1<<k);
                completed++;
                msg->length += dsize;
                continue;  /* go to the next */
            }
            /* the data doesn't fit in the buffer. */
        }
        dague_atomic_add_32b(&deps->output_count, 1);  /* Keep track of the inflight data */
        DEBUG2(("DATA\t%s\tparam %d\tdeps %p send on demand (increase deps counter to %d)\n",
                tmp, k, deps, deps->output_count));
    }
    DEBUG(("MPI:\tTO\t%d\tActivate\t% -8s\ti=na\n"
           "    \t\t\twith datakey %lx\tmask %lx\t(tag=%d) eager count %d length %d\n",
           rank, tmp,
           msg->deps, msg->output_mask, msg->tag, completed, msg->length)); (void)rank;
    /* And now pack the updated message (msg->length and msg->output_mask)
     * itself. Pack the complete output_mask, and then update it to reflect what
     * is left to send. */
    MPI_Pack(msg, dep_count, dep_dtt, packed_buffer, length, &saved_position, dep_comm);
    msg->output_mask ^= which;  /* remove the packed ones */
    item->cmd.activate.task.output_mask = msg->output_mask;  /* save it for later */
    return 0;
}

/**
 * Starting with a particular item pack as many remote_dep_wire_activate
 * messages with the same destination (from the item ring associated with
 * pos_list) into a buffer. Upon completion the entire buffer is send to the
 * remote peer, the completed messages are released and the header is updated to
 * the next unsent message.
 */
static int remote_dep_nothread_send(dague_execution_unit_t* eu_context,
                                    dep_cmd_item_t **head_item)
{
    remote_dep_wire_activate_t* msg;
    dague_remote_deps_t *deps;
    dep_cmd_item_t *item = *head_item;
    dague_list_item_t* ring = NULL;
    char packed_buffer[DEP_EAGER_BUFFER_SIZE];
    int rank, position = 0;

    rank     = item->cmd.activate.peer;  /* this doesn't change */
  pack_more:
    item->cmd.activate.task.tag = next_tag(MAX_PARAM_COUNT); /* TODO: waste less tags to diminish
                                                              collision probability */
    deps     = (dague_remote_deps_t*)item->cmd.activate.task.deps;
    msg      = &deps->msg;
    msg->tag = item->cmd.activate.task.tag;

    dague_list_item_singleton((dague_list_item_t*)item);
    if( 0 == remote_dep_mpi_pack_dep(rank, item, packed_buffer,
                                     DEP_EAGER_BUFFER_SIZE, &position) ) {
        /* space left on the buffer. Move to the next item with the same destination */
        dep_cmd_item_t* next = (dep_cmd_item_t*)dague_list_item_ring_chop(&item->pos_list);
        if( NULL == ring ) ring = (dague_list_item_t*)item;
        else dague_list_item_ring_push(ring, (dague_list_item_t*)item);
        if( NULL != next ) {
            item = container_of(next, dep_cmd_item_t, pos_list);
            assert(DEP_ACTIVATE == item->action);
            if( dague_param_enable_aggregate ) {
                goto pack_more;
            }
        } else item = NULL;
    }
    *head_item = item;

    TAKE_TIME_WITH_INFO(MPIctl_prof, MPI_Activate_sk, act, eu_context->virtual_process->dague_context->my_rank, rank, *msg);
    DAGUE_STATACC_ACCUMULATE_MSG(counter_control_messages_sent, packed, MPI_PACKED);
    MPI_Send((void*)packed_buffer, position, MPI_PACKED, rank, REMOTE_DEP_ACTIVATE_TAG, dep_comm);
    TAKE_TIME(MPIctl_prof, MPI_Activate_ek, act++);
    DEBUG_MARK_CTL_MSG_ACTIVATE_SENT(rank, (void*)msg, *msg);

    do {
        item = (dep_cmd_item_t*)ring;
        ring = dague_list_item_ring_chop(ring);

#if RDEP_MSG_SHORT_LIMIT != 0
        if( 0 != item->cmd.activate.task.output_mask ) {
            deps = (dague_remote_deps_t*)item->cmd.activate.task.deps;
            msg  = &deps->msg;
            remote_dep_mpi_put_short(eu_context, item);
        }
#endif   /* RDEP_MSG_SHORT_LIMIT != 0 */

        remote_dep_complete_and_cleanup((dague_remote_deps_t**)&item->cmd.activate.task.deps, 1,
                                        eu_context->virtual_process->dague_context); /* we send the order */
        if( 0 == item->cmd.activate.task.output_mask ) {
            free(item);
        }
    } while( NULL != ring );
    return 0;
}

static int remote_dep_mpi_progress(dague_execution_unit_t* eu_context)
{
#if DAGUE_DEBUG_VERBOSE != 0
    char tmp[MAX_TASK_STRLEN];
#endif
    MPI_Status *status;
    int ret = 0, index, i, k, outcount;

    if( !DAGUE_THREAD_IS_MASTER(eu_context) ) return 0;

    do {
        MPI_Testsome(DEP_NB_REQ, array_of_requests, &outcount, array_of_indices, array_of_statuses);
        if(0 == outcount) break;  /* nothing ready right now */
        for( index = 0; index < outcount; index++ ) {
            i = array_of_indices[index];
            status = &(array_of_statuses[index]);

            if(i < dague_mpi_activations) {
                assert(REMOTE_DEP_ACTIVATE_TAG == status->MPI_TAG);
                remote_dep_mpi_save_activate( eu_context, i, status );
                MPI_Start(&dep_activate_req[i]);
            } else if(i < dague_mpi_transfers) {
                i -= dague_mpi_activations; /* shift i */
                assert(REMOTE_DEP_GET_DATA_TAG == status->MPI_TAG);
                remote_dep_mpi_save_put( eu_context, i, status );
                MPI_Start(&dep_get_req[i]);
            } else {
                i -= dague_mpi_transfers;  /* shift i */
                assert(i >= 0);
                if(i < (DEP_NB_CONCURENT * MAX_PARAM_COUNT)) {
                    /* We finished sending the data, allow for more requests
                     * to be processed */
                    k = i % MAX_PARAM_COUNT;
                    i = i / MAX_PARAM_COUNT;
                    remote_dep_mpi_put_end(eu_context, i, k, status);
                } else {
                    /* We received a data, call the matching release_dep */
                    dague_remote_deps_t* deps;
                    i -= (DEP_NB_CONCURENT * MAX_PARAM_COUNT);
                    assert(i >= 0);
                    k = i%MAX_PARAM_COUNT;
                    i = i/MAX_PARAM_COUNT;
                    deps = (dague_remote_deps_t*) dep_pending_recv_array[i];
                    DEBUG2(("MPI:\tFROM\t%d\tGet END  \t% -8s\ti=%d,k=%d\twith datakey na        \tparams %lx\t(tag=%d)\n",
                            status->MPI_SOURCE, remote_dep_cmd_to_string(&deps->msg, tmp, MAX_TASK_STRLEN), i, k,
                            deps->msg.output_mask, status->MPI_TAG));
                    DEBUG_MARK_DTA_MSG_END_RECV(status->MPI_TAG);
                    TAKE_TIME(MPIrcv_prof[i], MPI_Data_pldr_ek, i+k);
                    remote_dep_mpi_get_end(eu_context, deps, i, k);
                    ret++;
                }
            }
        }
    } while(1);
    return ret;
}

/**
 * Compute the mask of all dependencies associated with a defined deps that can
 * be embedded in the outgoing message. This takes in account the control data
 * (with zero length), the eager data up to the allowed max amount of the
 * message as well as the short protocol (data that will follow shorthly without
 * a need for rendez-vous).
 */
static remote_dep_datakey_t
remote_dep_mpi_short_which(const dague_remote_deps_t* deps,
                           remote_dep_datakey_t output_mask)
{
    for(int k = 0; output_mask>>k; k++) {
        if( !(output_mask & (1<<k)) ) continue;

        if( NULL == deps->output[k].data.arena ) continue;
        size_t extent = deps->output[k].data.arena->elem_size * deps->output[k].data.count;

        if( (extent <= (RDEP_MSG_SHORT_LIMIT)) | (extent <= (RDEP_MSG_EAGER_LIMIT)) ) {
            DEBUG3(("MPI:\tPEER\tNA\t%5s MODE  k=%d\tsize=%d <= %d\t(tag=base+%d)\n",
                    (extent <= (RDEP_MSG_EAGER_LIMIT) ? "Eager" : "Short"),
                    k, extent, RDEP_MSG_SHORT_LIMIT, k));
            continue;
        }
        output_mask ^= (1<<k);
    }
    return output_mask;
}

#if RDEP_MSG_SHORT_LIMIT != 0
static void remote_dep_mpi_put_short(dague_execution_unit_t* eu_context,
                                     dep_cmd_item_t* item)
{
    dague_remote_deps_t* deps = (dague_remote_deps_t*)item->cmd.activate.task.deps;
#if DAGUE_DEBUG_VERBOSE != 0
    char tmp[MAX_TASK_STRLEN];
    remote_dep_cmd_to_string(&deps->msg, tmp, MAX_TASK_STRLEN);
#endif

    item->cmd.activate.task.output_mask = remote_dep_mpi_short_which(deps, item->cmd.activate.task.output_mask);
    if( 0 == item->cmd.activate.task.output_mask ) continue;

    /* Check if we can process it right now */
    for(int i = 0; i < DEP_NB_CONCURENT; i++ ) {
        if( NULL == dep_pending_put_array[i] ) {
            remote_dep_mpi_put_start(eu_context, item, i);
            return;
        }
    }
    DEBUG3(("MPI: Put Short DELAYED for %s from %d tag %u which 0x%x (deps %p)\n",
            tmp, item->cmd.activate.peer, msg->tag, item->cmd.activate.task.output_mask, (void*)deps));

    dague_ulist_push_front(&dep_put_fifo, (dague_list_item_t*)item);
}
#endif  /* RDEP_MSG_SHORT_LIMIT != 0 */

static void remote_dep_mpi_save_put(dague_execution_unit_t* eu_context,
                                    int i,
                                    MPI_Status* status)
{
    dep_cmd_item_t* item;
    remote_dep_wire_get_t* task;
    dague_remote_deps_t *deps;
#if DAGUE_DEBUG_VERBOSE != 0
    char tmp[MAX_TASK_STRLEN];
#endif

    item = (dep_cmd_item_t*) malloc(sizeof(dep_cmd_item_t));
    DAGUE_LIST_ITEM_CONSTRUCT(item);
    item->action = 0 /* DEP_GET_DATA */;
    item->cmd.activate.peer = status->MPI_SOURCE;

    task = &(item->cmd.activate.task);
    memcpy(task, &dep_get_buff[i], sizeof(remote_dep_wire_get_t));
    deps = (dague_remote_deps_t*) (uintptr_t) task->deps;
    item->priority = deps->max_priority;

    dague_ulist_push_sorted(&dep_put_fifo, (dague_list_item_t*)item, dep_cmd_prio);
    /* Check if we can push any new puts */
    for( i = 0; i < DEP_NB_CONCURENT; i++ ) {
        if( NULL == dep_pending_put_array[i] ) {
            item = (dep_cmd_item_t*)dague_ulist_fifo_pop(&dep_put_fifo);
            remote_dep_mpi_put_start(eu_context, item, i );
            return;
        }
    }
    DEBUG3(("MPI: Put DELAYED for %s from %d tag %u which 0x%x (deps %p)\n",
            remote_dep_cmd_to_string(&deps->msg, tmp, MAX_TASK_STRLEN), item->cmd.activate.peer,
            task->tag, task->output_mask, (void*)deps));
}

static void
remote_dep_mpi_put_start(dague_execution_unit_t* eu_context,
                         dep_cmd_item_t* item, int i)
{
    remote_dep_wire_get_t* task = &(item->cmd.activate.task);
    dague_remote_deps_t* deps = (dague_remote_deps_t*) (uintptr_t) task->deps;
    int k, nbdtt, tag = task->tag;
    void* data;
    MPI_Datatype dtt;
#if DAGUE_DEBUG_VERBOSE >= 2
    char type_name[MPI_MAX_OBJECT_NAME];
    int len;
#endif

    (void)eu_context;
    DEBUG_MARK_CTL_MSG_GET_RECV(item->peer, (void*)task, task);

    assert(task->output_mask);
    DEBUG3(("MPI:\tPUT mask=%lx deps 0x%lx\n", task->output_mask, task->deps));
    for(k = 0; task->output_mask>>k; k++) {
        assert(k < MAX_PARAM_COUNT);
        if(!((1<<k) & task->output_mask)) continue;

        DEBUG3(("MPI:\t[idx %d mask(0x%x / 0x%x)] %p, %p\n", k, (1<<k), task->output_mask,
                deps->output[k].data.ptr, ADATA(deps->output[k].data.ptr)));
        data = ADATA(deps->output[k].data.ptr);
        dtt = deps->output[k].data.layout;
        nbdtt = deps->output[k].data.count;
#if DAGUE_DEBUG_VERBOSE >= 2
        MPI_Type_get_name(dtt, type_name, &len);
        DEBUG2(("MPI:\tTO\t%d\tPut START\tunknown \tj=%d,k=%d\twith deps 0x%lx at %p type %s\t(tag=%d displ = %ld)\n",
               item->cmd.activate.peer, i, k, task->deps, data, type_name, tag+k, deps->output[k].data.displ));
#endif

        TAKE_TIME_WITH_INFO(MPIsnd_prof[i], MPI_Data_plds_sk, i,
                            eu_context->virtual_process->dague_context->my_rank, item->cmd.activate.peer, deps->msg);
#if !defined(DAGUE_PROF_DRY_DEP)
        MPI_Isend((char*)data + deps->output[k].data.displ, nbdtt, dtt,
                  item->cmd.activate.peer, tag + k, dep_comm, &dep_put_snd_req[i*MAX_PARAM_COUNT+k]);
#endif  /* defined() */
        DEBUG_MARK_DTA_MSG_START_SEND(item->peer, data, tag+k);
    }
    dep_pending_put_array[i] = item;
}

static void remote_dep_mpi_put_end(dague_execution_unit_t* eu_context,
                                   int i, int k,
                                   MPI_Status* status)
{
    dep_cmd_item_t* item = dep_pending_put_array[i];
    remote_dep_wire_get_t* task = &(item->cmd.activate.task);

    DEBUG2(("MPI:\tTO\tna\tPut END  \tunknown \tj=%d,k=%d\twith deps %p\tparams %lx\t(tag=%d) data ptr %p\n",
<<<<<<< HEAD
            i, k, (dague_remote_deps_t*)task->deps, task->output_mask, status->MPI_TAG, (*deps)->output[k].data.ptr)); (void)status;
=======
            i, k, (dague_remote_deps_t*)task->deps, task->output_mask, status->MPI_TAG,
            ((dague_remote_deps_t*)task->deps)->output[k].data.ptr)); (void)status;
>>>>>>> c8fc90d8
    DEBUG_MARK_DTA_MSG_END_SEND(status->MPI_TAG);
    TAKE_TIME(MPIsnd_prof[i], MPI_Data_plds_ek, i);
    task->output_mask ^= (1<<k);
    remote_dep_complete_and_cleanup((dague_remote_deps_t**)&(task->deps),
                                    1, eu_context->virtual_process->dague_context);
    if( 0 == task->output_mask ) {
        dep_pending_put_array[i] = NULL;
        free(item);
        item = (dep_cmd_item_t*)dague_ulist_fifo_pop(&dep_put_fifo);
        if( NULL != item ) {
            remote_dep_mpi_put_start(eu_context, item, i );
        }
    }
}

/**
 * An activation message has been received, and the remote_dep_wire_activate_t
 * part has already been extracted into the deps->msg. This function handle the
 * rest of the receiver logic, extract the possible eager and control data from
 * the buffer, post all the short protocol receives and all other local
 * cleanups.
 */
static void remote_dep_mpi_recv_activate(dague_execution_unit_t* eu_context,
                                         dague_remote_deps_t* deps,
                                         char* packed_buffer,
                                         int length,
                                         int* position)
{
    remote_dep_datakey_t short_which = remote_dep_mpi_short_which(deps, deps->msg.output_mask);
    remote_dep_datakey_t complete_mask = 0;
    int k, dsize, tag = (int)deps->msg.tag, orig_pos = *position;
#if DAGUE_DEBUG_VERBOSE != 0
    char tmp[MAX_TASK_STRLEN];
    remote_dep_cmd_to_string(&deps->msg, tmp, MAX_TASK_STRLEN);
#endif

    DEBUG(("MPI:\tFROM\t%d\tActivate\t% -8s\n"
           "\twith datakey %lx\tparams %lx length %d (pack buf %d/%d)\n",
           deps->from, tmp, deps->msg.deps, deps->msg.output_mask,
           deps->msg.length, *position, length));
    for(k = 0; deps->msg.output_mask>>k; k++) {
        if(!(deps->msg.output_mask & (1<<k))) continue;
        /* Check for all CTL messages, that do not carry payload */
        if(NULL == deps->output[k].data.arena) {
            DEBUG2(("MPI:\tHERE\t%d\tGet NONE\t% -8s\ti=NA,k=%d\twith datakey %lx at <NA> type CONTROL extent 0\t(tag=%d)\n",
                    deps->from, tmp, k, deps->msg.deps, tag+k));
            deps->output[k].data.ptr = (void*)2; /* the first non zero even value */
            complete_mask |= 1<<k;
            continue;
        }

        if( dague_param_enable_eager && (length - (*position))) {
            /* Check if the data is EAGER embedded in the activate */
            MPI_Pack_size(deps->output[k].data.count, deps->output[k].data.layout,
                          dep_comm, &dsize);
            if((length - (*position)) >= dsize) {
                assert(NULL == deps->output[k].data.ptr); /* we do not support in-place tiles now, make sure it doesn't happen yet */
                if(NULL == deps->output[k].data.ptr) {
                    deps->output[k].data.ptr = dague_arena_get(deps->output[k].data.arena, deps->output[k].data.count);
                    DEBUG3(("MPI:\tMalloc new remote tile %p size %" PRIu64 " count = %d displ = %" PRIi64 "\n",
                            deps->output[k].data.ptr, deps->output[k].data.arena->elem_size,
                            deps->output[k].data.count, deps->output[k].data.displ));
                    assert(deps->output[k].data.ptr != NULL);
                }
#ifndef DAGUE_PROF_DRY_DEP
                DEBUG2((" EGR\t%s\tparam %d\teager from the activate message\n",
                        tmp, k));
                MPI_Unpack(packed_buffer, length, position,
                           (char*)ADATA(deps->output[k].data.ptr) + deps->output[k].data.displ,
                           deps->output[k].data.count, deps->output[k].data.layout, dep_comm);
#endif
                complete_mask |= 1<<k;
                continue;
            }
        }
        /* Check if we have SHORT deps to satisfy quickly */
        if( short_which & (1<<k) ) {

            assert(NULL == deps->output[k].data.ptr); /* we do not support in-place tiles now, make sure it doesn't happen yet */
            if(NULL == deps->output[k].data.ptr) {
                deps->output[k].data.ptr = dague_arena_get(deps->output[k].data.arena,
                                                           deps->output[k].data.count);
                DEBUG3(("MPI:\tMalloc new remote tile %p size %" PRIu64 " count = %d displ = %" PRIi64 "\n",
                        deps->output[k].data.ptr, deps->output[k].data.arena->elem_size,
                        deps->output[k].data.count, deps->output[k].data.displ));
                assert(deps->output[k].data.ptr != NULL);
            }
            DEBUG2(("MPI:\tFROM\t%d\tGet SHORT\t% -8s\ti=NA,k=%d\twith datakey %lx at %p\t(tag=%d)\n",
                    deps->from, tmp, k, deps->msg.deps, ADATA(deps->output[k].data.ptr), tag+k));
#ifndef DAGUE_PROF_DRY_DEP
            MPI_Request req; int flag = 0;
            MPI_Irecv((char*)ADATA(deps->output[k].data.ptr) + deps->output[k].data.displ,
                      deps->output[k].data.count, deps->output[k].data.layout,
                      deps->from, tag+k, dep_comm, &req);
            do {
                MPI_Test(&req, &flag, MPI_STATUS_IGNORE);
                if(flag) break;
                remote_dep_mpi_progress(eu_context);
            } while(!flag);
#endif
            complete_mask |= 1<<k;
            continue;
        }
        DEBUG2(("MPI:\tFROM\t%d\tGet DATA\t% -8s\ti=NA,k=%d\twith datakey %lx tag=%d (to be posted)\n",
                deps->from, tmp, k, deps->msg.deps, tag+k));
    }
    assert(deps->msg.length == (uint32_t)((*position) - orig_pos));

    /* Release all the already satisfied deps without posting the RDV */
    if(complete_mask) {
#if DAGUE_DEBUG_VERBOSE >= 2
        for(int k = 0; complete_mask>>k; k++)
            if((1<<k) & complete_mask)
                DEBUG2(("MPI:\tHERE\t%d\tGet PREEND\t% -8s\ti=NA,k=%d\twith datakey %lx at %p ALREADY SATISFIED\t(tag=%d)\n",
                        deps->from, tmp, k, deps->msg.deps, ADATA(deps->output[k].data.ptr), tag+k ));
#endif
        remote_dep_release(eu_context, deps, complete_mask);
    }

    /* Store the request in the rdv queue if any unsatisfied dep exist at this
     * point */
    if(deps->msg.output_mask) {
        dague_ulist_push_sorted(&dep_activates_fifo, (dague_list_item_t*)deps, rdep_prio);
    } else {
        remote_deps_free(deps);
    }

    /* Check if we have some ordered rdv get to treat */
    for(int i = 0; i < DEP_NB_CONCURENT; i++ ) {
        if( NULL == dep_pending_recv_array[i] ) {
            deps = (dague_remote_deps_t*)dague_ulist_fifo_pop(&dep_activates_fifo);
            if(deps) remote_dep_mpi_get_start(eu_context, deps, i);
            break;
        }
    }
}

static void
remote_dep_mpi_save_activate(dague_execution_unit_t* eu_context,
                             int i,
                             MPI_Status* status )
{
#if DAGUE_DEBUG_VERBOSE != 0
    char tmp[MAX_TASK_STRLEN];
#endif
    int position = 0, length;
    dague_remote_deps_t* deps = NULL;

    MPI_Get_count(status, MPI_PACKED, &length);
    while(position < length) {
        deps = remote_deps_allocate(&dague_remote_dep_context.freelist);
        MPI_Unpack(dep_activate_buff[i], length, &position,
                   &deps->msg, dep_count, dep_dtt, dep_comm);
        deps->from = status->MPI_SOURCE;
        DEBUG(("MPI:\tFROM\t%d\tActivate\t% -8s\ti=%d\twith datakey %lx\tparams %lx\n",
               status->MPI_SOURCE, remote_dep_cmd_to_string(&deps->msg, tmp, MAX_TASK_STRLEN),
               i, deps->msg.deps, deps->msg.output_mask));

        /* Retrieve the data arenas and update the msg.output_mask to reflect
         * all the data we should be receiving from the predecessor.
         */
        if( -1 == remote_dep_get_datatypes(deps) ) {
            /* the corresponding dague_object doesn't exist, yet. Put it in unexpected */
            char* packed_buffer;
            DEBUG2(("MPI:\tFROM\t%d\tActivate NOOBJ\t% -8s\ti=%d\twith datakey %lx\tparams %lx\n",
                    deps->from, remote_dep_cmd_to_string(&deps->msg, tmp, MAX_TASK_STRLEN),
                    i, deps->msg.deps, deps->msg.output_mask));
            /* Copy the eager data to some temp storage */
            packed_buffer = malloc(deps->msg.length);
            memcpy(packed_buffer, dep_activate_buff[i] + position, deps->msg.length);
            position += deps->msg.length;  /* move to the next order */
            deps->dague_object = (struct dague_object*)packed_buffer;  /* temporary storage */
            dague_ulist_fifo_push(&dep_activates_noobj_fifo, (dague_list_item_t*)deps);
            continue;
        }
        /* Import the activation message and prepare for the reception of all
         * included data.
         */
        remote_dep_mpi_recv_activate(eu_context, deps, dep_activate_buff[i],
                                     position + deps->msg.length, &position);
        assert( dague_param_enable_aggregate || (position == length));
    }
    assert(position == length);
}

static void remote_dep_mpi_new_object( dague_execution_unit_t* eu_context,
                                       dep_cmd_item_t *item )
{
    dague_object_t* obj = item->cmd.new_object.obj;
#if DAGUE_DEBUG_VERBOSE != 0
    char tmp[MAX_TASK_STRLEN];
#endif
    DAGUE_ULIST_ITERATOR(&dep_activates_noobj_fifo, item,
    ({
        dague_remote_deps_t* deps = (dague_remote_deps_t*)item;
        if( deps->msg.object_id == obj->object_id ) {
            char* buffer = (char*)deps->dague_object;
            int rc, position = 0;
            rc = remote_dep_get_datatypes(deps); assert( -1 != rc );
            DEBUG2(("MPI:\tFROM\t%d\tActivate NEWOBJ\t% -8s\ti=NA\twith datakey %lx\tparams %lx\n",
                    deps->from, remote_dep_cmd_to_string(&deps->msg, tmp, MAX_TASK_STRLEN),
                    deps->msg.deps, deps->msg.output_mask));
            remote_dep_mpi_recv_activate(eu_context, deps, buffer, deps->msg.length, &position);
            (void)dague_ulist_remove(&dep_activates_noobj_fifo, item);
            free(buffer);
            remote_deps_free(deps);
            (void)rc;
        }
    }));
}

static void remote_dep_mpi_get_start(dague_execution_unit_t* eu_context,
                                     dague_remote_deps_t* deps,
                                     int i)
{
    MPI_Datatype dtt;
    int nbdtt;
    remote_dep_wire_get_t msg;
    remote_dep_wire_activate_t* task = &(deps->msg);
    int from = deps->from;
    void* data;
#if DAGUE_DEBUG_VERBOSE != 0
    char tmp[MAX_TASK_STRLEN], type_name[MPI_MAX_OBJECT_NAME];
    int len;
    remote_dep_cmd_to_string(task, tmp, MAX_TASK_STRLEN);
#endif

    (void)eu_context;
    DEBUG_MARK_CTL_MSG_ACTIVATE_RECV(from, (void*)task, task);

    msg.output_mask = task->output_mask;
    msg.deps        = task->deps;
    msg.tag         = task->tag;

    for(int k = 0; msg.output_mask >> k; k++) {
        if( !((1<<k) & msg.output_mask) ) continue;
        dtt   = deps->output[k].data.layout;
        nbdtt = deps->output[k].data.count;
        data  = deps->output[k].data.ptr;
        assert(NULL == data); /* we do not support in-place tiles now, make sure it doesn't happen yet */
        if(NULL == data) {
            data = dague_arena_get(deps->output[k].data.arena, deps->output[k].data.count);
            DEBUG3(("MPI:\tMalloc new remote tile %p size %zu\n", data,
                    deps->output[k].data.arena->elem_size * deps->output[k].data.count));
            assert(data != NULL);
            deps->output[k].data.ptr = data;
        }
#ifdef DAGUE_PROF_DRY_DEP
        (void)dtt; (void)nbdtt; (void)dep_put_rcv_req;
        /* Removing the corresponding bit prevent the sending of the GET_DATA request */
        msg.output_mask &= ~(1<<k);
        remote_dep_mpi_get_end(eu_context, deps, i, k);
#else
#  if DAGUE_DEBUG_VERBOSE != 0
        MPI_Type_get_name(dtt, type_name, &len);
        DEBUG2(("MPI:\tTO\t%d\tGet START\t% -8s\ti=%d,k=%d\twith datakey %lx at %p type %s count %d displ %ld extent %d\t(tag=%d)\n",
                from, tmp, i, k, task->deps, ADATA(data), type_name, nbdtt,
                deps->output[k].data.displ, deps->output[k].data.arena->elem_size * nbdtt, msg.tag+k));
#  endif
        TAKE_TIME_WITH_INFO(MPIrcv_prof[i], MPI_Data_pldr_sk, i+k, from,
                            eu_context->virtual_process->dague_context->my_rank, deps->msg);
        DEBUG_MARK_DTA_MSG_START_RECV(from, data, msg.tag+k);
        MPI_Irecv((char*)ADATA(data) + deps->output[k].data.displ, nbdtt,
                  dtt, from, msg.tag+k, dep_comm,
                  &dep_put_rcv_req[i*MAX_PARAM_COUNT+k]);
#endif
    }
    if(msg.output_mask) {
        TAKE_TIME_WITH_INFO(MPIctl_prof, MPI_Data_ctl_sk, get,
                            from, eu_context->virtual_process->dague_context->my_rank, (*task));
        DAGUE_STATACC_ACCUMULATE_MSG(counter_control_messages_sent, datakey_count, datakey_dtt);
        MPI_Send(&msg, datakey_count, datakey_dtt, from,
                 REMOTE_DEP_GET_DATA_TAG, dep_comm);
        assert(NULL == dep_pending_recv_array[i]);
        dep_pending_recv_array[i] = deps;
        TAKE_TIME(MPIctl_prof, MPI_Data_ctl_ek, get++);
        DEBUG_MARK_CTL_MSG_GET_SENT(from, (void*)&msg, &msg);
    }
}

static void remote_dep_mpi_get_end(dague_execution_unit_t* eu_context,
                                   dague_remote_deps_t* deps,
                                   int i, int k)
{
    /* No need to release the ref on the data it will be done in the remote_dep_release */
    remote_dep_release(eu_context, deps, (1 << k));
    if(0 == deps->msg.output_mask) {
        remote_deps_free(deps);
        dep_pending_recv_array[i] = NULL;
        if( !dague_ulist_is_empty(&dep_activates_fifo) ) {
            deps = (dague_remote_deps_t*)dague_ulist_fifo_pop(&dep_activates_fifo);
            if( NULL != deps ) {
                remote_dep_mpi_get_start(eu_context, deps, i);
            }
        }
    }
}<|MERGE_RESOLUTION|>--- conflicted
+++ resolved
@@ -513,14 +513,10 @@
     DEBUG3(("MPI:\tTranslate mask from 0x%lx to 0x%x (remote_dep_release)\n", complete_mask, local_mask));
     origin->activity_mask = 0;
     ret = task.function->release_deps(eu_context, &task,
-<<<<<<< HEAD
-                                      DAGUE_ACTION_RELEASE_LOCAL_DEPS | DAGUE_ACTION_RELEASE_REMOTE_DEPS | local_mask,
-=======
 #if defined(DAGUE_DIST_COLLECTIVES)
                                       DAGUE_ACTION_RELEASE_REMOTE_DEPS |
 #endif  /* defined(DAGUE_DIST_COLLECTIVES) */
                                       local_mask | DAGUE_ACTION_RELEASE_LOCAL_DEPS,
->>>>>>> c8fc90d8
                                       origin);
     /**
      * Release the dependency owned by the communication engine for all data that has been
@@ -1275,12 +1271,8 @@
     remote_dep_wire_get_t* task = &(item->cmd.activate.task);
 
     DEBUG2(("MPI:\tTO\tna\tPut END  \tunknown \tj=%d,k=%d\twith deps %p\tparams %lx\t(tag=%d) data ptr %p\n",
-<<<<<<< HEAD
-            i, k, (dague_remote_deps_t*)task->deps, task->output_mask, status->MPI_TAG, (*deps)->output[k].data.ptr)); (void)status;
-=======
             i, k, (dague_remote_deps_t*)task->deps, task->output_mask, status->MPI_TAG,
             ((dague_remote_deps_t*)task->deps)->output[k].data.ptr)); (void)status;
->>>>>>> c8fc90d8
     DEBUG_MARK_DTA_MSG_END_SEND(status->MPI_TAG);
     TAKE_TIME(MPIsnd_prof[i], MPI_Data_plds_ek, i);
     task->output_mask ^= (1<<k);
