/*
 * Copyright (c) 2009      The University of Tennessee and The University
 *                         of Tennessee Research Foundation.  All rights
 *                         reserved.
 */

/* /!\  THIS FILE IS NOT INTENDED TO BE COMPILED ON ITS OWN
 *      It should be included from remote_dep.c if HAVE_MPI is defined
 */

#include <mpi.h>
#include "profiling.h"
#include "freelist.h"
#include "arena.h"
#include "fifo.h"

#define DAGUE_REMOTE_DEP_USE_THREADS

static int remote_dep_mpi_init(dague_context_t* context);
static int remote_dep_mpi_fini(dague_context_t* context);
static int remote_dep_mpi_on(dague_context_t* context);
static int remote_dep_mpi_off(dague_context_t* context);
static int remote_dep_mpi_send_dep(int rank, remote_dep_wire_activate_t* msg);
static int remote_dep_mpi_progress(dague_execution_unit_t* eu_context);
static int remote_dep_get_datatypes(dague_remote_deps_t* origin);
static int remote_dep_release(dague_execution_unit_t* eu_context, dague_remote_deps_t* origin);

static int remote_dep_nothread_send(int rank, dague_remote_deps_t* deps);
static int remote_dep_nothread_memcpy(void *dst, void *src, const dague_remote_dep_datatype_t datatype);

static int remote_dep_dequeue_send(int rank, dague_remote_deps_t* deps);
#ifdef DAGUE_REMOTE_DEP_USE_THREADS
static int remote_dep_dequeue_init(dague_context_t* context);
static int remote_dep_dequeue_fini(dague_context_t* context);
static int remote_dep_dequeue_on(dague_context_t* context);
static int remote_dep_dequeue_off(dague_context_t* context);
/*static int remote_dep_dequeue_progress(dague_execution_unit_t* eu_context);*/
#   define remote_dep_init(ctx) remote_dep_dequeue_init(ctx)
#   define remote_dep_fini(ctx) remote_dep_dequeue_fini(ctx)
#   define remote_dep_on(ctx)   remote_dep_dequeue_on(ctx)
#   define remote_dep_off(ctx)  remote_dep_dequeue_off(ctx)
#   define remote_dep_send(rank, deps) remote_dep_dequeue_send(rank, deps)
#   define remote_dep_progress(ctx) ((void)ctx,0) 

#else
static int remote_dep_dequeue_nothread_init(dague_context_t* context);
static int remote_dep_dequeue_nothread_dini(dague_context_t* context);
static int remote_dep_dequeue_nothread_progress_one(dague_execution_unit_t* eu_context);
#   define remote_dep_init(ctx) remote_dep_dequeue_nothread_init(ctx)
#   define remote_dep_fini(ctx) remote_dep_dequeue_nothread_fini(ctx)
#   define remote_dep_on(ctx)   remote_dep_mpi_on(ctx)
#   define remote_dep_off(ctx)  remote_dep_mpi_off(ctx)
#   define remote_dep_send(rank, deps) remote_dep_dequeue_send(rank, deps)
#   define remote_dep_progress(ctx) remote_dep_dequeue_nothread_progress_one(ctx)
#endif 

static void remote_dep_mpi_put_data(remote_dep_wire_get_t* task, int to, int i);
static void remote_dep_mpi_save_activation( dague_execution_unit_t* eu_context, int i, MPI_Status* status );
static void remote_dep_mpi_get_data(dague_execution_unit_t* eu_context, dague_remote_deps_t* deps, int i );

#include "dequeue.h"

#define DEP_NB_CONCURENT 3
static int dague_mpi_activations = 1 * DEP_NB_CONCURENT;
static int dague_mpi_transferts  = 2 * DEP_NB_CONCURENT;

typedef enum dep_cmd_action_t
{
    DEP_ACTIVATE,
    DEP_RELEASE,
/*    DEP_PROGRESS,
    DEP_PUT_DATA,
    DEP_GET_DATA,*/
    DEP_CTL,
    DEP_MEMCPY,
} dep_cmd_action_t;

typedef union dep_cmd_t
{
    struct {
        int rank;
        dague_remote_deps_t* deps;
    } activate;
    struct {
        dague_remote_deps_t* deps;
    } release;
    struct {
        int enable;        
    } ctl;
    struct {
        dague_arena_chunk_t* source;
        void *destination;
        dague_remote_dep_datatype_t datatype;
    } memcpy;
} dep_cmd_t;

typedef struct dep_cmd_item_t
{
    dague_list_item_t super;
    dep_cmd_action_t  action;
    int               priority;
    dep_cmd_t         cmd;
} dep_cmd_item_t;

#ifdef DAGUE_DEBUG
static char* remote_dep_cmd_to_string(remote_dep_wire_activate_t* origin, char* str, size_t len)
{
    unsigned int i, index = 0;
    dague_object_t* object;
    const dague_t* function;
    
    object = dague_object_lookup( origin->object_id );
    function = object->functions_array[origin->function_id];

    index += snprintf( str + index, len - index, "%s", function->name );
    if( index >= len ) return str;
    for( i = 0; i < function->nb_locals; i++ ) {
        index += snprintf( str + index, len - index, "_%d",
                           origin->locals[i].value );
        if( index >= len ) return str;
    }
    return str;
}
#endif

pthread_t dep_thread_id;
dague_dequeue_t dep_cmd_queue;
dague_fifo_t    dep_cmd_fifo;        /* ordered non threaded fifo */
dague_fifo_t    dague_activations_fifo;  /* ordered non threaded fifo */
dague_remote_deps_t** dep_pending_recv_array;
volatile int np;
static int dep_enabled;

static void *remote_dep_dequeue_main(dague_context_t* context);

static int remote_dep_dequeue_init(dague_context_t* context)
{
    pthread_attr_t thread_attr;
    pthread_attr_init(&thread_attr);
    pthread_attr_setscope(&thread_attr, PTHREAD_SCOPE_SYSTEM);

    dague_dequeue_construct(&dep_cmd_queue);
    dague_fifo_construct(&dep_cmd_fifo);
    dague_fifo_construct(&dague_activations_fifo);
    dep_pending_recv_array = (dague_remote_deps_t**)calloc(DEP_NB_CONCURENT,sizeof(dague_remote_deps_t*));

    MPI_Comm_size(MPI_COMM_WORLD, (int*) &np);
    if(1 < np) {
        np = 0;
        pthread_create(&dep_thread_id,
                       &thread_attr,
                       (void* (*)(void*))remote_dep_dequeue_main,
                       (void*)context);
        
        while(0 == np); /* wait until the thread inits MPI */
    }
    return np;
}

#ifndef DAGUE_REMOTE_DEP_USE_THREADS
static int remote_dep_dequeue_nothread_init(dague_context_t* context)
{
    dague_dequeue_construct(&dep_cmd_queue);
    dague_fifo_construct(&dep_cmd_fifo);
    dague_fifo_construct(&dague_activations_fifo);
    dep_pending_recv_array = (dague_remote_deps_t**)calloc(DEP_NB_CONCURENT*sizeof(dague_remote_deps_t*));

    MPI_Comm_size(MPI_COMM_WORLD, (int*) &np);
    remote_dep_mpi_init(context);
    return np;
}

static int remote_dep_dequeue_nothread_fini(dague_context_t* context)
{
    remote_dep_mpi_fini(context);
    free(dep_pending_recv_array);
    dep_pending_recv_array = NULL;

    return 0;
}
#endif

static int remote_dep_dequeue_on(dague_context_t* context)
{
    if(1 < context->nb_nodes)
    {        
        dep_cmd_item_t* item = (dep_cmd_item_t*) calloc(1, sizeof(dep_cmd_item_t));
        item->action = DEP_CTL;
        item->cmd.ctl.enable = 1;
        item->priority = 0;
        DAGUE_LIST_ITEM_SINGLETON(item);
        dague_dequeue_push_back(&dep_cmd_queue, (dague_list_item_t*) item);
        return 1;
    }
    return 0;
}

static int remote_dep_dequeue_off(dague_context_t* context)
{
    if(1 < context->nb_nodes)
    {        
        dep_cmd_item_t* item = (dep_cmd_item_t*) calloc(1, sizeof(dep_cmd_item_t));
        item->action = DEP_CTL;
        item->cmd.ctl.enable = 0;
        item->priority = 0;
        DAGUE_LIST_ITEM_SINGLETON(item);
        dague_dequeue_push_back(&dep_cmd_queue, (dague_list_item_t*) item);
    }
    return 0;
}

static int remote_dep_dequeue_fini(dague_context_t* context)
{
    if(1 < context->nb_nodes)
    {        
        dep_cmd_item_t* item = (dep_cmd_item_t*) calloc(1, sizeof(dep_cmd_item_t));
        dague_context_t *ret;
        item->action = DEP_CTL;
        item->cmd.ctl.enable = -1;
        item->priority = 0;
        DAGUE_LIST_ITEM_SINGLETON(item);
        dague_dequeue_push_back(&dep_cmd_queue, (dague_list_item_t*) item);
        
        pthread_join(dep_thread_id, (void**) &ret);
        assert(ret == context);
    }
    return 0;
}

static int remote_dep_dequeue_send(int rank, dague_remote_deps_t* deps)
{
    dep_cmd_item_t* item = (dep_cmd_item_t*) calloc(1, sizeof(dep_cmd_item_t));
    item->action = DEP_ACTIVATE;
    item->cmd.activate.rank = rank;
    item->cmd.activate.deps = deps;
    item->priority = deps->max_priority;
    DAGUE_LIST_ITEM_SINGLETON(item);
    dague_dequeue_push_back(&dep_cmd_queue, (dague_list_item_t*) item);
    return 1;
}

void dague_remote_dep_memcpy(void *dst, dague_arena_chunk_t *src, dague_remote_dep_datatype_t datatype)
{
    dep_cmd_item_t* item = (dep_cmd_item_t*) calloc(1, sizeof(dep_cmd_item_t));
    item->action = DEP_MEMCPY;
    item->cmd.memcpy.source = src;
    item->cmd.memcpy.destination = dst;
    item->cmd.memcpy.datatype = datatype;
    AREF(src);
    item->priority = 0;
    DAGUE_LIST_ITEM_SINGLETON(item);
    dague_dequeue_push_back(&dep_cmd_queue, (dague_list_item_t*) item);
}

/**
 * Retrieve the datatypes involved in this communication. In addition
 * the flag DAGUE_ACTION_RECV_INIT_REMOTE_DEPS set the
 * origin->max_priority to the maximum priority of all the children.
 */
static int remote_dep_get_datatypes(dague_remote_deps_t* origin)
{
    dague_execution_context_t exec_context;

    exec_context.dague_object = dague_object_lookup( origin->msg.object_id );
    exec_context.function = exec_context.dague_object->functions_array[origin->msg.function_id];

    for(int i = 0; i < exec_context.function->nb_locals; i++)
        exec_context.locals[i] = origin->msg.locals[i];

    return exec_context.function->release_deps(NULL, &exec_context,
                                               DAGUE_ACTION_RECV_INIT_REMOTE_DEPS | origin->msg.which,
                                               origin, NULL);
}

static int remote_dep_release(dague_execution_unit_t* eu_context, dague_remote_deps_t* origin)
{
    int actions = DAGUE_ACTION_NO_PLACEHOLDER | DAGUE_ACTION_RELEASE_LOCAL_DEPS | DAGUE_ACTION_RELEASE_REMOTE_DEPS;
    dague_execution_context_t exec_context;
    dague_arena_chunk_t* data[MAX_PARAM_COUNT];
    int ret, i;
    
    exec_context.dague_object = dague_object_lookup( origin->msg.object_id );
    exec_context.function = exec_context.dague_object->functions_array[origin->msg.function_id];
    for( i = 0; i < exec_context.function->nb_locals; i++)
        exec_context.locals[i] = origin->msg.locals[i];

    for( i = 0; (i < MAX_PARAM_COUNT) && (NULL != exec_context.function->out[i]); i++) {
        data[i] = NULL;
        if(origin->msg.deps & (1 << i)) {
            //DEBUG(("MPI:\tDATA %p released from %p[%d]\n", GC_DATA(origin->output[i].data), origin, i));
            data[i] = origin->output[i].data;
#ifdef DAGUE_DEBUG
/*            {
                char tmp[128];
                void* _data = ADATA(data[i]);
                DEBUG((MPI:\t"%s: recv %p -> [0] %9.5f [1] %9.5f [2] %9.5f\n",
                       dague_service_to_string(&exec_context, tmp, 128),
                       _data, ((double*)_data)[0], ((double*)_data)[1], ((double*)_data)[2]));
            }*/
#endif
        }
    }
    ret = exec_context.function->release_deps(eu_context, &exec_context, 
                                              actions | 
                                              origin->msg.deps, 
                                              origin, data);
    origin->msg.which ^= origin->msg.deps;
    origin->msg.deps = 0;
    return ret;
}

#define YIELD_TIME 5000
#include "bindthread.h"

static int do_nano = 0;
static int keep_probing = 1;

static inline dague_list_item_t* dague_fifo_push_ordered( dague_fifo_t* fifo,
                                                          dague_list_item_t* elem )
{
    dep_cmd_item_t* ec;
    dep_cmd_item_t* input = (dep_cmd_item_t*)elem;
    dague_list_item_t* current = (dague_list_item_t*)fifo->fifo_ghost.list_next;

    while( current != &(fifo->fifo_ghost) ) {
        ec = (dep_cmd_item_t*)current;
        if( ec->priority < input->priority )
            break;
        current = (dague_list_item_t *)current->list_next;
    }
    /* Add the input element before the current one */
    elem->list_prev = current->list_prev;
    elem->list_next = current;
    elem->list_prev->list_next = elem;
    elem->list_next->list_prev = elem;
    return elem;
}
#define DAGUE_FIFO_PUSH  dague_fifo_push_ordered

static int remote_dep_dequeue_nothread_progress_one(dague_execution_unit_t* eu_context)
{
    dep_cmd_item_t* item;
    int ctl;
    int ret = 0;

    /**
     * Move as many elements as possible from the dequeue into our ordered lifo.
     */
    while( NULL != (item = (dep_cmd_item_t*) dague_dequeue_pop_front(&dep_cmd_queue)) ) {
        DAGUE_LIST_ITEM_SINGLETON((dague_list_item_t*)item);
        DAGUE_FIFO_PUSH(&dep_cmd_fifo, (dague_list_item_t*)item);
    }
    item = (dep_cmd_item_t*)dague_fifo_pop(&dep_cmd_fifo);

    if(NULL == item ) {
        if(dep_enabled) {
            ret = remote_dep_mpi_progress(eu_context);
        }
        if(do_nano && !ret) {
            struct timespec ts;
            ts.tv_sec = 0; ts.tv_nsec = YIELD_TIME;
            nanosleep(&ts, NULL);
        }
        return ret;
    }
    switch(item->action) {
    case DEP_ACTIVATE:
        remote_dep_nothread_send(item->cmd.activate.rank, item->cmd.activate.deps);
        break;
    case DEP_CTL:
        ctl = item->cmd.ctl.enable;
        assert((ctl * ctl) <= 1);
        if(-1 == ctl) {
            keep_probing = 0;
        }
        if(0 == ctl) {
            remote_dep_mpi_off(eu_context->master_context);
        }
        if(1 == ctl) {
            remote_dep_mpi_on(eu_context->master_context);
        }
        break;
    case DEP_MEMCPY:
        remote_dep_nothread_memcpy(item->cmd.memcpy.destination, 
                                   item->cmd.memcpy.source,
                                   item->cmd.memcpy.datatype);
        break;
    default:
        break;
    }
    free(item);
    return (ret + 1);
}

static void* remote_dep_dequeue_main(dague_context_t* context)
{
    int ctl = -1;

    ctl = dague_bindthread(context->nb_cores);
    if(ctl != context->nb_cores) do_nano = 1;
    else fprintf(stderr, "DAGuE\tMPI bound to physical core %d\n", ctl);
    np = remote_dep_mpi_init(context);

    do {
        remote_dep_dequeue_nothread_progress_one(context->execution_units[0]);
    } while(keep_probing);
    
    remote_dep_mpi_fini(context);
    return context;
}


static int remote_dep_nothread_send(int rank, dague_remote_deps_t* deps)
{
    int k;
    int rank_bank = rank / (sizeof(uint32_t) * 8);
    uint32_t rank_mask = 1 << (rank % (sizeof(uint32_t) * 8));
    int output_count = deps->output_count;
    remote_dep_wire_activate_t msg = deps->msg;

    msg.which = 0;
    for(k = 0; output_count; k++)
    {
        output_count -= deps->output[k].count;
        if(deps->output[k].rank_bits[rank_bank] & rank_mask)
        {
            msg.which |= (1<<k);
        }
    }
    remote_dep_mpi_send_dep(rank, &msg);
    return 0;
}

static int remote_dep_nothread_memcpy(void *dst, void *src, 
                                      const dague_remote_dep_datatype_t datatype)
{
    /* TODO: split the mpi part */
    int rc = MPI_Sendrecv(ADATA(src), 1, datatype, 0, 0,
                          dst, 1, datatype, 0, 0,
                          MPI_COMM_SELF, MPI_STATUS_IGNORE);
    AUNREF(src);
    return (MPI_SUCCESS == rc ? 0 : -1);
}





/****************************************************************************** 
 * ALL MPI SPECIFIC CODE GOES HERE 
 ******************************************************************************/
enum {
    REMOTE_DEP_ACTIVATE_TAG,
    REMOTE_DEP_GET_DATA_TAG,
    REMOTE_DEP_PUT_DATA_TAG,
    REMOTE_DEP_MAX_CTRL_TAG
} dague_remote_dep_tag_t;

#ifdef DAGUE_PROFILING
static dague_thread_profiling_t* MPIctl_prof;
static dague_thread_profiling_t* MPIsnd_prof[DEP_NB_CONCURENT];
static dague_thread_profiling_t* MPIrcv_prof[DEP_NB_CONCURENT];
static unsigned long act = 0;
static int MPI_Activate_sk, MPI_Activate_ek;
static unsigned long get = 0;
static int MPI_Data_ctl_sk, MPI_Data_ctl_ek;
static int MPI_Data_plds_sk, MPI_Data_plds_ek;
static int MPI_Data_pldr_sk, MPI_Data_pldr_ek;

#define MPI_PROFILING_SIZE (64*1024)

static void remote_dep_mpi_profiling_init(void)
{
    int i;
    
    dague_profiling_add_dictionary_keyword( "MPI_ACTIVATE", "fill:#FF0000",
                                             &MPI_Activate_sk, &MPI_Activate_ek);
    dague_profiling_add_dictionary_keyword( "MPI_DATA_CTL", "fill:#000077",
                                             &MPI_Data_ctl_sk, &MPI_Data_ctl_ek);
    dague_profiling_add_dictionary_keyword( "MPI_DATA_PLD_SND", "fill:#B08080",
                                             &MPI_Data_plds_sk, &MPI_Data_plds_ek);
    dague_profiling_add_dictionary_keyword( "MPI_DATA_PLD_RCV", "fill:#80B080",
                                             &MPI_Data_pldr_sk, &MPI_Data_pldr_ek);
    
    MPIctl_prof = dague_profiling_thread_init( MPI_PROFILING_SIZE, "MPI ctl");
    for(i = 0; i < DEP_NB_CONCURENT; i++)
    {
        MPIsnd_prof[i] = dague_profiling_thread_init( MPI_PROFILING_SIZE / DEP_NB_CONCURENT, "MPI isend(req=%d)", i);
        MPIrcv_prof[i] = dague_profiling_thread_init( MPI_PROFILING_SIZE / DEP_NB_CONCURENT, "MPI irecv(req=%d)", i);
    }    
}

#define TAKE_TIME(PROF, KEY, I)  dague_profiling_trace((PROF), (KEY), (I))
#else
#define TAKE_TIME(PROF, KEY, I)
#define remote_dep_mpi_profiling_init() do {} while(0)
#endif  /* DAGUE_PROFILING */

/* TODO: smart use of dague context instead of ugly globals */
static MPI_Comm dep_comm;
#define DEP_NB_REQ (2 * DEP_NB_CONCURENT + 2 * (DEP_NB_CONCURENT * MAX_PARAM_COUNT))
static MPI_Request dep_req[DEP_NB_REQ];
static MPI_Request* dep_activate_req    = &dep_req[0 * DEP_NB_CONCURENT];
static MPI_Request* dep_get_req         = &dep_req[1 * DEP_NB_CONCURENT];
static MPI_Request* dep_put_snd_req     = &dep_req[2 * DEP_NB_CONCURENT];
static MPI_Request* dep_put_rcv_req     = &dep_req[2 * DEP_NB_CONCURENT + DEP_NB_CONCURENT * MAX_PARAM_COUNT];
/* TODO: fix heterogeneous restriction by using proper mpi datatypes */
#define dep_dtt MPI_BYTE
#define dep_count sizeof(remote_dep_wire_activate_t)
static dague_remote_deps_t* dep_activate_buff[DEP_NB_CONCURENT];
#define datakey_dtt MPI_LONG
#define datakey_count 3
static remote_dep_wire_get_t dep_get_buff[DEP_NB_CONCURENT];

/* Pointers are converted to long to be used as keys to fetch data in the get
 * rdv protocol. Make sure we can carry pointers correctly.
 */
#include <limits.h>
#if ULONG_MAX < UINTPTR_MAX
#error "unsigned long is not large enough to hold a pointer!"
#endif
static int MAX_MPI_TAG;
static int NEXT_TAG = REMOTE_DEP_MAX_CTRL_TAG+1;
#define INC_NEXT_TAG(k) do { \
    assert(k < MAX_MPI_TAG); \
    if(NEXT_TAG < (MAX_MPI_TAG - k)) \
        NEXT_TAG += k; \
    else \
        NEXT_TAG = REMOTE_DEP_MAX_CTRL_TAG + k + 1; \
} while(0)

static int remote_dep_mpi_init(dague_context_t* context)
{
    int i, np;
    int mpi_tag_ub_exists;
    int *ub;
    MPI_Comm_dup(MPI_COMM_WORLD, &dep_comm);

    MPI_Comm_get_attr(dep_comm, MPI_TAG_UB, &ub, &mpi_tag_ub_exists);    
    if( !mpi_tag_ub_exists ) {
        MAX_MPI_TAG = INT_MAX;
        fprintf(stderr, "Your MPI implementation does not define MPI_TAG_UB and thus violates the standard (MPI-2.2, page 29, line 30).\n");
    } else {
        MAX_MPI_TAG = *ub;
#if defined( DAGUE_DEBUG )
        if( MAX_MPI_TAG < INT_MAX ) {
            DEBUG(("MPI:\tYour MPI implementation defines the maximal TAG value to %d (0x%08x), which might be too small should you have more than %d simultaneous remote dependencies\n",
                    MAX_MPI_TAG, (unsigned int)MAX_MPI_TAG, MAX_MPI_TAG / MAX_PARAM_COUNT));
        }
#endif
    }

    MPI_Comm_size(dep_comm, &np); context->nb_nodes = np;
    MPI_Comm_rank(dep_comm, &context->my_rank);
    for(i = 0; i < DEP_NB_REQ; i++)
    {        
        dep_req[i] = MPI_REQUEST_NULL;
    }
    dep_enabled = 0;
    remote_dep_mpi_profiling_init();

    return np;
}

static int remote_dep_mpi_on(dague_context_t* context)
{
    int i;

    (void)context;

    for(i = 0; i < DEP_NB_CONCURENT; i++)
    {
        dep_activate_buff[i] = remote_deps_allocation(&remote_deps_freelist);
    }

#ifdef DAGUE_PROFILING
    /* put a start marker on each line */
    TAKE_TIME(MPIctl_prof, MPI_Activate_sk, 0);
    for(i = 0; i < DEP_NB_CONCURENT; i++)
    {
        TAKE_TIME(MPIsnd_prof[i], MPI_Activate_sk, 0);
        TAKE_TIME(MPIrcv_prof[i], MPI_Activate_sk, 0);
    }
    MPI_Barrier(dep_comm);
    TAKE_TIME(MPIctl_prof, MPI_Activate_ek, 0);
    for(i = 0; i < DEP_NB_CONCURENT; i++)
    {
        TAKE_TIME(MPIsnd_prof[i], MPI_Activate_ek, 0);
        TAKE_TIME(MPIrcv_prof[i], MPI_Activate_ek, 0);
    }
#endif
    
    assert(dep_enabled == 0);
    for(i = 0; i < DEP_NB_CONCURENT; i++)
    {
        MPI_Recv_init(&dep_activate_buff[i]->msg, dep_count, dep_dtt, MPI_ANY_SOURCE, REMOTE_DEP_ACTIVATE_TAG, dep_comm, &dep_activate_req[i]);
        MPI_Recv_init(&dep_get_buff[i], datakey_count, datakey_dtt, MPI_ANY_SOURCE, REMOTE_DEP_GET_DATA_TAG, dep_comm, &dep_get_req[i]);
        MPI_Start(&dep_activate_req[i]);
        MPI_Start(&dep_get_req[i]);
    }
    return dep_enabled = 1;
}

static int remote_dep_mpi_off(dague_context_t* context)
{
    MPI_Status status;
    int i, flag;

    (void)context;

    assert(dep_enabled == 1);

    for(i = 0; i < DEP_NB_CONCURENT; i++)
    {
        MPI_Cancel(&dep_activate_req[i]); MPI_Test(&dep_activate_req[i], &flag, &status); MPI_Request_free(&dep_activate_req[i]);
        MPI_Cancel(&dep_get_req[i]); MPI_Test(&dep_get_req[i], &flag, &status);MPI_Request_free(&dep_get_req[i]);
    }
    for(i = 0; i < DEP_NB_REQ; i++)
    {
        assert(MPI_REQUEST_NULL == dep_req[i]);
    }
    return dep_enabled = 0;
}

static int remote_dep_mpi_fini(dague_context_t* context)
{
    if(dep_enabled) remote_dep_mpi_off(context);
    MPI_Comm_free(&dep_comm);
    return 0;
}

/* Send the activate tag */
static int remote_dep_mpi_send_dep(int rank, remote_dep_wire_activate_t* msg)
{
#ifdef DAGUE_DEBUG
    char tmp[128];
#endif
    
    assert(dep_enabled);
    TAKE_TIME(MPIctl_prof, MPI_Activate_sk, act);
    DEBUG(("MPI:\tTO\t%d\tActivate\t% -8s\ti=na\twith datakey %lx\tparams %lx\n", rank, remote_dep_cmd_to_string(msg, tmp, 128), msg->deps, msg->which));
    
    MPI_Send((void*) msg, dep_count, dep_dtt, rank, REMOTE_DEP_ACTIVATE_TAG, dep_comm);

    TAKE_TIME(MPIctl_prof, MPI_Activate_ek, act++);
    DEBUG_MARK_CTL_MSG_ACTIVATE_SENT(rank, (void*)msg, msg);

#if defined(DAGUE_STATS)
    {
        MPI_Aint _lb, _size;
        MPI_Type_get_extent(dep_dtt, &_lb, &_size);
        DAGUE_STATACC_ACCUMULATE(counter_control_messages_sent, 1);
        DAGUE_STATACC_ACCUMULATE(counter_bytes_sent, _size * dep_count);
    }
#endif

    return 1;
}


static int remote_dep_mpi_progress(dague_execution_unit_t* eu_context)
{
#ifdef DAGUE_DEBUG
    char tmp[128];
#endif
    MPI_Status status;
    int ret = 0;
    int i, flag;
    
    if(eu_context->eu_id != 0) return 0;
    
    assert(dep_enabled);
    do {
        MPI_Testany(DEP_NB_REQ, dep_req, &i, &flag, &status);
        if(!flag) continue;
        if(i < dague_mpi_activations) {
            assert(REMOTE_DEP_ACTIVATE_TAG == status.MPI_TAG);
            DEBUG(("MPI:\tFROM\t%d\tActivate\t% -8s\ti=%d\twith datakey %lx\tparams %lx\n",
                   status.MPI_SOURCE, remote_dep_cmd_to_string(&dep_activate_buff[i]->msg, tmp, 128),
                   i, dep_activate_buff[i]->msg.deps, dep_activate_buff[i]->msg.which));
            remote_dep_mpi_save_activation( eu_context, i, &status );
            MPI_Start(&dep_activate_req[i]);
            /*remote_dep_mpi_get_data(eu_context, i, &status );*/
        } else if(i < dague_mpi_transferts) {
            i -= dague_mpi_activations; /* shift i */
            assert(REMOTE_DEP_GET_DATA_TAG == status.MPI_TAG);
            remote_dep_mpi_put_data(&dep_get_buff[i], status.MPI_SOURCE, i);
        } else {
            i -= dague_mpi_transferts;  /* shift i */
            assert(i >= 0);
            if(i < (DEP_NB_CONCURENT * MAX_PARAM_COUNT)) {
                /* We finished sending the data, allow for more requests 
                 * to be processed */
                dague_remote_deps_t* deps; 
                int k;
                k = i % MAX_PARAM_COUNT;
                i = i / MAX_PARAM_COUNT;
                deps = (dague_remote_deps_t*) (uintptr_t) dep_get_buff[i].deps;
                DEBUG(("MPI:\tTO\tna\tPut END  \tunknown \tj=%d,k=%d\twith datakey %lx\tparams %lx\t(tag=%d)\n",
                       i, k, dep_get_buff[i].deps, dep_get_buff[i].which, status.MPI_TAG));
                DEBUG_MARK_DTA_MSG_END_SEND(status.MPI_TAG);
                AUNREF(deps->output[k].data);
                TAKE_TIME(MPIsnd_prof[i], MPI_Data_plds_ek, i);
                dep_get_buff[i].which ^= (1<<k);
                if(0 == dep_get_buff[i].which) {
                    MPI_Start(&dep_get_req[i]);
                    remote_dep_dec_flying_messages(eu_context->master_context);
                }

                /* remote_deps cleanup */
                deps->output_sent_count++;
                if(deps->output_count == deps->output_sent_count) {
                    unsigned int count;

                    k = 0;
                    count = 0;
                    while( count < deps->output_count ) {
                        for(unsigned int a = 0; a < (max_nodes_number + 31)/32; a++)
                            deps->output[k].rank_bits[a] = 0;
                        count += deps->output[k].count;
                        deps->output[k].count = 0;
#if defined(DAGUE_DEBUG)
                        deps->output[k].data = NULL;
                        deps->output[k].type = NULL;
#endif
                        k++;
                        assert(k < MAX_PARAM_COUNT);
                    }
                    deps->output_count = 0;
                    deps->output_sent_count = 0;
#if defined(DAGUE_DEBUG)
                    memset( &deps->msg, 0, sizeof(remote_dep_wire_activate_t) );
#endif
                    dague_atomic_lifo_push(deps->origin, 
                                           dague_list_item_singleton((dague_list_item_t*) deps));
                }
            } else {
                /* We received a data, call the matching release_dep */
                dague_remote_deps_t* deps;
                int k;
                i -= (DEP_NB_CONCURENT * MAX_PARAM_COUNT);
                assert((i >= 0) && (i < DEP_NB_CONCURENT * MAX_PARAM_COUNT));
                k = i%MAX_PARAM_COUNT;
                i = i/MAX_PARAM_COUNT;
                deps = (dague_remote_deps_t*) dep_pending_recv_array[i];
                DEBUG(("MPI:\tFROM\t%d\tGet END  \t% -8s\ti=%d,k=%d\twith datakey na        \tparams %lx\t(tag=%d)\n",
                       status.MPI_SOURCE, remote_dep_cmd_to_string(&deps->msg, tmp, 128), i, k, deps->msg.which, status.MPI_TAG));
                DEBUG_MARK_DTA_MSG_END_RECV(status.MPI_TAG);
                TAKE_TIME(MPIrcv_prof[i], MPI_Data_pldr_ek, i+k);
                deps->msg.deps |= 1<<k;

                remote_dep_release(eu_context, deps);
                if(deps->msg.which == deps->msg.deps) {
                    DAGUE_LIST_ITEM_SINGLETON((dague_list_item_t*)deps);
                    dague_atomic_lifo_push(&remote_deps_freelist, (dague_list_item_t*)deps);
                    dep_pending_recv_array[i] = NULL;
                    if( !dague_fifo_is_empty(&dague_activations_fifo) ) {
                        deps = (dague_remote_deps_t*)dague_fifo_pop(&dague_activations_fifo);
                        if( NULL != deps ) {
                            remote_dep_mpi_get_data(eu_context, deps, i );
                        }
                    }
                }
                ret++;
            }
        }
    } while(flag);
    return ret;
}

static void remote_dep_mpi_put_data(remote_dep_wire_get_t* task, int to, int i)
{
    dague_remote_deps_t* deps = (dague_remote_deps_t*) (uintptr_t) task->deps;
    int tag = task->tag;
    void* data;
    MPI_Datatype dtt;
#ifdef DAGUE_DEBUG
    char type_name[MPI_MAX_OBJECT_NAME];
    int len;
#endif

    DEBUG_MARK_CTL_MSG_GET_RECV(to, (void*)task, task);

    assert(dep_enabled);
    assert(task->which);
<<<<<<< HEAD
    DEBUG(("MPI:\tPUT which=%lx\n", task->which));
    for(int k = 0; task->which>>k; k++)
    {
=======
    DEBUG(("MPI: PUT which=%lx\n", task->which));
    for( int k = 0; task->which >> k; k++ ) {
>>>>>>> f2c30e1d
        assert(k < MAX_PARAM_COUNT);
        if(!((1<<k) & task->which)) continue;
        //DEBUG(("MPI:\t%p[%d] %p, %p\n", deps, k, deps->output[k].data, GC_DATA(deps->output[k].data)));
        data = ADATA(deps->output[k].data);
        dtt = deps->output[k].type->opaque_dtt;
#ifdef DAGUE_DEBUG
        MPI_Type_get_name(dtt, type_name, &len);
<<<<<<< HEAD
        DEBUG(("MPI:\tTO\t%d\tPut START\tunknown \tj=%d,k=%d\twith datakey %lx at %p type %s\t(tag=%d)\n", to, i, k, task->deps, data, type_name, tag+k));
=======
        DEBUG(("MPI: TO\t%d\tPut START\tunknown \tj=%d,k=%d\twith datakey %lx at %p type %s\t(tag=%d)\n",
               to, i, k, task->deps, data, type_name, tag+k));
>>>>>>> f2c30e1d
#endif

#if defined(DAGUE_STATS)
        {
            MPI_Aint lb, size;
            MPI_Type_get_extent(dtt, &lb, &size);
            DAGUE_STATACC_ACCUMULATE(counter_data_messages_sent, 1);
            DAGUE_STATACC_ACCUMULATE(counter_bytes_sent, size);
        }
#endif

        TAKE_TIME(MPIsnd_prof[i], MPI_Data_plds_sk, i);
        MPI_Isend(data, 1, dtt, to, tag + k, dep_comm, &dep_put_snd_req[i*MAX_PARAM_COUNT+k]);
        //DEBUG(("MPI:\tsend %p -> [0] %9.5f [1] %9.5f [2] %9.5f\n", data, ((double*)data)[0], ((double*)data)[1], ((double*)data)[2]));
        DEBUG_MARK_DTA_MSG_START_SEND(to, data, tag+k);
    }
}

static void remote_dep_mpi_save_activation( dague_execution_unit_t* eu_context, int i, MPI_Status* status )
{
#ifdef DAGUE_DEBUG
    char tmp[128];
#endif
    dague_remote_deps_t *saved_deps, *deps = dep_activate_buff[i];
    
    saved_deps = remote_deps_allocation(&remote_deps_freelist);
    DAGUE_LIST_ITEM_SINGLETON((dague_list_item_t*)saved_deps);
    /* Update the required fields */
    saved_deps->msg = deps->msg;
    saved_deps->from = status->MPI_SOURCE;
    /**
     * Retrieve the data arenas and update the msg.which to reflect all the data
     * we should be receiving from the father. If some of the dependencies have
     * been dropped, force their release.
     */
    remote_dep_get_datatypes(saved_deps);
    assert( deps->msg.which == saved_deps->msg.which );  /* we do not support RO dep backtracking, make sure it doesn't happen yet */

    if(deps->msg.which != saved_deps->msg.which) {  /* some deps are considered as satisfied because they are RO */
        saved_deps->msg.which = deps->msg.which ^ saved_deps->msg.which;
        saved_deps->msg.deps = saved_deps->msg.which;
#ifdef DAGUE_DEBUG
        for(int k = 0; saved_deps->msg.which>>k; k++) 
            if((1<<k) & saved_deps->msg.which)
                DEBUG(("MPI:\tTO\t%d\tGet LOCAL\t% -8s\ti=%d,k=%d\twith data %lx at %p IS LOCAL\t(tag=%d)\n", saved_deps->from, remote_dep_cmd_to_string(&saved_deps->msg, tmp, 128), i, k, saved_deps, ADATA(saved_deps->output[k].data), NEXT_TAG+k));
#endif
        remote_dep_release(eu_context, saved_deps);
        if( saved_deps->msg.which == deps->msg.which ) {  /* all deps satisfied */
            DAGUE_LIST_ITEM_SINGLETON((dague_list_item_t*)saved_deps);
            dague_atomic_lifo_push(&remote_deps_freelist, (dague_list_item_t*)saved_deps);
            goto submit_receives;
        }
        saved_deps->msg.deps = deps->msg.which ^ saved_deps->msg.which;
        saved_deps->msg.which = saved_deps->msg.deps;
    }
    dague_fifo_push_ordered( &dague_activations_fifo, (dague_list_item_t*)saved_deps );

 submit_receives:
    /* Check if we can push any new receives */
    for( i = 0; i < DEP_NB_CONCURENT; i++ ) {
        if( NULL == dep_pending_recv_array[i] ) {
            deps = (dague_remote_deps_t*)dague_fifo_pop(&dague_activations_fifo);
            remote_dep_mpi_get_data(eu_context, deps, i );
            break;
        }
    }
}

static void remote_dep_mpi_get_data(dague_execution_unit_t* eu_context, dague_remote_deps_t* deps, int i )
{
#ifdef DAGUE_DEBUG
    char tmp[128];
    char type_name[MPI_MAX_OBJECT_NAME];
    int len;
#endif
    MPI_Datatype dtt;
    remote_dep_wire_get_t msg;
    remote_dep_wire_activate_t* task = &(deps->msg);
    int from = deps->from;
    void* data;

    DEBUG_MARK_CTL_MSG_ACTIVATE_RECV(from, (void*)task, task);

    msg.which = deps->msg.which;
    msg.deps = task->deps;
    msg.tag = NEXT_TAG;
    
    assert(dep_enabled);
    for(int k = 0; msg.which >> k; k++) {
        if( !((1<<k) & msg.which) ) continue;
        dtt = deps->output[k].type->opaque_dtt;
        data = deps->output[k].data;
        assert(NULL == data); /* we do not support in-place tiles now, make sure it doesn't happen yet */
        if(NULL == data) {
            data = dague_arena_get(deps->output[k].type);
            DEBUG(("MPI:\tMalloc new remote tile %p size %zu\n", data, deps->output[k].type->elem_size));
            assert(data != NULL);
            deps->output[k].data = data;
        }
#ifdef DAGUE_DEBUG
        MPI_Type_get_name(dtt, type_name, &len);
        DEBUG(("MPI:\tTO\t%d\tGet START\t% -8s\ti=%d,k=%d\twith datakey %lx at %p type %s extent %d\t(tag=%d)\n", from, remote_dep_cmd_to_string(task, tmp, 128), i, k, task->deps, ADATA(data), type_name, deps->output[k].type->elem_size, NEXT_TAG+k));
#endif
        /*printf("%s:%d Allocate new TILE at %p\n", __FILE__, __LINE__, (void*)GC_DATA(deps->output[k].data));*/
        TAKE_TIME(MPIrcv_prof[i], MPI_Data_pldr_sk, i+k);
        MPI_Irecv(ADATA(data), 1, 
                  dtt, from, NEXT_TAG + k, dep_comm, 
                  &dep_put_rcv_req[i*MAX_PARAM_COUNT+k]);
        DEBUG_MARK_DTA_MSG_START_RECV(from, data, NEXT_TAG + k);
    }
    TAKE_TIME(MPIctl_prof, MPI_Data_ctl_sk, get);
    MPI_Send(&msg, datakey_count, datakey_dtt, from, 
             REMOTE_DEP_GET_DATA_TAG, dep_comm);
    dep_pending_recv_array[i] = deps;
    TAKE_TIME(MPIctl_prof, MPI_Data_ctl_ek, get++);
    DEBUG_MARK_CTL_MSG_GET_SENT(from, (void*)&msg, &msg);

#if defined(DAGUE_STATS)
    {
        MPI_Aint _lb, _size;
        MPI_Type_get_extent(datakey_dtt, &_lb, &_size);
        DAGUE_STATACC_ACCUMULATE(counter_control_messages_sent, 1);
        DAGUE_STATACC_ACCUMULATE(counter_bytes_sent, _size * datakey_count);
    }
#endif


    deps->msg.deps = 0; /* now this is the mask of finished deps */
    INC_NEXT_TAG(MAX_PARAM_COUNT);
}
<|MERGE_RESOLUTION|>--- conflicted
+++ resolved
@@ -783,14 +783,9 @@
 
     assert(dep_enabled);
     assert(task->which);
-<<<<<<< HEAD
     DEBUG(("MPI:\tPUT which=%lx\n", task->which));
     for(int k = 0; task->which>>k; k++)
     {
-=======
-    DEBUG(("MPI: PUT which=%lx\n", task->which));
-    for( int k = 0; task->which >> k; k++ ) {
->>>>>>> f2c30e1d
         assert(k < MAX_PARAM_COUNT);
         if(!((1<<k) & task->which)) continue;
         //DEBUG(("MPI:\t%p[%d] %p, %p\n", deps, k, deps->output[k].data, GC_DATA(deps->output[k].data)));
@@ -798,12 +793,7 @@
         dtt = deps->output[k].type->opaque_dtt;
 #ifdef DAGUE_DEBUG
         MPI_Type_get_name(dtt, type_name, &len);
-<<<<<<< HEAD
         DEBUG(("MPI:\tTO\t%d\tPut START\tunknown \tj=%d,k=%d\twith datakey %lx at %p type %s\t(tag=%d)\n", to, i, k, task->deps, data, type_name, tag+k));
-=======
-        DEBUG(("MPI: TO\t%d\tPut START\tunknown \tj=%d,k=%d\twith datakey %lx at %p type %s\t(tag=%d)\n",
-               to, i, k, task->deps, data, type_name, tag+k));
->>>>>>> f2c30e1d
 #endif
 
 #if defined(DAGUE_STATS)
