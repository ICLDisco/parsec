/*
 * Copyright (c) 2009      The University of Tennessee and The University
 *                         of Tennessee Research Foundation.  All rights
 *                         reserved.
 */

/* /!\  THIS FILE IS NOT INTENDED TO BE COMPILED ON ITS OWN
 *      It should be included from remote_dep.c if HAVE_MPI is defined
 */
#include "dague_config.h"

#include <mpi.h>
#include "profiling.h"
#include "freelist.h"
#include "arena.h"
#include "fifo.h"

#define DAGUE_REMOTE_DEP_USE_THREADS

static int remote_dep_mpi_init(dague_context_t* context);
static int remote_dep_mpi_fini(dague_context_t* context);
static int remote_dep_mpi_on(dague_context_t* context);
static int remote_dep_mpi_off(dague_context_t* context);
static int remote_dep_mpi_send_dep(dague_execution_unit_t* eu_context, int rank, remote_dep_wire_activate_t* msg);
static int remote_dep_mpi_progress(dague_execution_unit_t* eu_context);
static int remote_dep_get_datatypes(dague_remote_deps_t* origin);
static int remote_dep_release(dague_execution_unit_t* eu_context, dague_remote_deps_t* origin);

static int remote_dep_nothread_send(dague_execution_unit_t* eu_context, int rank, dague_remote_deps_t* deps);
static int remote_dep_nothread_memcpy(void *dst, void *src, const dague_remote_dep_datatype_t datatype);

static int remote_dep_dequeue_send(int rank, dague_remote_deps_t* deps);
#ifdef DAGUE_REMOTE_DEP_USE_THREADS
static int remote_dep_dequeue_init(dague_context_t* context);
static int remote_dep_dequeue_fini(dague_context_t* context);
static int remote_dep_dequeue_on(dague_context_t* context);
static int remote_dep_dequeue_off(dague_context_t* context);
/*static int remote_dep_dequeue_progress(dague_execution_unit_t* eu_context);*/
#   define remote_dep_init(ctx) remote_dep_dequeue_init(ctx)
#   define remote_dep_fini(ctx) remote_dep_dequeue_fini(ctx)
#   define remote_dep_on(ctx)   remote_dep_dequeue_on(ctx)
#   define remote_dep_off(ctx)  remote_dep_dequeue_off(ctx)
#   define remote_dep_send(rank, deps) remote_dep_dequeue_send(rank, deps)
#   define remote_dep_progress(ctx) ((void)ctx,0) 

#else
static int remote_dep_dequeue_nothread_init(dague_context_t* context);
static int remote_dep_dequeue_nothread_dini(dague_context_t* context);
static int remote_dep_dequeue_nothread_progress_one(dague_execution_unit_t* eu_context);
#   define remote_dep_init(ctx) remote_dep_dequeue_nothread_init(ctx)
#   define remote_dep_fini(ctx) remote_dep_dequeue_nothread_fini(ctx)
#   define remote_dep_on(ctx)   remote_dep_mpi_on(ctx)
#   define remote_dep_off(ctx)  remote_dep_mpi_off(ctx)
#   define remote_dep_send(rank, deps) remote_dep_dequeue_send(rank, deps)
#   define remote_dep_progress(ctx) remote_dep_dequeue_nothread_progress_one(ctx)
#endif 

#include "dequeue.h"

#define DEP_NB_CONCURENT 3
static int dague_mpi_activations = 1 * DEP_NB_CONCURENT;
static int dague_mpi_transferts  = 2 * DEP_NB_CONCURENT;

typedef enum dep_cmd_action_t
{
    DEP_ACTIVATE,
    DEP_RELEASE,
/*    DEP_PROGRESS,
    DEP_PUT_DATA,
    DEP_GET_DATA,*/
    DEP_CTL,
    DEP_MEMCPY,
} dep_cmd_action_t;

typedef union dep_cmd_t
{
    struct {
        int rank;
        dague_remote_deps_t* deps;
    } activate;
    struct {
        dague_remote_deps_t* deps;
    } release;
    struct {
        int enable;        
    } ctl;
    struct {
        dague_arena_chunk_t* source;
        void *destination;
        dague_remote_dep_datatype_t datatype;
    } memcpy;
} dep_cmd_t;

typedef struct dep_cmd_item_t
{
    dague_list_item_t super;
    dep_cmd_action_t  action;
    int               priority;
    dep_cmd_t         cmd;
} dep_cmd_item_t;

typedef struct dague_dep_wire_get_fifo_elem_t {
    dague_list_item_t           item;
    remote_dep_wire_get_t       task;
    int                         priority;
    int                         peer;
} dague_dep_wire_get_fifo_elem_t;

static void remote_dep_mpi_save_put( dague_execution_unit_t* eu_context, int i, MPI_Status* status );
static void remote_dep_mpi_put_start(dague_execution_unit_t* eu_context, dague_dep_wire_get_fifo_elem_t* item, int i);
static void remote_dep_mpi_put_end(dague_execution_unit_t* eu_context, int i, int k, MPI_Status* status);
static void remote_dep_mpi_put_eager(dague_execution_unit_t* eu_context, int rank, remote_dep_wire_activate_t* msg);
static void remote_dep_mpi_save_activation( dague_execution_unit_t* eu_context, int i, MPI_Status* status );
static void remote_dep_mpi_get_start(dague_execution_unit_t* eu_context, dague_remote_deps_t* deps, int i );
static void remote_dep_mpi_get_end(dague_execution_unit_t* eu_context, dague_remote_deps_t* deps, int i, int k);
static void remote_dep_mpi_get_eager(dague_execution_unit_t* eu_context, dague_remote_deps_t* saved_deps, int i);

#ifdef DAGUE_DEBUG
static char* remote_dep_cmd_to_string(remote_dep_wire_activate_t* origin, char* str, size_t len)
{
    unsigned int i, index = 0;
    dague_object_t* object;
    const dague_t* function;
    
    object = dague_object_lookup( origin->object_id );
    function = object->functions_array[origin->function_id];

    index += snprintf( str + index, len - index, "%s", function->name );
    if( index >= len ) return str;
    for( i = 0; i < function->nb_definitions; i++ ) {
        index += snprintf( str + index, len - index, "_%d",
                           origin->locals[i].value );
        if( index >= len ) return str;
    }
    return str;
}
#endif

pthread_t dep_thread_id;
dague_dequeue_t dep_cmd_queue;
dague_fifo_t    dep_cmd_fifo;            /* ordered non threaded fifo */
dague_fifo_t    dague_activations_fifo;  /* ordered non threaded fifo */
dague_fifo_t    dague_put_fifo;          /* ordered non threaded fifo */
dague_remote_deps_t** dep_pending_recv_array;
dague_dep_wire_get_fifo_elem_t** dep_pending_put_array;
volatile int np;
static int dep_enabled;

static void *remote_dep_dequeue_main(dague_context_t* context);

static int remote_dep_dequeue_init(dague_context_t* context)
{
    pthread_attr_t thread_attr;
    pthread_attr_init(&thread_attr);
    pthread_attr_setscope(&thread_attr, PTHREAD_SCOPE_SYSTEM);

    dague_dequeue_construct(&dep_cmd_queue);
    dague_fifo_construct(&dep_cmd_fifo);
    dague_fifo_construct(&dague_activations_fifo);
    dague_fifo_construct(&dague_put_fifo);
    dep_pending_recv_array = (dague_remote_deps_t**)calloc(DEP_NB_CONCURENT,sizeof(dague_remote_deps_t*));
    dep_pending_put_array = (dague_dep_wire_get_fifo_elem_t**)calloc(DEP_NB_CONCURENT,sizeof(dague_dep_wire_get_fifo_elem_t*));

    MPI_Comm_size(MPI_COMM_WORLD, (int*) &np);
    if(1 < np) {
        np = 0;
        pthread_create(&dep_thread_id,
                       &thread_attr,
                       (void* (*)(void*))remote_dep_dequeue_main,
                       (void*)context);
        
        while(0 == np); /* wait until the thread inits MPI */
    }
    return np;
}

#ifndef DAGUE_REMOTE_DEP_USE_THREADS
static int remote_dep_dequeue_nothread_init(dague_context_t* context)
{
    dague_dequeue_construct(&dep_cmd_queue);
    dague_fifo_construct(&dep_cmd_fifo);
    dague_fifo_construct(&dague_activations_fifo);
    dague_fifo_construct(&dague_put_fifo);
    dep_pending_recv_array = (dague_remote_deps_t**)calloc(DEP_NB_CONCURENT*sizeof(dague_remote_deps_t*));
    dep_pending_put_array = (dague_dep_wire_get_fifo_elem_t**)calloc(DEP_NB_CONCURENT,sizeof(dague_dep_wire_get_fifo_elem_t*));

    MPI_Comm_size(MPI_COMM_WORLD, (int*) &np);
    remote_dep_mpi_init(context);
    return np;
}

static int remote_dep_dequeue_nothread_fini(dague_context_t* context)
{
    remote_dep_mpi_fini(context);
    free(dep_pending_recv_array);
    dep_pending_recv_array = NULL;
    free(dep_pending_put_array);
    dep_pending_put_array = NULL;

    return 0;
}
#endif

static int remote_dep_dequeue_on(dague_context_t* context)
{
    if(1 < context->nb_nodes) {
        dep_cmd_item_t* item = (dep_cmd_item_t*) calloc(1, sizeof(dep_cmd_item_t));
        item->action = DEP_CTL;
        item->cmd.ctl.enable = 1;
        item->priority = 0;
        DAGUE_LIST_ITEM_SINGLETON(item);
        dague_dequeue_push_back(&dep_cmd_queue, (dague_list_item_t*) item);
        return 1;
    }
    return 0;
}

static int remote_dep_dequeue_off(dague_context_t* context)
{
    if(1 < context->nb_nodes) {
        dep_cmd_item_t* item = (dep_cmd_item_t*) calloc(1, sizeof(dep_cmd_item_t));
        item->action = DEP_CTL;
        item->cmd.ctl.enable = 0;
        item->priority = 0;
        DAGUE_LIST_ITEM_SINGLETON(item);
        dague_dequeue_push_back(&dep_cmd_queue, (dague_list_item_t*) item);
    }
    return 0;
}

static int remote_dep_dequeue_fini(dague_context_t* context)
{
    if(1 < context->nb_nodes) {
        dep_cmd_item_t* item = (dep_cmd_item_t*) calloc(1, sizeof(dep_cmd_item_t));
        dague_context_t *ret;
        item->action = DEP_CTL;
        item->cmd.ctl.enable = -1;
        item->priority = 0;
        DAGUE_LIST_ITEM_SINGLETON(item);
        dague_dequeue_push_back(&dep_cmd_queue, (dague_list_item_t*) item);
        
        pthread_join(dep_thread_id, (void**) &ret);
        assert(ret == context);

    }
    free( dep_pending_put_array );
    free( dep_pending_recv_array );
    return 0;
}

static int remote_dep_dequeue_send(int rank, dague_remote_deps_t* deps)
{
    dep_cmd_item_t* item = (dep_cmd_item_t*) calloc(1, sizeof(dep_cmd_item_t));
    item->action = DEP_ACTIVATE;
    item->cmd.activate.rank = rank;
    item->cmd.activate.deps = deps;
    item->priority = deps->max_priority;
    DAGUE_LIST_ITEM_SINGLETON(item);
    dague_dequeue_push_back(&dep_cmd_queue, (dague_list_item_t*) item);
    return 1;
}

void dague_remote_dep_memcpy(dague_execution_unit_t* eu_context, void *dst, dague_arena_chunk_t *src, dague_remote_dep_datatype_t datatype)
{
    dep_cmd_item_t* item = (dep_cmd_item_t*) calloc(1, sizeof(dep_cmd_item_t));
    item->action = DEP_MEMCPY;
    item->cmd.memcpy.source = src;
    item->cmd.memcpy.destination = dst;
    item->cmd.memcpy.datatype = datatype;
    AREF(src);
    remote_dep_inc_flying_messages(eu_context->master_context);
    item->priority = 0;
    DAGUE_LIST_ITEM_SINGLETON(item);
    dague_dequeue_push_back(&dep_cmd_queue, (dague_list_item_t*) item);
}

/**
 * Retrieve the datatypes involved in this communication. In addition
 * the flag DAGUE_ACTION_RECV_INIT_REMOTE_DEPS set the
 * origin->max_priority to the maximum priority of all the children.
 */
static int remote_dep_get_datatypes(dague_remote_deps_t* origin)
{
    dague_execution_context_t exec_context;

    exec_context.dague_object = dague_object_lookup( origin->msg.object_id );
    exec_context.function = exec_context.dague_object->functions_array[origin->msg.function_id];

    for(int i = 0; i < exec_context.function->nb_definitions; i++)
        exec_context.locals[i] = origin->msg.locals[i];

    return exec_context.function->release_deps(NULL, &exec_context,
                                               DAGUE_ACTION_RECV_INIT_REMOTE_DEPS | origin->msg.which,
                                               origin, NULL);
}

static int remote_dep_release(dague_execution_unit_t* eu_context, dague_remote_deps_t* origin)
{
    int actions = DAGUE_ACTION_NO_PLACEHOLDER | DAGUE_ACTION_RELEASE_LOCAL_DEPS | DAGUE_ACTION_RELEASE_REMOTE_DEPS;
    dague_execution_context_t exec_context;
    dague_arena_chunk_t* data[MAX_PARAM_COUNT];
    int ret, i;
    
    exec_context.dague_object = dague_object_lookup( origin->msg.object_id );
    assert(exec_context.dague_object); /* Future: for composition, store this in a list to be considered upon creation of the DO*/
    exec_context.function = exec_context.dague_object->functions_array[origin->msg.function_id];
    for( i = 0; i < exec_context.function->nb_definitions; i++)
        exec_context.locals[i] = origin->msg.locals[i];

    for( i = 0; (i < MAX_PARAM_COUNT) && (NULL != exec_context.function->out[i]); i++) {
        data[i] = NULL;
        if(origin->msg.deps & (1 << i)) {
            //DEBUG(("MPI:\tDATA %p released from %p[%d]\n", GC_DATA(origin->output[i].data), origin, i));
            data[i] = origin->output[i].data;
#ifdef DAGUE_DEBUG
/*            {
                char tmp[128];
                void* _data = ADATA(data[i]);
                DEBUG((MPI:\t"%s: recv %p -> [0] %9.5f [1] %9.5f [2] %9.5f\n",
                       dague_service_to_string(&exec_context, tmp, 128),
                       _data, ((double*)_data)[0], ((double*)_data)[1], ((double*)_data)[2]));
            }*/
#endif
        }
    }
    ret = exec_context.function->release_deps(eu_context, &exec_context, 
                                              actions | 
                                              origin->msg.deps, 
                                              origin, data);
    origin->msg.which ^= origin->msg.deps;
    origin->msg.deps = 0;
    return ret;
}

#define YIELD_TIME 5000
#include "bindthread.h"

static int do_nano = 0;
static int keep_probing = 1;

static inline dague_list_item_t* dague_fifo_push_ordered( dague_fifo_t* fifo,
                                                          dague_list_item_t* elem )
{
    dep_cmd_item_t* ec;
    dep_cmd_item_t* input = (dep_cmd_item_t*)elem;
    dague_list_item_t* current = (dague_list_item_t*)fifo->fifo_ghost.list_next;

    while( current != &(fifo->fifo_ghost) ) {
        ec = (dep_cmd_item_t*)current;
        if( ec->priority < input->priority )
            break;
        current = (dague_list_item_t *)current->list_next;
    }
    /* Add the input element before the current one */
    elem->list_prev = current->list_prev;
    elem->list_next = current;
    elem->list_prev->list_next = elem;
    elem->list_next->list_prev = elem;
    return elem;
}
#define DAGUE_FIFO_PUSH  dague_fifo_push_ordered

static int remote_dep_dequeue_nothread_progress_one(dague_execution_unit_t* eu_context)
{
    dep_cmd_item_t* item;
    int ctl;
    int ret = 0;

    /**
     * Move as many elements as possible from the dequeue into our ordered lifo.
     */
    while( NULL != (item = (dep_cmd_item_t*) dague_dequeue_pop_front(&dep_cmd_queue)) ) {
        if( DEP_CTL == item->action ) {
            /* A DEP_CTL is a barrier that must not be crossed, flush the
             * ordered fifo and don't add anything until it is consumed */
            if( !dague_fifo_is_empty(&dep_cmd_fifo) ) {
                dague_dequeue_push_front(&dep_cmd_queue, (dague_list_item_t*)item);
                break;
            } else goto handle_now;
        }
        DAGUE_LIST_ITEM_SINGLETON((dague_list_item_t*)item);
        DAGUE_FIFO_PUSH(&dep_cmd_fifo, (dague_list_item_t*)item);
    }
    item = (dep_cmd_item_t*)dague_fifo_pop(&dep_cmd_fifo);

    if(NULL == item ) {
        if(dep_enabled) {
            do { 
                ret = remote_dep_mpi_progress(eu_context);
            } while(ret);
        }
        if(do_nano && !ret) {
            struct timespec ts;
            ts.tv_sec = 0; ts.tv_nsec = YIELD_TIME;
            nanosleep(&ts, NULL);
        }
        return ret;
    }
handle_now:
    switch(item->action) {
    case DEP_ACTIVATE:
        remote_dep_nothread_send(eu_context, item->cmd.activate.rank, item->cmd.activate.deps);
        break;
    case DEP_CTL:
        ctl = item->cmd.ctl.enable;
        assert((ctl * ctl) <= 1);
        if(-1 == ctl) {
            keep_probing = 0;
        }
        if(0 == ctl) {
            remote_dep_mpi_off(eu_context->master_context);
        }
        if(1 == ctl) {
            remote_dep_mpi_on(eu_context->master_context);
        }
        break;
    case DEP_MEMCPY:
        remote_dep_nothread_memcpy(item->cmd.memcpy.destination, 
                                   item->cmd.memcpy.source,
                                   item->cmd.memcpy.datatype);
        remote_dep_dec_flying_messages(eu_context->master_context);
        break;
    default:
        assert(0 && item->action); /* Not a valid action */
        break;
    }
    free(item);
    return (ret + 1);
}

static void* remote_dep_dequeue_main(dague_context_t* context)
{
    int ctl = -1;

    ctl = dague_bindthread(context->nb_cores);
    if(ctl != context->nb_cores) do_nano = 1;
    else fprintf(stderr, "DAGuE\tMPI bound to physical core %d\n", ctl);
    np = remote_dep_mpi_init(context);

    do {
        remote_dep_dequeue_nothread_progress_one(context->execution_units[0]);
    } while(keep_probing);
    
    remote_dep_mpi_fini(context);
    return context;
}


static int remote_dep_nothread_send( dague_execution_unit_t* eu_context,
                                     int rank,
                                     dague_remote_deps_t* deps)
{
    int k;
    int rank_bank = rank / (sizeof(uint32_t) * 8);
    uint32_t rank_mask = 1 << (rank % (sizeof(uint32_t) * 8));
    int output_count = deps->output_count;
    remote_dep_wire_activate_t msg = deps->msg;


    msg.which = RDEP_MSG_EAGER(&deps->msg);
    for( k = 0; output_count; k++ ) {
        output_count -= deps->output[k].count;
        if(deps->output[k].rank_bits[rank_bank] & rank_mask) {
#if defined(DAGUE_PROF_DRY_DEP)
            deps->output[k].type = NULL; /* make all data a control */
#endif
            if(NULL == deps->output[k].type) {
#ifdef DAGUE_DEBUG
                char tmp[128];

                DEBUG((" CTL\t%s\tparam%d\tdemoted to be a control\n",remote_dep_cmd_to_string(&deps->msg, tmp, 128), k));
#endif
                remote_dep_dec_flying_messages(eu_context->master_context);
            }
            msg.which |= (1<<k);
        }
    }
    remote_dep_mpi_send_dep(eu_context, rank, &msg);
    return 0;
}

static int remote_dep_nothread_memcpy(void *dst, void *src, 
                                      const dague_remote_dep_datatype_t datatype)
{
    /* TODO: split the mpi part */
    int rc = MPI_Sendrecv(ADATA(src), 1, datatype, 0, 0,
                          dst, 1, datatype, 0, 0,
                          MPI_COMM_SELF, MPI_STATUS_IGNORE);
    AUNREF(src);
    return (MPI_SUCCESS == rc ? 0 : -1);
}





/****************************************************************************** 
 * ALL MPI SPECIFIC CODE GOES HERE 
 ******************************************************************************/
enum {
    REMOTE_DEP_ACTIVATE_TAG,
    REMOTE_DEP_GET_DATA_TAG,
    REMOTE_DEP_PUT_DATA_TAG,
    REMOTE_DEP_MAX_CTRL_TAG
} dague_remote_dep_tag_t;

#ifdef DAGUE_PROF_TRACE
static dague_thread_profiling_t* MPIctl_prof;
static dague_thread_profiling_t* MPIsnd_prof[DEP_NB_CONCURENT];
static dague_thread_profiling_t* MPIrcv_prof[DEP_NB_CONCURENT];
static unsigned long act = 0;
static int MPI_Activate_sk, MPI_Activate_ek;
static unsigned long get = 0;
static int MPI_Data_ctl_sk, MPI_Data_ctl_ek;
static int MPI_Data_plds_sk, MPI_Data_plds_ek;
static int MPI_Data_pldr_sk, MPI_Data_pldr_ek;

typedef struct {
    int rank_src;
    int rank_dst;
    char func[16];
} dague_profile_remote_dep_mpi_info_t;

static int  dague_profile_remote_dep_mpi_info_to_string(void *info, char *text, size_t size)
{
    int res;
    dague_profile_remote_dep_mpi_info_t nfo = *(dague_profile_remote_dep_mpi_info_t*)info;
    res = snprintf(text, size, "%d -> %d: %s", nfo.rank_src, nfo.rank_dst, nfo.func);
    return res;
}

static void remote_dep_mpi_profiling_init(void)
{
    int i;
    
    dague_profiling_add_dictionary_keyword( "MPI_ACTIVATE", "fill:#FF0000",
                                            sizeof(dague_profile_remote_dep_mpi_info_t),
                                            dague_profile_remote_dep_mpi_info_to_string,
                                            &MPI_Activate_sk, &MPI_Activate_ek);
    dague_profiling_add_dictionary_keyword( "MPI_DATA_CTL", "fill:#000077",
                                            sizeof(dague_profile_remote_dep_mpi_info_t),
                                            dague_profile_remote_dep_mpi_info_to_string,
                                            &MPI_Data_ctl_sk, &MPI_Data_ctl_ek);
    dague_profiling_add_dictionary_keyword( "MPI_DATA_PLD_SND", "fill:#B08080",
                                            sizeof(dague_profile_remote_dep_mpi_info_t), 
                                            dague_profile_remote_dep_mpi_info_to_string,
                                            &MPI_Data_plds_sk, &MPI_Data_plds_ek);
    dague_profiling_add_dictionary_keyword( "MPI_DATA_PLD_RCV", "fill:#80B080",
                                            sizeof(dague_profile_remote_dep_mpi_info_t), 
                                            dague_profile_remote_dep_mpi_info_to_string,
                                            &MPI_Data_pldr_sk, &MPI_Data_pldr_ek);
    
    MPIctl_prof = dague_profiling_thread_init( 2*1024*1024, "MPI ctl");
    for(i = 0; i < DEP_NB_CONCURENT; i++) {
        MPIsnd_prof[i] = dague_profiling_thread_init( 2*1024*1024, "MPI isend(req=%d)", i);
        MPIrcv_prof[i] = dague_profiling_thread_init( 2*1024*1024, "MPI irecv(req=%d)", i);
    }    
}

#define TAKE_TIME_WITH_INFO(PROF, KEY, I, src, dst, ctx) do {           \
        dague_profile_remote_dep_mpi_info_t __info;                     \
        dague_execution_context_t __exec_context;                       \
        dague_object_t *__object = dague_object_lookup( ctx.object_id ); \
        __exec_context.function = __object->functions_array[ ctx.function_id ]; \
        memcpy(&__exec_context.locals, ctx.locals, MAX_LOCAL_COUNT * sizeof(assignment_t)); \
        dague_service_to_string( &__exec_context, __info.func, 16 );    \
        __info.rank_src = src;                                          \
        __info.rank_dst = dst;                                          \
        dague_profiling_trace((PROF), (KEY), (I), &__info);             \
    } while(0)

#define TAKE_TIME(PROF, KEY, I) dague_profiling_trace((PROF), (KEY), (I), NULL);
#else
#define TAKE_TIME_WITH_INFO(PROF, KEY, I, src, dst, ctx) do {} while(0)
#define TAKE_TIME(PROF, KEY, I) do {} while(0)
#define remote_dep_mpi_profiling_init() do {} while(0)
#endif  /* DAGUE_PROF_TRACE */

/* TODO: smart use of dague context instead of ugly globals */
static MPI_Comm dep_comm;
#define DEP_NB_REQ (2 * DEP_NB_CONCURENT + 2 * (DEP_NB_CONCURENT * MAX_PARAM_COUNT))
static MPI_Request  array_of_requests[DEP_NB_REQ];
static int          array_of_indices[DEP_NB_REQ];
static MPI_Status   array_of_statuses[DEP_NB_REQ];
static MPI_Request* dep_activate_req    = &array_of_requests[0 * DEP_NB_CONCURENT];
static MPI_Request* dep_get_req         = &array_of_requests[1 * DEP_NB_CONCURENT];
static MPI_Request* dep_put_snd_req     = &array_of_requests[2 * DEP_NB_CONCURENT];
static MPI_Request* dep_put_rcv_req     = &array_of_requests[2 * DEP_NB_CONCURENT + DEP_NB_CONCURENT * MAX_PARAM_COUNT];
/* TODO: fix heterogeneous restriction by using proper mpi datatypes */
#define dep_dtt MPI_BYTE
#define dep_count sizeof(remote_dep_wire_activate_t)
static dague_remote_deps_t* dep_activate_buff[DEP_NB_CONCURENT];
#define datakey_dtt MPI_LONG
#define datakey_count 3
static remote_dep_wire_get_t dep_get_buff[DEP_NB_CONCURENT];

/* Pointers are converted to long to be used as keys to fetch data in the get
 * rdv protocol. Make sure we can carry pointers correctly.
 */
#ifdef HAVE_LIMITS_H
#include <limits.h>
#endif
#if ULONG_MAX < UINTPTR_MAX
#error "unsigned long is not large enough to hold a pointer!"
#endif
static int MAX_MPI_TAG;
static int NEXT_TAG = REMOTE_DEP_MAX_CTRL_TAG+1;
#define INC_NEXT_TAG(k) do { \
    assert(k < MAX_MPI_TAG); \
    if(NEXT_TAG < (MAX_MPI_TAG - k)) \
        NEXT_TAG += k; \
    else \
        NEXT_TAG = REMOTE_DEP_MAX_CTRL_TAG + k + 1; \
} while(0)

static int remote_dep_mpi_init(dague_context_t* context)
{
    int i, np;
    int mpi_tag_ub_exists;
    int *ub;
    MPI_Comm_dup(MPI_COMM_WORLD, &dep_comm);

    MPI_Comm_get_attr(dep_comm, MPI_TAG_UB, &ub, &mpi_tag_ub_exists);    
    if( !mpi_tag_ub_exists ) {
        MAX_MPI_TAG = INT_MAX;
        fprintf(stderr, "Your MPI implementation does not define MPI_TAG_UB and thus violates the standard (MPI-2.2, page 29, line 30).\n");
    } else {
        MAX_MPI_TAG = *ub;
#if defined( DAGUE_DEBUG )
        if( MAX_MPI_TAG < INT_MAX ) {
            DEBUG(("MPI:\tYour MPI implementation defines the maximal TAG value to %d (0x%08x), which might be too small should you have more than %d simultaneous remote dependencies\n",
                    MAX_MPI_TAG, (unsigned int)MAX_MPI_TAG, MAX_MPI_TAG / MAX_PARAM_COUNT));
        }
#endif
    }

    MPI_Comm_size(dep_comm, &np); context->nb_nodes = np;
    MPI_Comm_rank(dep_comm, &context->my_rank);
    for(i = 0; i < DEP_NB_REQ; i++) {        
        array_of_requests[i] = MPI_REQUEST_NULL;
    }
    dep_enabled = 0;
    remote_dep_mpi_profiling_init();

    return np;
}

static int remote_dep_mpi_on(dague_context_t* context)
{
    int i;

    (void)context;

    for(i = 0; i < DEP_NB_CONCURENT; i++)
    {
        dep_activate_buff[i] = remote_deps_allocation(&dague_remote_dep_context.freelist);
    }

#ifdef DAGUE_PROF_TRACE
    /* put a start marker on each line */
    TAKE_TIME(MPIctl_prof, MPI_Activate_sk, 0);
    for(i = 0; i < DEP_NB_CONCURENT; i++)
    {
        TAKE_TIME(MPIsnd_prof[i], MPI_Activate_sk, 0);
        TAKE_TIME(MPIrcv_prof[i], MPI_Activate_sk, 0);
    }
    MPI_Barrier(dep_comm);
    TAKE_TIME(MPIctl_prof, MPI_Activate_ek, 0);
    for(i = 0; i < DEP_NB_CONCURENT; i++)
    {
        TAKE_TIME(MPIsnd_prof[i], MPI_Activate_ek, 0);
        TAKE_TIME(MPIrcv_prof[i], MPI_Activate_ek, 0);
    }
#endif
    
    assert(dep_enabled == 0);
    for(i = 0; i < DEP_NB_CONCURENT; i++)
    {
        MPI_Recv_init(&dep_activate_buff[i]->msg, dep_count, dep_dtt, MPI_ANY_SOURCE, REMOTE_DEP_ACTIVATE_TAG, dep_comm, &dep_activate_req[i]);
        MPI_Recv_init(&dep_get_buff[i], datakey_count, datakey_dtt, MPI_ANY_SOURCE, REMOTE_DEP_GET_DATA_TAG, dep_comm, &dep_get_req[i]);
        MPI_Start(&dep_activate_req[i]);
        MPI_Start(&dep_get_req[i]);
    }
    return dep_enabled = 1;
}

static int remote_dep_mpi_off(dague_context_t* context)
{
    MPI_Status status;
    int i, flag;

    (void)context;

    assert(dep_enabled == 1);

    for(i = 0; i < DEP_NB_CONCURENT; i++)
    {
        MPI_Cancel(&dep_activate_req[i]); MPI_Test(&dep_activate_req[i], &flag, &status); MPI_Request_free(&dep_activate_req[i]);
        MPI_Cancel(&dep_get_req[i]); MPI_Test(&dep_get_req[i], &flag, &status);MPI_Request_free(&dep_get_req[i]);
    }
    for(i = 0; i < DEP_NB_REQ; i++) {
        assert(MPI_REQUEST_NULL == array_of_requests[i]);
    }
    return dep_enabled = 0;
}

static int remote_dep_mpi_fini(dague_context_t* context)
{
    if(dep_enabled) remote_dep_mpi_off(context);
    MPI_Comm_free(&dep_comm);
    return 0;
}

/* Send the activate tag */
static int remote_dep_mpi_send_dep(dague_execution_unit_t* eu_context, int rank, remote_dep_wire_activate_t* msg)
{
#ifdef DAGUE_DEBUG
    char tmp[128];
#endif

#if !defined(DAGUE_PROF_TRACE)
    (void)eu_context;
#endif
    
    assert(dep_enabled);
    DEBUG(("MPI:\tTO\t%d\tActivate\t% -8s\ti=na\twith datakey %lx\tparams %lx\n", rank, remote_dep_cmd_to_string(msg, tmp, 128), msg->deps, msg->which));
    
    TAKE_TIME_WITH_INFO(MPIctl_prof, MPI_Activate_sk, act, eu_context->master_context->my_rank, rank, (*msg));
    MPI_Send((void*) msg, dep_count, dep_dtt, rank, REMOTE_DEP_ACTIVATE_TAG, dep_comm);
    TAKE_TIME(MPIctl_prof, MPI_Activate_ek, act++);

    DEBUG_MARK_CTL_MSG_ACTIVATE_SENT(rank, (void*)msg, msg);

#if defined(DAGUE_STATS)
    {
        MPI_Aint _lb, _size;
        MPI_Type_get_extent(dep_dtt, &_lb, &_size);
        DAGUE_STATACC_ACCUMULATE(counter_control_messages_sent, 1);
        DAGUE_STATACC_ACCUMULATE(counter_bytes_sent, _size * dep_count);
    }
#endif

    if(RDEP_MSG_EAGER(msg))
    {
       remote_dep_mpi_put_eager(eu_context, rank, msg); 
    }

    return 1;
}


static int remote_dep_mpi_progress(dague_execution_unit_t* eu_context)
{
#ifdef DAGUE_DEBUG
    char tmp[128];
#endif
    MPI_Status *status;
    int ret = 0;
    int index, i, k, outcount;
    
    if(eu_context->eu_id != 0) return 0;
    
    assert(dep_enabled);
    do {
        MPI_Testsome(DEP_NB_REQ, array_of_requests, &outcount, array_of_indices, array_of_statuses);
        if(0 == outcount) break;  /* nothing ready right now */
        for( index = 0; index < outcount; index++ ) {
            i = array_of_indices[index];
            status = &(array_of_statuses[index]);

            if(i < dague_mpi_activations) {
                assert(REMOTE_DEP_ACTIVATE_TAG == status->MPI_TAG);
                DEBUG(("MPI:\tFROM\t%d\tActivate\t% -8s\ti=%d\twith datakey %lx\tparams %lx\n",
                       status->MPI_SOURCE, remote_dep_cmd_to_string(&dep_activate_buff[i]->msg, tmp, 128),
                       i, dep_activate_buff[i]->msg.deps, dep_activate_buff[i]->msg.which));
                remote_dep_mpi_save_activation( eu_context, i, status );
                MPI_Start(&dep_activate_req[i]);
            } else if(i < dague_mpi_transferts) {
                i -= dague_mpi_activations; /* shift i */
                assert(REMOTE_DEP_GET_DATA_TAG == status->MPI_TAG);
                remote_dep_mpi_save_put( eu_context, i, status );
                MPI_Start(&dep_get_req[i]);
            } else {
                i -= dague_mpi_transferts;  /* shift i */
                assert(i >= 0);
                if(i < (DEP_NB_CONCURENT * MAX_PARAM_COUNT)) {
                    /* We finished sending the data, allow for more requests 
                     * to be processed */
                    k = i % MAX_PARAM_COUNT;
                    i = i / MAX_PARAM_COUNT;
                    remote_dep_mpi_put_end(eu_context, i, k, status);
                } else {
                    /* We received a data, call the matching release_dep */
                    dague_remote_deps_t* deps;
                    i -= (DEP_NB_CONCURENT * MAX_PARAM_COUNT);
                    assert((i >= 0) && (i < DEP_NB_CONCURENT * MAX_PARAM_COUNT));
                    k = i%MAX_PARAM_COUNT;
                    i = i/MAX_PARAM_COUNT;
                    deps = (dague_remote_deps_t*) dep_pending_recv_array[i];
                    DEBUG(("MPI:\tFROM\t%d\tGet END  \t% -8s\ti=%d,k=%d\twith datakey na        \tparams %lx\t(tag=%d)\n",
                           status->MPI_SOURCE, remote_dep_cmd_to_string(&deps->msg, tmp, 128), i, k, deps->msg.which, status->MPI_TAG));
                    DEBUG_MARK_DTA_MSG_END_RECV(status->MPI_TAG);
                    TAKE_TIME(MPIrcv_prof[i], MPI_Data_pldr_ek, i+k);
                    remote_dep_mpi_get_end(eu_context, deps, i, k);
                    ret++;
                }
            }
        }
    } while(1);
    return ret;
}

static inline dague_list_item_t* dague_fifo_push_ordered_put( dague_fifo_t* fifo,
                                                              dague_list_item_t* elem )
{
    dague_dep_wire_get_fifo_elem_t* ec;
    dague_dep_wire_get_fifo_elem_t* input = (dague_dep_wire_get_fifo_elem_t*)elem;
    dague_list_item_t* current = (dague_list_item_t*)fifo->fifo_ghost.list_next;

    while( current != &(fifo->fifo_ghost) ) {
        ec = (dague_dep_wire_get_fifo_elem_t*)current;
        if( ec->priority < input->priority )
            break;
        current = (dague_list_item_t *)current->list_next;
    }
    /* Add the input element before the current one */
    elem->list_prev = current->list_prev;
    elem->list_next = current;
    elem->list_prev->list_next = elem;
    elem->list_next->list_prev = elem;
    return elem;
}

static void remote_dep_mpi_save_put( dague_execution_unit_t* eu_context, int i, MPI_Status* status )
{
#ifdef DAGUE_DEBUG
    char tmp[128];
#endif
    dague_dep_wire_get_fifo_elem_t* item;
    remote_dep_wire_get_t* task;
    dague_remote_deps_t *deps;
    
    item = (dague_dep_wire_get_fifo_elem_t*)malloc(sizeof(dague_dep_wire_get_fifo_elem_t));
    DAGUE_LIST_ITEM_SINGLETON((dague_list_item_t*)item);
    task = &(item->task);
    memcpy( task, &dep_get_buff[i], sizeof(remote_dep_wire_get_t) );
    deps = (dague_remote_deps_t*) (uintptr_t) task->deps;
    item-> priority = deps->max_priority;
    item->peer = status->MPI_SOURCE;
    dague_fifo_push_ordered_put( &dague_put_fifo, (dague_list_item_t*)item );
    DEBUG(("MPI: Put DELAYED for %s from %d tag %u which 0x%x (deps %p)\n",
           remote_dep_cmd_to_string(&deps->msg, tmp, 128), item->peer, task->tag, task->which, (void*)deps));
    /* Check if we can push any new receives */
    for( i = 0; i < DEP_NB_CONCURENT; i++ ) {
        if( NULL == dep_pending_put_array[i] ) {
            item = (dague_dep_wire_get_fifo_elem_t*)dague_fifo_pop(&dague_put_fifo);
            remote_dep_mpi_put_start(eu_context, item, i );
            break;
        }
    }
}

static void remote_dep_mpi_put_eager(dague_execution_unit_t* eu_context, int rank, remote_dep_wire_activate_t* msg)
{
    dague_remote_deps_t* deps = (dague_remote_deps_t*) (uintptr_t) msg->deps;
    remote_dep_datakey_t which = RDEP_MSG_EAGER_CLR(msg);
    for(int k = 0; which>>k; k++) {
        assert(k < MAX_PARAM_COUNT);
        if(!((1<<k) & which)) continue;
        void* data = ADATA(deps->output[k].data);
        MPI_Datatype dtt = deps->output[k].type->opaque_dtt;
        int tag = REMOTE_DEP_MAX_CTRL_TAG+k;
#ifdef DAGUE_DEBUG
        char type_name[MPI_MAX_OBJECT_NAME]; int len;
        MPI_Type_get_name(dtt, type_name, &len);
        DEBUG(("MPI:\tTO\t%d\tPut EAGER\tunknown \tj=X,k=%d\twith datakey %lx at %p type %s\t(tag=%d)\n",
               rank, k, msg->deps, data, type_name, tag));
#endif


#if defined(DAGUE_STATS)
        {
            MPI_Aint lb, size;
            MPI_Type_get_extent(dtt, &lb, &size);
            DAGUE_STATACC_ACCUMULATE(counter_data_messages_sent, 1);
            DAGUE_STATACC_ACCUMULATE(counter_bytes_sent, size);
        }
#endif

#if defined(DAGUE_PROF_TRACE)
        TAKE_TIME_WITH_INFO(MPIsnd_prof[i], MPI_Data_plds_sk, i,
                            eu_context->master_context->my_rank, rank, msg);
#else
        (void) eu_context;
#endif /* DAGUE_PROF_TRACE */
#ifndef DAGUE_PROF_DRY_DEP
        MPI_Send(data, 1, dtt, rank, tag, dep_comm); 
#endif
        DEBUG_MARK_DTA_MSG_START_SEND(rank, data, tag);

    }
    remote_dep_dec_flying_messages(eu_context->master_context);
    /* TODO: IMPORT THE CLEANUP CODE FROM PUT_END */
}

static void remote_dep_mpi_put_start(dague_execution_unit_t* eu_context, dague_dep_wire_get_fifo_elem_t* item, int i)
{
    remote_dep_wire_get_t* task = &(item->task);
    dague_remote_deps_t* deps = (dague_remote_deps_t*) (uintptr_t) task->deps;
    int tag = task->tag;
    void* data;
    MPI_Datatype dtt;
#ifdef DAGUE_DEBUG
    char type_name[MPI_MAX_OBJECT_NAME];
    int len;
#endif

    DEBUG_MARK_CTL_MSG_GET_RECV(item->peer, (void*)task, task);

    assert(dep_enabled);
    assert(task->which);
    DEBUG(("MPI:\tPUT which=%lx\n", task->which));
    for(int k = 0; task->which>>k; k++) {
        assert(k < MAX_PARAM_COUNT);
        if(!((1<<k) & task->which)) continue;
        //DEBUG(("MPI:\t%p[%d] %p, %p\n", deps, k, deps->output[k].data, GC_DATA(deps->output[k].data)));
        data = ADATA(deps->output[k].data);
        dtt = deps->output[k].type->opaque_dtt;
#ifdef DAGUE_DEBUG
        MPI_Type_get_name(dtt, type_name, &len);
        DEBUG(("MPI:\tTO\t%d\tPut START\tunknown \tj=%d,k=%d\twith datakey %lx at %p type %s\t(tag=%d)\n",
               item->peer, i, k, task->deps, data, type_name, tag+k));
#endif

#if defined(DAGUE_STATS)
        {
            MPI_Aint lb, size;
            MPI_Type_get_extent(dtt, &lb, &size);
            DAGUE_STATACC_ACCUMULATE(counter_data_messages_sent, 1);
            DAGUE_STATACC_ACCUMULATE(counter_bytes_sent, size);
        }
#endif

#if defined(DAGUE_PROF_TRACE)
        TAKE_TIME_WITH_INFO(MPIsnd_prof[i], MPI_Data_plds_sk, i,
                            eu_context->master_context->my_rank, item->peer, deps->msg);
#else
        (void) eu_context;
#endif /* DAGUE_PROF_TRACE */
        MPI_Isend(data, 1, dtt, item->peer, tag + k, dep_comm, &dep_put_snd_req[i*MAX_PARAM_COUNT+k]);
        DEBUG_MARK_DTA_MSG_START_SEND(item->peer, data, tag+k);
    }
    dep_pending_put_array[i] = item;
}

static void remote_dep_mpi_put_end(dague_execution_unit_t* eu_context, int i, int k, MPI_Status* status)
{
    dague_dep_wire_get_fifo_elem_t* item = dep_pending_put_array[i];
    remote_dep_wire_get_t* task = &(item->task);
    dague_remote_deps_t* deps = (dague_remote_deps_t*)(uintptr_t)task->deps;

    DEBUG(("MPI:\tTO\tna\tPut END  \tunknown \tj=%d,k=%d\twith datakey %lx\tparams %lx\t(tag=%d)\n",
           i, k, deps, task->which, status->MPI_TAG)); (void)status;
    DEBUG_MARK_DTA_MSG_END_SEND(status->MPI_TAG);
    AUNREF(deps->output[k].data);
    TAKE_TIME(MPIsnd_prof[i], MPI_Data_plds_ek, i);
    task->which ^= (1<<k);
    if(0 == task->which) {
        remote_dep_dec_flying_messages(eu_context->master_context);
    }

    /* remote_deps cleanup */
    deps->output_sent_count++;
    if(deps->output_count == deps->output_sent_count) {
        unsigned int count;

        k = 0;
        count = 0;
        while( count < deps->output_count ) {
            for(uint32_t a = 0; a < (dague_remote_dep_context.max_nodes_number + 31)/32; a++)
                deps->output[k].rank_bits[a] = 0;
            count += deps->output[k].count;
            deps->output[k].count = 0;
#if defined(DAGUE_DEBUG)
            deps->output[k].data = NULL;
            deps->output[k].type = NULL;
#endif
            k++;
            assert(k < MAX_PARAM_COUNT);
        }
        deps->output_count = 0;
        deps->output_sent_count = 0;
#if defined(DAGUE_DEBUG)
        memset( &deps->msg, 0, sizeof(remote_dep_wire_activate_t) );
#endif
        dague_atomic_lifo_push(deps->origin, 
                               dague_list_item_singleton((dague_list_item_t*) deps));
    }

    if( 0 == task->which ) {
        free(item);
        dep_pending_put_array[i] = NULL;
        if( !dague_fifo_is_empty(&dague_put_fifo) ) {
            item = (dague_dep_wire_get_fifo_elem_t*)dague_fifo_pop(&dague_put_fifo);
            if( NULL != item ) {
                remote_dep_mpi_put_start(eu_context, item, i );
            }
        }
    }
}

static void remote_dep_mpi_save_activation( dague_execution_unit_t* eu_context, int i, MPI_Status* status )
{
#ifdef DAGUE_DEBUG
    char tmp[128];
#endif
    dague_remote_deps_t *saved_deps, *deps = dep_activate_buff[i];
    
    saved_deps = remote_deps_allocation(&dague_remote_dep_context.freelist);
    DAGUE_LIST_ITEM_SINGLETON((dague_list_item_t*)saved_deps);
    /* Update the required fields */
    saved_deps->msg = deps->msg;
    RDEP_MSG_EAGER_CLR(&saved_deps->msg);
    saved_deps->msg.deps = 0; /* contains the mask of deps presatisfied */
    saved_deps->from = status->MPI_SOURCE;
    
    /* Retrieve the data arenas and update the msg.which to reflect all the data
     * we should be receiving from the father. If some of the dependencies have
     * been dropped, force their release.
     */
    remote_dep_get_datatypes(saved_deps);
  
    for(int k = 0; saved_deps->msg.which>>k; k++) {
        if(!(saved_deps->msg.which & (1<<k))) continue;
        /* Check for all CTL messages, that do not carry payload */
        if(NULL == saved_deps->output[k].type) {
            DEBUG(("MPI:\tHERE\t%d\tGet NONE\t% -8s\ti=%d,k=%d\twith datakey %lx at <NA> type CONTROL extent 0\t(tag=na)\n", saved_deps->from, remote_dep_cmd_to_string(&deps->msg,tmp,128), i, k, deps->msg.deps));
            saved_deps->output[k].data = (void*)2; /* the first non zero even value */
            saved_deps->msg.deps |= 1<<k;
            continue;
        }
        /* Check if we have eager deps to satisfy quickly */
        if(RDEP_MSG_EAGER(&deps->msg))
        {
            assert(NULL == saved_deps->output[k].data); /* we do not support in-place tiles now, make sure it doesn't happen yet */
            if(NULL == saved_deps->output[k].data) {
                saved_deps->output[k].data = dague_arena_get(saved_deps->output[k].type);
                DEBUG(("MPI:\tMalloc new remote tile %p size %zu\n", saved_deps->output[k].data, saved_deps->output[k].type->elem_size));
                assert(saved_deps->output[k].data != NULL);
            }
            DEBUG(("MPI:\tFROM\t%d\tGet EAGER\t% -8s\ti=%d,k=%d\twith datakey %lx at %p\t(tag=%d)\n",
                   saved_deps->from, remote_dep_cmd_to_string(&saved_deps->msg, tmp, 128), i, k, deps->msg.deps, ADATA(saved_deps->output[k].data), REMOTE_DEP_MAX_CTRL_TAG+k));
#ifndef DAGUE_PROF_DRY_DEP
            MPI_Recv(ADATA(saved_deps->output[k].data), 1, saved_deps->output[k].type->opaque_dtt, saved_deps->from, REMOTE_DEP_MAX_CTRL_TAG+k, dep_comm, MPI_STATUS_IGNORE);
#endif
            saved_deps->msg.deps |= 1<<k;
            continue;
        }
    }

    /* Release all the already satisfied deps without posting the RDV */
    if(saved_deps->msg.deps) { 
#ifdef DAGUE_DEBUG
        for(int k = 0; saved_deps->msg.deps>>k; k++) 
            if((1<<k) & saved_deps->msg.deps)
                DEBUG(("MPI:\tHERE\t%d\tGet LOCAL\t% -8s\ti=%d,k=%d\twith datakey %lx at %p ALREADY SATISFIED\t(tag=na)\n",
                       saved_deps->from, remote_dep_cmd_to_string(&saved_deps->msg, tmp, 128), i, k, deps->msg.deps, ADATA(saved_deps->output[k].data) ));
#endif
        remote_dep_release(eu_context, saved_deps);
    }

    /* Store the request in the rdv queue if any unsatisfied dep exist at this
     * point */
    if(saved_deps->msg.which) {
        saved_deps->msg.deps = deps->msg.deps;
        dague_fifo_push_ordered( &dague_activations_fifo, (dague_list_item_t*)saved_deps );
    }
    else
    {
        DAGUE_LIST_ITEM_SINGLETON((dague_list_item_t*)saved_deps);
        dague_atomic_lifo_push(&dague_remote_dep_context.freelist, (dague_list_item_t*)saved_deps);
    }

    /* Check if we have some ordered rdv get to treat */
    for( i = 0; i < DEP_NB_CONCURENT; i++ ) {
        if( NULL == dep_pending_recv_array[i] ) {
            deps = (dague_remote_deps_t*)dague_fifo_pop(&dague_activations_fifo);
            if(deps) remote_dep_mpi_get_start(eu_context, deps, i );
            break;
        }
    }
}

<<<<<<< HEAD
static void remote_dep_mpi_get_eager(dague_execution_unit_t* eu_context, dague_remote_deps_t* saved_deps, int i)
{
#ifdef DAGUE_DEBUG
    char tmp[128];
#endif
    (void)eu_context;
    (void)i;
    for(int k = 0; saved_deps->msg.which>>k; k++) 
        if((1<<k) & saved_deps->msg.which)
        {
            DEBUG(("MPI:\tTO\t%d\tGet EAGER\t% -8s\ti=%d,k=%d\twith data %lx at %p\t(tag=%d)\n",
                   saved_deps->from, remote_dep_cmd_to_string(&saved_deps->msg, tmp, 128), i, k, saved_deps, ADATA(saved_deps->output[k].data), saved_deps->msg.deps+k));
            MPI_Recv(ADATA(saved_deps->output[k].data), 1, saved_deps->output[k].type->opaque_dtt, saved_deps->from, saved_deps->msg.deps+k, dep_comm, MPI_STATUS_IGNORE);
        }
}

=======
>>>>>>> 95583859
static void remote_dep_mpi_get_start(dague_execution_unit_t* eu_context, dague_remote_deps_t* deps, int i)
{
#ifdef DAGUE_DEBUG
    char tmp[128];
    char type_name[MPI_MAX_OBJECT_NAME];
    int len;
#endif
    MPI_Datatype dtt;
    remote_dep_wire_get_t msg;
    remote_dep_wire_activate_t* task = &(deps->msg);
    int from = deps->from;
    void* data;

    DEBUG_MARK_CTL_MSG_ACTIVATE_RECV(from, (void*)task, task);

    msg.which = task->which;
    msg.deps  = task->deps;
    msg.tag   = NEXT_TAG;
    
    assert(dep_enabled);
    for(int k = 0; msg.which >> k; k++) {
        if( !((1<<k) & msg.which) ) continue;
        dtt = deps->output[k].type->opaque_dtt;
        data = deps->output[k].data;
        assert(NULL == data); /* we do not support in-place tiles now, make sure it doesn't happen yet */
        if(NULL == data) {
            data = dague_arena_get(deps->output[k].type);
            DEBUG(("MPI:\tMalloc new remote tile %p size %zu\n", data, deps->output[k].type->elem_size));
            assert(data != NULL);
            deps->output[k].data = data;
        }
#ifdef DAGUE_PROF_DRY_DEP
        (void)dtt;
        (void)dep_put_rcv_req;
        msg.which &= ~(1<<k);
        remote_dep_mpi_get_end(eu_context, deps, i, k);
#else
#  ifdef DAGUE_DEBUG
        MPI_Type_get_name(dtt, type_name, &len);
        DEBUG(("MPI:\tTO\t%d\tGet START\t% -8s\ti=%d,k=%d\twith datakey %lx at %p type %s extent %d\t(tag=%d)\n", from, remote_dep_cmd_to_string(task, tmp, 128), i, k, task->deps, ADATA(data), type_name, deps->output[k].type->elem_size, NEXT_TAG+k));
<<<<<<< HEAD
#  endif
        /*printf("%s:%d Allocate new TILE at %p\n", __FILE__, __LINE__, (void*)GC_DATA(deps->output[k].data));*/
#  if defined(DAGUE_PROF_TRACE)
=======
#endif
#if defined(DAGUE_PROF_TRACE)
>>>>>>> 95583859
        TAKE_TIME_WITH_INFO(MPIrcv_prof[i], MPI_Data_pldr_sk, i+k, from,
                            eu_context->master_context->my_rank, deps->msg);
#  endif /* defined(DAGUE_PROF_TRACE) */
        MPI_Irecv(ADATA(data), 1, 
                  dtt, from, NEXT_TAG + k, dep_comm, 
                  &dep_put_rcv_req[i*MAX_PARAM_COUNT+k]);
        DEBUG_MARK_DTA_MSG_START_RECV(from, data, NEXT_TAG + k);
#endif
    }
    if(msg.which)
    {
        TAKE_TIME_WITH_INFO(MPIctl_prof, MPI_Data_ctl_sk, get, 
                            from, eu_context->master_context->my_rank, (*task));
        MPI_Send(&msg, datakey_count, datakey_dtt, from, 
                 REMOTE_DEP_GET_DATA_TAG, dep_comm);
        dep_pending_recv_array[i] = deps;
        TAKE_TIME(MPIctl_prof, MPI_Data_ctl_ek, get++);
        DEBUG_MARK_CTL_MSG_GET_SENT(from, (void*)&msg, &msg);

#if defined(DAGUE_STATS)
        {
            MPI_Aint _lb, _size;
            MPI_Type_get_extent(datakey_dtt, &_lb, &_size);
            DAGUE_STATACC_ACCUMULATE(counter_control_messages_sent, 1);
            DAGUE_STATACC_ACCUMULATE(counter_bytes_sent, _size * datakey_count);
        }
#endif
    }

    deps->msg.deps = 0; /* now this is the mask of finished deps */
    INC_NEXT_TAG(MAX_PARAM_COUNT);
}

static void remote_dep_mpi_get_end(dague_execution_unit_t* eu_context, dague_remote_deps_t* deps, int i, int k)
{
    deps->msg.deps = 1<<k;
    remote_dep_release(eu_context, deps);
    if(deps->msg.which == deps->msg.deps) {
        DAGUE_LIST_ITEM_SINGLETON((dague_list_item_t*)deps);
        dague_atomic_lifo_push(&dague_remote_dep_context.freelist, (dague_list_item_t*)deps);
        dep_pending_recv_array[i] = NULL;
        if( !dague_fifo_is_empty(&dague_activations_fifo) ) {
            deps = (dague_remote_deps_t*)dague_fifo_pop(&dague_activations_fifo);
            if( NULL != deps ) {
                remote_dep_mpi_get_start(eu_context, deps, i );
            }
        }
    }
}<|MERGE_RESOLUTION|>--- conflicted
+++ resolved
@@ -113,7 +113,6 @@
 static void remote_dep_mpi_save_activation( dague_execution_unit_t* eu_context, int i, MPI_Status* status );
 static void remote_dep_mpi_get_start(dague_execution_unit_t* eu_context, dague_remote_deps_t* deps, int i );
 static void remote_dep_mpi_get_end(dague_execution_unit_t* eu_context, dague_remote_deps_t* deps, int i, int k);
-static void remote_dep_mpi_get_eager(dague_execution_unit_t* eu_context, dague_remote_deps_t* saved_deps, int i);
 
 #ifdef DAGUE_DEBUG
 static char* remote_dep_cmd_to_string(remote_dep_wire_activate_t* origin, char* str, size_t len)
@@ -1091,25 +1090,6 @@
     }
 }
 
-<<<<<<< HEAD
-static void remote_dep_mpi_get_eager(dague_execution_unit_t* eu_context, dague_remote_deps_t* saved_deps, int i)
-{
-#ifdef DAGUE_DEBUG
-    char tmp[128];
-#endif
-    (void)eu_context;
-    (void)i;
-    for(int k = 0; saved_deps->msg.which>>k; k++) 
-        if((1<<k) & saved_deps->msg.which)
-        {
-            DEBUG(("MPI:\tTO\t%d\tGet EAGER\t% -8s\ti=%d,k=%d\twith data %lx at %p\t(tag=%d)\n",
-                   saved_deps->from, remote_dep_cmd_to_string(&saved_deps->msg, tmp, 128), i, k, saved_deps, ADATA(saved_deps->output[k].data), saved_deps->msg.deps+k));
-            MPI_Recv(ADATA(saved_deps->output[k].data), 1, saved_deps->output[k].type->opaque_dtt, saved_deps->from, saved_deps->msg.deps+k, dep_comm, MPI_STATUS_IGNORE);
-        }
-}
-
-=======
->>>>>>> 95583859
 static void remote_dep_mpi_get_start(dague_execution_unit_t* eu_context, dague_remote_deps_t* deps, int i)
 {
 #ifdef DAGUE_DEBUG
@@ -1150,14 +1130,6 @@
 #  ifdef DAGUE_DEBUG
         MPI_Type_get_name(dtt, type_name, &len);
         DEBUG(("MPI:\tTO\t%d\tGet START\t% -8s\ti=%d,k=%d\twith datakey %lx at %p type %s extent %d\t(tag=%d)\n", from, remote_dep_cmd_to_string(task, tmp, 128), i, k, task->deps, ADATA(data), type_name, deps->output[k].type->elem_size, NEXT_TAG+k));
-<<<<<<< HEAD
-#  endif
-        /*printf("%s:%d Allocate new TILE at %p\n", __FILE__, __LINE__, (void*)GC_DATA(deps->output[k].data));*/
-#  if defined(DAGUE_PROF_TRACE)
-=======
-#endif
-#if defined(DAGUE_PROF_TRACE)
->>>>>>> 95583859
         TAKE_TIME_WITH_INFO(MPIrcv_prof[i], MPI_Data_pldr_sk, i+k, from,
                             eu_context->master_context->my_rank, deps->msg);
 #  endif /* defined(DAGUE_PROF_TRACE) */
