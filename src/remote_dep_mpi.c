/*
 * Copyright (c) 2009-2011 The University of Tennessee and The University
 *                         of Tennessee Research Foundation.  All rights
 *                         reserved.
 */

/* /!\  THIS FILE IS NOT INTENDED TO BE COMPILED ON ITS OWN
 *      It should be included from remote_dep.c if HAVE_MPI is defined
 */
#include "dague_config.h"

#include <mpi.h>
#include "profiling.h"
#include "arena.h"
#include "fifo.h"

#define DAGUE_REMOTE_DEP_USE_THREADS

static int remote_dep_mpi_init(dague_context_t* context);
static int remote_dep_mpi_fini(dague_context_t* context);
static int remote_dep_mpi_on(dague_context_t* context);
static int remote_dep_mpi_send_dep(dague_execution_unit_t* eu_context, int rank, remote_dep_wire_activate_t* msg);
static int remote_dep_mpi_progress(dague_execution_unit_t* eu_context);
static int remote_dep_get_datatypes(dague_remote_deps_t* origin);
static int remote_dep_release(dague_execution_unit_t* eu_context, dague_remote_deps_t* origin);

static int remote_dep_nothread_send(dague_execution_unit_t* eu_context, int rank, dague_remote_deps_t* deps);
static int remote_dep_nothread_memcpy(void *dst, void *src, const dague_remote_dep_datatype_t datatype);

static int remote_dep_bind_thread(dague_context_t* context);

static int remote_dep_dequeue_send(int rank, dague_remote_deps_t* deps);
#ifdef DAGUE_REMOTE_DEP_USE_THREADS
static int remote_dep_dequeue_init(dague_context_t* context);
static int remote_dep_dequeue_fini(dague_context_t* context);
static int remote_dep_dequeue_on(dague_context_t* context);
static int remote_dep_dequeue_off(dague_context_t* context);
/*static int remote_dep_dequeue_progress(dague_execution_unit_t* eu_context);*/
#   define remote_dep_init(ctx) remote_dep_dequeue_init(ctx)
#   define remote_dep_fini(ctx) remote_dep_dequeue_fini(ctx)
#   define remote_dep_on(ctx)   remote_dep_dequeue_on(ctx)
#   define remote_dep_off(ctx)  remote_dep_dequeue_off(ctx)
#   define remote_dep_send(rank, deps) remote_dep_dequeue_send(rank, deps)
#   define remote_dep_progress(ctx) ((void)ctx,0) 

#else
static int remote_dep_dequeue_nothread_init(dague_context_t* context);
static int remote_dep_dequeue_nothread_fini(dague_context_t* context);
#   define remote_dep_init(ctx) remote_dep_dequeue_nothread_init(ctx)
#   define remote_dep_fini(ctx) remote_dep_dequeue_nothread_fini(ctx)
#   define remote_dep_on(ctx)   remote_dep_mpi_on(ctx)
#   define remote_dep_off(ctx)  0
#   define remote_dep_send(rank, deps) remote_dep_dequeue_send(rank, deps)
#   define remote_dep_progress(ctx) remote_dep_dequeue_nothread_progress(ctx)
#endif 
static int remote_dep_dequeue_nothread_progress(dague_execution_unit_t* eu_context);

#include "dequeue.h"

#define DEP_NB_CONCURENT 3
static int dague_mpi_activations = 1 * DEP_NB_CONCURENT;
static int dague_mpi_transferts  = 2 * DEP_NB_CONCURENT;

typedef enum dep_cmd_action_t
{
    DEP_ACTIVATE,
    DEP_RELEASE,
/*    DEP_PROGRESS,
    DEP_PUT_DATA,
    DEP_GET_DATA,*/
    DEP_CTL,
    DEP_MEMCPY,
} dep_cmd_action_t;

typedef union dep_cmd_t
{
    struct {
        int rank;
        dague_remote_deps_t* deps;
    } activate;
    struct {
        dague_remote_deps_t* deps;
    } release;
    struct {
        int enable;        
    } ctl;
    struct {
        dague_object_t*             dague_object;
        dague_arena_chunk_t*        source;
        void*                       destination;
        dague_remote_dep_datatype_t datatype;
    } memcpy;
} dep_cmd_t;

typedef struct dep_cmd_item_t
{
    dague_list_item_t super;
    dep_cmd_action_t  action;
    int               priority;
    dep_cmd_t         cmd;
} dep_cmd_item_t;

typedef struct dague_dep_wire_get_fifo_elem_t {
    dague_list_item_t           item;
    remote_dep_wire_get_t       task;
    int                         priority;
    int                         peer;
} dague_dep_wire_get_fifo_elem_t;

static void remote_dep_mpi_save_put( dague_execution_unit_t* eu_context, int i, MPI_Status* status );
static void remote_dep_mpi_put_start(dague_execution_unit_t* eu_context, dague_dep_wire_get_fifo_elem_t* item, int i);
static void remote_dep_mpi_put_end(dague_execution_unit_t* eu_context, int i, int k, MPI_Status* status);
static void remote_dep_mpi_put_eager(dague_execution_unit_t* eu_context, int rank, remote_dep_wire_activate_t* msg);
static void remote_dep_mpi_save_activation( dague_execution_unit_t* eu_context, int i, MPI_Status* status );
static void remote_dep_mpi_get_start(dague_execution_unit_t* eu_context, dague_remote_deps_t* deps, int i );
static void remote_dep_mpi_get_end(dague_execution_unit_t* eu_context, dague_remote_deps_t* deps, int i, int k);

#ifdef DAGUE_DEBUG
static char* remote_dep_cmd_to_string(remote_dep_wire_activate_t* origin, char* str, size_t len)
{
    unsigned int i, index = 0;
    dague_object_t* object;
    const dague_function_t* function;
    
    object = dague_object_lookup( origin->object_id );
    function = object->functions_array[origin->function_id];

    index += snprintf( str + index, len - index, "%s", function->name );
    if( index >= len ) return str;
    for( i = 0; i < function->nb_definitions; i++ ) {
        index += snprintf( str + index, len - index, "_%d",
                           origin->locals[i].value );
        if( index >= len ) return str;
    }
    return str;
}
#endif

static pthread_t dep_thread_id;
dague_dequeue_t dep_cmd_queue;
dague_list_t    dep_cmd_fifo;            /* ordered non threaded fifo */
dague_list_t    dague_activations_fifo;  /* ordered non threaded fifo */
dague_list_t    dague_put_fifo;          /* ordered non threaded fifo */
dague_remote_deps_t** dep_pending_recv_array;
dague_dep_wire_get_fifo_elem_t** dep_pending_put_array;

static void *remote_dep_dequeue_main(dague_context_t* context);
static int mpi_initialized = 0;
#if defined(DAGUE_REMOTE_DEP_USE_THREADS)
static pthread_mutex_t mpi_thread_mutex;
static pthread_cond_t mpi_thread_condition;
#endif

static int remote_dep_dequeue_init(dague_context_t* context)
{
    pthread_attr_t thread_attr;

    assert(mpi_initialized == 0);

    MPI_Comm_size(MPI_COMM_WORLD, (int*)&(context->nb_nodes));
    if(1 == context->nb_nodes ) return 1;

    /**
     * Finalize the initialization of the upper level structures
     * Worst case: one of the DAGs is going to use up to 
     * MAX_PARAM_COUNT times nb_nodes dependencies.
     */
    remote_deps_allocation_init(context->nb_nodes, MAX_PARAM_COUNT);

    dague_dequeue_construct(&dep_cmd_queue);
    dague_list_construct(&dep_cmd_fifo);
    dague_list_construct(&dague_activations_fifo);
    dague_list_construct(&dague_put_fifo);

    /* Build the condition used to drive the MPI thread */
    pthread_mutex_init( &mpi_thread_mutex, NULL );
    pthread_cond_init( &mpi_thread_condition, NULL );

    pthread_attr_init(&thread_attr);
    pthread_attr_setscope(&thread_attr, PTHREAD_SCOPE_SYSTEM);

   /**
    * We need to synchronize with the newly spawned thread. We will use
    * the condition for this. If we lock the mutex prior to spawning the
    * MPI thread, and then go in a condition wait, the MPI thread can
    * lock the mutex, and then call condition signal. This insure
    * proper synchronization. Similar mechanism will be used to turn
    * on and off the MPI thread.
    */
    pthread_mutex_lock(&mpi_thread_mutex);

    pthread_create(&dep_thread_id,
                   &thread_attr,
                   (void* (*)(void*))remote_dep_dequeue_main,
                   (void*)context);

    /* Wait until the MPI thread signals it's awakening */
    pthread_cond_wait( &mpi_thread_condition, &mpi_thread_mutex );
    mpi_initialized = 1;  /* up and running */

    return context->nb_nodes;
}

static int remote_dep_dequeue_fini(dague_context_t* context)
{
    if( (1 == context->nb_nodes) || (0 == mpi_initialized) ) return 0;

    /**
     * We suppose the off function was called before. Then
     * we will append a shutdown command in the MPI thread queue,
     * and wake the MPI thread. Upon processing of the pending
     * command the MPI thread will exit, we will be able to catch
     * this by locking the mutex.
     * Once we know the MPI thread is gone, cleaning up will be
     * straighforward.
     */
    {
        dep_cmd_item_t* item = (dep_cmd_item_t*) calloc(1, sizeof(dep_cmd_item_t));
        dague_context_t *ret;

        item->action = DEP_CTL;
        item->cmd.ctl.enable = -1;  /* turn off the MPI thread */
        item->priority = 0;
        dague_dequeue_push_back(&dep_cmd_queue, (dague_list_item_t*) item);

        /* I am supposed to own the lock. Wake the MPI thread */
        pthread_cond_signal(&mpi_thread_condition);
        pthread_mutex_unlock(&mpi_thread_mutex);
        pthread_join(dep_thread_id, (void**) &ret);
        assert(ret == context);
    }

    return 0;
}

static volatile int mpi_thread_marker = 0;
static int remote_dep_dequeue_on(dague_context_t* context)
{
    if(1 == context->nb_nodes) return 0;
    /* At this point I am supposed to own the mutex */
    mpi_thread_marker = 1;
    pthread_cond_signal(&mpi_thread_condition);
    pthread_mutex_unlock(&mpi_thread_mutex);
    return 1;
}

static int remote_dep_dequeue_off(dague_context_t* context)
{
    if(1 == context->nb_nodes) return 0;

    dep_cmd_item_t* item = (dep_cmd_item_t*) calloc(1, sizeof(dep_cmd_item_t));
    item->action = DEP_CTL;
    item->cmd.ctl.enable = 0;  /* turn OFF the MPI thread */
    item->priority = 0;
    while( 1 == mpi_thread_marker ) sched_yield();
    dague_dequeue_push_back(&dep_cmd_queue, (dague_list_item_t*) item);

    pthread_mutex_lock(&mpi_thread_mutex);
    return 0;
}

#define YIELD_TIME 5000
#include "bindthread.h"

static int do_nano = 0;

static void* remote_dep_dequeue_main(dague_context_t* context)
{
<<<<<<< HEAD
    int ctl = -1, whatsup;
    int nb_total_comp_threads = 0;
    int p;

    for(p = 0; p < context->nb_vp; p++) {
        nb_total_comp_threads += context->virtual_processes[p]->nb_cores;
    }
    ctl = dague_bindthread(nb_total_comp_threads);
    if(ctl != nb_total_comp_threads) do_nano = 1;
    else fprintf(stderr, "DAGuE\tMPI bound to physical core %d\n", ctl);
=======
    int whatsup;

    remote_dep_bind_thread(context); 
>>>>>>> 4edfe539

    remote_dep_mpi_init(context);
    /* Now synchroniza with the main thread */
    pthread_mutex_lock(&mpi_thread_mutex);
    pthread_cond_signal(&mpi_thread_condition);

    /* This is the main loop. Wait until being woken up by the main thread,
     * do the MPI stuff until we get the OFF or FINI commands. Then
     * react the them.
     */
    do {
        /* Now let's block */
        pthread_cond_wait(&mpi_thread_condition, &mpi_thread_mutex);
        /* acknoledge the activation */
        mpi_thread_marker = 0;
        /* The MPI thread is owning the lock */
        remote_dep_mpi_on(context);
        whatsup = remote_dep_dequeue_nothread_progress(context->virtual_processes[0]->execution_units[0]);
    } while(-1 != whatsup);
    /* Release all resources */
    remote_dep_mpi_fini(context);
    pthread_exit((void*)context);
}


static int remote_dep_dequeue_send(int rank, dague_remote_deps_t* deps)
{
    dep_cmd_item_t* item = (dep_cmd_item_t*) calloc(1, sizeof(dep_cmd_item_t));
    item->action = DEP_ACTIVATE;
    item->cmd.activate.rank = rank;
    item->cmd.activate.deps = deps;
    item->priority = deps->max_priority;
    dague_dequeue_push_back(&dep_cmd_queue, (dague_list_item_t*) item);
    return 1;
}

void dague_remote_dep_memcpy(dague_execution_unit_t* eu_context,
                             dague_object_t* dague_object,
                             void *dst,
                             dague_arena_chunk_t *src,
                             dague_remote_dep_datatype_t datatype)
{
    dep_cmd_item_t* item = (dep_cmd_item_t*) calloc(1, sizeof(dep_cmd_item_t));
    item->action = DEP_MEMCPY;
    item->cmd.memcpy.dague_object = dague_object;
    item->cmd.memcpy.source       = src;
    item->cmd.memcpy.destination  = dst;
    item->cmd.memcpy.datatype     = datatype;
    AREF(src);
    remote_dep_inc_flying_messages(dague_object, eu_context->virtual_process->dague_context);
    item->priority = 0;
    dague_dequeue_push_back(&dep_cmd_queue, (dague_list_item_t*) item);
}

/**
 * Retrieve the datatypes involved in this communication. In addition
 * the flag DAGUE_ACTION_RECV_INIT_REMOTE_DEPS set the
 * origin->max_priority to the maximum priority of all the children.
 */
static int remote_dep_get_datatypes(dague_remote_deps_t* origin)
{
    dague_execution_context_t exec_context;

    exec_context.dague_object = dague_object_lookup( origin->msg.object_id );
    assert(exec_context.dague_object); /* Future: for composition, store this in a list to be considered upon creation of the DO*/
    assert( NULL == origin->dague_object );
    origin->dague_object = exec_context.dague_object;
    exec_context.function = exec_context.dague_object->functions_array[origin->msg.function_id];

    for(int i = 0; i < exec_context.function->nb_definitions; i++)
        exec_context.locals[i] = origin->msg.locals[i];

    return exec_context.function->release_deps(NULL, &exec_context,
                                               DAGUE_ACTION_RECV_INIT_REMOTE_DEPS | origin->msg.which,
                                               origin);
}

static int remote_dep_release(dague_execution_unit_t* eu_context, dague_remote_deps_t* origin)
{
    int actions = DAGUE_ACTION_RELEASE_LOCAL_DEPS | DAGUE_ACTION_RELEASE_REMOTE_DEPS;
    dague_execution_context_t exec_context;
    const dague_flow_t* target;
    int ret, i, whereto;
    
    exec_context.dague_object = dague_object_lookup( origin->msg.object_id );
    assert(exec_context.dague_object); /* Future: for composition, store this in a list to be considered upon creation of the DO*/
    exec_context.function = exec_context.dague_object->functions_array[origin->msg.function_id];
    for( i = 0; i < exec_context.function->nb_definitions; i++)
        exec_context.locals[i] = origin->msg.locals[i];

    for( i = 0; (i < MAX_PARAM_COUNT) && (NULL != (target = exec_context.function->out[i])); i++) {
        whereto = target->flow_index;
        exec_context.data[whereto].data_repo = NULL;
        exec_context.data[whereto].data      = NULL;
        if(origin->msg.deps & (1 << i)) {
            //DEBUG(("MPI:\tDATA %p released from %p[%d]\n", GC_DATA(origin->output[i].data), origin, i));
            exec_context.data[whereto].data = origin->output[i].data;
#ifdef DAGUE_DEBUG
/*            {
                char tmp[128];
                void* _data = ADATA(exec_context.data[whereto].data);
                DEBUG((MPI:\t"%s: recv %p -> [0] %9.5f [1] %9.5f [2] %9.5f\n",
                       dague_service_to_string(&exec_context, tmp, 128),
                       _data, ((double*)_data)[0], ((double*)_data)[1], ((double*)_data)[2]));
            }*/
#endif
        }
    }
    ret = exec_context.function->release_deps(eu_context, &exec_context, 
                                              actions | 
                                              origin->msg.deps, 
                                              origin);
    origin->msg.which ^= origin->msg.deps;
    origin->msg.deps = 0;
    return ret;
}

static inline dague_list_item_t* rdep_fifo_push_ordered_cmd( dague_list_t* fifo,
                                                             dague_list_item_t* elem )
{
    dague_list_item_t* position;
    dep_cmd_item_t* ec;
    dep_cmd_item_t* input = (dep_cmd_item_t*)elem;

    position = DAGUE_ULIST_ITERATOR(fifo, item, 
    {
        ec = (dep_cmd_item_t*)item;
        if( ec->priority < input->priority )
            break;
    });
    dague_ulist_add(fifo, position, elem);
    return elem;
}

#ifndef DAGUE_REMOTE_DEP_USE_THREADS
static int remote_dep_dequeue_nothread_init(dague_context_t* context)
{
    dague_dequeue_construct(&dep_cmd_queue);
    dague_list_construct(&dep_cmd_fifo);
    dague_list_construct(&dague_activations_fifo);
    dague_list_construct(&dague_put_fifo);

    return remote_dep_mpi_init(context);
}

static int remote_dep_dequeue_nothread_fini(dague_context_t* context)
{
    remote_dep_mpi_fini(context);
    dague_list_destruct(&dep_cmd_fifo);
    dague_list_destruct(&dague_activations_fifo);
    dague_list_destruct(&dague_put_fifo);
    
    return 0;
}
#endif

static int remote_dep_dequeue_nothread_progress(dague_execution_unit_t* eu_context)
{
    dep_cmd_item_t* item;
    int ret = 0;

 check_pending_queues:
    /**
     * Move as many elements as possible from the dequeue into our ordered lifo.
     */
    while( NULL != (item = (dep_cmd_item_t*) dague_dequeue_try_pop_front(&dep_cmd_queue)) ) {
        if( DEP_CTL == item->action ) {
            /* A DEP_CTL is a barrier that must not be crossed, flush the
             * ordered fifo and don't add anything until it is consumed */
            if( !dague_ulist_is_empty(&dep_cmd_fifo) ) {
                dague_dequeue_push_front(&dep_cmd_queue, (dague_list_item_t*)item);
                break;
            } else goto handle_now;
        }
        rdep_fifo_push_ordered_cmd(&dep_cmd_fifo, (dague_list_item_t*)item);
    }
    item = (dep_cmd_item_t*)dague_ulist_fifo_pop(&dep_cmd_fifo);

    if(NULL == item ) {
        do { 
            ret = remote_dep_mpi_progress(eu_context);
        } while(ret);

        if(do_nano && !ret) {
            struct timespec ts;
            ts.tv_sec = 0; ts.tv_nsec = YIELD_TIME;
            nanosleep(&ts, NULL);
        }
        goto check_pending_queues;
    }
handle_now:
    switch(item->action) {
    case DEP_ACTIVATE:
        remote_dep_nothread_send(eu_context, item->cmd.activate.rank, item->cmd.activate.deps);
        break;
    case DEP_CTL:
        ret = item->cmd.ctl.enable;
        free(item);
        return ret;  /* FINI or OFF */
    case DEP_MEMCPY:
        remote_dep_nothread_memcpy(item->cmd.memcpy.destination, 
                                   item->cmd.memcpy.source,
                                   item->cmd.memcpy.datatype);
        remote_dep_dec_flying_messages(item->cmd.memcpy.dague_object, eu_context->virtual_process->dague_context);
        break;
    default:
        assert(0 && item->action); /* Not a valid action */
        break;
    }
    free(item);
    goto check_pending_queues;
}


static int remote_dep_nothread_send( dague_execution_unit_t* eu_context,
                                     int rank,
                                     dague_remote_deps_t* deps)
{
    int k;
    int rank_bank = rank / (sizeof(uint32_t) * 8);
    uint32_t rank_mask = 1 << (rank % (sizeof(uint32_t) * 8));
    int output_count = deps->output_count;
    remote_dep_wire_activate_t msg = deps->msg;

    msg.deps = (uintptr_t)deps;
    msg.which = RDEP_MSG_EAGER(&deps->msg);
    for( k = 0; output_count; k++ ) {
        output_count -= deps->output[k].count;
        if(deps->output[k].rank_bits[rank_bank] & rank_mask) {
#if defined(DAGUE_PROF_DRY_DEP)
            deps->output[k].type = NULL; /* make all data a control */
#endif
            msg.which |= (1<<k);
        }
    }
    remote_dep_mpi_send_dep(eu_context, rank, &msg);
    return 0;
}

static int remote_dep_nothread_memcpy(void *dst, void *src, 
                                      const dague_remote_dep_datatype_t datatype)
{
    /* TODO: split the mpi part */
    int rc = MPI_Sendrecv(ADATA(src), 1, datatype, 0, 0,
                          dst, 1, datatype, 0, 0,
                          MPI_COMM_SELF, MPI_STATUS_IGNORE);
    AUNREF(src);
    return (MPI_SUCCESS == rc ? 0 : -1);
}





/****************************************************************************** 
 * ALL MPI SPECIFIC CODE GOES HERE 
 ******************************************************************************/
enum {
    REMOTE_DEP_ACTIVATE_TAG,
    REMOTE_DEP_GET_DATA_TAG,
    REMOTE_DEP_PUT_DATA_TAG,
    REMOTE_DEP_MAX_CTRL_TAG
} dague_remote_dep_tag_t;

#ifdef DAGUE_PROF_TRACE
static dague_thread_profiling_t* MPIctl_prof;
static dague_thread_profiling_t* MPIsnd_prof[DEP_NB_CONCURENT];
static dague_thread_profiling_t* MPIsnd_eager;
static dague_thread_profiling_t* MPIrcv_prof[DEP_NB_CONCURENT];
static unsigned long act = 0;
static int MPI_Activate_sk, MPI_Activate_ek;
static unsigned long get = 0;
static int MPI_Data_ctl_sk, MPI_Data_ctl_ek;
static int MPI_Data_plds_sk, MPI_Data_plds_ek;
static int MPI_Data_pldr_sk, MPI_Data_pldr_ek;

typedef struct {
    int rank_src;
    int rank_dst;
    char func[16];
} dague_profile_remote_dep_mpi_info_t;

static int  dague_profile_remote_dep_mpi_info_to_string(void *info, char *text, size_t size)
{
    int res;
    dague_profile_remote_dep_mpi_info_t nfo = *(dague_profile_remote_dep_mpi_info_t*)info;
    res = snprintf(text, size, "%d -> %d: %s", nfo.rank_src, nfo.rank_dst, nfo.func);
    return res;
}

static void remote_dep_mpi_profiling_init(void)
{
    int i;
    
    dague_profiling_add_dictionary_keyword( "MPI_ACTIVATE", "fill:#FF0000",
                                            sizeof(dague_profile_remote_dep_mpi_info_t),
                                            dague_profile_remote_dep_mpi_info_to_string,
                                            &MPI_Activate_sk, &MPI_Activate_ek);
    dague_profiling_add_dictionary_keyword( "MPI_DATA_CTL", "fill:#000077",
                                            sizeof(dague_profile_remote_dep_mpi_info_t),
                                            dague_profile_remote_dep_mpi_info_to_string,
                                            &MPI_Data_ctl_sk, &MPI_Data_ctl_ek);
    dague_profiling_add_dictionary_keyword( "MPI_DATA_PLD_SND", "fill:#B08080",
                                            sizeof(dague_profile_remote_dep_mpi_info_t), 
                                            dague_profile_remote_dep_mpi_info_to_string,
                                            &MPI_Data_plds_sk, &MPI_Data_plds_ek);
    dague_profiling_add_dictionary_keyword( "MPI_DATA_PLD_RCV", "fill:#80B080",
                                            sizeof(dague_profile_remote_dep_mpi_info_t), 
                                            dague_profile_remote_dep_mpi_info_to_string,
                                            &MPI_Data_pldr_sk, &MPI_Data_pldr_ek);
    
    MPIctl_prof = dague_profiling_thread_init( 2*1024*1024, "MPI ctl");
    MPIsnd_eager = dague_profiling_thread_init( 2*1024*1024, "MPI send()");
    for(i = 0; i < DEP_NB_CONCURENT; i++) {
        MPIsnd_prof[i] = dague_profiling_thread_init( 2*1024*1024, "MPI isend(req=%d)", i);
        MPIrcv_prof[i] = dague_profiling_thread_init( 2*1024*1024, "MPI irecv(req=%d)", i);
    }    
}

#define TAKE_TIME_WITH_INFO(PROF, KEY, I, src, dst, ctx) do {           \
        dague_profile_remote_dep_mpi_info_t __info;                     \
        dague_execution_context_t __exec_context;                       \
        dague_object_t *__object = dague_object_lookup( ctx.object_id ); \
        __exec_context.function = __object->functions_array[ ctx.function_id ]; \
        memcpy(&__exec_context.locals, ctx.locals, MAX_LOCAL_COUNT * sizeof(assignment_t)); \
        dague_service_to_string( &__exec_context, __info.func, 16 );    \
        __info.rank_src = src;                                          \
        __info.rank_dst = dst;                                          \
        dague_profiling_trace((PROF), (KEY), (I), &__info);             \
    } while(0)

#define TAKE_TIME(PROF, KEY, I) dague_profiling_trace((PROF), (KEY), (I), NULL);
#else
#define TAKE_TIME_WITH_INFO(PROF, KEY, I, src, dst, ctx) do {} while(0)
#define TAKE_TIME(PROF, KEY, I) do {} while(0)
#define remote_dep_mpi_profiling_init() do {} while(0)
#endif  /* DAGUE_PROF_TRACE */

/* TODO: smart use of dague context instead of ugly globals */

static int active_eagers = 0;
static MPI_Comm dep_comm;
#define DEP_NB_REQ (2 * DEP_NB_CONCURENT + 3 * (DEP_NB_CONCURENT * MAX_PARAM_COUNT))
static MPI_Request  array_of_requests[DEP_NB_REQ];
static int          array_of_indices[DEP_NB_REQ];
static MPI_Status   array_of_statuses[DEP_NB_REQ];
static MPI_Request* dep_activate_req    = &array_of_requests[0 * DEP_NB_CONCURENT];
static MPI_Request* dep_get_req         = &array_of_requests[1 * DEP_NB_CONCURENT];
static MPI_Request* dep_put_snd_req     = &array_of_requests[2 * DEP_NB_CONCURENT];
static MPI_Request* dep_put_rcv_req     = &array_of_requests[2 * DEP_NB_CONCURENT + DEP_NB_CONCURENT * MAX_PARAM_COUNT];
static MPI_Request* dep_put_eager_req   = &array_of_requests[2 * DEP_NB_CONCURENT + 2 * DEP_NB_CONCURENT * MAX_PARAM_COUNT];

/* TODO: fix heterogeneous restriction by using proper mpi datatypes */
#define dep_dtt MPI_BYTE
#define dep_count sizeof(remote_dep_wire_activate_t)
static dague_remote_deps_t* dep_activate_buff[DEP_NB_CONCURENT];
#define datakey_dtt MPI_LONG
#define datakey_count 3
static remote_dep_wire_get_t dep_get_buff[DEP_NB_CONCURENT];

/* Pointers are converted to long to be used as keys to fetch data in the get
 * rdv protocol. Make sure we can carry pointers correctly.
 */
#ifdef HAVE_LIMITS_H
#include <limits.h>
#endif
#if ULONG_MAX < UINTPTR_MAX
#error "unsigned long is not large enough to hold a pointer!"
#endif
static int MAX_MPI_TAG;
static int NEXT_TAG = REMOTE_DEP_MAX_CTRL_TAG+1;
#if 1
#define INC_NEXT_TAG(k) do { \
    assert(k < MAX_MPI_TAG); \
    if(NEXT_TAG < (MAX_MPI_TAG - k)) \
        NEXT_TAG += k; \
    else \
        NEXT_TAG = REMOTE_DEP_MAX_CTRL_TAG + k + 1; \
} while(0)
#else
#define INC_NEXT_TAG(k) do {} while(0)
#endif

static int remote_dep_mpi_init(dague_context_t* context)
{
    int i, mpi_tag_ub_exists, *ub;

    MPI_Comm_dup(MPI_COMM_WORLD, &dep_comm);
    /*
     * Based on MPI 1.1 the MPI_TAG_UB should only be defined
     * on MPI_COMM_WORLD.
     */
#if defined(HAVE_MPI_20)
    MPI_Comm_get_attr(MPI_COMM_WORLD, MPI_TAG_UB, &ub, &mpi_tag_ub_exists);
#else
    MPI_Attr_get(MPI_COMM_WORLD, MPI_TAG_UB, &ub, &mpi_tag_ub_exists);
#endif  /* defined(HAVE_MPI_20) */
    if( !mpi_tag_ub_exists ) {
        MAX_MPI_TAG = INT_MAX;
        fprintf(stderr, "Your MPI implementation does not define MPI_TAG_UB and thus violates the standard (MPI-2.2, page 29, line 30).\n");
    } else {
        MAX_MPI_TAG = *ub;
#if defined( DAGUE_DEBUG )
        if( MAX_MPI_TAG < INT_MAX ) {
            DEBUG(("MPI:\tYour MPI implementation defines the maximal TAG value to %d (0x%08x), which might be too small should you have more than %d simultaneous remote dependencies\n",
                    MAX_MPI_TAG, (unsigned int)MAX_MPI_TAG, MAX_MPI_TAG / MAX_PARAM_COUNT));
        }
#endif
    }

    MPI_Comm_size(dep_comm, &(context->nb_nodes));
    MPI_Comm_rank(dep_comm, &(context->my_rank));
    for(i = 0; i < DEP_NB_REQ; i++) {        
        array_of_requests[i] = MPI_REQUEST_NULL;
    }

    /* Create the remote dependencies activation buffers */
    for(i = 0; i < DEP_NB_CONCURENT; i++) {
        dep_activate_buff[i] = remote_deps_allocation(&dague_remote_dep_context.freelist);
    }

    /* Create all the pending receives and start them */
    for(i = 0; i < DEP_NB_CONCURENT; i++) {
        MPI_Recv_init(&dep_activate_buff[i]->msg, dep_count, dep_dtt, MPI_ANY_SOURCE, REMOTE_DEP_ACTIVATE_TAG, dep_comm, &dep_activate_req[i]);
        MPI_Recv_init(&dep_get_buff[i], datakey_count, datakey_dtt, MPI_ANY_SOURCE, REMOTE_DEP_GET_DATA_TAG, dep_comm, &dep_get_req[i]);
        MPI_Start(&dep_activate_req[i]);
        MPI_Start(&dep_get_req[i]);
    }
    
    dep_pending_recv_array = (dague_remote_deps_t**)calloc(DEP_NB_CONCURENT,sizeof(dague_remote_deps_t*));
    dep_pending_put_array = (dague_dep_wire_get_fifo_elem_t**)calloc(DEP_NB_CONCURENT,sizeof(dague_dep_wire_get_fifo_elem_t*));

    remote_dep_mpi_profiling_init();
    return 0;
}

static int remote_dep_mpi_fini(dague_context_t* context)
{
    int i, flag;
    MPI_Status status;

    for(i = 0; i < DEP_NB_CONCURENT; i++) {
        MPI_Cancel(&dep_activate_req[i]); MPI_Test(&dep_activate_req[i], &flag, &status); MPI_Request_free(&dep_activate_req[i]);
        MPI_Cancel(&dep_get_req[i]); MPI_Test(&dep_get_req[i], &flag, &status); MPI_Request_free(&dep_get_req[i]);
        dague_lifo_push(&dague_remote_dep_context.freelist, (dague_list_item_t*)dep_activate_buff[i]);
    }
    for(i = 0; i < DEP_NB_REQ; i++) {
        assert(MPI_REQUEST_NULL == array_of_requests[i]);
    }
    free( dep_pending_put_array );
    free( dep_pending_recv_array );

    MPI_Comm_free(&dep_comm);
    (void)context;
    return 0;
}

static int remote_dep_mpi_on(dague_context_t* context)
{
#ifdef DAGUE_PROF_TRACE
    int i;
    /* put a start marker on each line */
    TAKE_TIME(MPIctl_prof, MPI_Activate_sk, 0);
    for(i = 0; i < DEP_NB_CONCURENT; i++) {
        TAKE_TIME(MPIsnd_prof[i], MPI_Activate_sk, 0);
        TAKE_TIME(MPIrcv_prof[i], MPI_Activate_sk, 0);
    }
    MPI_Barrier(dep_comm);
    TAKE_TIME(MPIctl_prof, MPI_Activate_ek, 0);
    for(i = 0; i < DEP_NB_CONCURENT; i++) {
        TAKE_TIME(MPIsnd_prof[i], MPI_Activate_ek, 0);
        TAKE_TIME(MPIrcv_prof[i], MPI_Activate_ek, 0);
    }
#endif
    (void)context;
    return 0;
}

/* Send the activate tag */
static int remote_dep_mpi_send_dep(dague_execution_unit_t* eu_context, int rank, remote_dep_wire_activate_t* msg)
{
#ifdef DAGUE_DEBUG
    char tmp[128];
#endif

#if !defined(DAGUE_PROF_TRACE)
    (void)eu_context;
#endif
    
    DEBUG(("MPI:\tTO\t%d\tActivate\t% -8s\ti=na\twith datakey %lx\tmask %lx\n", rank, remote_dep_cmd_to_string(msg, tmp, 128), msg->deps, msg->which));
    
    if(active_eagers == DEP_NB_CONCURENT)
    {
        RDEP_MSG_EAGER_CLR(msg);
    }

    TAKE_TIME_WITH_INFO(MPIctl_prof, MPI_Activate_sk, act, eu_context->virtual_process->dague_context->my_rank, rank, (*msg));
    MPI_Send((void*) msg, dep_count, dep_dtt, rank, REMOTE_DEP_ACTIVATE_TAG, dep_comm);
    TAKE_TIME(MPIctl_prof, MPI_Activate_ek, act++);

    DEBUG_MARK_CTL_MSG_ACTIVATE_SENT(rank, (void*)msg, msg);

#if defined(DAGUE_STATS)
    {
        MPI_Aint _lb, _size;
        MPI_Type_get_extent(dep_dtt, &_lb, &_size);
        DAGUE_STATACC_ACCUMULATE(counter_control_messages_sent, 1);
        DAGUE_STATACC_ACCUMULATE(counter_bytes_sent, _size * dep_count);
    }
#endif
    
    /* Do not wait for completion of CTL */
    for(int k=0; msg->which>>k; k++) {
        if(0 == (msg->which & (1<<k))) continue;
        dague_remote_deps_t* deps = (dague_remote_deps_t*) msg->deps;
        if(NULL != deps->output[k].type) continue;

        DEBUG((" CTL\t%s\tparam%d\tdemoted to be a control\n",remote_dep_cmd_to_string(&deps->msg, tmp, 128), k));

        msg->which ^= (1<<k);
        if(0 == msg->which) {
            remote_dep_dec_flying_messages(((dague_remote_deps_t*)msg->deps)->dague_object, eu_context->virtual_process->dague_context);
        }
        remote_dep_complete_one_and_cleanup(deps);
    }
    
    /* Proceed with Eager mode now */
    if(RDEP_MSG_EAGER(msg))
    {
        dague_object_t* obj = ((dague_remote_deps_t*)msg->deps)->dague_object;
        remote_dep_mpi_put_eager(eu_context, rank, msg); 
        /* In eager mode, everything is eager, so we are done, now */
        remote_dep_dec_flying_messages(obj, eu_context->virtual_process->dague_context);
    }
    
    return 1;
}


static int remote_dep_mpi_progress(dague_execution_unit_t* eu_context)
{
#ifdef DAGUE_DEBUG
    char tmp[128];
#endif
    MPI_Status *status;
    int ret = 0;
    int index, i, k, outcount;
    
    if( !DAGUE_THREAD_IS_MASTER(eu_context) ) return 0;
    
    do {
        MPI_Testsome(DEP_NB_REQ, array_of_requests, &outcount, array_of_indices, array_of_statuses);
        if(0 == outcount) break;  /* nothing ready right now */
        for( index = 0; index < outcount; index++ ) {
            i = array_of_indices[index];
            status = &(array_of_statuses[index]);

            if(i < dague_mpi_activations) {
                assert(REMOTE_DEP_ACTIVATE_TAG == status->MPI_TAG);
                DEBUG(("MPI:\tFROM\t%d\tActivate\t% -8s\ti=%d\twith datakey %lx\tparams %lx\n",
                       status->MPI_SOURCE, remote_dep_cmd_to_string(&dep_activate_buff[i]->msg, tmp, 128),
                       i, dep_activate_buff[i]->msg.deps, dep_activate_buff[i]->msg.which));
                remote_dep_mpi_save_activation( eu_context, i, status );
                MPI_Start(&dep_activate_req[i]);
            } else if(i < dague_mpi_transferts) {
                i -= dague_mpi_activations; /* shift i */
                assert(REMOTE_DEP_GET_DATA_TAG == status->MPI_TAG);
                remote_dep_mpi_save_put( eu_context, i, status );
                MPI_Start(&dep_get_req[i]);
            } else {
                i -= dague_mpi_transferts;  /* shift i */
                assert(i >= 0);
                if(i < (DEP_NB_CONCURENT * MAX_PARAM_COUNT)) {
                    /* We finished sending the data, allow for more requests 
                     * to be processed */
                    k = i % MAX_PARAM_COUNT;
                    i = i / MAX_PARAM_COUNT;
                    remote_dep_mpi_put_end(eu_context, i, k, status);
                } else {
                    /* We received a data, call the matching release_dep */
                    dague_remote_deps_t* deps;
                    i -= (DEP_NB_CONCURENT * MAX_PARAM_COUNT);
                    assert(i >= 0);
                    if(i < (DEP_NB_CONCURENT * MAX_PARAM_COUNT))
                    {
                        k = i%MAX_PARAM_COUNT;
                        i = i/MAX_PARAM_COUNT;
                        deps = (dague_remote_deps_t*) dep_pending_recv_array[i];
                        DEBUG(("MPI:\tFROM\t%d\tGet END  \t% -8s\ti=%d,k=%d\twith datakey na        \tparams %lx\t(tag=%d)\n",
                            status->MPI_SOURCE, remote_dep_cmd_to_string(&deps->msg, tmp, 128), i, k, deps->msg.which, status->MPI_TAG));
                        DEBUG_MARK_DTA_MSG_END_RECV(status->MPI_TAG);
                        TAKE_TIME(MPIrcv_prof[i], MPI_Data_pldr_ek, i+k);
                        remote_dep_mpi_get_end(eu_context, deps, i, k);
                        ret++;
                    } else {
                        i -= (DEP_NB_CONCURENT * MAX_PARAM_COUNT);
                        assert((i >= 0) && (i < DEP_NB_CONCURENT * MAX_PARAM_COUNT));
                        assert(REMOTE_DEP_PUT_DATA_TAG == status->MPI_TAG);
                        k = i%MAX_PARAM_COUNT;
                        i = i/MAX_PARAM_COUNT;
                        DEBUG(("MPI:\tTO\tna\tEag END   \t% -8s\ti=%d,k=%d\twith datakey na         \tparams %lx\t(tag=%d)\n", "na", i, k, REMOTE_DEP_PUT_DATA_TAG));
                    }
                }
            }
        }
    } while(1);
    return ret;
}

static inline dague_list_item_t* rdep_fifo_push_ordered_get( dague_list_t* fifo,
                                                             dague_list_item_t* elem )
{
    dague_list_item_t* position;
    dague_dep_wire_get_fifo_elem_t* ec;
    dague_dep_wire_get_fifo_elem_t* input = (dague_dep_wire_get_fifo_elem_t*)elem;

    position = DAGUE_ULIST_ITERATOR(fifo, item,
    {
        ec = (dague_dep_wire_get_fifo_elem_t*)item;
        if( ec->priority < input->priority )
            break;
    });
    dague_ulist_add(fifo, position, elem);
    return elem;
}

static void remote_dep_mpi_save_put( dague_execution_unit_t* eu_context, int i, MPI_Status* status )
{
#ifdef DAGUE_DEBUG
    char tmp[128];
#endif
    dague_dep_wire_get_fifo_elem_t* item;
    remote_dep_wire_get_t* task;
    dague_remote_deps_t *deps;
    
    item = (dague_dep_wire_get_fifo_elem_t*)malloc(sizeof(dague_dep_wire_get_fifo_elem_t));
    task = &(item->task);
    memcpy( task, &dep_get_buff[i], sizeof(remote_dep_wire_get_t) );
    deps = (dague_remote_deps_t*) (uintptr_t) task->deps;
    item-> priority = deps->max_priority;
    item->peer = status->MPI_SOURCE;
    rdep_fifo_push_ordered_get( &dague_put_fifo, (dague_list_item_t*)item );
    DEBUG(("MPI: Put DELAYED for %s from %d tag %u which 0x%x (deps %p)\n",
           remote_dep_cmd_to_string(&deps->msg, tmp, 128), item->peer, task->tag, task->which, (void*)deps));
    /* Check if we can push any new puts */
    for( i = 0; i < DEP_NB_CONCURENT; i++ ) {
        if( NULL == dep_pending_put_array[i] ) {
            item = (dague_dep_wire_get_fifo_elem_t*)dague_ulist_fifo_pop(&dague_put_fifo);
            remote_dep_mpi_put_start(eu_context, item, i );
            break;
        }
    }
}

static void remote_dep_mpi_put_eager(dague_execution_unit_t* eu_context, int rank, remote_dep_wire_activate_t* msg)
{
    dague_remote_deps_t* deps = (dague_remote_deps_t*) (uintptr_t) msg->deps;
    remote_dep_datakey_t which = RDEP_MSG_EAGER_CLR(msg);
    for(int k = 0; which>>k; k++) {
        assert(k < MAX_PARAM_COUNT);
        if(!((1<<k) & which)) continue;
        void* data = ADATA(deps->output[k].data);
        MPI_Datatype dtt = deps->output[k].type->opaque_dtt;
        int tag = REMOTE_DEP_PUT_DATA_TAG;

#ifdef DAGUE_DEBUG
        char type_name[MPI_MAX_OBJECT_NAME]; int len;
        MPI_Type_get_name(dtt, type_name, &len);
        DEBUG(("MPI:\tTO\t%d\tPut EAGER\tunknown \tj=X,k=%d\twith datakey %lx at %p type %s\t(tag=%d)\n",
               rank, k, msg->deps, data, type_name, tag));
#endif

#if defined(DAGUE_STATS)
        {
            MPI_Aint lb, size;
            MPI_Type_get_extent(dtt, &lb, &size);
            DAGUE_STATACC_ACCUMULATE(counter_data_messages_sent, 1);
            DAGUE_STATACC_ACCUMULATE(counter_bytes_sent, size);
        }
#endif

#if defined(DAGUE_PROF_TRACE)
        TAKE_TIME_WITH_INFO(MPIsnd_eager, MPI_Data_plds_sk, 0,
                            eu_context->virtual_process->dague_context->my_rank, rank, (*msg));
#else
        (void) eu_context;
#endif /* DAGUE_PROF_TRACE */
#ifndef DAGUE_PROF_DRY_DEP
        MPI_Isend(data, 1, dtt, rank, tag, dep_comm, &dep_put_eager_req[active_eagers+k]); 
#endif
#if defined(DAGUE_PROF_TRACE)
        TAKE_TIME_WITH_INFO(MPIsnd_eager, MPI_Data_plds_ek, 0,
                            eu_context->virtual_process->dague_context->my_rank, rank, (*msg));
#endif /* DAGUE_PROF_TRACE */
        DEBUG_MARK_DTA_MSG_START_SEND(rank, data, tag);

    }
    active_eagers++;
    remote_dep_complete_one_and_cleanup(deps); 
}

static void remote_dep_mpi_put_start(dague_execution_unit_t* eu_context, dague_dep_wire_get_fifo_elem_t* item, int i)
{
    remote_dep_wire_get_t* task = &(item->task);
    dague_remote_deps_t* deps = (dague_remote_deps_t*) (uintptr_t) task->deps;
    int tag = task->tag;
    void* data;
    MPI_Datatype dtt;
#ifdef DAGUE_DEBUG
    char type_name[MPI_MAX_OBJECT_NAME];
    int len;
#endif

    DEBUG_MARK_CTL_MSG_GET_RECV(item->peer, (void*)task, task);

    assert(task->which);
    DEBUG(("MPI:\tPUT which=%lx\n", task->which));
    for(int k = 0; task->which>>k; k++) {
        assert(k < MAX_PARAM_COUNT);
        if(!((1<<k) & task->which)) continue;
        //DEBUG(("MPI:\t%p[%d] %p, %p\n", deps, k, deps->output[k].data, GC_DATA(deps->output[k].data)));
        data = ADATA(deps->output[k].data);
        dtt = deps->output[k].type->opaque_dtt;
#ifdef DAGUE_DEBUG
        MPI_Type_get_name(dtt, type_name, &len);
        DEBUG(("MPI:\tTO\t%d\tPut START\tunknown \tj=%d,k=%d\twith datakey %lx at %p type %s\t(tag=%d)\n",
               item->peer, i, k, task->deps, data, type_name, tag+k));
#endif

#if defined(DAGUE_STATS)
        {
            MPI_Aint lb, size;
            MPI_Type_get_extent(dtt, &lb, &size);
            DAGUE_STATACC_ACCUMULATE(counter_data_messages_sent, 1);
            DAGUE_STATACC_ACCUMULATE(counter_bytes_sent, size);
        }
#endif

#if defined(DAGUE_PROF_TRACE)
        TAKE_TIME_WITH_INFO(MPIsnd_prof[i], MPI_Data_plds_sk, i,
                            eu_context->virtual_process->dague_context->my_rank, item->peer, deps->msg);
#else
        (void) eu_context;
#endif /* DAGUE_PROF_TRACE */
        MPI_Isend(data, 1, dtt, item->peer, tag + k, dep_comm, &dep_put_snd_req[i*MAX_PARAM_COUNT+k]);
        DEBUG_MARK_DTA_MSG_START_SEND(item->peer, data, tag+k);
    }
    dep_pending_put_array[i] = item;
}

static void remote_dep_mpi_put_end(dague_execution_unit_t* eu_context, int i, int k, MPI_Status* status)
{
    dague_dep_wire_get_fifo_elem_t* item = dep_pending_put_array[i];
    remote_dep_wire_get_t* task = &(item->task);
    dague_remote_deps_t* deps = (dague_remote_deps_t*)(uintptr_t)task->deps;

    DEBUG(("MPI:\tTO\tna\tPut END  \tunknown \tj=%d,k=%d\twith datakey %lx\tparams %lx\t(tag=%d)\n",
           i, k, deps, task->which, status->MPI_TAG)); (void)status;
    DEBUG_MARK_DTA_MSG_END_SEND(status->MPI_TAG);
    AUNREF(deps->output[k].data);
    TAKE_TIME(MPIsnd_prof[i], MPI_Data_plds_ek, i);
    task->which ^= (1<<k);
    /* Are we done yet ? */
    if(0 == task->which) {
        remote_dep_dec_flying_messages(deps->dague_object, eu_context->virtual_process->dague_context);
    }
    remote_dep_complete_one_and_cleanup(deps);
    if( 0 == task->which ) {
        free(item);
        dep_pending_put_array[i] = NULL;
        if( !dague_ulist_is_empty(&dague_put_fifo) ) {
            item = (dague_dep_wire_get_fifo_elem_t*)dague_ulist_fifo_pop(&dague_put_fifo);
            if( NULL != item ) {
                remote_dep_mpi_put_start(eu_context, item, i );
            }
        }
    }
}

static void remote_dep_mpi_save_activation( dague_execution_unit_t* eu_context, int i, MPI_Status* status )
{
#ifdef DAGUE_DEBUG
    char tmp[128];
#endif
    dague_remote_deps_t *saved_deps, *deps = dep_activate_buff[i];
    
    saved_deps = remote_deps_allocation(&dague_remote_dep_context.freelist);
    /* Update the required fields */
    saved_deps->msg = deps->msg;
    RDEP_MSG_EAGER_CLR(&saved_deps->msg);
    saved_deps->msg.deps = 0; /* contains the mask of deps presatisfied */
    saved_deps->from = status->MPI_SOURCE;
    
    /* Retrieve the data arenas and update the msg.which to reflect all the data
     * we should be receiving from the father. If some of the dependencies have
     * been dropped, force their release.
     */
    remote_dep_get_datatypes(saved_deps);
  
    for(int k = 0; saved_deps->msg.which>>k; k++) {
        if(!(saved_deps->msg.which & (1<<k))) continue;
        /* Check for all CTL messages, that do not carry payload */
        if(NULL == saved_deps->output[k].type) {
            DEBUG(("MPI:\tHERE\t%d\tGet NONE\t% -8s\ti=%d,k=%d\twith datakey %lx at <NA> type CONTROL extent 0\t(tag=na)\n", saved_deps->from, remote_dep_cmd_to_string(&deps->msg,tmp,128), i, k, deps->msg.deps));
            saved_deps->output[k].data = (void*)2; /* the first non zero even value */
            saved_deps->msg.deps |= 1<<k;
            continue;
        }
        /* Check if we have eager deps to satisfy quickly */
        if(RDEP_MSG_EAGER(&deps->msg))
        {
            assert(NULL == saved_deps->output[k].data); /* we do not support in-place tiles now, make sure it doesn't happen yet */
            if(NULL == saved_deps->output[k].data) {
                saved_deps->output[k].data = dague_arena_get(saved_deps->output[k].type);
                DEBUG(("MPI:\tMalloc new remote tile %p size %zu\n", saved_deps->output[k].data, saved_deps->output[k].type->elem_size));
                assert(saved_deps->output[k].data != NULL);
            }
            DEBUG(("MPI:\tFROM\t%d\tGet EAGER\t% -8s\ti=%d,k=%d\twith datakey %lx at %p\t(tag=%d)\n",
                   saved_deps->from, remote_dep_cmd_to_string(&saved_deps->msg, tmp, 128), i, k, deps->msg.deps, ADATA(saved_deps->output[k].data), REMOTE_DEP_PUT_DATA_TAG));
#ifndef DAGUE_PROF_DRY_DEP
            MPI_Recv(ADATA(saved_deps->output[k].data), 1, saved_deps->output[k].type->opaque_dtt, saved_deps->from, REMOTE_DEP_PUT_DATA_TAG, dep_comm, MPI_STATUS_IGNORE);
#endif
            saved_deps->msg.deps |= 1<<k;
            continue;
        }
    }

    /* Release all the already satisfied deps without posting the RDV */
    if(saved_deps->msg.deps) { 
#ifdef DAGUE_DEBUG
        for(int k = 0; saved_deps->msg.deps>>k; k++) 
            if((1<<k) & saved_deps->msg.deps)
                DEBUG(("MPI:\tHERE\t%d\tGet LOCAL\t% -8s\ti=%d,k=%d\twith datakey %lx at %p ALREADY SATISFIED\t(tag=na)\n",
                       saved_deps->from, remote_dep_cmd_to_string(&saved_deps->msg, tmp, 128), i, k, deps->msg.deps, ADATA(saved_deps->output[k].data) ));
#endif
        remote_dep_release(eu_context, saved_deps);
    }

    /* Store the request in the rdv queue if any unsatisfied dep exist at this
     * point */
    if(saved_deps->msg.which) {
        saved_deps->msg.deps = deps->msg.deps;
        rdep_fifo_push_ordered_cmd( &dague_activations_fifo, (dague_list_item_t*)saved_deps );
    }
    else
    {
        dague_lifo_push(&dague_remote_dep_context.freelist, (dague_list_item_t*)saved_deps);
    }

    /* Check if we have some ordered rdv get to treat */
    for( i = 0; i < DEP_NB_CONCURENT; i++ ) {
        if( NULL == dep_pending_recv_array[i] ) {
            deps = (dague_remote_deps_t*)dague_ulist_fifo_pop(&dague_activations_fifo);
            if(deps) remote_dep_mpi_get_start(eu_context, deps, i );
            break;
        }
    }
}

static void remote_dep_mpi_get_start(dague_execution_unit_t* eu_context, dague_remote_deps_t* deps, int i)
{
#ifdef DAGUE_DEBUG
    char tmp[128];
    char type_name[MPI_MAX_OBJECT_NAME];
    int len;
#endif
    MPI_Datatype dtt;
    remote_dep_wire_get_t msg;
    remote_dep_wire_activate_t* task = &(deps->msg);
    int from = deps->from;
    void* data;

    (void)eu_context;
    DEBUG_MARK_CTL_MSG_ACTIVATE_RECV(from, (void*)task, task);

    msg.which = task->which;
    msg.deps  = task->deps;
    msg.tag   = NEXT_TAG;
    
    for(int k = 0; msg.which >> k; k++) {
        if( !((1<<k) & msg.which) ) continue;
        dtt = deps->output[k].type->opaque_dtt;
        data = deps->output[k].data;
        assert(NULL == data); /* we do not support in-place tiles now, make sure it doesn't happen yet */
        if(NULL == data) {
            data = dague_arena_get(deps->output[k].type);
            DEBUG(("MPI:\tMalloc new remote tile %p size %zu\n", data, deps->output[k].type->elem_size));
            assert(data != NULL);
            deps->output[k].data = data;
        }
#ifdef DAGUE_PROF_DRY_DEP
        (void)dtt;
        (void)dep_put_rcv_req;
        msg.which &= ~(1<<k);
        remote_dep_mpi_get_end(eu_context, deps, i, k);
#else
#  ifdef DAGUE_DEBUG
        MPI_Type_get_name(dtt, type_name, &len);
        DEBUG(("MPI:\tTO\t%d\tGet START\t% -8s\ti=%d,k=%d\twith datakey %lx at %p type %s extent %d\t(tag=%d)\n", from, remote_dep_cmd_to_string(task, tmp, 128), i, k, task->deps, ADATA(data), type_name, deps->output[k].type->elem_size, NEXT_TAG+k));
        TAKE_TIME_WITH_INFO(MPIrcv_prof[i], MPI_Data_pldr_sk, i+k, from,
                            eu_context->virtual_process->dague_context->my_rank, deps->msg);
#  endif /* defined(DAGUE_PROF_TRACE) */
        MPI_Irecv(ADATA(data), 1, 
                  dtt, from, NEXT_TAG + k, dep_comm, 
                  &dep_put_rcv_req[i*MAX_PARAM_COUNT+k]);
        DEBUG_MARK_DTA_MSG_START_RECV(from, data, NEXT_TAG + k);
#endif
    }
    if(msg.which)
    {
        TAKE_TIME_WITH_INFO(MPIctl_prof, MPI_Data_ctl_sk, get, 
                            from, eu_context->virtual_process->dague_context->my_rank, (*task));
        MPI_Send(&msg, datakey_count, datakey_dtt, from, 
                 REMOTE_DEP_GET_DATA_TAG, dep_comm);
        assert(NULL == dep_pending_recv_array[i]);
        dep_pending_recv_array[i] = deps;
        TAKE_TIME(MPIctl_prof, MPI_Data_ctl_ek, get++);
        DEBUG_MARK_CTL_MSG_GET_SENT(from, (void*)&msg, &msg);

#if defined(DAGUE_STATS)
        {
            MPI_Aint _lb, _size;
            MPI_Type_get_extent(datakey_dtt, &_lb, &_size);
            DAGUE_STATACC_ACCUMULATE(counter_control_messages_sent, 1);
            DAGUE_STATACC_ACCUMULATE(counter_bytes_sent, _size * datakey_count);
        }
#endif
    }

    deps->msg.deps = 0; /* now this is the mask of finished deps */
    INC_NEXT_TAG(MAX_PARAM_COUNT);
}

static void remote_dep_mpi_get_end(dague_execution_unit_t* eu_context, dague_remote_deps_t* deps, int i, int k)
{
    deps->msg.deps = 1<<k;
    remote_dep_release(eu_context, deps);
    AUNREF(deps->output[k].data);
    if(deps->msg.which == deps->msg.deps) {
        dague_lifo_push(&dague_remote_dep_context.freelist, (dague_list_item_t*)deps);
        dep_pending_recv_array[i] = NULL;
        if( !dague_ulist_is_empty(&dague_activations_fifo) ) {
            deps = (dague_remote_deps_t*)dague_ulist_fifo_pop(&dague_activations_fifo);
            if( NULL != deps ) {
                remote_dep_mpi_get_start(eu_context, deps, i );
            }
        }
    }
}

int remote_dep_bind_thread(dague_context_t* context){
#ifdef HAVE_HWLOC
    if (context->comm_th_core >= 0){
	/* Bind to the specified core */
	if(dague_bindthread(context->comm_th_core) == context->comm_th_core)
	    fprintf(stderr, "DAGuE\tMPI bound to physical core %d\n",  context->comm_th_core);
	/* there is no guarantee the thread doesn't share the core. */
	do_nano = 1;
    }
    /* Bind to the specified mask */
    else if(context->comm_th_core == -2){
	if (dague_bindthread_mask(context->comm_th_binding_mask)==0){
	    char *str = NULL;
#if !defined(HAVE_HWLOC_BITMAP)
	    hwloc_cpuset_asprintf(&str, context->comm_th_binding_mask);
#else
	    hwloc_bitmap_asprintf(&str, context->comm_th_binding_mask);
#endif
	    fprintf(stderr, "Bind the communication thread on the cpu mask %s\n", str);
	    free(str);
	}
	do_nano = 1;
    } else { 
	/* no binding specified: bind on an available core if any 
	   (registered in core_free_mask) */
	int ctl = -1, free_core;
	free_core=hwloc_bitmap_next(context->core_free_mask, -1); 
	ctl = dague_bindthread(free_core); 
	
	if (ctl != free_core){
	    do_nano = 1;
	    fprintf(stderr, "DAGuE\tMPI not bound\n");
	}
	else
	    fprintf(stderr, "DAGuE\tMPI bound to physical core %d\n", ctl);
    }
#else
    /* binding on an extra core if any */ 
    int ctl = -1;
    ctl = dague_bindthread(context->nb_cores);
    
    if (ctl != context->nb_cores){
	do_nano = 1;
	fprintf(stderr, "DAGuE\tMPI not bound\n");
    }
    else
	fprintf(stderr, "DAGuE\tMPI bound to physical core %d\n", ctl);
#endif
    return 0;
}
<|MERGE_RESOLUTION|>--- conflicted
+++ resolved
@@ -266,22 +266,9 @@
 
 static void* remote_dep_dequeue_main(dague_context_t* context)
 {
-<<<<<<< HEAD
-    int ctl = -1, whatsup;
-    int nb_total_comp_threads = 0;
-    int p;
-
-    for(p = 0; p < context->nb_vp; p++) {
-        nb_total_comp_threads += context->virtual_processes[p]->nb_cores;
-    }
-    ctl = dague_bindthread(nb_total_comp_threads);
-    if(ctl != nb_total_comp_threads) do_nano = 1;
-    else fprintf(stderr, "DAGuE\tMPI bound to physical core %d\n", ctl);
-=======
     int whatsup;
 
     remote_dep_bind_thread(context); 
->>>>>>> 4edfe539
 
     remote_dep_mpi_init(context);
     /* Now synchroniza with the main thread */
@@ -1233,52 +1220,60 @@
 }
 
 int remote_dep_bind_thread(dague_context_t* context){
+    int nb_total_comp_threads;
+    int p;
+
+    nb_total_comp_threads = 0;
+    for(p = 0; p < context->nb_vp; p++) {
+        nb_total_comp_threads += context->virtual_processes[p]->nb_cores;
+    }
+
 #ifdef HAVE_HWLOC
     if (context->comm_th_core >= 0){
-	/* Bind to the specified core */
-	if(dague_bindthread(context->comm_th_core) == context->comm_th_core)
-	    fprintf(stderr, "DAGuE\tMPI bound to physical core %d\n",  context->comm_th_core);
-	/* there is no guarantee the thread doesn't share the core. */
-	do_nano = 1;
+        /* Bind to the specified core */
+        if(dague_bindthread(context->comm_th_core) == context->comm_th_core)
+            fprintf(stderr, "DAGuE\tMPI bound to physical core %d\n",  context->comm_th_core);
+        /* there is no guarantee the thread doesn't share the core. */
+        do_nano = 1;
     }
     /* Bind to the specified mask */
     else if(context->comm_th_core == -2){
-	if (dague_bindthread_mask(context->comm_th_binding_mask)==0){
-	    char *str = NULL;
+        if (dague_bindthread_mask(context->comm_th_binding_mask)==0){
+            char *str = NULL;
 #if !defined(HAVE_HWLOC_BITMAP)
-	    hwloc_cpuset_asprintf(&str, context->comm_th_binding_mask);
+            hwloc_cpuset_asprintf(&str, context->comm_th_binding_mask);
 #else
-	    hwloc_bitmap_asprintf(&str, context->comm_th_binding_mask);
-#endif
-	    fprintf(stderr, "Bind the communication thread on the cpu mask %s\n", str);
-	    free(str);
-	}
-	do_nano = 1;
+            hwloc_bitmap_asprintf(&str, context->comm_th_binding_mask);
+#endif
+            fprintf(stderr, "Bind the communication thread on the cpu mask %s\n", str);
+            free(str);
+        }
+        do_nano = 1;
     } else { 
-	/* no binding specified: bind on an available core if any 
-	   (registered in core_free_mask) */
-	int ctl = -1, free_core;
-	free_core=hwloc_bitmap_next(context->core_free_mask, -1); 
-	ctl = dague_bindthread(free_core); 
-	
-	if (ctl != free_core){
-	    do_nano = 1;
-	    fprintf(stderr, "DAGuE\tMPI not bound\n");
-	}
-	else
-	    fprintf(stderr, "DAGuE\tMPI bound to physical core %d\n", ctl);
+        /* no binding specified: bind on an available core if any 
+           (registered in core_free_mask) */
+        int ctl = -1, free_core;
+        free_core=hwloc_bitmap_next(context->core_free_mask, -1); 
+        ctl = dague_bindthread(free_core); 
+        
+        if (ctl != free_core){
+            do_nano = 1;
+            fprintf(stderr, "DAGuE\tMPI not bound\n");
+        }
+        else
+            fprintf(stderr, "DAGuE\tMPI bound to physical core %d\n", ctl);
     }
 #else
     /* binding on an extra core if any */ 
     int ctl = -1;
-    ctl = dague_bindthread(context->nb_cores);
-    
-    if (ctl != context->nb_cores){
-	do_nano = 1;
-	fprintf(stderr, "DAGuE\tMPI not bound\n");
+    ctl = dague_bindthread(nb_total_comp_threads);
+    
+    if (ctl != nb_total_comp_threads){
+        do_nano = 1;
+        fprintf(stderr, "DAGuE\tMPI not bound\n");
     }
     else
-	fprintf(stderr, "DAGuE\tMPI bound to physical core %d\n", ctl);
+        fprintf(stderr, "DAGuE\tMPI bound to physical core %d\n", ctl);
 #endif
     return 0;
 }
