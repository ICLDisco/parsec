--- conflicted
+++ resolved
@@ -916,58 +916,6 @@
        remote_dep_cmd_to_string(&deps->msg, tmp, 128), item->peer, task->tag, task->which, (void*)deps));
 }
 
-<<<<<<< HEAD
-=======
-#if 0
-static void remote_dep_mpi_put_eager(dague_execution_unit_t* eu_context, int rank, remote_dep_wire_activate_t* msg)
-{
-    dague_remote_deps_t* deps = (dague_remote_deps_t*) (uintptr_t) msg->deps;
-    remote_dep_datakey_t which = RDEP_MSG_EAGER_CLR(msg);
-    for(int k = 0; which>>k; k++) {
-        assert(k < MAX_PARAM_COUNT);
-        if(!((1<<k) & which)) continue;
-        void* data = ADATA(deps->output[k].data);
-        MPI_Datatype dtt = deps->output[k].type->opaque_dtt;
-        int nbdtt = deps->output[k].nbelt;
-        int tag = REMOTE_DEP_PUT_DATA_TAG;
-
-#ifdef DAGUE_DEBUG
-        char type_name[MPI_MAX_OBJECT_NAME]; int len;
-        MPI_Type_get_name(dtt, type_name, &len);
-        DEBUG(("MPI:\tTO\t%d\tPut EAGER\tunknown \tj=X,k=%d\twith datakey %lx at %p type %s\t(tag=%d)\n",
-               rank, k, msg->deps, data, type_name, tag));
-#endif
-
-#if defined(DAGUE_STATS)
-        {
-            MPI_Aint lb, size;
-            MPI_Type_get_extent(dtt, &lb, &size);
-            DAGUE_STATACC_ACCUMULATE(counter_data_messages_sent, 1);
-            DAGUE_STATACC_ACCUMULATE(counter_bytes_sent, size);
-        }
-#endif
-
-#if defined(DAGUE_PROF_TRACE)
-        TAKE_TIME_WITH_INFO(MPIsnd_eager, MPI_Data_plds_sk, 0,
-                            eu_context->master_context->my_rank, rank, (*msg));
-#else
-        (void) eu_context;
-#endif /* DAGUE_PROF_TRACE */
-#ifndef DAGUE_PROF_DRY_DEP
-        MPI_Isend(data, nbdtt, dtt, rank, tag, dep_comm, &dep_put_eager_req[active_eagers+k]); 
-#endif
-#if defined(DAGUE_PROF_TRACE)
-        TAKE_TIME_WITH_INFO(MPIsnd_eager, MPI_Data_plds_ek, 0,
-                            eu_context->master_context->my_rank, rank, (*msg));
-#endif /* DAGUE_PROF_TRACE */
-        DEBUG_MARK_DTA_MSG_START_SEND(rank, data, tag);
-
-    }
-    active_eagers++;
-    remote_dep_complete_one_and_cleanup(deps); 
-}
-#endif
->>>>>>> f5590502
 
 static void remote_dep_mpi_put_start(dague_execution_unit_t* eu_context, dague_dep_wire_get_fifo_elem_t* item, int i)
 {
@@ -1086,23 +1034,15 @@
             if(NULL == saved_deps->output[k].data) {
                 saved_deps->output[k].data = dague_arena_get(saved_deps->output[k].type, saved_deps->output[k].nbelt);
                 DEBUG3(("MPI:\tMalloc new remote tile %p size %zu nbelt = %d\n", 
-                        saved_deps->output[k].data, saved_deps->output[k].type->elem_size; saved_deps->output[k].nbelt));
+                        saved_deps->output[k].data, saved_deps->output[k].type->elem_size, saved_deps->output[k].nbelt));
                 assert(saved_deps->output[k].data != NULL);
             }
             DEBUG2(("MPI:\tFROM\t%d\tGet EAGER\t% -8s\ti=%d,k=%d\twith datakey %lx at %p\t(tag=%d)\n",
-<<<<<<< HEAD
                    saved_deps->from, remote_dep_cmd_to_string(&saved_deps->msg, tmp, 128), i, k, deps->msg.deps, ADATA(saved_deps->output[k].data), tag+k));
-#ifndef DAGUE_PROF_DRY_DEP
-            MPI_Recv(ADATA(saved_deps->output[k].data), 1, saved_deps->output[k].type->opaque_dtt, saved_deps->from, tag+k, dep_comm, MPI_STATUS_IGNORE);
-=======
-                   saved_deps->from, remote_dep_cmd_to_string(&saved_deps->msg, tmp, 128), 
-                   i, k, deps->msg.deps, ADATA(saved_deps->output[k].data), 
-                   REMOTE_DEP_PUT_DATA_TAG));
 #ifndef DAGUE_PROF_DRY_DEP
             MPI_Recv(ADATA(saved_deps->output[k].data), saved_deps->output[k].nbelt, 
                      saved_deps->output[k].type->opaque_dtt, saved_deps->from, 
-                     REMOTE_DEP_PUT_DATA_TAG, dep_comm, MPI_STATUS_IGNORE);
->>>>>>> f5590502
+                     tag+k, dep_comm, MPI_STATUS_IGNORE);
 #endif
             saved_deps->msg.deps |= 1<<k;
             continue;
@@ -1183,21 +1123,12 @@
 #else
 #  ifdef DAGUE_DEBUG_VERBOSE2
         MPI_Type_get_name(dtt, type_name, &len);
-<<<<<<< HEAD
-        DEBUG2(("MPI:\tTO\t%d\tGet START\t% -8s\ti=%d,k=%d\twith datakey %lx at %p type %s extent %d\t(tag=%d)\n", from, remote_dep_cmd_to_string(task, tmp, 128), i, k, task->deps, ADATA(data), type_name, deps->output[k].type->elem_size, msg.tag+k));
-        TAKE_TIME_WITH_INFO(MPIrcv_prof[i], MPI_Data_pldr_sk, i+k, from,
-                            eu_context->master_context->my_rank, deps->msg);
-#  endif /* defined(DAGUE_PROF_TRACE) */
-        MPI_Irecv(ADATA(data), 1, 
-                  dtt, from, msg.tag+k, dep_comm, 
-=======
-        DEBUG2(("MPI:\tTO\t%d\tGet START\t% -8s\ti=%d,k=%d\twith datakey %lx at %p type %s nbelt %d extent %d\t(tag=%d)\n", from, remote_dep_cmd_to_string(task, tmp, 128), i, k, task->deps, ADATA(data), type_name, nbdtt, eps->output[k].type->elem_size * nbdtt, NEXT_TAG+k));
+        DEBUG2(("MPI:\tTO\t%d\tGet START\t% -8s\ti=%d,k=%d\twith datakey %lx at %p type %s nbelt %d extent %d\t(tag=%d)\n", from, remote_dep_cmd_to_string(task, tmp, 128), i, k, task->deps, ADATA(data), type_name, nbdtt, deps->output[k].type->elem_size * nbdtt, msg.tag+k));
         TAKE_TIME_WITH_INFO(MPIrcv_prof[i], MPI_Data_pldr_sk, i+k, from,
                             eu_context->master_context->my_rank, deps->msg);
 #  endif /* defined(DAGUE_PROF_TRACE) */
         MPI_Irecv(ADATA(data), nbdtt, 
-                  dtt, from, NEXT_TAG + k, dep_comm, 
->>>>>>> f5590502
+                  dtt, from, msg.tag+k, dep_comm, 
                   &dep_put_rcv_req[i*MAX_PARAM_COUNT+k]);
         DEBUG_MARK_DTA_MSG_START_RECV(from, data, msg.tag+k);
 #endif
