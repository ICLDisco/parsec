/*
 * Copyright (c) 2009-2011 The University of Tennessee and The University
 *                         of Tennessee Research Foundation.  All rights
 *                         reserved.
 */

/* /!\  THIS FILE IS NOT INTENDED TO BE COMPILED ON ITS OWN
 *      It should be included from remote_dep.c if HAVE_MPI is defined
 */
#include "dague_config.h"

#include <mpi.h>
#include "profiling.h"
#include "arena.h"
#include "list.h"

#define DAGUE_REMOTE_DEP_USE_THREADS

static int remote_dep_mpi_init(dague_context_t* context);
static int remote_dep_mpi_fini(dague_context_t* context);
static int remote_dep_mpi_on(dague_context_t* context);
static int remote_dep_mpi_send_dep(dague_execution_unit_t* eu_context, int rank, remote_dep_wire_activate_t* msg);
static int remote_dep_mpi_progress(dague_execution_unit_t* eu_context);
static int remote_dep_get_datatypes(dague_remote_deps_t* origin);
static int remote_dep_release(dague_execution_unit_t* eu_context, dague_remote_deps_t* origin);

static int remote_dep_nothread_send(dague_execution_unit_t* eu_context, int rank, dague_remote_deps_t* deps);
static int remote_dep_nothread_memcpy(void *dst, void *src, const dague_remote_dep_datatype_t datatype, int nbelt);

static int remote_dep_bind_thread(dague_context_t* context);

static int remote_dep_dequeue_send(int rank, dague_remote_deps_t* deps);
static int remote_dep_dequeue_new_object(dague_object_t* obj);
#ifdef DAGUE_REMOTE_DEP_USE_THREADS
static int remote_dep_dequeue_init(dague_context_t* context);
static int remote_dep_dequeue_fini(dague_context_t* context);
static int remote_dep_dequeue_on(dague_context_t* context);
static int remote_dep_dequeue_off(dague_context_t* context);
/*static int remote_dep_dequeue_progress(dague_execution_unit_t* eu_context);*/
#   define remote_dep_init(ctx) remote_dep_dequeue_init(ctx)
#   define remote_dep_fini(ctx) remote_dep_dequeue_fini(ctx)
#   define remote_dep_on(ctx)   remote_dep_dequeue_on(ctx)
#   define remote_dep_off(ctx)  remote_dep_dequeue_off(ctx)
#   define remote_dep_new_object(obj) remote_dep_dequeue_new_object(obj)
#   define remote_dep_send(rank, deps) remote_dep_dequeue_send(rank, deps)
#   define remote_dep_progress(ctx) ((void)ctx,0)

#else
static int remote_dep_dequeue_nothread_init(dague_context_t* context);
static int remote_dep_dequeue_nothread_fini(dague_context_t* context);
#   define remote_dep_init(ctx) remote_dep_dequeue_nothread_init(ctx)
#   define remote_dep_fini(ctx) remote_dep_dequeue_nothread_fini(ctx)
#   define remote_dep_on(ctx)   remote_dep_mpi_on(ctx)
#   define remote_dep_off(ctx)  0
#   define remote_dep_new_object(obj) remote_dep_dequeue_new_object(obj)
#   define remote_dep_send(rank, deps) remote_dep_dequeue_send(rank, deps)
#   define remote_dep_progress(ctx) remote_dep_dequeue_nothread_progress(ctx)
#endif
static int remote_dep_dequeue_nothread_progress(dague_execution_unit_t* eu_context);

#include "dequeue.h"

#define DEP_NB_CONCURENT 3
static int dague_mpi_activations = 1 * DEP_NB_CONCURENT;
static int dague_mpi_transfers  = 2 * DEP_NB_CONCURENT;

typedef enum dep_cmd_action_t
{
    DEP_ACTIVATE,
    DEP_RELEASE,
/*    DEP_PROGRESS,
    DEP_PUT_DATA,
    DEP_GET_DATA,*/
    DEP_NEW_OBJECT,
    DEP_CTL,
    DEP_MEMCPY,
} dep_cmd_action_t;

typedef union dep_cmd_t
{
    struct {
        int rank;
        dague_remote_deps_t* deps;
    } activate;
    struct {
        dague_remote_deps_t* deps;
    } release;
    struct {
        int enable;
    } ctl;
    struct {
        dague_object_t* obj;
    } new_object;
    struct {
        dague_object_t*             dague_object;
        dague_arena_chunk_t*        source;
        void*                       destination;
        dague_remote_dep_datatype_t datatype;
        int                         nbelt;
    } memcpy;
} dep_cmd_t;

typedef struct dep_cmd_item_t
{
    dague_list_item_t super;
    dep_cmd_action_t  action;
    int               priority;
    dep_cmd_t         cmd;
} dep_cmd_item_t;
#define dep_cmd_prio (offsetof(dep_cmd_item_t, priority))

typedef struct dague_dep_wire_get_fifo_elem_t {
    dague_list_item_t           item;
    remote_dep_wire_get_t       task;
    int                         priority;
    int                         peer;
} dague_dep_wire_get_fifo_elem_t;
#define dep_wire_get_prio (offsetof(dague_dep_wire_get_fifo_elem_t, priority))
#define rdep_prio (offsetof(dague_remote_deps_t, max_priority))

static void remote_dep_mpi_save_put( dague_execution_unit_t* eu_context, int i, MPI_Status* status );
static void remote_dep_mpi_put_start( dague_execution_unit_t* eu_context, dague_dep_wire_get_fifo_elem_t* item, int i );
static void remote_dep_mpi_put_end( dague_execution_unit_t* eu_context, int i, int k, MPI_Status* status );
static void remote_dep_mpi_put_short( dague_execution_unit_t* eu_context, remote_dep_wire_activate_t* msg, int rank );
static void remote_dep_mpi_save_activate( dague_execution_unit_t* eu_context, int i, MPI_Status* status );
static void remote_dep_mpi_get_start( dague_execution_unit_t* eu_context, dague_remote_deps_t* deps, int i );
static void remote_dep_mpi_get_end( dague_execution_unit_t* eu_context, dague_remote_deps_t* deps, int i, int k );
static void remote_dep_mpi_new_object( dague_execution_unit_t* eu_context, dague_object_t* obj );

#ifdef DAGUE_DEBUG_VERBOSE1
static char* remote_dep_cmd_to_string(remote_dep_wire_activate_t* origin, char* str, size_t len)
{
    unsigned int i, index = 0;
    dague_object_t* object;
    const dague_function_t* function;

    object = dague_object_lookup( origin->object_id );
    function = object->functions_array[origin->function_id];

    index += snprintf( str + index, len - index, "%s", function->name );
    if( index >= len ) return str;
    for( i = 0; i < function->nb_definitions; i++ ) {
        index += snprintf( str + index, len - index, "_%d",
                           origin->locals[i].value );
        if( index >= len ) return str;
    }
    return str;
}
#endif

static pthread_t dep_thread_id;
dague_dequeue_t dep_cmd_queue;
dague_list_t    dep_cmd_fifo;            /* ordered non threaded fifo */
dague_list_t    dep_activates_fifo;      /* ordered non threaded fifo */
dague_list_t    dep_activates_noobj_fifo;/* non threaded fifo */
dague_list_t    dep_put_fifo;            /* ordered non threaded fifo */
dague_remote_deps_t** dep_pending_recv_array;
dague_dep_wire_get_fifo_elem_t** dep_pending_put_array;

static void *remote_dep_dequeue_main(dague_context_t* context);
static int mpi_initialized = 0;
#if defined(DAGUE_REMOTE_DEP_USE_THREADS)
static pthread_mutex_t mpi_thread_mutex;
static pthread_cond_t mpi_thread_condition;
#endif

static int remote_dep_dequeue_init(dague_context_t* context)
{
    pthread_attr_t thread_attr;

    assert(mpi_initialized == 0);

    MPI_Comm_size(MPI_COMM_WORLD, (int*)&(context->nb_nodes));
    if(1 == context->nb_nodes ) return 1;

    /**
     * Finalize the initialization of the upper level structures
     * Worst case: one of the DAGs is going to use up to
     * MAX_PARAM_COUNT times nb_nodes dependencies.
     */
    remote_deps_allocation_init(context->nb_nodes, MAX_PARAM_COUNT);

    dague_dequeue_construct(&dep_cmd_queue);
    dague_list_construct(&dep_cmd_fifo);

    /* Build the condition used to drive the MPI thread */
    pthread_mutex_init( &mpi_thread_mutex, NULL );
    pthread_cond_init( &mpi_thread_condition, NULL );

    pthread_attr_init(&thread_attr);
    pthread_attr_setscope(&thread_attr, PTHREAD_SCOPE_SYSTEM);

   /**
    * We need to synchronize with the newly spawned thread. We will use
    * the condition for this. If we lock the mutex prior to spawning the
    * MPI thread, and then go in a condition wait, the MPI thread can
    * lock the mutex, and then call condition signal. This insure
    * proper synchronization. Similar mechanism will be used to turn
    * on and off the MPI thread.
    */
    pthread_mutex_lock(&mpi_thread_mutex);

    pthread_create(&dep_thread_id,
                   &thread_attr,
                   (void* (*)(void*))remote_dep_dequeue_main,
                   (void*)context);

    /* Wait until the MPI thread signals it's awakening */
    pthread_cond_wait( &mpi_thread_condition, &mpi_thread_mutex );
    mpi_initialized = 1;  /* up and running */

    return context->nb_nodes;
}

static int remote_dep_dequeue_fini(dague_context_t* context)
{
    if( (1 == context->nb_nodes) || (0 == mpi_initialized) ) return 0;

    /**
     * We suppose the off function was called before. Then
     * we will append a shutdown command in the MPI thread queue,
     * and wake the MPI thread. Upon processing of the pending
     * command the MPI thread will exit, we will be able to catch
     * this by locking the mutex.
     * Once we know the MPI thread is gone, cleaning up will be
     * straighforward.
     */
    {
        dep_cmd_item_t* item = (dep_cmd_item_t*) calloc(1, sizeof(dep_cmd_item_t));
        DAGUE_LIST_ITEM_CONSTRUCT(item);
        dague_context_t *ret;

        item->action = DEP_CTL;
        item->cmd.ctl.enable = -1;  /* turn off the MPI thread */
        item->priority = 0;
        dague_dequeue_push_back(&dep_cmd_queue, (dague_list_item_t*) item);

        /* I am supposed to own the lock. Wake the MPI thread */
        pthread_cond_signal(&mpi_thread_condition);
        pthread_mutex_unlock(&mpi_thread_mutex);
        pthread_join(dep_thread_id, (void**) &ret);
        assert(ret == context);
    }

    dague_dequeue_destruct(&dep_cmd_queue);
    dague_list_destruct(&dep_cmd_fifo);

    return 0;
}

static volatile int mpi_thread_marker = 0;
static int remote_dep_dequeue_on(dague_context_t* context)
{
    if(1 == context->nb_nodes) return 0;
    /* At this point I am supposed to own the mutex */
    mpi_thread_marker = 1;
    pthread_cond_signal(&mpi_thread_condition);
    pthread_mutex_unlock(&mpi_thread_mutex);
    return 1;
}

static int remote_dep_dequeue_off(dague_context_t* context)
{
    if(1 == context->nb_nodes) return 0;

    dep_cmd_item_t* item = (dep_cmd_item_t*) calloc(1, sizeof(dep_cmd_item_t));
    DAGUE_LIST_ITEM_CONSTRUCT(item);
    item->action = DEP_CTL;
    item->cmd.ctl.enable = 0;  /* turn OFF the MPI thread */
    item->priority = 0;
    while( 1 == mpi_thread_marker ) sched_yield();
    dague_dequeue_push_back(&dep_cmd_queue, (dague_list_item_t*) item);

    pthread_mutex_lock(&mpi_thread_mutex);
    return 0;
}

#define YIELD_TIME 5000
#include "bindthread.h"

static int do_nano = 0;

static void* remote_dep_dequeue_main(dague_context_t* context)
{
    int whatsup;

    remote_dep_bind_thread(context);

    remote_dep_mpi_init(context);
    /* Now synchroniza with the main thread */
    pthread_mutex_lock(&mpi_thread_mutex);
    pthread_cond_signal(&mpi_thread_condition);

    /* This is the main loop. Wait until being woken up by the main thread,
     * do the MPI stuff until we get the OFF or FINI commands. Then
     * react the them.
     */
    do {
        /* Now let's block */
        pthread_cond_wait(&mpi_thread_condition, &mpi_thread_mutex);
        /* acknoledge the activation */
        mpi_thread_marker = 0;
        /* The MPI thread is owning the lock */
        remote_dep_mpi_on(context);
        whatsup = remote_dep_dequeue_nothread_progress(context->virtual_processes[0]->execution_units[0]);
    } while(-1 != whatsup);
    /* Release all resources */
    remote_dep_mpi_fini(context);
    pthread_exit((void*)context);
}

static int remote_dep_dequeue_new_object(dague_object_t* obj)
{
    if(!mpi_initialized) return 0;
    dep_cmd_item_t* item = (dep_cmd_item_t*)calloc(1, sizeof(dep_cmd_item_t));
    DAGUE_LIST_ITEM_CONSTRUCT(item);
    item->action = DEP_NEW_OBJECT;
    item->priority = 0;
    item->cmd.new_object.obj = obj;
    dague_dequeue_push_back(&dep_cmd_queue, (dague_list_item_t*)item);
    return 1;
}

static int remote_dep_dequeue_send(int rank, dague_remote_deps_t* deps)
{
    dep_cmd_item_t* item = (dep_cmd_item_t*) calloc(1, sizeof(dep_cmd_item_t));
    DAGUE_LIST_ITEM_CONSTRUCT(item);
    item->action = DEP_ACTIVATE;
    item->priority = deps->max_priority;
    item->cmd.activate.rank = rank;
    item->cmd.activate.deps = deps;
    dague_dequeue_push_back(&dep_cmd_queue, (dague_list_item_t*)item);
    return 1;
}

void dague_remote_dep_memcpy(dague_execution_unit_t* eu_context,
                             dague_object_t* dague_object,
                             void *dst,
                             dague_arena_chunk_t *src,
                             dague_remote_dep_datatype_t datatype,
                             int nbelt)
{
    dep_cmd_item_t* item = (dep_cmd_item_t*)calloc(1, sizeof(dep_cmd_item_t));
    DAGUE_LIST_ITEM_CONSTRUCT(item);
    item->action = DEP_MEMCPY;
    item->priority = 0;
    item->cmd.memcpy.dague_object = dague_object;
    item->cmd.memcpy.source       = src;
    item->cmd.memcpy.destination  = dst;
    item->cmd.memcpy.datatype     = datatype;
    item->cmd.memcpy.nbelt        = nbelt;
    AREF(src);
    remote_dep_inc_flying_messages(dague_object, eu_context->virtual_process->dague_context);
    dague_dequeue_push_back(&dep_cmd_queue, (dague_list_item_t*) item);
}

/**
 * Retrieve the datatypes involved in this communication. In addition
 * the flag DAGUE_ACTION_RECV_INIT_REMOTE_DEPS set the
 * origin->max_priority to the maximum priority of all the children.
 */
static int remote_dep_get_datatypes(dague_remote_deps_t* origin)
{
    dague_execution_context_t exec_context;

    exec_context.dague_object = dague_object_lookup( origin->msg.object_id );
    if( NULL == exec_context.dague_object )
        return -1; /* the dague object doesn't exist yet */
    assert( NULL == origin->dague_object );
    origin->dague_object = exec_context.dague_object;
    exec_context.function = exec_context.dague_object->functions_array[origin->msg.function_id];

    for(int i = 0; i < exec_context.function->nb_definitions; i++)
        exec_context.locals[i] = origin->msg.locals[i];

    return exec_context.function->release_deps(NULL, &exec_context,
                                               DAGUE_ACTION_RECV_INIT_REMOTE_DEPS | origin->msg.which,
                                               origin);
}

static int remote_dep_release(dague_execution_unit_t* eu_context, dague_remote_deps_t* origin)
{
    int actions = DAGUE_ACTION_RELEASE_LOCAL_DEPS | DAGUE_ACTION_RELEASE_REMOTE_DEPS;
    dague_execution_context_t exec_context;
    const dague_flow_t* target;
    int ret, i, whereto;

    exec_context.dague_object = dague_object_lookup( origin->msg.object_id );
    assert(exec_context.dague_object); /* Future: for composition, store this in a list to be considered upon creation of the DO*/
    exec_context.function = exec_context.dague_object->functions_array[origin->msg.function_id];
    for( i = 0; i < exec_context.function->nb_definitions; i++)
        exec_context.locals[i] = origin->msg.locals[i];

    for( i = 0; (i < MAX_PARAM_COUNT) && (NULL != (target = exec_context.function->out[i])); i++) {
        whereto = target->flow_index;
        exec_context.data[whereto].data_repo = NULL;
        exec_context.data[whereto].data      = NULL;
        if(origin->msg.deps & (1 << i)) {
            DEBUG3(("MPI:\tDATA %p released from %p[%d]\n", ADATA(origin->output[i].data), origin, i));
            exec_context.data[whereto].data = origin->output[i].data;
#if defined(DAGUE_DEBUG) && defined(DAGUE_DEBUG_VERBOSE3)
            {
                char tmp[128];
                void* _data = ADATA(exec_context.data[whereto].data);
                DEBUG3(("MPI:\t%s: recv %p -> [0] %9.5f [1] %9.5f [2] %9.5f\n",
                       dague_service_to_string(&exec_context, tmp, 128),
                       _data, ((double*)_data)[0], ((double*)_data)[1], ((double*)_data)[2]));
            }
#endif
        }
    }
    ret = exec_context.function->release_deps(eu_context, &exec_context,
                                              actions |
                                              origin->msg.deps,
                                              origin);
    origin->msg.which ^= origin->msg.deps;
    origin->msg.deps = 0;
    return ret;
}

#ifndef DAGUE_REMOTE_DEP_USE_THREADS
static int remote_dep_dequeue_nothread_init(dague_context_t* context)
{
    dague_dequeue_construct(&dep_cmd_queue);
    dague_list_construct(&dep_cmd_fifo);
    return remote_dep_mpi_init(context);
}

static int remote_dep_dequeue_nothread_fini(dague_context_t* context)
{
    remote_dep_mpi_fini(context);
    dague_list_destruct(&dep_cmd_fifo);
    return 0;
}
#endif

static int remote_dep_dequeue_nothread_progress(dague_execution_unit_t* eu_context)
{
    dep_cmd_item_t* item;
    int ret = 0;

 check_pending_queues:
    /**
     * Move as many elements as possible from the dequeue into our ordered lifo.
     */
    while( NULL != (item = (dep_cmd_item_t*) dague_dequeue_try_pop_front(&dep_cmd_queue)) ) {
        if( DEP_CTL == item->action ) {
            /* A DEP_CTL is a barrier that must not be crossed, flush the
             * ordered fifo and don't add anything until it is consumed */
            if( !dague_ulist_is_empty(&dep_cmd_fifo) ) {
                dague_dequeue_push_front(&dep_cmd_queue, (dague_list_item_t*)item);
                break;
            } else goto handle_now;
        }

        dague_ulist_push_sorted(&dep_cmd_fifo, (dague_list_item_t*)item, dep_cmd_prio);
    }
    item = (dep_cmd_item_t*)dague_ulist_fifo_pop(&dep_cmd_fifo);

    if(NULL == item ) {
        do {
            ret = remote_dep_mpi_progress(eu_context);
        } while(ret);

        if(do_nano && !ret) {
            struct timespec ts;
            ts.tv_sec = 0; ts.tv_nsec = YIELD_TIME;
            nanosleep(&ts, NULL);
        }
        goto check_pending_queues;
    }
handle_now:
    switch(item->action) {
    case DEP_CTL:
        ret = item->cmd.ctl.enable;
        free(item);
        return ret;  /* FINI or OFF */
    case DEP_NEW_OBJECT:
        remote_dep_mpi_new_object(eu_context, item->cmd.new_object.obj);
        break;
    case DEP_ACTIVATE:
        remote_dep_nothread_send(eu_context, item->cmd.activate.rank, item->cmd.activate.deps);
        break;
    case DEP_MEMCPY:
        remote_dep_nothread_memcpy(item->cmd.memcpy.destination,
                                   item->cmd.memcpy.source,
                                   item->cmd.memcpy.datatype,
                                   item->cmd.memcpy.nbelt);
        remote_dep_dec_flying_messages(item->cmd.memcpy.dague_object, eu_context->virtual_process->dague_context);
        break;
    default:
        assert(0 && item->action); /* Not a valid action */
        break;
    }
    free(item);
    goto check_pending_queues;
}


static int remote_dep_nothread_send( dague_execution_unit_t* eu_context,
                                     int rank,
                                     dague_remote_deps_t* deps)
{
    int k;
    int rank_bank = rank / (sizeof(uint32_t) * 8);
    uint32_t rank_mask = 1 << (rank % (sizeof(uint32_t) * 8));
    int output_count = deps->output_count;
    remote_dep_wire_activate_t msg = deps->msg;

    msg.deps = (uintptr_t)deps;
    for( k = 0; output_count; k++ ) {
        output_count -= deps->output[k].count;
        if(deps->output[k].rank_bits[rank_bank] & rank_mask) {
#if defined(DAGUE_PROF_DRY_DEP)
            deps->output[k].type = NULL; /* make all data a control */
#endif
            msg.which |= (1<<k);
        }
    }
    remote_dep_mpi_send_dep(eu_context, rank, &msg);
    return 0;
}

static int remote_dep_nothread_memcpy(void *dst, void *src,
                                      const dague_remote_dep_datatype_t datatype,
                                      int nbelt)
{
    /* TODO: split the mpi part */
    int rc = MPI_Sendrecv(ADATA(src), nbelt, datatype, 0, 0,
                          dst, nbelt, datatype, 0, 0,
                          MPI_COMM_SELF, MPI_STATUS_IGNORE);
    AUNREF(src);
    return (MPI_SUCCESS == rc ? 0 : -1);
}





/******************************************************************************
 * ALL MPI SPECIFIC CODE GOES HERE
 ******************************************************************************/
enum {
    REMOTE_DEP_ACTIVATE_TAG,
    REMOTE_DEP_GET_DATA_TAG,
    REMOTE_DEP_PUT_DATA_TAG,
    REMOTE_DEP_MAX_CTRL_TAG
} dague_remote_dep_tag_t;

#ifdef DAGUE_PROF_TRACE
static dague_thread_profiling_t* MPIctl_prof;
static dague_thread_profiling_t* MPIsnd_prof[DEP_NB_CONCURENT];
static dague_thread_profiling_t* MPIrcv_prof[DEP_NB_CONCURENT];
static unsigned long act = 0;
static int MPI_Activate_sk, MPI_Activate_ek;
static unsigned long get = 0;
static int MPI_Data_ctl_sk, MPI_Data_ctl_ek;
static int MPI_Data_plds_sk, MPI_Data_plds_ek;
static int MPI_Data_pldr_sk, MPI_Data_pldr_ek;

typedef struct {
    int rank_src;
    int rank_dst;
    char func[16];
} dague_profile_remote_dep_mpi_info_t;

static int  dague_profile_remote_dep_mpi_info_to_string(void *info, char *text, size_t size)
{
    int res;
    dague_profile_remote_dep_mpi_info_t nfo = *(dague_profile_remote_dep_mpi_info_t*)info;
    res = snprintf(text, size, "%d -> %d: %s", nfo.rank_src, nfo.rank_dst, nfo.func);
    return res;
}

static void remote_dep_mpi_profiling_init(void)
{
    int i;

    dague_profiling_add_dictionary_keyword( "MPI_ACTIVATE", "fill:#FF0000",
                                            sizeof(dague_profile_remote_dep_mpi_info_t),
                                            dague_profile_remote_dep_mpi_info_to_string,
                                            &MPI_Activate_sk, &MPI_Activate_ek);
    dague_profiling_add_dictionary_keyword( "MPI_DATA_CTL", "fill:#000077",
                                            sizeof(dague_profile_remote_dep_mpi_info_t),
                                            dague_profile_remote_dep_mpi_info_to_string,
                                            &MPI_Data_ctl_sk, &MPI_Data_ctl_ek);
    dague_profiling_add_dictionary_keyword( "MPI_DATA_PLD_SND", "fill:#B08080",
                                            sizeof(dague_profile_remote_dep_mpi_info_t),
                                            dague_profile_remote_dep_mpi_info_to_string,
                                            &MPI_Data_plds_sk, &MPI_Data_plds_ek);
    dague_profiling_add_dictionary_keyword( "MPI_DATA_PLD_RCV", "fill:#80B080",
                                            sizeof(dague_profile_remote_dep_mpi_info_t),
                                            dague_profile_remote_dep_mpi_info_to_string,
                                            &MPI_Data_pldr_sk, &MPI_Data_pldr_ek);

    MPIctl_prof = dague_profiling_thread_init( 2*1024*1024, "MPI ctl");
    for(i = 0; i < DEP_NB_CONCURENT; i++) {
        MPIsnd_prof[i] = dague_profiling_thread_init( 2*1024*1024, "MPI isend(req=%d)", i);
        MPIrcv_prof[i] = dague_profiling_thread_init( 2*1024*1024, "MPI irecv(req=%d)", i);
    }
}

#define TAKE_TIME_WITH_INFO(PROF, KEY, I, src, dst, ctx) do {           \
        dague_profile_remote_dep_mpi_info_t __info;                     \
        dague_execution_context_t __exec_context;                       \
        dague_object_t *__object = dague_object_lookup( ctx.object_id ); \
        __exec_context.function = __object->functions_array[ ctx.function_id ]; \
        memcpy(&__exec_context.locals, ctx.locals, MAX_LOCAL_COUNT * sizeof(assignment_t)); \
        dague_service_to_string( &__exec_context, __info.func, 16 );    \
        __info.rank_src = src;                                          \
        __info.rank_dst = dst;                                          \
        dague_profiling_trace((PROF), (KEY), (I), &__info);             \
    } while(0)

#define TAKE_TIME(PROF, KEY, I) dague_profiling_trace((PROF), (KEY), (I), NULL);
#else
#define TAKE_TIME_WITH_INFO(PROF, KEY, I, src, dst, ctx) do {} while(0)
#define TAKE_TIME(PROF, KEY, I) do {} while(0)
#define remote_dep_mpi_profiling_init() do {} while(0)
#endif  /* DAGUE_PROF_TRACE */

#if defined(DAGUE_STATS)

    #define DAGUE_STATACC_ACCUMULATE_MSG(counter, count, datatype) do {\
        int _sa_size; \
        MPI_Pack_size(count, datatype, dep_comm, &_sa_size); \
        DAGUE_STATACC_ACCUMULATE(counter, 1); \
        DAGUE_STATACC_ACCUMULATE(counter_bytes_sent, _sa_size); \
    }
#else
    #define DAGUE_STATACC_ACCUMULATE_MSG(counter, count, datatype)
#endif /* DAGUE_STATS */


/* TODO: smart use of dague context instead of ugly globals */
static MPI_Comm dep_comm;
#define DEP_NB_REQ (2 * DEP_NB_CONCURENT + 2 * (DEP_NB_CONCURENT * MAX_PARAM_COUNT))
static MPI_Request  array_of_requests[DEP_NB_REQ];
static int          array_of_indices[DEP_NB_REQ];
static MPI_Status   array_of_statuses[DEP_NB_REQ];
static MPI_Request* dep_activate_req    = &array_of_requests[0 * DEP_NB_CONCURENT];
static MPI_Request* dep_get_req         = &array_of_requests[1 * DEP_NB_CONCURENT];
static MPI_Request* dep_put_snd_req     = &array_of_requests[2 * DEP_NB_CONCURENT];
static MPI_Request* dep_put_rcv_req     = &array_of_requests[2 * DEP_NB_CONCURENT + DEP_NB_CONCURENT * MAX_PARAM_COUNT];

/* TODO: fix heterogeneous restriction by using proper mpi datatypes */
#define dep_dtt MPI_BYTE
#define dep_count sizeof(remote_dep_wire_activate_t)
static dague_remote_deps_t* dep_activate_buff[DEP_NB_CONCURENT];
#define datakey_dtt MPI_LONG
#define datakey_count 3
static remote_dep_wire_get_t dep_get_buff[DEP_NB_CONCURENT];
static size_t dep_mpi_eager_limit;
static size_t dep_mpi_short_limit;

/* Pointers are converted to long to be used as keys to fetch data in the get
 * rdv protocol. Make sure we can carry pointers correctly.
 */
#ifdef HAVE_LIMITS_H
#include <limits.h>
#endif
#if ULONG_MAX < UINTPTR_MAX
#error "unsigned long is not large enough to hold a pointer!"
#endif
/* note: tags are necessary, because multiple activate requests are not
 * fifo, relative to one another, during the waitsome loop */
static int MAX_MPI_TAG;
#define MIN_MPI_TAG (REMOTE_DEP_MAX_CTRL_TAG+1)
static int VAL_NEXT_TAG = MIN_MPI_TAG;
static inline int next_tag(int k) {
    int tag = VAL_NEXT_TAG;
    if( MAX_MPI_TAG < tag+k )
        VAL_NEXT_TAG = MIN_MPI_TAG;
    else
        VAL_NEXT_TAG += k;
    return tag;
}

static int remote_dep_mpi_init(dague_context_t* context)
{
    int i, mpi_tag_ub_exists, *ub;

    dague_list_construct(&dep_activates_fifo);
    dague_list_construct(&dep_activates_noobj_fifo);
    dague_list_construct(&dep_put_fifo);

    MPI_Comm_dup(MPI_COMM_WORLD, &dep_comm);
    /*
     * Based on MPI 1.1 the MPI_TAG_UB should only be defined
     * on MPI_COMM_WORLD.
     */
#if defined(HAVE_MPI_20)
    MPI_Comm_get_attr(MPI_COMM_WORLD, MPI_TAG_UB, &ub, &mpi_tag_ub_exists);
#else
    MPI_Attr_get(MPI_COMM_WORLD, MPI_TAG_UB, &ub, &mpi_tag_ub_exists);
#endif  /* defined(HAVE_MPI_20) */
    if( !mpi_tag_ub_exists ) {
        MAX_MPI_TAG = INT_MAX;
        WARNING(("Your MPI implementation does not define MPI_TAG_UB and thus violates the standard (MPI-2.2, page 29, line 30); Lets assume any integer value is a valid MPI Tag.\n"));
    } else {
        MAX_MPI_TAG = *ub;
#if defined( DAGUE_DEBUG_VERBOSE1 )
        if( MAX_MPI_TAG < INT_MAX ) {
            WARNING(("MPI:\tYour MPI implementation defines the maximal TAG value to %d (0x%08x), which might be too small should you have more than %d simultaneous remote dependencies\n",
                    MAX_MPI_TAG, (unsigned int)MAX_MPI_TAG, MAX_MPI_TAG / MAX_PARAM_COUNT));
        }
#endif
    }

    MPI_Comm_size(dep_comm, &(context->nb_nodes));
    MPI_Comm_rank(dep_comm, &(context->my_rank));
    for(i = 0; i < DEP_NB_REQ; i++) {
        array_of_requests[i] = MPI_REQUEST_NULL;
    }

    /* Create the remote dependencies activation buffers */
    for(i = 0; i < DEP_NB_CONCURENT; i++) {
        dep_activate_buff[i] = remote_deps_allocation(&dague_remote_dep_context.freelist);
    }

    /* Create all the pending receives and start them */
    for(i = 0; i < DEP_NB_CONCURENT; i++) {
        MPI_Recv_init(&dep_activate_buff[i]->msg, dep_count, dep_dtt, MPI_ANY_SOURCE, REMOTE_DEP_ACTIVATE_TAG, dep_comm, &dep_activate_req[i]);
        MPI_Recv_init(&dep_get_buff[i], datakey_count, datakey_dtt, MPI_ANY_SOURCE, REMOTE_DEP_GET_DATA_TAG, dep_comm, &dep_get_req[i]);
        MPI_Start(&dep_activate_req[i]);
        MPI_Start(&dep_get_req[i]);
    }

    dep_pending_recv_array = (dague_remote_deps_t**)calloc(DEP_NB_CONCURENT, sizeof(dague_remote_deps_t*));
    dep_pending_put_array = (dague_dep_wire_get_fifo_elem_t**)calloc(DEP_NB_CONCURENT, sizeof(dague_dep_wire_get_fifo_elem_t*));
    dep_mpi_eager_limit = RDEP_MSG_EAGER_LIMIT;
    dep_mpi_short_limit = RDEP_MSG_SHORT_LIMIT;
    remote_dep_mpi_profiling_init();
    return 0;
}

static int remote_dep_mpi_fini(dague_context_t* context)
{
    int i, flag;
    MPI_Status status;

    for(i = 0; i < DEP_NB_CONCURENT; i++) {
        MPI_Cancel(&dep_activate_req[i]); MPI_Test(&dep_activate_req[i], &flag, &status); MPI_Request_free(&dep_activate_req[i]);
        MPI_Cancel(&dep_get_req[i]); MPI_Test(&dep_get_req[i], &flag, &status); MPI_Request_free(&dep_get_req[i]);
        dague_lifo_push(&dague_remote_dep_context.freelist, (dague_list_item_t*)dep_activate_buff[i]);
    }
    for(i = 0; i < DEP_NB_REQ; i++) {
        assert(MPI_REQUEST_NULL == array_of_requests[i]);
    }
    free( dep_pending_put_array );
    free( dep_pending_recv_array );
    dague_list_destruct(&dep_activates_fifo);
    dague_list_destruct(&dep_activates_noobj_fifo);
    dague_list_destruct(&dep_put_fifo);
    MPI_Comm_free(&dep_comm);
    (void)context;
    return 0;
}

static int remote_dep_mpi_on(dague_context_t* context)
{
#ifdef DAGUE_PROF_TRACE
    int i;
    /* put a start marker on each line */
    TAKE_TIME(MPIctl_prof, MPI_Activate_sk, 0);
    for(i = 0; i < DEP_NB_CONCURENT; i++) {
        TAKE_TIME(MPIsnd_prof[i], MPI_Activate_sk, 0);
        TAKE_TIME(MPIrcv_prof[i], MPI_Activate_sk, 0);
    }
    MPI_Barrier(dep_comm);
    TAKE_TIME(MPIctl_prof, MPI_Activate_ek, 0);
    for(i = 0; i < DEP_NB_CONCURENT; i++) {
        TAKE_TIME(MPIsnd_prof[i], MPI_Activate_ek, 0);
        TAKE_TIME(MPIrcv_prof[i], MPI_Activate_ek, 0);
    }
#endif
    (void)context;
    return 0;
}

/* Send the activate tag */
static int remote_dep_mpi_send_dep(dague_execution_unit_t* eu_context, int rank, remote_dep_wire_activate_t* msg)
{
#ifdef DAGUE_DEBUG_VERBOSE1
    char tmp[128];
#endif

#if !defined(DAGUE_PROF_TRACE)
    (void)eu_context;
#endif
    msg->tag = next_tag(MAX_PARAM_COUNT); /* todo: waste less tags to diminish collision probability */
    DEBUG(("MPI:\tTO\t%d\tActivate\t% -8s\ti=na\twith datakey %lx\tmask %lx\t(tag=%d)\n", rank, remote_dep_cmd_to_string(msg, tmp, 128), msg->deps, msg->which, msg->tag));
<<<<<<< HEAD
    
    TAKE_TIME_WITH_INFO(MPIctl_prof, MPI_Activate_sk, act, eu_context->virtual_process->dague_context->my_rank, rank, (*msg));
=======

    TAKE_TIME_WITH_INFO(MPIctl_prof, MPI_Activate_sk, act, eu_context->master_context->my_rank, rank, (*msg));
    DAGUE_STATACC_ACCUMULATE_MSG(counter_control_messages_sent, dep_count, dep_dtt);
>>>>>>> d5383e23
    MPI_Send((void*) msg, dep_count, dep_dtt, rank, REMOTE_DEP_ACTIVATE_TAG, dep_comm);
    TAKE_TIME(MPIctl_prof, MPI_Activate_ek, act++);
    DEBUG_MARK_CTL_MSG_ACTIVATE_SENT(rank, (void*)msg, msg);

    /* Do not wait for completion of CTL */
    for(int k=0; msg->which>>k; k++) {
        if(0 == (msg->which & (1<<k))) continue;
        dague_remote_deps_t* deps = (dague_remote_deps_t*) msg->deps;
        if(NULL != deps->output[k].type) continue;

        DEBUG2((" CTL\t%s\tparam %d\tdemoted to be a control\n",remote_dep_cmd_to_string(&deps->msg, tmp, 128), k));

        msg->which ^= (1<<k);
        if(0 == msg->which) {
            remote_dep_dec_flying_messages(((dague_remote_deps_t*)msg->deps)->dague_object, eu_context->virtual_process->dague_context);
        }
        remote_dep_complete_one_and_cleanup(deps);
    }
    remote_dep_mpi_put_short(eu_context, msg, rank);
    return 1;
}


static int remote_dep_mpi_progress(dague_execution_unit_t* eu_context)
{
#ifdef DAGUE_DEBUG_VERBOSE1
    char tmp[128];
#endif
    MPI_Status *status;
    int ret = 0;
    int index, i, k, outcount;
<<<<<<< HEAD
    
    if( !DAGUE_THREAD_IS_MASTER(eu_context) ) return 0;
    
=======

    if(eu_context->eu_id != 0) return 0;

>>>>>>> d5383e23
    do {
        MPI_Testsome(DEP_NB_REQ, array_of_requests, &outcount, array_of_indices, array_of_statuses);
        if(0 == outcount) break;  /* nothing ready right now */
        for( index = 0; index < outcount; index++ ) {
            i = array_of_indices[index];
            status = &(array_of_statuses[index]);

            if(i < dague_mpi_activations) {
                assert(REMOTE_DEP_ACTIVATE_TAG == status->MPI_TAG);
                remote_dep_mpi_save_activate( eu_context, i, status );
                MPI_Start(&dep_activate_req[i]);
            } else if(i < dague_mpi_transfers) {
                i -= dague_mpi_activations; /* shift i */
                assert(REMOTE_DEP_GET_DATA_TAG == status->MPI_TAG);
                remote_dep_mpi_save_put( eu_context, i, status );
                MPI_Start(&dep_get_req[i]);
            } else {
                i -= dague_mpi_transfers;  /* shift i */
                assert(i >= 0);
                if(i < (DEP_NB_CONCURENT * MAX_PARAM_COUNT)) {
                    /* We finished sending the data, allow for more requests 
                     * to be processed */
                    k = i % MAX_PARAM_COUNT;
                    i = i / MAX_PARAM_COUNT;
                    remote_dep_mpi_put_end(eu_context, i, k, status);
                } else {
                    /* We received a data, call the matching release_dep */
                    dague_remote_deps_t* deps;
                    i -= (DEP_NB_CONCURENT * MAX_PARAM_COUNT);
                    assert(i >= 0);
                    k = i%MAX_PARAM_COUNT;
                    i = i/MAX_PARAM_COUNT;
                    deps = (dague_remote_deps_t*) dep_pending_recv_array[i];
                    DEBUG2(("MPI:\tFROM\t%d\tGet END  \t% -8s\ti=%d,k=%d\twith datakey na        \tparams %lx\t(tag=%d)\n",
                            status->MPI_SOURCE, remote_dep_cmd_to_string(&deps->msg, tmp, 128), i, k, deps->msg.which, status->MPI_TAG));
                    DEBUG_MARK_DTA_MSG_END_RECV(status->MPI_TAG);
                    TAKE_TIME(MPIrcv_prof[i], MPI_Data_pldr_ek, i+k);
                    remote_dep_mpi_get_end(eu_context, deps, i, k);
                    ret++;
                }
            }
        }
    } while(1);
    return ret;
}


static remote_dep_datakey_t remote_dep_mpi_short_which(remote_dep_wire_activate_t* msg)
{
#ifdef DAGUE_DEBUG_VERBOSE3
        char tmp[128];
#endif
    dague_remote_deps_t* deps = (dague_remote_deps_t*)msg->deps;
    remote_dep_datakey_t short_which = 0;
    for(int k = 0; msg->which>>k; k++) {
        assert(k < MAX_PARAM_COUNT);
        if( !(msg->which & (1<<k)) ) continue;
        if( NULL == deps->output[k].type ) continue;
        size_t extent = deps->output[k].type->elem_size * deps->output[k].nbelt;
        if( extent < dep_mpi_short_limit+1 )
        {
            short_which |= 1<<k;
            DEBUG3(("MPI:\tPEER\tNA\tShort MODE  \t% -8s\tk=%d\tsize=%d <= %d\t(tag=%d)\n", remote_dep_cmd_to_string(&deps->msg, tmp, 128), k, extent, dep_mpi_short_limit, msg->tag+k));
        }
    }
    return short_which;
}




static void remote_dep_mpi_put_short( dague_execution_unit_t* eu_context, remote_dep_wire_activate_t* msg, int rank )
{
#ifdef DAGUE_DEBUG_VERBOSE3
    char tmp[128];
#endif
    remote_dep_datakey_t short_which = remote_dep_mpi_short_which(msg);
    if( short_which ) {
        dague_remote_deps_t* deps = (dague_remote_deps_t*)msg->deps;
        dague_dep_wire_get_fifo_elem_t* wireget;
        wireget = (dague_dep_wire_get_fifo_elem_t*)malloc(sizeof(dague_dep_wire_get_fifo_elem_t));
        DAGUE_LIST_ITEM_CONSTRUCT(wireget);
        wireget->priority = deps->max_priority;
        wireget->peer = rank;
        wireget->task.deps = msg->deps;
        wireget->task.which = short_which;
        wireget->task.tag = msg->tag;
        /* Check if we can process it right now */
        for(int i = 0; i < DEP_NB_CONCURENT; i++ ) {
            if( NULL == dep_pending_put_array[i] ) {
                remote_dep_mpi_put_start(eu_context, wireget, i);
                return;
            }
        }
        DEBUG3(("MPI: Put Short DELAYED for %s from %d tag %u which 0x%x (deps %p)\n",
                remote_dep_cmd_to_string(&deps->msg, tmp, 128), wireget->peer, msg->tag, short_which, (void*)deps));

        dague_ulist_push_front(&dep_put_fifo, (dague_list_item_t*)wireget);
#if 0
        /* we can't process it now, push it first in queue, and
         * progress rdv to make room */
        dague_list_item_t* item = (dague_list_item_t*)wireget;
        while( (dague_list_item_t*)wireget == item ) {
            dague_ulist_push_front(&dep_put_fifo, item);
            remote_dep_mpi_progress(eu_context);
            item = dague_ulist_pop_front(&dep_put_fifo);
        }
        if( NULL != item ) { /* return the item to the list */
            dague_ulist_push_front(&dep_put_fifo, item);
        }
#endif
    }
}

static void remote_dep_mpi_save_put( dague_execution_unit_t* eu_context, int i, MPI_Status* status )
{
#ifdef DAGUE_DEBUG_VERBOSE3
    char tmp[128];
#endif
    dague_dep_wire_get_fifo_elem_t* item;
    remote_dep_wire_get_t* task;
    dague_remote_deps_t *deps;

    item = (dague_dep_wire_get_fifo_elem_t*)malloc(sizeof(dague_dep_wire_get_fifo_elem_t));
    DAGUE_LIST_ITEM_CONSTRUCT(item);
    task = &(item->task);
    memcpy( task, &dep_get_buff[i], sizeof(remote_dep_wire_get_t) );
    deps = (dague_remote_deps_t*) (uintptr_t) task->deps;
    item-> priority = deps->max_priority;
    item->peer = status->MPI_SOURCE;
    dague_ulist_push_sorted(&dep_put_fifo, (dague_list_item_t*)item, dep_wire_get_prio);
    /* Check if we can push any new puts */
    for( i = 0; i < DEP_NB_CONCURENT; i++ ) {
        if( NULL == dep_pending_put_array[i] ) {
            item = (dague_dep_wire_get_fifo_elem_t*)dague_ulist_fifo_pop(&dep_put_fifo);
            remote_dep_mpi_put_start(eu_context, item, i );
            return;
        }
    }
    DEBUG3(("MPI: Put DELAYED for %s from %d tag %u which 0x%x (deps %p)\n",
       remote_dep_cmd_to_string(&deps->msg, tmp, 128), item->peer, task->tag, task->which, (void*)deps));
}

static void remote_dep_mpi_put_start(dague_execution_unit_t* eu_context, dague_dep_wire_get_fifo_elem_t* item, int i)
{
    remote_dep_wire_get_t* task = &(item->task);
    dague_remote_deps_t* deps = (dague_remote_deps_t*) (uintptr_t) task->deps;
    int tag = task->tag;
    void* data;
    MPI_Datatype dtt;
    int nbdtt;
#ifdef DAGUE_DEBUG_VERBOSE2
    char type_name[MPI_MAX_OBJECT_NAME];
    int len;
#endif

    (void)eu_context;
    DEBUG_MARK_CTL_MSG_GET_RECV(item->peer, (void*)task, task);

    assert(task->which);
    DEBUG3(("MPI:\tPUT which=%lx\n", task->which));
    for(int k = 0; task->which>>k; k++) {
        assert(k < MAX_PARAM_COUNT);
        if(!((1<<k) & task->which)) continue;
        DEBUG3(("MPI:\t%p[%d] %p, %p\n", deps, k, deps->output[k].data, ADATA(deps->output[k].data)));
        data = ADATA(deps->output[k].data);
        dtt = deps->output[k].type->opaque_dtt;
        nbdtt = deps->output[k].nbelt;
#ifdef DAGUE_DEBUG_VERBOSE2
        MPI_Type_get_name(dtt, type_name, &len);
        DEBUG2(("MPI:\tTO\t%d\tPut START\tunknown \tj=%d,k=%d\twith datakey %lx at %p type %s\t(tag=%d)\n",
               item->peer, i, k, task->deps, data, type_name, tag+k));
#endif

        TAKE_TIME_WITH_INFO(MPIsnd_prof[i], MPI_Data_plds_sk, i,
<<<<<<< HEAD
                            eu_context->virtual_process->dague_context->my_rank, item->peer, deps->msg);
#else
        (void) eu_context;
#endif /* DAGUE_PROF_TRACE */
=======
                            eu_context->master_context->my_rank, item->peer, deps->msg);
        DAGUE_STATACC_ACCUMULATE_MSG(counter_data_messages_sent, nbdtt, dtt);
>>>>>>> d5383e23
        MPI_Isend(data, nbdtt, dtt, item->peer, tag + k, dep_comm, &dep_put_snd_req[i*MAX_PARAM_COUNT+k]);
        DEBUG_MARK_DTA_MSG_START_SEND(item->peer, data, tag+k);
    }
    dep_pending_put_array[i] = item;
}

static void remote_dep_mpi_put_end(dague_execution_unit_t* eu_context, int i, int k, MPI_Status* status)
{
    dague_dep_wire_get_fifo_elem_t* item = dep_pending_put_array[i];
    assert(NULL != item);
    remote_dep_wire_get_t* task = &(item->task);
    dague_remote_deps_t* deps = (dague_remote_deps_t*)(uintptr_t)task->deps;

    DEBUG2(("MPI:\tTO\tna\tPut END  \tunknown \tj=%d,k=%d\twith datakey %lx\tparams %lx\t(tag=%d)\n",
           i, k, deps, task->which, status->MPI_TAG)); (void)status;
    DEBUG_MARK_DTA_MSG_END_SEND(status->MPI_TAG);
    AUNREF(deps->output[k].data);
    TAKE_TIME(MPIsnd_prof[i], MPI_Data_plds_ek, i);
    task->which ^= (1<<k);
    /* Are we done yet ? */
<<<<<<< HEAD
    if(0 == task->which) {
        remote_dep_dec_flying_messages(deps->dague_object, eu_context->virtual_process->dague_context);
=======
    if( 0 == task->which ) {
        remote_dep_dec_flying_messages(deps->dague_object, eu_context->master_context);
>>>>>>> d5383e23
    }
    remote_dep_complete_one_and_cleanup(deps);
    if( 0 == task->which ) {
        free(item);
        dep_pending_put_array[i] = NULL;
        item = (dague_dep_wire_get_fifo_elem_t*)dague_ulist_fifo_pop(&dep_put_fifo);
        if( NULL != item ) {
            remote_dep_mpi_put_start(eu_context, item, i );
        }
    }
}

static void remote_dep_mpi_recv_activate( dague_execution_unit_t* eu_context, dague_remote_deps_t* deps )
{
#ifdef DAGUE_DEBUG_VERBOSE2
    char tmp[128];
#endif
    int tag = (int)deps->msg.tag;
    remote_dep_datakey_t datakey = deps->msg.deps;
    deps->msg.deps = (remote_dep_datakey_t)deps;
    remote_dep_datakey_t short_which = remote_dep_mpi_short_which(&deps->msg);
    deps->msg.deps = 0; /* now, it contains the mask of deps presatisfied */

    for(int k = 0; deps->msg.which>>k; k++) {
        if(!(deps->msg.which & (1<<k))) continue;
        /* Check for all CTL messages, that do not carry payload */
        if(NULL == deps->output[k].type) {
            DEBUG2(("MPI:\tHERE\t%d\tGet NONE\t% -8s\ti=NA,k=%d\twith datakey %lx at <NA> type CONTROL extent 0\t(tag=%d)\n", deps->from, remote_dep_cmd_to_string(&deps->msg,tmp,128), k, datakey, tag+k));
            deps->output[k].data = (void*)2; /* the first non zero even value */
            deps->msg.deps |= 1<<k;
            continue;
        }
        /* Check if we have short deps to satisfy quickly */
        if( short_which & (1<<k) )
        {
            assert(NULL == deps->output[k].data); /* we do not support in-place tiles now, make sure it doesn't happen yet */
            if(NULL == deps->output[k].data) {
                deps->output[k].data = dague_arena_get(deps->output[k].type, deps->output[k].nbelt);
                DEBUG3(("MPI:\tMalloc new remote tile %p size %zu nbelt = %d\n",
                        deps->output[k].data, deps->output[k].type->elem_size, deps->output[k].nbelt));
                assert(deps->output[k].data != NULL);
            }
            DEBUG2(("MPI:\tFROM\t%d\tGet SHORT\t% -8s\ti=NA,k=%d\twith datakey %lx at %p\t(tag=%d)\n",
                   deps->from, remote_dep_cmd_to_string(&deps->msg, tmp, 128), k, deps->msg.deps, ADATA(deps->output[k].data), tag+k));
#ifndef DAGUE_PROF_DRY_DEP
            MPI_Request req; int flag = 0;
            MPI_Irecv(ADATA(deps->output[k].data), deps->output[k].nbelt,
                     deps->output[k].type->opaque_dtt, deps->from,
                     tag+k, dep_comm, &req);
            do {
                MPI_Test(&req, &flag, MPI_STATUS_IGNORE);
                if(flag) break;
                remote_dep_mpi_progress(eu_context);
            } while(!flag);
#endif
            deps->msg.deps |= 1<<k;
            continue;
        }
    }

    /* Release all the already satisfied deps without posting the RDV */
    if(deps->msg.deps) {
#ifdef DAGUE_DEBUG_VERBOSE2
        for(int k = 0; deps->msg.deps>>k; k++)
            if((1<<k) & deps->msg.deps)
                DEBUG2(("MPI:\tHERE\t%d\tGet PREEND\t% -8s\ti=NA,k=%d\twith datakey %lx at %p ALREADY SATISFIED\t(tag=%d)\n",
                       deps->from, remote_dep_cmd_to_string(&deps->msg, tmp, 128), k, datakey, ADATA(deps->output[k].data), tag+k ));
#endif
        remote_dep_release(eu_context, deps);
    }

    /* Store the request in the rdv queue if any unsatisfied dep exist at this
     * point */
    if(deps->msg.which) {
        deps->msg.deps = datakey;
        dague_ulist_push_sorted(&dep_activates_fifo, (dague_list_item_t*)deps, rdep_prio);
    }
    else
    {
        dague_lifo_push(&dague_remote_dep_context.freelist, (dague_list_item_t*)deps);
    }

    /* Check if we have some ordered rdv get to treat */
    for(int i = 0; i < DEP_NB_CONCURENT; i++ ) {
        if( NULL == dep_pending_recv_array[i] ) {
            deps = (dague_remote_deps_t*)dague_ulist_fifo_pop(&dep_activates_fifo);
            if(deps) remote_dep_mpi_get_start(eu_context, deps, i );
            break;
        }
    }
}

static void remote_dep_mpi_save_activate( dague_execution_unit_t* eu_context, int i, MPI_Status* status )
{
#ifdef DAGUE_DEBUG_VERBOSE1
    char tmp[128];
#endif
    dague_remote_deps_t* deps = dep_activate_buff[i];
    DEBUG(("MPI:\tFROM\t%d\tActivate\t% -8s\ti=%d\twith datakey %lx\tparams %lx\n",
           status->MPI_SOURCE, remote_dep_cmd_to_string(&deps->msg, tmp, 128),
           i, deps->msg.deps, deps->msg.which));

    dague_remote_deps_t* saved_deps = remote_deps_allocation(&dague_remote_dep_context.freelist);
    /* Copy the required fields */
    saved_deps->msg = deps->msg;
    saved_deps->from = status->MPI_SOURCE;
    /* Retrieve the data arenas and update the msg.which to reflect all the data
     * we should be receiving from the father. If some of the dependencies have
     * been dropped, force their release.
     */
    if( -1 == remote_dep_get_datatypes(saved_deps) )
    {   /* the corresponding dague_object doesn't exist, yet. Put it in unexpected */
        DEBUG2(("MPI:\tFROM\t%d\tActivate NOOBJ\t% -8s\ti=%d\twith datakey %lx\tparams %lx\n",
                       saved_deps->from, remote_dep_cmd_to_string(&saved_deps->msg, tmp, 128),
                       i, deps->msg.deps, saved_deps->msg.which));
        dague_ulist_fifo_push(&dep_activates_noobj_fifo, (dague_list_item_t*)saved_deps);
        return;
    }
    remote_dep_mpi_recv_activate(eu_context, saved_deps);
}

static void remote_dep_mpi_new_object( dague_execution_unit_t* eu_context, dague_object_t* obj )
{
#if defined(DAGUE_DEBUG_VERBOSE2)
    char tmp[128];
#endif
    DAGUE_ULIST_ITERATOR(&dep_activates_noobj_fifo, item,
    {
        dague_remote_deps_t* deps = (dague_remote_deps_t*) item;
        if( deps->msg.object_id != obj->object_id ) {
            continue;
        }
        int rc = remote_dep_get_datatypes(deps);
        assert( -1 != rc );
        DEBUG2(("MPI:\tFROM\t%d\tActivate NEWOBJ\t% -8s\ti=NA\twith datakey %lx\tparams %lx\n",
                       deps->from, remote_dep_cmd_to_string(&deps->msg, tmp, 128),
                       deps->msg.deps, deps->msg.which));
        item = dague_ulist_remove(&dep_activates_noobj_fifo, item);
        remote_dep_mpi_recv_activate(eu_context, deps);
    });
}

static void remote_dep_mpi_get_start(dague_execution_unit_t* eu_context, dague_remote_deps_t* deps, int i)
{
#ifdef DAGUE_DEBUG_VERBOSE2
    char tmp[128];
    char type_name[MPI_MAX_OBJECT_NAME];
    int len;
#endif
    MPI_Datatype dtt;
    int nbdtt;
    remote_dep_wire_get_t msg;
    remote_dep_wire_activate_t* task = &(deps->msg);
    int from = deps->from;
    void* data;

    (void)eu_context;
    DEBUG_MARK_CTL_MSG_ACTIVATE_RECV(from, (void*)task, task);

    msg.which = task->which;
    msg.deps  = task->deps;
    msg.tag   = task->tag;

    for(int k = 0; msg.which >> k; k++) {
        if( !((1<<k) & msg.which) ) continue;
        dtt = deps->output[k].type->opaque_dtt;
        nbdtt = deps->output[k].nbelt;
        data = deps->output[k].data;
        assert(NULL == data); /* we do not support in-place tiles now, make sure it doesn't happen yet */
        if(NULL == data) {
            data = dague_arena_get(deps->output[k].type, deps->output[k].nbelt);
            DEBUG3(("MPI:\tMalloc new remote tile %p size %zu\n", data, deps->output[k].type->elem_size*deps->output[k].nbelt));
            assert(data != NULL);
            deps->output[k].data = data;
        }
#ifdef DAGUE_PROF_DRY_DEP
        (void)dtt;
        (void)nbdtt;
        (void)dep_put_rcv_req;
        msg.which &= ~(1<<k);
        remote_dep_mpi_get_end(eu_context, deps, i, k);
#else
#  ifdef DAGUE_DEBUG_VERBOSE2
        MPI_Type_get_name(dtt, type_name, &len);
        DEBUG2(("MPI:\tTO\t%d\tGet START\t% -8s\ti=%d,k=%d\twith datakey %lx at %p type %s nbelt %d extent %d\t(tag=%d)\n", from, remote_dep_cmd_to_string(task, tmp, 128), i, k, task->deps, ADATA(data), type_name, nbdtt, deps->output[k].type->elem_size * nbdtt, msg.tag+k));
        TAKE_TIME_WITH_INFO(MPIrcv_prof[i], MPI_Data_pldr_sk, i+k, from,
                            eu_context->virtual_process->dague_context->my_rank, deps->msg);
#  endif /* defined(DAGUE_PROF_TRACE) */
        MPI_Irecv(ADATA(data), nbdtt,
                  dtt, from, msg.tag+k, dep_comm,
                  &dep_put_rcv_req[i*MAX_PARAM_COUNT+k]);
        DEBUG_MARK_DTA_MSG_START_RECV(from, data, msg.tag+k);
#endif
    }
    if(msg.which)
    {
<<<<<<< HEAD
        TAKE_TIME_WITH_INFO(MPIctl_prof, MPI_Data_ctl_sk, get, 
                            from, eu_context->virtual_process->dague_context->my_rank, (*task));
        MPI_Send(&msg, datakey_count, datakey_dtt, from, 
=======
        TAKE_TIME_WITH_INFO(MPIctl_prof, MPI_Data_ctl_sk, get,
                            from, eu_context->master_context->my_rank, (*task));
        DAGUE_STATACC_ACCUMULATE_MSG(counter_control_messages_sent, datakey_count, datakey_dtt);
        MPI_Send(&msg, datakey_count, datakey_dtt, from,
>>>>>>> d5383e23
                 REMOTE_DEP_GET_DATA_TAG, dep_comm);
        assert(NULL == dep_pending_recv_array[i]);
        dep_pending_recv_array[i] = deps;
        TAKE_TIME(MPIctl_prof, MPI_Data_ctl_ek, get++);
        DEBUG_MARK_CTL_MSG_GET_SENT(from, (void*)&msg, &msg);
    }

    deps->msg.deps = 0; /* now this is the mask of finished deps */
}

static void remote_dep_mpi_get_end(dague_execution_unit_t* eu_context, dague_remote_deps_t* deps, int i, int k)
{
    deps->msg.deps = 1<<k;
    remote_dep_release(eu_context, deps);
    AUNREF(deps->output[k].data);
    if(deps->msg.which == deps->msg.deps) {
        dague_lifo_push(&dague_remote_dep_context.freelist, (dague_list_item_t*)deps);
        dep_pending_recv_array[i] = NULL;
        if( !dague_ulist_is_empty(&dep_activates_fifo) ) {
            deps = (dague_remote_deps_t*)dague_ulist_fifo_pop(&dep_activates_fifo);
            if( NULL != deps ) {
                remote_dep_mpi_get_start(eu_context, deps, i );
            }
        }
    }
}


/* Bind the communication thread on an unused core if possible */
int remote_dep_bind_thread(dague_context_t* context){
<<<<<<< HEAD
    int nb_total_comp_threads;
    int p;
    int boundto;
    int free_core;

    nb_total_comp_threads = 0;
    for(p = 0; p < context->nb_vp; p++) {
        nb_total_comp_threads += context->virtual_processes[p]->nb_cores;
    }
    /* if the core_free_mask doesn't exist, try to use core #nbcore, if it exists */
    free_core = nb_total_comp_threads;

#ifdef HAVE_HWLOC
    if (context->comm_th_core >= 0){
        /* Bind to the specified core */
        if(dague_bindthread(context->comm_th_core) == context->comm_th_core)
            STATUS(("DAGuE\tMPI bound to physical core %d\n",  context->comm_th_core));
        else
            WARNING(("Communication thread requested to be bound to %d, but it still floats\n", context->comm_th_core));
        /* there is no guarantee the thread doesn't share the core. */
        /* Aurelien: is there any way to figure out? */
        do_nano = 1;
        return 0;
    } else if(context->comm_th_core == -2) {
=======
    do_nano=1;

#if defined(HAVE_HWLOC) && defined(HAVE_HWLOC_BITMAP)
    char *str = NULL;

    if (context->comm_th_core >= 0) {
        /* Bind to the specified core */
        if(dague_bindthread(context->comm_th_core) == context->comm_th_core) {
            STATUS(("Communication thread bound to physical core %d\n",  context->comm_th_core));

            /* Check if this core is not used by a computation thread */
            if( hwloc_bitmap_isset(context->index_core_free_mask, context->comm_th_core) )
                do_nano = 0;
        } else {
            /* There is no guarantee the thread doesn't share the core. Let do_nano to 1. */
            WARNING(("Request to bind the communication thread on core %d failed.\n", context->comm_th_core));
        }
    } else if( context->comm_th_core == -2 ) {
>>>>>>> d5383e23
        /* Bind to the specified mask */
        hwloc_cpuset_t free_common_cores;

        /* reduce the mask to unused cores if any */
        free_common_cores=hwloc_bitmap_alloc();
        hwloc_bitmap_and(free_common_cores, context->index_core_free_mask, context->comm_th_index_mask);

        if( !hwloc_bitmap_iszero(free_common_cores) ) {
            hwloc_bitmap_copy(context->comm_th_index_mask, free_common_cores);

            do_nano = 0;
        }
        hwloc_bitmap_asprintf(&str, context->comm_th_index_mask);
        hwloc_bitmap_free(free_common_cores);
        if( dague_bindthread_mask(context->comm_th_index_mask) >= 0 ) {
            DEBUG(("Communication thread bound on the index mask %s\n", str));
        } else {
            WARNING(("Communication thread requested to be bound on the cpu mask %s \n", str));
            do_nano = 1;
        }
    } else {
        /* no binding specified
         * - bind on available cores if any,
         * - let float otherwise
         */

        if( !hwloc_bitmap_iszero(context->index_core_free_mask) ) {
            if( dague_bindthread_mask(context->index_core_free_mask) > -1 ){
                hwloc_bitmap_asprintf(&str, context->index_core_free_mask);
                DEBUG(("Communication thread bound on the cpu mask %s\n", str));
                do_nano = 0;
            }
        }
    }
#else /* NO HAVE_HWLOC */
    /* If we don't have hwloc, try to bind the thread on the core #nbcore as the
     * default strategy disributed the computation threads from core 0 to nbcore-1 */

    int boundto = dague_bindthread(context->nb_cores);
    if (boundto != context->nb_cores) {
        DEBUG(("Communication thread floats\n"));
    } else {
        do_nano = 0;
        DEBUG(("Communication thread bound to physical core %d\n", boundto));
    }
#endif /* NO HAVE_HWLOC */
    return 0;
}

<|MERGE_RESOLUTION|>--- conflicted
+++ resolved
@@ -790,14 +790,10 @@
 #endif
     msg->tag = next_tag(MAX_PARAM_COUNT); /* todo: waste less tags to diminish collision probability */
     DEBUG(("MPI:\tTO\t%d\tActivate\t% -8s\ti=na\twith datakey %lx\tmask %lx\t(tag=%d)\n", rank, remote_dep_cmd_to_string(msg, tmp, 128), msg->deps, msg->which, msg->tag));
-<<<<<<< HEAD
-    
+
     TAKE_TIME_WITH_INFO(MPIctl_prof, MPI_Activate_sk, act, eu_context->virtual_process->dague_context->my_rank, rank, (*msg));
-=======
-
-    TAKE_TIME_WITH_INFO(MPIctl_prof, MPI_Activate_sk, act, eu_context->master_context->my_rank, rank, (*msg));
     DAGUE_STATACC_ACCUMULATE_MSG(counter_control_messages_sent, dep_count, dep_dtt);
->>>>>>> d5383e23
+
     MPI_Send((void*) msg, dep_count, dep_dtt, rank, REMOTE_DEP_ACTIVATE_TAG, dep_comm);
     TAKE_TIME(MPIctl_prof, MPI_Activate_ek, act++);
     DEBUG_MARK_CTL_MSG_ACTIVATE_SENT(rank, (void*)msg, msg);
@@ -829,15 +825,9 @@
     MPI_Status *status;
     int ret = 0;
     int index, i, k, outcount;
-<<<<<<< HEAD
-    
+
     if( !DAGUE_THREAD_IS_MASTER(eu_context) ) return 0;
-    
-=======
-
-    if(eu_context->eu_id != 0) return 0;
-
->>>>>>> d5383e23
+
     do {
         MPI_Testsome(DEP_NB_REQ, array_of_requests, &outcount, array_of_indices, array_of_statuses);
         if(0 == outcount) break;  /* nothing ready right now */
@@ -1013,15 +1003,7 @@
 #endif
 
         TAKE_TIME_WITH_INFO(MPIsnd_prof[i], MPI_Data_plds_sk, i,
-<<<<<<< HEAD
                             eu_context->virtual_process->dague_context->my_rank, item->peer, deps->msg);
-#else
-        (void) eu_context;
-#endif /* DAGUE_PROF_TRACE */
-=======
-                            eu_context->master_context->my_rank, item->peer, deps->msg);
-        DAGUE_STATACC_ACCUMULATE_MSG(counter_data_messages_sent, nbdtt, dtt);
->>>>>>> d5383e23
         MPI_Isend(data, nbdtt, dtt, item->peer, tag + k, dep_comm, &dep_put_snd_req[i*MAX_PARAM_COUNT+k]);
         DEBUG_MARK_DTA_MSG_START_SEND(item->peer, data, tag+k);
     }
@@ -1042,13 +1024,9 @@
     TAKE_TIME(MPIsnd_prof[i], MPI_Data_plds_ek, i);
     task->which ^= (1<<k);
     /* Are we done yet ? */
-<<<<<<< HEAD
-    if(0 == task->which) {
+
+    if( 0 == task->which ) {
         remote_dep_dec_flying_messages(deps->dague_object, eu_context->virtual_process->dague_context);
-=======
-    if( 0 == task->which ) {
-        remote_dep_dec_flying_messages(deps->dague_object, eu_context->master_context);
->>>>>>> d5383e23
     }
     remote_dep_complete_one_and_cleanup(deps);
     if( 0 == task->which ) {
@@ -1245,16 +1223,10 @@
     }
     if(msg.which)
     {
-<<<<<<< HEAD
-        TAKE_TIME_WITH_INFO(MPIctl_prof, MPI_Data_ctl_sk, get, 
-                            from, eu_context->virtual_process->dague_context->my_rank, (*task));
-        MPI_Send(&msg, datakey_count, datakey_dtt, from, 
-=======
         TAKE_TIME_WITH_INFO(MPIctl_prof, MPI_Data_ctl_sk, get,
-                            from, eu_context->master_context->my_rank, (*task));
-        DAGUE_STATACC_ACCUMULATE_MSG(counter_control_messages_sent, datakey_count, datakey_dtt);
+                            from, eu_context->virtual_process->dague_context->my_rank, (*task)); 
+       DAGUE_STATACC_ACCUMULATE_MSG(counter_control_messages_sent, datakey_count, datakey_dtt);
         MPI_Send(&msg, datakey_count, datakey_dtt, from,
->>>>>>> d5383e23
                  REMOTE_DEP_GET_DATA_TAG, dep_comm);
         assert(NULL == dep_pending_recv_array[i]);
         dep_pending_recv_array[i] = deps;
@@ -1285,38 +1257,12 @@
 
 /* Bind the communication thread on an unused core if possible */
 int remote_dep_bind_thread(dague_context_t* context){
-<<<<<<< HEAD
-    int nb_total_comp_threads;
-    int p;
-    int boundto;
-    int free_core;
-
-    nb_total_comp_threads = 0;
-    for(p = 0; p < context->nb_vp; p++) {
-        nb_total_comp_threads += context->virtual_processes[p]->nb_cores;
-    }
-    /* if the core_free_mask doesn't exist, try to use core #nbcore, if it exists */
-    free_core = nb_total_comp_threads;
-
-#ifdef HAVE_HWLOC
-    if (context->comm_th_core >= 0){
-        /* Bind to the specified core */
-        if(dague_bindthread(context->comm_th_core) == context->comm_th_core)
-            STATUS(("DAGuE\tMPI bound to physical core %d\n",  context->comm_th_core));
-        else
-            WARNING(("Communication thread requested to be bound to %d, but it still floats\n", context->comm_th_core));
-        /* there is no guarantee the thread doesn't share the core. */
-        /* Aurelien: is there any way to figure out? */
-        do_nano = 1;
-        return 0;
-    } else if(context->comm_th_core == -2) {
-=======
+
     do_nano=1;
 
 #if defined(HAVE_HWLOC) && defined(HAVE_HWLOC_BITMAP)
     char *str = NULL;
-
-    if (context->comm_th_core >= 0) {
+    if( context->comm_th_core >= 0 ) {
         /* Bind to the specified core */
         if(dague_bindthread(context->comm_th_core) == context->comm_th_core) {
             STATUS(("Communication thread bound to physical core %d\n",  context->comm_th_core));
@@ -1329,7 +1275,6 @@
             WARNING(("Request to bind the communication thread on core %d failed.\n", context->comm_th_core));
         }
     } else if( context->comm_th_core == -2 ) {
->>>>>>> d5383e23
         /* Bind to the specified mask */
         hwloc_cpuset_t free_common_cores;
 
@@ -1367,9 +1312,12 @@
 #else /* NO HAVE_HWLOC */
     /* If we don't have hwloc, try to bind the thread on the core #nbcore as the
      * default strategy disributed the computation threads from core 0 to nbcore-1 */
-
-    int boundto = dague_bindthread(context->nb_cores);
-    if (boundto != context->nb_cores) {
+    int nb_total_comp_threads = 0;
+    for(p = 0; p < context->nb_vp; p++) {
+        nb_total_comp_threads += context->virtual_processes[p]->nb_cores;
+    }
+    int boundto = dague_bindthread(nb_total_comp_threads);
+    if (boundto != cnb_total_comp_threads) {
         DEBUG(("Communication thread floats\n"));
     } else {
         do_nano = 0;
