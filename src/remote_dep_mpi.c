--- conflicted
+++ resolved
@@ -750,16 +750,7 @@
 
     DEBUG(("MPI:\tTO\t%d\tActivate\t% -8s\ti=na\twith datakey %lx\tmask %lx\n", rank, remote_dep_cmd_to_string(msg, tmp, 128), msg->deps, msg->which));
     
-<<<<<<< HEAD
-    if(active_eagers == DEP_NB_CONCURENT)
-    {
-        RDEP_MSG_EAGER_CLR(msg);
-    }
-
     TAKE_TIME_WITH_INFO(MPIctl_prof, MPI_Activate_sk, act, eu_context->virtual_process->dague_context->my_rank, rank, (*msg));
-=======
-    TAKE_TIME_WITH_INFO(MPIctl_prof, MPI_Activate_sk, act, eu_context->master_context->my_rank, rank, (*msg));
->>>>>>> a4a5b162
     MPI_Send((void*) msg, dep_count, dep_dtt, rank, REMOTE_DEP_ACTIVATE_TAG, dep_comm);
     TAKE_TIME(MPIctl_prof, MPI_Activate_ek, act++);
     DEBUG_MARK_CTL_MSG_ACTIVATE_SENT(rank, (void*)msg, msg);
@@ -792,14 +783,7 @@
     /* Proceed with Eager mode now */
     if(eager)
     {
-<<<<<<< HEAD
-        dague_object_t* obj = ((dague_remote_deps_t*)msg->deps)->dague_object;
-        remote_dep_mpi_put_eager(eu_context, rank, msg); 
-        /* In eager mode, everything is eager, so we are done, now */
-        remote_dep_dec_flying_messages(obj, eu_context->virtual_process->dague_context);
-=======
         remote_dep_mpi_put_eager(eu_context, msg, rank); 
->>>>>>> a4a5b162
     }
     
     return 1;
@@ -1225,78 +1209,24 @@
 }
 
 int remote_dep_bind_thread(dague_context_t* context){
-<<<<<<< HEAD
     int nb_total_comp_threads;
     int p;
+    int boundto;
+    int free_core;
 
     nb_total_comp_threads = 0;
     for(p = 0; p < context->nb_vp; p++) {
         nb_total_comp_threads += context->virtual_processes[p]->nb_cores;
     }
+    /* if the core_free_mask doesn't exist, try to use core #nbcore, if it exists */
+    free_core = nb_total_comp_threads;
 
 #ifdef HAVE_HWLOC
     if (context->comm_th_core >= 0){
         /* Bind to the specified core */
         if(dague_bindthread(context->comm_th_core) == context->comm_th_core)
-            fprintf(stderr, "DAGuE\tMPI bound to physical core %d\n",  context->comm_th_core);
-        /* there is no guarantee the thread doesn't share the core. */
-        do_nano = 1;
-    }
-    /* Bind to the specified mask */
-    else if(context->comm_th_core == -2){
-        if (dague_bindthread_mask(context->comm_th_binding_mask)==0){
-            char *str = NULL;
-#if !defined(HAVE_HWLOC_BITMAP)
-            hwloc_cpuset_asprintf(&str, context->comm_th_binding_mask);
-#else
-            hwloc_bitmap_asprintf(&str, context->comm_th_binding_mask);
-#endif
-            fprintf(stderr, "Bind the communication thread on the cpu mask %s\n", str);
-            free(str);
-        }
-        do_nano = 1;
-    } else { 
-        /* no binding specified: bind on an available core if any 
-           (registered in core_free_mask) */
-        int ctl = -1, free_core;
-#if defined(HAVE_HWLOC_BITMAP)
-        free_core=hwloc_bitmap_next(context->core_free_mask, -1); 
-#else
-        /* the core_free_mask doesn't exist as it depends on HWLOC_BITMAP */ 
-        free_core=-1; 
-#endif
-        ctl = dague_bindthread(free_core); 
-        
-        if (ctl != free_core){
-            do_nano = 1;
-            fprintf(stderr, "DAGuE\tMPI not bound\n");
-        }
+            STATUS(("DAGuE\tMPI bound to physical core %d\n",  context->comm_th_core));
         else
-            fprintf(stderr, "DAGuE\tMPI bound to physical core %d\n", ctl);
-    }
-#else
-    /* binding on an extra core if any */ 
-    int ctl = -1;
-    ctl = dague_bindthread(nb_total_comp_threads);
-    
-    if (ctl != nb_total_comp_threads){
-        do_nano = 1;
-        fprintf(stderr, "DAGuE\tMPI not bound\n");
-    }
-    else
-        fprintf(stderr, "DAGuE\tMPI bound to physical core %d\n", ctl);
-#endif
-=======
-    int boundto;
-    /* if the core_free_mask doesn't exist, try to use core #nbcore, if it exists */
-    int free_core = context->nb_cores;
-    
-#ifdef HAVE_HWLOC
-    if (context->comm_th_core >= 0) {
-	    /* Bind to the specified core */
-	    if(dague_bindthread(context->comm_th_core) == context->comm_th_core)
-	        STATUS(("Communication thread bound to physical core %d\n",  context->comm_th_core));
-	    else
             WARNING(("Communication thread requested to be bound to %d, but it still floats\n", context->comm_th_core));
         /* there is no guarantee the thread doesn't share the core. */
         /* Aurelien: is there any way to figure out? */
@@ -1330,11 +1260,9 @@
 	if (boundto != free_core) {
         do_nano = 1;
         DEBUG(("Communication thread floats\n"));
-    }
-    else {
+    } else {
         do_nano = 0;
         DEBUG(("Communication thread bound to physical core %d\n", boundto));
     }
->>>>>>> a4a5b162
     return 0;
 }