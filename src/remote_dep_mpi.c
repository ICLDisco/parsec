/*
 * Copyright (c) 2009-2011 The University of Tennessee and The University
 *                         of Tennessee Research Foundation.  All rights
 *                         reserved.
 */

/* /!\  THIS FILE IS NOT INTENDED TO BE COMPILED ON ITS OWN
 *      It should be included from remote_dep.c if HAVE_MPI is defined
 */
#include "dague_config.h"

#include <mpi.h>
#include "profiling.h"
#include "arena.h"
#include "list.h"

#define DAGUE_REMOTE_DEP_USE_THREADS

static int remote_dep_mpi_init(dague_context_t* context);
static int remote_dep_mpi_fini(dague_context_t* context);
static int remote_dep_mpi_on(dague_context_t* context);
static int remote_dep_mpi_send_dep(dague_execution_unit_t* eu_context, int rank, remote_dep_wire_activate_t* msg);
static int remote_dep_mpi_progress(dague_execution_unit_t* eu_context);
static int remote_dep_get_datatypes(dague_remote_deps_t* origin);
static int remote_dep_release(dague_execution_unit_t* eu_context, dague_remote_deps_t* origin);

static int remote_dep_nothread_send(dague_execution_unit_t* eu_context, int rank, dague_remote_deps_t* deps);
static int remote_dep_nothread_memcpy(void *dst, void *src, const dague_remote_dep_datatype_t datatype, int nbelt);

static int remote_dep_bind_thread(dague_context_t* context);

static int remote_dep_dequeue_send(int rank, dague_remote_deps_t* deps);
static int remote_dep_dequeue_new_object(dague_object_t* obj);
#ifdef DAGUE_REMOTE_DEP_USE_THREADS
static int remote_dep_dequeue_init(dague_context_t* context);
static int remote_dep_dequeue_fini(dague_context_t* context);
static int remote_dep_dequeue_on(dague_context_t* context);
static int remote_dep_dequeue_off(dague_context_t* context);
/*static int remote_dep_dequeue_progress(dague_execution_unit_t* eu_context);*/
#   define remote_dep_init(ctx) remote_dep_dequeue_init(ctx)
#   define remote_dep_fini(ctx) remote_dep_dequeue_fini(ctx)
#   define remote_dep_on(ctx)   remote_dep_dequeue_on(ctx)
#   define remote_dep_off(ctx)  remote_dep_dequeue_off(ctx)
#   define remote_dep_new_object(obj) remote_dep_dequeue_new_object(obj)
#   define remote_dep_send(rank, deps) remote_dep_dequeue_send(rank, deps)
#   define remote_dep_progress(ctx) ((void)ctx,0)

#else
static int remote_dep_dequeue_nothread_init(dague_context_t* context);
static int remote_dep_dequeue_nothread_fini(dague_context_t* context);
#   define remote_dep_init(ctx) remote_dep_dequeue_nothread_init(ctx)
#   define remote_dep_fini(ctx) remote_dep_dequeue_nothread_fini(ctx)
#   define remote_dep_on(ctx)   remote_dep_mpi_on(ctx)
#   define remote_dep_off(ctx)  0
#   define remote_dep_new_object(obj) remote_dep_dequeue_new_object(obj)
#   define remote_dep_send(rank, deps) remote_dep_dequeue_send(rank, deps)
#   define remote_dep_progress(ctx) remote_dep_dequeue_nothread_progress(ctx)
#endif
static int remote_dep_dequeue_nothread_progress(dague_execution_unit_t* eu_context);

#include "dequeue.h"

#define DEP_NB_CONCURENT 3
static int dague_mpi_activations = 1 * DEP_NB_CONCURENT;
static int dague_mpi_transfers  = 2 * DEP_NB_CONCURENT;

typedef enum dep_cmd_action_t
{
    DEP_ACTIVATE,
    DEP_RELEASE,
/*    DEP_PROGRESS,
    DEP_PUT_DATA,
    DEP_GET_DATA,*/
    DEP_NEW_OBJECT,
    DEP_CTL,
    DEP_MEMCPY,
} dep_cmd_action_t;

typedef union dep_cmd_t
{
    struct {
        int rank;
        dague_remote_deps_t* deps;
    } activate;
    struct {
        dague_remote_deps_t* deps;
    } release;
    struct {
        int enable;
    } ctl;
    struct {
        dague_object_t* obj;
    } new_object;
    struct {
        dague_object_t*             dague_object;
        dague_arena_chunk_t*        source;
        void*                       destination;
        dague_remote_dep_datatype_t datatype;
        int                         nbelt;
    } memcpy;
} dep_cmd_t;

typedef struct dep_cmd_item_t
{
    dague_list_item_t super;
    dep_cmd_action_t  action;
    int               priority;
    dep_cmd_t         cmd;
} dep_cmd_item_t;
#define dep_cmd_prio (offsetof(dep_cmd_item_t, priority))

typedef struct dague_dep_wire_get_fifo_elem_t {
    dague_list_item_t           item;
    remote_dep_wire_get_t       task;
    int                         priority;
    int                         peer;
} dague_dep_wire_get_fifo_elem_t;
#define dep_wire_get_prio (offsetof(dague_dep_wire_get_fifo_elem_t, priority))
#define rdep_prio (offsetof(dague_remote_deps_t, max_priority))

static void remote_dep_mpi_save_put( dague_execution_unit_t* eu_context, int i, MPI_Status* status );
static void remote_dep_mpi_put_start( dague_execution_unit_t* eu_context, dague_dep_wire_get_fifo_elem_t* item, int i );
static void remote_dep_mpi_put_end( dague_execution_unit_t* eu_context, int i, int k, MPI_Status* status );
static void remote_dep_mpi_put_short( dague_execution_unit_t* eu_context, remote_dep_wire_activate_t* msg, int rank );
static void remote_dep_mpi_save_activate( dague_execution_unit_t* eu_context, int i, MPI_Status* status );
static void remote_dep_mpi_get_start( dague_execution_unit_t* eu_context, dague_remote_deps_t* deps, int i );
static void remote_dep_mpi_get_end( dague_execution_unit_t* eu_context, dague_remote_deps_t* deps, int i, int k );
static void remote_dep_mpi_new_object( dague_execution_unit_t* eu_context, dague_object_t* obj );

#ifdef DAGUE_DEBUG_VERBOSE1
static char* remote_dep_cmd_to_string(remote_dep_wire_activate_t* origin, char* str, size_t len)
{
    unsigned int i, index = 0;
    dague_object_t* object;
    const dague_function_t* function;

    object = dague_object_lookup( origin->object_id );
    function = object->functions_array[origin->function_id];

    index += snprintf( str + index, len - index, "%s", function->name );
    if( index >= len ) return str;
    for( i = 0; i < function->nb_definitions; i++ ) {
        index += snprintf( str + index, len - index, "_%d",
                           origin->locals[i].value );
        if( index >= len ) return str;
    }
    return str;
}
#endif

static pthread_t dep_thread_id;
dague_dequeue_t dep_cmd_queue;
dague_list_t    dep_cmd_fifo;            /* ordered non threaded fifo */
dague_list_t    dep_activates_fifo;      /* ordered non threaded fifo */
dague_list_t    dep_activates_noobj_fifo;/* non threaded fifo */
dague_list_t    dep_put_fifo;            /* ordered non threaded fifo */
dague_remote_deps_t** dep_pending_recv_array;
dague_dep_wire_get_fifo_elem_t** dep_pending_put_array;

static void *remote_dep_dequeue_main(dague_context_t* context);
static int mpi_initialized = 0;
#if defined(DAGUE_REMOTE_DEP_USE_THREADS)
static pthread_mutex_t mpi_thread_mutex;
static pthread_cond_t mpi_thread_condition;
#endif

static int remote_dep_dequeue_init(dague_context_t* context)
{
    pthread_attr_t thread_attr;

    assert(mpi_initialized == 0);

    MPI_Comm_size(MPI_COMM_WORLD, (int*)&(context->nb_nodes));
    if(1 == context->nb_nodes ) return 1;

    /**
     * Finalize the initialization of the upper level structures
     * Worst case: one of the DAGs is going to use up to
     * MAX_PARAM_COUNT times nb_nodes dependencies.
     */
    remote_deps_allocation_init(context->nb_nodes, MAX_PARAM_COUNT);

    dague_dequeue_construct(&dep_cmd_queue);
    dague_list_construct(&dep_cmd_fifo);

    /* Build the condition used to drive the MPI thread */
    pthread_mutex_init( &mpi_thread_mutex, NULL );
    pthread_cond_init( &mpi_thread_condition, NULL );

    pthread_attr_init(&thread_attr);
    pthread_attr_setscope(&thread_attr, PTHREAD_SCOPE_SYSTEM);

   /**
    * We need to synchronize with the newly spawned thread. We will use
    * the condition for this. If we lock the mutex prior to spawning the
    * MPI thread, and then go in a condition wait, the MPI thread can
    * lock the mutex, and then call condition signal. This insure
    * proper synchronization. Similar mechanism will be used to turn
    * on and off the MPI thread.
    */
    pthread_mutex_lock(&mpi_thread_mutex);

    pthread_create(&dep_thread_id,
                   &thread_attr,
                   (void* (*)(void*))remote_dep_dequeue_main,
                   (void*)context);

    /* Wait until the MPI thread signals it's awakening */
    pthread_cond_wait( &mpi_thread_condition, &mpi_thread_mutex );
    mpi_initialized = 1;  /* up and running */

    return context->nb_nodes;
}

static int remote_dep_dequeue_fini(dague_context_t* context)
{
    if( (1 == context->nb_nodes) || (0 == mpi_initialized) ) return 0;

    /**
     * We suppose the off function was called before. Then
     * we will append a shutdown command in the MPI thread queue,
     * and wake the MPI thread. Upon processing of the pending
     * command the MPI thread will exit, we will be able to catch
     * this by locking the mutex.
     * Once we know the MPI thread is gone, cleaning up will be
     * straighforward.
     */
    {
        dep_cmd_item_t* item = (dep_cmd_item_t*) calloc(1, sizeof(dep_cmd_item_t));
        DAGUE_LIST_ITEM_CONSTRUCT(item);
        dague_context_t *ret;

        item->action = DEP_CTL;
        item->cmd.ctl.enable = -1;  /* turn off the MPI thread */
        item->priority = 0;
        dague_dequeue_push_back(&dep_cmd_queue, (dague_list_item_t*) item);

        /* I am supposed to own the lock. Wake the MPI thread */
        pthread_cond_signal(&mpi_thread_condition);
        pthread_mutex_unlock(&mpi_thread_mutex);
        pthread_join(dep_thread_id, (void**) &ret);
        assert(ret == context);
    }

    dague_dequeue_destruct(&dep_cmd_queue);
    dague_list_destruct(&dep_cmd_fifo);

    return 0;
}

static volatile int mpi_thread_marker = 0;
static int remote_dep_dequeue_on(dague_context_t* context)
{
    if(1 == context->nb_nodes) return 0;
    /* At this point I am supposed to own the mutex */
    mpi_thread_marker = 1;
    pthread_cond_signal(&mpi_thread_condition);
    pthread_mutex_unlock(&mpi_thread_mutex);
    return 1;
}

static int remote_dep_dequeue_off(dague_context_t* context)
{
    if(1 == context->nb_nodes) return 0;

    dep_cmd_item_t* item = (dep_cmd_item_t*) calloc(1, sizeof(dep_cmd_item_t));
    DAGUE_LIST_ITEM_CONSTRUCT(item);
    item->action = DEP_CTL;
    item->cmd.ctl.enable = 0;  /* turn OFF the MPI thread */
    item->priority = 0;
    while( 1 == mpi_thread_marker ) sched_yield();
    dague_dequeue_push_back(&dep_cmd_queue, (dague_list_item_t*) item);

    pthread_mutex_lock(&mpi_thread_mutex);
    return 0;
}

#define YIELD_TIME 5000
#include "bindthread.h"

static int do_nano = 0;

static void* remote_dep_dequeue_main(dague_context_t* context)
{
    int whatsup;

    remote_dep_bind_thread(context);

    remote_dep_mpi_init(context);
    /* Now synchroniza with the main thread */
    pthread_mutex_lock(&mpi_thread_mutex);
    pthread_cond_signal(&mpi_thread_condition);

    /* This is the main loop. Wait until being woken up by the main thread,
     * do the MPI stuff until we get the OFF or FINI commands. Then
     * react the them.
     */
    do {
        /* Now let's block */
        pthread_cond_wait(&mpi_thread_condition, &mpi_thread_mutex);
        /* acknoledge the activation */
        mpi_thread_marker = 0;
        /* The MPI thread is owning the lock */
        remote_dep_mpi_on(context);
        whatsup = remote_dep_dequeue_nothread_progress(context->execution_units[0]);
    } while(-1 != whatsup);
    /* Release all resources */
    remote_dep_mpi_fini(context);
    pthread_exit((void*)context);
}

static int remote_dep_dequeue_new_object(dague_object_t* obj)
{
    if(!mpi_initialized) return 0;
    dep_cmd_item_t* item = (dep_cmd_item_t*)calloc(1, sizeof(dep_cmd_item_t));
    DAGUE_LIST_ITEM_CONSTRUCT(item);
    item->action = DEP_NEW_OBJECT;
    item->priority = 0;
    item->cmd.new_object.obj = obj;
    dague_dequeue_push_back(&dep_cmd_queue, (dague_list_item_t*)item);
    return 1;
}

static int remote_dep_dequeue_send(int rank, dague_remote_deps_t* deps)
{
    dep_cmd_item_t* item = (dep_cmd_item_t*) calloc(1, sizeof(dep_cmd_item_t));
    DAGUE_LIST_ITEM_CONSTRUCT(item);
    item->action = DEP_ACTIVATE;
    item->priority = deps->max_priority;
    item->cmd.activate.rank = rank;
    item->cmd.activate.deps = deps;
    dague_dequeue_push_back(&dep_cmd_queue, (dague_list_item_t*)item);
    return 1;
}

void dague_remote_dep_memcpy(dague_execution_unit_t* eu_context,
                             dague_object_t* dague_object,
                             void *dst,
                             dague_arena_chunk_t *src,
                             dague_remote_dep_datatype_t datatype,
                             int nbelt)
{
    dep_cmd_item_t* item = (dep_cmd_item_t*)calloc(1, sizeof(dep_cmd_item_t));
    DAGUE_LIST_ITEM_CONSTRUCT(item);
    item->action = DEP_MEMCPY;
    item->priority = 0;
    item->cmd.memcpy.dague_object = dague_object;
    item->cmd.memcpy.source       = src;
    item->cmd.memcpy.destination  = dst;
    item->cmd.memcpy.datatype     = datatype;
    item->cmd.memcpy.nbelt        = nbelt;
    AREF(src);
    remote_dep_inc_flying_messages(dague_object, eu_context->master_context);
    dague_dequeue_push_back(&dep_cmd_queue, (dague_list_item_t*) item);
}

/**
 * Retrieve the datatypes involved in this communication. In addition
 * the flag DAGUE_ACTION_RECV_INIT_REMOTE_DEPS set the
 * origin->max_priority to the maximum priority of all the children.
 */
static int remote_dep_get_datatypes(dague_remote_deps_t* origin)
{
    dague_execution_context_t exec_context;

    exec_context.dague_object = dague_object_lookup( origin->msg.object_id );
    if( NULL == exec_context.dague_object )
        return -1; /* the dague object doesn't exist yet */
    assert( NULL == origin->dague_object );
    origin->dague_object = exec_context.dague_object;
    exec_context.function = exec_context.dague_object->functions_array[origin->msg.function_id];

    for(int i = 0; i < exec_context.function->nb_definitions; i++)
        exec_context.locals[i] = origin->msg.locals[i];

    return exec_context.function->release_deps(NULL, &exec_context,
                                               DAGUE_ACTION_RECV_INIT_REMOTE_DEPS | origin->msg.which,
                                               origin);
}

static int remote_dep_release(dague_execution_unit_t* eu_context, dague_remote_deps_t* origin)
{
    int actions = DAGUE_ACTION_RELEASE_LOCAL_DEPS | DAGUE_ACTION_RELEASE_REMOTE_DEPS;
    dague_execution_context_t exec_context;
    const dague_flow_t* target;
    int ret, i, whereto;

    exec_context.dague_object = dague_object_lookup( origin->msg.object_id );
    assert(exec_context.dague_object); /* Future: for composition, store this in a list to be considered upon creation of the DO*/
    exec_context.function = exec_context.dague_object->functions_array[origin->msg.function_id];
    for( i = 0; i < exec_context.function->nb_definitions; i++)
        exec_context.locals[i] = origin->msg.locals[i];

    for( i = 0; (i < MAX_PARAM_COUNT) && (NULL != (target = exec_context.function->out[i])); i++) {
        whereto = target->flow_index;
        exec_context.data[whereto].data_repo = NULL;
        exec_context.data[whereto].data      = NULL;
        if(origin->msg.deps & (1 << i)) {
            DEBUG3(("MPI:\tDATA %p released from %p[%d]\n", ADATA(origin->output[i].data), origin, i));
            exec_context.data[whereto].data = origin->output[i].data;
#if defined(DAGUE_DEBUG) && defined(DAGUE_DEBUG_VERBOSE3)
            {
                char tmp[128];
                void* _data = ADATA(exec_context.data[whereto].data);
                DEBUG3(("MPI:\t%s: recv %p -> [0] %9.5f [1] %9.5f [2] %9.5f\n",
                       dague_service_to_string(&exec_context, tmp, 128),
                       _data, ((double*)_data)[0], ((double*)_data)[1], ((double*)_data)[2]));
            }
#endif
        }
    }
    ret = exec_context.function->release_deps(eu_context, &exec_context,
                                              actions |
                                              origin->msg.deps,
                                              origin);
    origin->msg.which ^= origin->msg.deps;
    origin->msg.deps = 0;
    return ret;
}

#ifndef DAGUE_REMOTE_DEP_USE_THREADS
static int remote_dep_dequeue_nothread_init(dague_context_t* context)
{
    dague_dequeue_construct(&dep_cmd_queue);
    dague_list_construct(&dep_cmd_fifo);
    return remote_dep_mpi_init(context);
}

static int remote_dep_dequeue_nothread_fini(dague_context_t* context)
{
    remote_dep_mpi_fini(context);
    dague_list_destruct(&dep_cmd_fifo);
    return 0;
}
#endif

static int remote_dep_dequeue_nothread_progress(dague_execution_unit_t* eu_context)
{
    dep_cmd_item_t* item;
    int ret = 0;

 check_pending_queues:
    /**
     * Move as many elements as possible from the dequeue into our ordered lifo.
     */
    while( NULL != (item = (dep_cmd_item_t*) dague_dequeue_try_pop_front(&dep_cmd_queue)) ) {
        if( DEP_CTL == item->action ) {
            /* A DEP_CTL is a barrier that must not be crossed, flush the
             * ordered fifo and don't add anything until it is consumed */
            if( !dague_ulist_is_empty(&dep_cmd_fifo) ) {
                dague_dequeue_push_front(&dep_cmd_queue, (dague_list_item_t*)item);
                break;
            } else goto handle_now;
        }

        dague_ulist_push_sorted(&dep_cmd_fifo, (dague_list_item_t*)item, dep_cmd_prio);
    }
    item = (dep_cmd_item_t*)dague_ulist_fifo_pop(&dep_cmd_fifo);

    if(NULL == item ) {
        do {
            ret = remote_dep_mpi_progress(eu_context);
        } while(ret);

        if(do_nano && !ret) {
            struct timespec ts;
            ts.tv_sec = 0; ts.tv_nsec = YIELD_TIME;
            nanosleep(&ts, NULL);
        }
        goto check_pending_queues;
    }
handle_now:
    switch(item->action) {
    case DEP_CTL:
        ret = item->cmd.ctl.enable;
        free(item);
        return ret;  /* FINI or OFF */
    case DEP_NEW_OBJECT:
        remote_dep_mpi_new_object(eu_context, item->cmd.new_object.obj);
        break;
    case DEP_ACTIVATE:
        remote_dep_nothread_send(eu_context, item->cmd.activate.rank, item->cmd.activate.deps);
        break;
    case DEP_MEMCPY:
        remote_dep_nothread_memcpy(item->cmd.memcpy.destination,
                                   item->cmd.memcpy.source,
                                   item->cmd.memcpy.datatype,
                                   item->cmd.memcpy.nbelt);
        remote_dep_dec_flying_messages(item->cmd.memcpy.dague_object, eu_context->master_context);
        break;
    default:
        assert(0 && item->action); /* Not a valid action */
        break;
    }
    free(item);
    goto check_pending_queues;
}


static int remote_dep_nothread_send( dague_execution_unit_t* eu_context,
                                     int rank,
                                     dague_remote_deps_t* deps)
{
    int k;
    int rank_bank = rank / (sizeof(uint32_t) * 8);
    uint32_t rank_mask = 1 << (rank % (sizeof(uint32_t) * 8));
    int output_count = deps->output_count;
    remote_dep_wire_activate_t msg = deps->msg;

    msg.deps = (uintptr_t)deps;
    for( k = 0; output_count; k++ ) {
        output_count -= deps->output[k].count;
        if(deps->output[k].rank_bits[rank_bank] & rank_mask) {
#if defined(DAGUE_PROF_DRY_DEP)
            deps->output[k].type = NULL; /* make all data a control */
#endif
            msg.which |= (1<<k);
        }
    }
    remote_dep_mpi_send_dep(eu_context, rank, &msg);
    return 0;
}

static int remote_dep_nothread_memcpy(void *dst, void *src,
                                      const dague_remote_dep_datatype_t datatype,
                                      int nbelt)
{
    /* TODO: split the mpi part */
    int rc = MPI_Sendrecv(ADATA(src), nbelt, datatype, 0, 0,
                          dst, nbelt, datatype, 0, 0,
                          MPI_COMM_SELF, MPI_STATUS_IGNORE);
    AUNREF(src);
    return (MPI_SUCCESS == rc ? 0 : -1);
}





/******************************************************************************
 * ALL MPI SPECIFIC CODE GOES HERE
 ******************************************************************************/
enum {
    REMOTE_DEP_ACTIVATE_TAG,
    REMOTE_DEP_GET_DATA_TAG,
    REMOTE_DEP_PUT_DATA_TAG,
    REMOTE_DEP_MAX_CTRL_TAG
} dague_remote_dep_tag_t;

#ifdef DAGUE_PROF_TRACE
static dague_thread_profiling_t* MPIctl_prof;
static dague_thread_profiling_t* MPIsnd_prof[DEP_NB_CONCURENT];
static dague_thread_profiling_t* MPIrcv_prof[DEP_NB_CONCURENT];
static unsigned long act = 0;
static int MPI_Activate_sk, MPI_Activate_ek;
static unsigned long get = 0;
static int MPI_Data_ctl_sk, MPI_Data_ctl_ek;
static int MPI_Data_plds_sk, MPI_Data_plds_ek;
static int MPI_Data_pldr_sk, MPI_Data_pldr_ek;

typedef struct {
    int rank_src;
    int rank_dst;
    char func[16];
} dague_profile_remote_dep_mpi_info_t;

static int  dague_profile_remote_dep_mpi_info_to_string(void *info, char *text, size_t size)
{
    int res;
    dague_profile_remote_dep_mpi_info_t nfo = *(dague_profile_remote_dep_mpi_info_t*)info;
    res = snprintf(text, size, "%d -> %d: %s", nfo.rank_src, nfo.rank_dst, nfo.func);
    return res;
}

static void remote_dep_mpi_profiling_init(void)
{
    int i;

    dague_profiling_add_dictionary_keyword( "MPI_ACTIVATE", "fill:#FF0000",
                                            sizeof(dague_profile_remote_dep_mpi_info_t),
                                            dague_profile_remote_dep_mpi_info_to_string,
                                            &MPI_Activate_sk, &MPI_Activate_ek);
    dague_profiling_add_dictionary_keyword( "MPI_DATA_CTL", "fill:#000077",
                                            sizeof(dague_profile_remote_dep_mpi_info_t),
                                            dague_profile_remote_dep_mpi_info_to_string,
                                            &MPI_Data_ctl_sk, &MPI_Data_ctl_ek);
    dague_profiling_add_dictionary_keyword( "MPI_DATA_PLD_SND", "fill:#B08080",
                                            sizeof(dague_profile_remote_dep_mpi_info_t),
                                            dague_profile_remote_dep_mpi_info_to_string,
                                            &MPI_Data_plds_sk, &MPI_Data_plds_ek);
    dague_profiling_add_dictionary_keyword( "MPI_DATA_PLD_RCV", "fill:#80B080",
                                            sizeof(dague_profile_remote_dep_mpi_info_t),
                                            dague_profile_remote_dep_mpi_info_to_string,
                                            &MPI_Data_pldr_sk, &MPI_Data_pldr_ek);

    MPIctl_prof = dague_profiling_thread_init( 2*1024*1024, "MPI ctl");
    for(i = 0; i < DEP_NB_CONCURENT; i++) {
        MPIsnd_prof[i] = dague_profiling_thread_init( 2*1024*1024, "MPI isend(req=%d)", i);
        MPIrcv_prof[i] = dague_profiling_thread_init( 2*1024*1024, "MPI irecv(req=%d)", i);
    }    
}

#define TAKE_TIME_WITH_INFO(PROF, KEY, I, src, dst, ctx) do {           \
        dague_profile_remote_dep_mpi_info_t __info;                     \
        dague_execution_context_t __exec_context;                       \
        dague_object_t *__object = dague_object_lookup( ctx.object_id ); \
        __exec_context.function = __object->functions_array[ ctx.function_id ]; \
        memcpy(&__exec_context.locals, ctx.locals, MAX_LOCAL_COUNT * sizeof(assignment_t)); \
        dague_service_to_string( &__exec_context, __info.func, 16 );    \
        __info.rank_src = src;                                          \
        __info.rank_dst = dst;                                          \
        dague_profiling_trace((PROF), (KEY), (I), &__info);             \
    } while(0)

#define TAKE_TIME(PROF, KEY, I) dague_profiling_trace((PROF), (KEY), (I), NULL);
#else
#define TAKE_TIME_WITH_INFO(PROF, KEY, I, src, dst, ctx) do {} while(0)
#define TAKE_TIME(PROF, KEY, I) do {} while(0)
#define remote_dep_mpi_profiling_init() do {} while(0)
#endif  /* DAGUE_PROF_TRACE */

#if defined(DAGUE_STATS)

    #define DAGUE_STATACC_ACCUMULATE_MSG(counter, count, datatype) do {\
        int _sa_size; \
        MPI_Pack_size(count, datatype, dep_comm, &_sa_size); \
        DAGUE_STATACC_ACCUMULATE(counter, 1); \
        DAGUE_STATACC_ACCUMULATE(counter_bytes_sent, _sa_size); \
    }
#else
    #define DAGUE_STATACC_ACCUMULATE_MSG(counter, count, datatype)
#endif /* DAGUE_STATS */


/* TODO: smart use of dague context instead of ugly globals */
static MPI_Comm dep_comm;
#define DEP_NB_REQ (2 * DEP_NB_CONCURENT + 2 * (DEP_NB_CONCURENT * MAX_PARAM_COUNT))
static MPI_Request  array_of_requests[DEP_NB_REQ];
static int          array_of_indices[DEP_NB_REQ];
static MPI_Status   array_of_statuses[DEP_NB_REQ];
static MPI_Request* dep_activate_req    = &array_of_requests[0 * DEP_NB_CONCURENT];
static MPI_Request* dep_get_req         = &array_of_requests[1 * DEP_NB_CONCURENT];
static MPI_Request* dep_put_snd_req     = &array_of_requests[2 * DEP_NB_CONCURENT];
static MPI_Request* dep_put_rcv_req     = &array_of_requests[2 * DEP_NB_CONCURENT + DEP_NB_CONCURENT * MAX_PARAM_COUNT];

/* TODO: fix heterogeneous restriction by using proper mpi datatypes */
#define dep_dtt MPI_BYTE
#define dep_count sizeof(remote_dep_wire_activate_t)
static dague_remote_deps_t* dep_activate_buff[DEP_NB_CONCURENT];
#define datakey_dtt MPI_LONG
#define datakey_count 3
static remote_dep_wire_get_t dep_get_buff[DEP_NB_CONCURENT];
static size_t dep_mpi_eager_limit;
static size_t dep_mpi_short_limit;

/* Pointers are converted to long to be used as keys to fetch data in the get
 * rdv protocol. Make sure we can carry pointers correctly.
 */
#ifdef HAVE_LIMITS_H
#include <limits.h>
#endif
#if ULONG_MAX < UINTPTR_MAX
#error "unsigned long is not large enough to hold a pointer!"
#endif
/* note: tags are necessary, because multiple activate requests are not
 * fifo, relative to one another, during the waitsome loop */
static int MAX_MPI_TAG;
#define MIN_MPI_TAG (REMOTE_DEP_MAX_CTRL_TAG+1)
static int VAL_NEXT_TAG = MIN_MPI_TAG;
static inline int next_tag(int k) {
    int tag = VAL_NEXT_TAG;
    if( MAX_MPI_TAG < tag+k )
        VAL_NEXT_TAG = MIN_MPI_TAG;
    else
        VAL_NEXT_TAG += k;
    return tag;
}

static int remote_dep_mpi_init(dague_context_t* context)
{
    int i, mpi_tag_ub_exists, *ub;

    dague_list_construct(&dep_activates_fifo);
    dague_list_construct(&dep_activates_noobj_fifo);
    dague_list_construct(&dep_put_fifo);

    MPI_Comm_dup(MPI_COMM_WORLD, &dep_comm);
    /*
     * Based on MPI 1.1 the MPI_TAG_UB should only be defined
     * on MPI_COMM_WORLD.
     */
#if defined(HAVE_MPI_20)
    MPI_Comm_get_attr(MPI_COMM_WORLD, MPI_TAG_UB, &ub, &mpi_tag_ub_exists);
#else
    MPI_Attr_get(MPI_COMM_WORLD, MPI_TAG_UB, &ub, &mpi_tag_ub_exists);
#endif  /* defined(HAVE_MPI_20) */
    if( !mpi_tag_ub_exists ) {
        MAX_MPI_TAG = INT_MAX;
        WARNING(("Your MPI implementation does not define MPI_TAG_UB and thus violates the standard (MPI-2.2, page 29, line 30); Lets assume any integer value is a valid MPI Tag.\n"));
    } else {
        MAX_MPI_TAG = *ub;
#if defined( DAGUE_DEBUG_VERBOSE1 )
        if( MAX_MPI_TAG < INT_MAX ) {
            WARNING(("MPI:\tYour MPI implementation defines the maximal TAG value to %d (0x%08x), which might be too small should you have more than %d simultaneous remote dependencies\n",
                    MAX_MPI_TAG, (unsigned int)MAX_MPI_TAG, MAX_MPI_TAG / MAX_PARAM_COUNT));
        }
#endif
    }

    MPI_Comm_size(dep_comm, &(context->nb_nodes));
    MPI_Comm_rank(dep_comm, &(context->my_rank));
    for(i = 0; i < DEP_NB_REQ; i++) {
        array_of_requests[i] = MPI_REQUEST_NULL;
    }

    /* Create the remote dependencies activation buffers */
    for(i = 0; i < DEP_NB_CONCURENT; i++) {
        dep_activate_buff[i] = remote_deps_allocation(&dague_remote_dep_context.freelist);
    }

    /* Create all the pending receives and start them */
    for(i = 0; i < DEP_NB_CONCURENT; i++) {
        MPI_Recv_init(&dep_activate_buff[i]->msg, dep_count, dep_dtt, MPI_ANY_SOURCE, REMOTE_DEP_ACTIVATE_TAG, dep_comm, &dep_activate_req[i]);
        MPI_Recv_init(&dep_get_buff[i], datakey_count, datakey_dtt, MPI_ANY_SOURCE, REMOTE_DEP_GET_DATA_TAG, dep_comm, &dep_get_req[i]);
        MPI_Start(&dep_activate_req[i]);
        MPI_Start(&dep_get_req[i]);
    }

    dep_pending_recv_array = (dague_remote_deps_t**)calloc(DEP_NB_CONCURENT, sizeof(dague_remote_deps_t*));
    dep_pending_put_array = (dague_dep_wire_get_fifo_elem_t**)calloc(DEP_NB_CONCURENT, sizeof(dague_dep_wire_get_fifo_elem_t*));
    dep_mpi_eager_limit = RDEP_MSG_EAGER_LIMIT;
    dep_mpi_short_limit = RDEP_MSG_SHORT_LIMIT;
    remote_dep_mpi_profiling_init();
    return 0;
}

static int remote_dep_mpi_fini(dague_context_t* context)
{
    int i, flag;
    MPI_Status status;

    for(i = 0; i < DEP_NB_CONCURENT; i++) {
        MPI_Cancel(&dep_activate_req[i]); MPI_Test(&dep_activate_req[i], &flag, &status); MPI_Request_free(&dep_activate_req[i]);
        MPI_Cancel(&dep_get_req[i]); MPI_Test(&dep_get_req[i], &flag, &status); MPI_Request_free(&dep_get_req[i]);
        dague_lifo_push(&dague_remote_dep_context.freelist, (dague_list_item_t*)dep_activate_buff[i]);
    }
    for(i = 0; i < DEP_NB_REQ; i++) {
        assert(MPI_REQUEST_NULL == array_of_requests[i]);
    }
    free( dep_pending_put_array );
    free( dep_pending_recv_array );
    dague_list_destruct(&dep_activates_fifo);
    dague_list_destruct(&dep_activates_noobj_fifo);
    dague_list_destruct(&dep_put_fifo);
    MPI_Comm_free(&dep_comm);
    (void)context;
    return 0;
}

static int remote_dep_mpi_on(dague_context_t* context)
{
#ifdef DAGUE_PROF_TRACE
    int i;
    /* put a start marker on each line */
    TAKE_TIME(MPIctl_prof, MPI_Activate_sk, 0);
    for(i = 0; i < DEP_NB_CONCURENT; i++) {
        TAKE_TIME(MPIsnd_prof[i], MPI_Activate_sk, 0);
        TAKE_TIME(MPIrcv_prof[i], MPI_Activate_sk, 0);
    }
    MPI_Barrier(dep_comm);
    TAKE_TIME(MPIctl_prof, MPI_Activate_ek, 0);
    for(i = 0; i < DEP_NB_CONCURENT; i++) {
        TAKE_TIME(MPIsnd_prof[i], MPI_Activate_ek, 0);
        TAKE_TIME(MPIrcv_prof[i], MPI_Activate_ek, 0);
    }
#endif
    (void)context;
    return 0;
}

/* Send the activate tag */
static int remote_dep_mpi_send_dep(dague_execution_unit_t* eu_context, int rank, remote_dep_wire_activate_t* msg)
{
#ifdef DAGUE_DEBUG_VERBOSE1
    char tmp[128];
#endif

#if !defined(DAGUE_PROF_TRACE)
    (void)eu_context;
#endif
    msg->tag = next_tag(MAX_PARAM_COUNT); /* todo: waste less tags to diminish collision probability */
    DEBUG(("MPI:\tTO\t%d\tActivate\t% -8s\ti=na\twith datakey %lx\tmask %lx\t(tag=%d)\n", rank, remote_dep_cmd_to_string(msg, tmp, 128), msg->deps, msg->which, msg->tag));

    TAKE_TIME_WITH_INFO(MPIctl_prof, MPI_Activate_sk, act, eu_context->master_context->my_rank, rank, (*msg));
    DAGUE_STATACC_ACCUMULATE_MSG(counter_control_messages_sent, dep_count, dep_dtt);
    MPI_Send((void*) msg, dep_count, dep_dtt, rank, REMOTE_DEP_ACTIVATE_TAG, dep_comm);
    TAKE_TIME(MPIctl_prof, MPI_Activate_ek, act++);
    DEBUG_MARK_CTL_MSG_ACTIVATE_SENT(rank, (void*)msg, msg);

<<<<<<< HEAD
=======
#if defined(DAGUE_STATS)
    {
        MPI_Aint _lb, _size;
        MPI_Type_get_extent(dep_dtt, &_lb, &_size);
        DAGUE_STATACC_ACCUMULATE(counter_control_messages_sent, 1);
        DAGUE_STATACC_ACCUMULATE(counter_bytes_sent, _size * dep_count);
    }
#endif

>>>>>>> c08e8b56
    /* Do not wait for completion of CTL */
    for(int k=0; msg->which>>k; k++) {
        if(0 == (msg->which & (1<<k))) continue;
        dague_remote_deps_t* deps = (dague_remote_deps_t*) msg->deps;
        if(NULL != deps->output[k].type) continue;

        DEBUG2((" CTL\t%s\tparam %d\tdemoted to be a control\n",remote_dep_cmd_to_string(&deps->msg, tmp, 128), k));

        msg->which ^= (1<<k);
        if(0 == msg->which) {
            remote_dep_dec_flying_messages(((dague_remote_deps_t*)msg->deps)->dague_object, eu_context->master_context);
        }
        remote_dep_complete_one_and_cleanup(deps);
    }
<<<<<<< HEAD
    
    remote_dep_mpi_put_short(eu_context, msg, rank); 
    
=======

    remote_dep_mpi_put_eager(eu_context, msg, rank);

>>>>>>> c08e8b56
    return 1;
}


static int remote_dep_mpi_progress(dague_execution_unit_t* eu_context)
{
#ifdef DAGUE_DEBUG_VERBOSE1
    char tmp[128];
#endif
    MPI_Status *status;
    int ret = 0;
    int index, i, k, outcount;

    if(eu_context->eu_id != 0) return 0;

    do {
        MPI_Testsome(DEP_NB_REQ, array_of_requests, &outcount, array_of_indices, array_of_statuses);
        if(0 == outcount) break;  /* nothing ready right now */
        for( index = 0; index < outcount; index++ ) {
            i = array_of_indices[index];
            status = &(array_of_statuses[index]);

            if(i < dague_mpi_activations) {
                assert(REMOTE_DEP_ACTIVATE_TAG == status->MPI_TAG);
                remote_dep_mpi_save_activate( eu_context, i, status );
                MPI_Start(&dep_activate_req[i]);
            } else if(i < dague_mpi_transfers) {
                i -= dague_mpi_activations; /* shift i */
                assert(REMOTE_DEP_GET_DATA_TAG == status->MPI_TAG);
                remote_dep_mpi_save_put( eu_context, i, status );
                MPI_Start(&dep_get_req[i]);
            } else {
                i -= dague_mpi_transfers;  /* shift i */
                assert(i >= 0);
                if(i < (DEP_NB_CONCURENT * MAX_PARAM_COUNT)) {
                    /* We finished sending the data, allow for more requests 
                     * to be processed */
                    k = i % MAX_PARAM_COUNT;
                    i = i / MAX_PARAM_COUNT;
                    remote_dep_mpi_put_end(eu_context, i, k, status);
                } else {
                    /* We received a data, call the matching release_dep */
                    dague_remote_deps_t* deps;
                    i -= (DEP_NB_CONCURENT * MAX_PARAM_COUNT);
                    assert(i >= 0);
                    k = i%MAX_PARAM_COUNT;
                    i = i/MAX_PARAM_COUNT;
                    deps = (dague_remote_deps_t*) dep_pending_recv_array[i];
                    DEBUG2(("MPI:\tFROM\t%d\tGet END  \t% -8s\ti=%d,k=%d\twith datakey na        \tparams %lx\t(tag=%d)\n",
                            status->MPI_SOURCE, remote_dep_cmd_to_string(&deps->msg, tmp, 128), i, k, deps->msg.which, status->MPI_TAG));
                    DEBUG_MARK_DTA_MSG_END_RECV(status->MPI_TAG);
                    TAKE_TIME(MPIrcv_prof[i], MPI_Data_pldr_ek, i+k);
                    remote_dep_mpi_get_end(eu_context, deps, i, k);
                    ret++;
                }
            }
        }
    } while(1);
    return ret;
}


static remote_dep_datakey_t remote_dep_mpi_short_which(remote_dep_wire_activate_t* msg)
{
#ifdef DAGUE_DEBUG_VERBOSE3
        char tmp[128];
#endif
    dague_remote_deps_t* deps = (dague_remote_deps_t*)msg->deps;
    remote_dep_datakey_t short_which = 0;
    for(int k = 0; msg->which>>k; k++) {
        assert(k < MAX_PARAM_COUNT);
        if( !(msg->which & (1<<k)) ) continue;
        if( NULL == deps->output[k].type ) continue;
        size_t extent = deps->output[k].type->elem_size * deps->output[k].nbelt;
        if( extent < dep_mpi_short_limit+1 )
        {
            short_which |= 1<<k;
            DEBUG3(("MPI:\tPEER\tNA\tShort MODE  \t% -8s\tk=%d\tsize=%d <= %d\t(tag=%d)\n", remote_dep_cmd_to_string(&deps->msg, tmp, 128), k, extent, dep_mpi_short_limit, msg->tag+k));
        }
    }
    return short_which;
}




static void remote_dep_mpi_put_short( dague_execution_unit_t* eu_context, remote_dep_wire_activate_t* msg, int rank )
{
#ifdef DAGUE_DEBUG_VERBOSE3
    char tmp[128];
#endif
    remote_dep_datakey_t short_which = remote_dep_mpi_short_which(msg);
    if( short_which ) {
        dague_remote_deps_t* deps = (dague_remote_deps_t*)msg->deps;
        dague_dep_wire_get_fifo_elem_t* wireget;
        wireget = (dague_dep_wire_get_fifo_elem_t*)malloc(sizeof(dague_dep_wire_get_fifo_elem_t));
        DAGUE_LIST_ITEM_CONSTRUCT(wireget);
        wireget->priority = deps->max_priority;
        wireget->peer = rank;
        wireget->task.deps = msg->deps;
        wireget->task.which = short_which;
        wireget->task.tag = msg->tag;
        /* Check if we can process it right now */
        for(int i = 0; i < DEP_NB_CONCURENT; i++ ) {
            if( NULL == dep_pending_put_array[i] ) {
                remote_dep_mpi_put_start(eu_context, wireget, i);
                return;
            }
        }
        DEBUG3(("MPI: Put Short DELAYED for %s from %d tag %u which 0x%x (deps %p)\n",
                remote_dep_cmd_to_string(&deps->msg, tmp, 128), wireget->peer, msg->tag, short_which, (void*)deps));

        dague_ulist_push_front(&dep_put_fifo, (dague_list_item_t*)wireget);
#if 0
        /* we can't process it now, push it first in queue, and
         * progress rdv to make room */
        dague_list_item_t* item = (dague_list_item_t*)wireget;
        while( (dague_list_item_t*)wireget == item ) { 
            dague_ulist_push_front(&dep_put_fifo, item);
            remote_dep_mpi_progress(eu_context);
            item = dague_ulist_pop_front(&dep_put_fifo);
        }
        if( NULL != item ) { /* return the item to the list */
            dague_ulist_push_front(&dep_put_fifo, item);
        }
#endif
    }
}

static void remote_dep_mpi_save_put( dague_execution_unit_t* eu_context, int i, MPI_Status* status )
{
#ifdef DAGUE_DEBUG_VERBOSE3
    char tmp[128];
#endif
    dague_dep_wire_get_fifo_elem_t* item;
    remote_dep_wire_get_t* task;
    dague_remote_deps_t *deps;

    item = (dague_dep_wire_get_fifo_elem_t*)malloc(sizeof(dague_dep_wire_get_fifo_elem_t));
    DAGUE_LIST_ITEM_CONSTRUCT(item);
    task = &(item->task);
    memcpy( task, &dep_get_buff[i], sizeof(remote_dep_wire_get_t) );
    deps = (dague_remote_deps_t*) (uintptr_t) task->deps;
    item-> priority = deps->max_priority;
    item->peer = status->MPI_SOURCE;
    dague_ulist_push_sorted(&dep_put_fifo, (dague_list_item_t*)item, dep_wire_get_prio);
    /* Check if we can push any new puts */
    for( i = 0; i < DEP_NB_CONCURENT; i++ ) {
        if( NULL == dep_pending_put_array[i] ) {
            item = (dague_dep_wire_get_fifo_elem_t*)dague_ulist_fifo_pop(&dep_put_fifo);
            remote_dep_mpi_put_start(eu_context, item, i );
            return;
        }
    }
    DEBUG3(("MPI: Put DELAYED for %s from %d tag %u which 0x%x (deps %p)\n",
       remote_dep_cmd_to_string(&deps->msg, tmp, 128), item->peer, task->tag, task->which, (void*)deps));
}


static void remote_dep_mpi_put_start(dague_execution_unit_t* eu_context, dague_dep_wire_get_fifo_elem_t* item, int i)
{
    remote_dep_wire_get_t* task = &(item->task);
    dague_remote_deps_t* deps = (dague_remote_deps_t*) (uintptr_t) task->deps;
    int tag = task->tag;
    void* data;
    MPI_Datatype dtt;
    int nbdtt;
#ifdef DAGUE_DEBUG_VERBOSE2
    char type_name[MPI_MAX_OBJECT_NAME];
    int len;
#endif
    
    (void)eu_context;
    DEBUG_MARK_CTL_MSG_GET_RECV(item->peer, (void*)task, task);

    assert(task->which);
    DEBUG3(("MPI:\tPUT which=%lx\n", task->which));
    for(int k = 0; task->which>>k; k++) {
        assert(k < MAX_PARAM_COUNT);
        if(!((1<<k) & task->which)) continue;
        DEBUG3(("MPI:\t%p[%d] %p, %p\n", deps, k, deps->output[k].data, ADATA(deps->output[k].data)));
        data = ADATA(deps->output[k].data);
        dtt = deps->output[k].type->opaque_dtt;
        nbdtt = deps->output[k].nbelt;
#ifdef DAGUE_DEBUG_VERBOSE2
        MPI_Type_get_name(dtt, type_name, &len);
        DEBUG2(("MPI:\tTO\t%d\tPut START\tunknown \tj=%d,k=%d\twith datakey %lx at %p type %s\t(tag=%d)\n",
               item->peer, i, k, task->deps, data, type_name, tag+k));
#endif

        TAKE_TIME_WITH_INFO(MPIsnd_prof[i], MPI_Data_plds_sk, i,
                            eu_context->master_context->my_rank, item->peer, deps->msg);
        DAGUE_STATACC_ACCUMULATE_MSG(counter_data_messages_sent, nbdtt, dtt);
        MPI_Isend(data, nbdtt, dtt, item->peer, tag + k, dep_comm, &dep_put_snd_req[i*MAX_PARAM_COUNT+k]);
        DEBUG_MARK_DTA_MSG_START_SEND(item->peer, data, tag+k);
    }
    dep_pending_put_array[i] = item;
}

static void remote_dep_mpi_put_end(dague_execution_unit_t* eu_context, int i, int k, MPI_Status* status)
{
    dague_dep_wire_get_fifo_elem_t* item = dep_pending_put_array[i];
    assert(NULL != item);
    remote_dep_wire_get_t* task = &(item->task);
    dague_remote_deps_t* deps = (dague_remote_deps_t*)(uintptr_t)task->deps;

    DEBUG2(("MPI:\tTO\tna\tPut END  \tunknown \tj=%d,k=%d\twith datakey %lx\tparams %lx\t(tag=%d)\n",
           i, k, deps, task->which, status->MPI_TAG)); (void)status;
    DEBUG_MARK_DTA_MSG_END_SEND(status->MPI_TAG);
    AUNREF(deps->output[k].data);
    TAKE_TIME(MPIsnd_prof[i], MPI_Data_plds_ek, i);
    task->which ^= (1<<k);
    /* Are we done yet ? */
    if( 0 == task->which ) {
        remote_dep_dec_flying_messages(deps->dague_object, eu_context->master_context);
    }
    remote_dep_complete_one_and_cleanup(deps);
    if( 0 == task->which ) {
        free(item);
        dep_pending_put_array[i] = NULL;
        item = (dague_dep_wire_get_fifo_elem_t*)dague_ulist_fifo_pop(&dep_put_fifo);
        if( NULL != item ) {
            remote_dep_mpi_put_start(eu_context, item, i );
        }
    }
}

static void remote_dep_mpi_recv_activate( dague_execution_unit_t* eu_context, dague_remote_deps_t* deps )
{
#ifdef DAGUE_DEBUG_VERBOSE2
    char tmp[128];
#endif
    int tag = (int)deps->msg.tag;
    remote_dep_datakey_t datakey = deps->msg.deps;
    deps->msg.deps = (remote_dep_datakey_t)deps;
    remote_dep_datakey_t short_which = remote_dep_mpi_short_which(&deps->msg);
    deps->msg.deps = 0; /* now, it contains the mask of deps presatisfied */

    for(int k = 0; deps->msg.which>>k; k++) {
        if(!(deps->msg.which & (1<<k))) continue;
        /* Check for all CTL messages, that do not carry payload */
        if(NULL == deps->output[k].type) {
            DEBUG2(("MPI:\tHERE\t%d\tGet NONE\t% -8s\ti=NA,k=%d\twith datakey %lx at <NA> type CONTROL extent 0\t(tag=%d)\n", deps->from, remote_dep_cmd_to_string(&deps->msg,tmp,128), k, datakey, tag+k));
            deps->output[k].data = (void*)2; /* the first non zero even value */
            deps->msg.deps |= 1<<k;
            continue;
        }
        /* Check if we have short deps to satisfy quickly */
        if( short_which & (1<<k) )
        {
            assert(NULL == deps->output[k].data); /* we do not support in-place tiles now, make sure it doesn't happen yet */
            if(NULL == deps->output[k].data) {
                deps->output[k].data = dague_arena_get(deps->output[k].type, deps->output[k].nbelt);
                DEBUG3(("MPI:\tMalloc new remote tile %p size %zu nbelt = %d\n",
                        deps->output[k].data, deps->output[k].type->elem_size, deps->output[k].nbelt));
                assert(deps->output[k].data != NULL);
            }
            DEBUG2(("MPI:\tFROM\t%d\tGet SHORT\t% -8s\ti=NA,k=%d\twith datakey %lx at %p\t(tag=%d)\n",
                   deps->from, remote_dep_cmd_to_string(&deps->msg, tmp, 128), k, deps->msg.deps, ADATA(deps->output[k].data), tag+k));
#ifndef DAGUE_PROF_DRY_DEP
            MPI_Request req; int flag = 0;
            MPI_Irecv(ADATA(deps->output[k].data), deps->output[k].nbelt,
                     deps->output[k].type->opaque_dtt, deps->from,
                     tag+k, dep_comm, &req);
            do {
                MPI_Test(&req, &flag, MPI_STATUS_IGNORE);
                if(flag) break;
                remote_dep_mpi_progress(eu_context);
            } while(!flag);
#endif
            deps->msg.deps |= 1<<k;
            continue;
        }
    }

    /* Release all the already satisfied deps without posting the RDV */
    if(deps->msg.deps) {
#ifdef DAGUE_DEBUG_VERBOSE2
        for(int k = 0; deps->msg.deps>>k; k++)
            if((1<<k) & deps->msg.deps)
                DEBUG2(("MPI:\tHERE\t%d\tGet PREEND\t% -8s\ti=NA,k=%d\twith datakey %lx at %p ALREADY SATISFIED\t(tag=%d)\n",
                       deps->from, remote_dep_cmd_to_string(&deps->msg, tmp, 128), k, datakey, ADATA(deps->output[k].data), tag+k ));
#endif
        remote_dep_release(eu_context, deps);
    }

    /* Store the request in the rdv queue if any unsatisfied dep exist at this
     * point */
    if(deps->msg.which) {
        deps->msg.deps = datakey;
        dague_ulist_push_sorted(&dep_activates_fifo, (dague_list_item_t*)deps, rdep_prio);
    }
    else
    {
        dague_lifo_push(&dague_remote_dep_context.freelist, (dague_list_item_t*)deps);
    }

    /* Check if we have some ordered rdv get to treat */
    for(int i = 0; i < DEP_NB_CONCURENT; i++ ) {
        if( NULL == dep_pending_recv_array[i] ) {
            deps = (dague_remote_deps_t*)dague_ulist_fifo_pop(&dep_activates_fifo);
            if(deps) remote_dep_mpi_get_start(eu_context, deps, i );
            break;
        }
    }    
}

static void remote_dep_mpi_save_activate( dague_execution_unit_t* eu_context, int i, MPI_Status* status )
{
#ifdef DAGUE_DEBUG_VERBOSE1
    char tmp[128];
#endif
    dague_remote_deps_t* deps = dep_activate_buff[i];
    DEBUG(("MPI:\tFROM\t%d\tActivate\t% -8s\ti=%d\twith datakey %lx\tparams %lx\n",
           status->MPI_SOURCE, remote_dep_cmd_to_string(&deps->msg, tmp, 128),
           i, deps->msg.deps, deps->msg.which));

    dague_remote_deps_t* saved_deps = remote_deps_allocation(&dague_remote_dep_context.freelist);
    /* Copy the required fields */
    saved_deps->msg = deps->msg;
    saved_deps->from = status->MPI_SOURCE;
    /* Retrieve the data arenas and update the msg.which to reflect all the data
     * we should be receiving from the father. If some of the dependencies have
     * been dropped, force their release.
     */
    if( -1 == remote_dep_get_datatypes(saved_deps) )
    {   /* the corresponding dague_object doesn't exist, yet. Put it in unexpected */
        DEBUG2(("MPI:\tFROM\t%d\tActivate NOOBJ\t% -8s\ti=%d\twith datakey %lx\tparams %lx\n",
                       saved_deps->from, remote_dep_cmd_to_string(&saved_deps->msg, tmp, 128),
                       i, deps->msg.deps, saved_deps->msg.which));
        dague_ulist_fifo_push(&dep_activates_noobj_fifo, (dague_list_item_t*)saved_deps);
        return;
    }
    remote_dep_mpi_recv_activate(eu_context, saved_deps);
}

static void remote_dep_mpi_new_object( dague_execution_unit_t* eu_context, dague_object_t* obj )
{
#if defined(DAGUE_DEBUG_VERBOSE2)
    char tmp[128];
#endif
    DAGUE_ULIST_ITERATOR(&dep_activates_noobj_fifo, item, 
    {
        dague_remote_deps_t* deps = (dague_remote_deps_t*) item;
        if( deps->msg.object_id != obj->object_id ) {
            continue;
        }
        int rc = remote_dep_get_datatypes(deps);
        assert( -1 != rc );
        DEBUG2(("MPI:\tFROM\t%d\tActivate NEWOBJ\t% -8s\ti=NA\twith datakey %lx\tparams %lx\n",
                       deps->from, remote_dep_cmd_to_string(&deps->msg, tmp, 128),
                       deps->msg.deps, deps->msg.which));
        item = dague_ulist_remove(&dep_activates_noobj_fifo, item);
        remote_dep_mpi_recv_activate(eu_context, deps);
    });
}

static void remote_dep_mpi_get_start(dague_execution_unit_t* eu_context, dague_remote_deps_t* deps, int i)
{
#ifdef DAGUE_DEBUG_VERBOSE2
    char tmp[128];
    char type_name[MPI_MAX_OBJECT_NAME];
    int len;
#endif
    MPI_Datatype dtt;
    int nbdtt;
    remote_dep_wire_get_t msg;
    remote_dep_wire_activate_t* task = &(deps->msg);
    int from = deps->from;
    void* data;

    (void)eu_context;
    DEBUG_MARK_CTL_MSG_ACTIVATE_RECV(from, (void*)task, task);

    msg.which = task->which;
    msg.deps  = task->deps;
    msg.tag   = task->tag;

    for(int k = 0; msg.which >> k; k++) {
        if( !((1<<k) & msg.which) ) continue;
        dtt = deps->output[k].type->opaque_dtt;
        nbdtt = deps->output[k].nbelt;
        data = deps->output[k].data;
        assert(NULL == data); /* we do not support in-place tiles now, make sure it doesn't happen yet */
        if(NULL == data) {
            data = dague_arena_get(deps->output[k].type, deps->output[k].nbelt);
            DEBUG3(("MPI:\tMalloc new remote tile %p size %zu\n", data, deps->output[k].type->elem_size*deps->output[k].nbelt));
            assert(data != NULL);
            deps->output[k].data = data;
        }
#ifdef DAGUE_PROF_DRY_DEP
        (void)dtt;
        (void)nbdtt;
        (void)dep_put_rcv_req;
        msg.which &= ~(1<<k);
        remote_dep_mpi_get_end(eu_context, deps, i, k);
#else
#  ifdef DAGUE_DEBUG_VERBOSE2
        MPI_Type_get_name(dtt, type_name, &len);
        DEBUG2(("MPI:\tTO\t%d\tGet START\t% -8s\ti=%d,k=%d\twith datakey %lx at %p type %s nbelt %d extent %d\t(tag=%d)\n", from, remote_dep_cmd_to_string(task, tmp, 128), i, k, task->deps, ADATA(data), type_name, nbdtt, deps->output[k].type->elem_size * nbdtt, msg.tag+k));
        TAKE_TIME_WITH_INFO(MPIrcv_prof[i], MPI_Data_pldr_sk, i+k, from,
                            eu_context->master_context->my_rank, deps->msg);
#  endif /* defined(DAGUE_PROF_TRACE) */
        MPI_Irecv(ADATA(data), nbdtt, 
                  dtt, from, msg.tag+k, dep_comm, 
                  &dep_put_rcv_req[i*MAX_PARAM_COUNT+k]);
        DEBUG_MARK_DTA_MSG_START_RECV(from, data, msg.tag+k);
#endif
    }
    if(msg.which)
    {
        TAKE_TIME_WITH_INFO(MPIctl_prof, MPI_Data_ctl_sk, get, 
                            from, eu_context->master_context->my_rank, (*task));
        DAGUE_STATACC_ACCUMULATE_MSG(counter_control_messages_sent, datakey_count, datakey_dtt);
        MPI_Send(&msg, datakey_count, datakey_dtt, from, 
                 REMOTE_DEP_GET_DATA_TAG, dep_comm);
        assert(NULL == dep_pending_recv_array[i]);
        dep_pending_recv_array[i] = deps;
        TAKE_TIME(MPIctl_prof, MPI_Data_ctl_ek, get++);
        DEBUG_MARK_CTL_MSG_GET_SENT(from, (void*)&msg, &msg);
    }

    deps->msg.deps = 0; /* now this is the mask of finished deps */
}

static void remote_dep_mpi_get_end(dague_execution_unit_t* eu_context, dague_remote_deps_t* deps, int i, int k)
{
    deps->msg.deps = 1<<k;
    remote_dep_release(eu_context, deps);
    AUNREF(deps->output[k].data);
    if(deps->msg.which == deps->msg.deps) {
        dague_lifo_push(&dague_remote_dep_context.freelist, (dague_list_item_t*)deps);
        dep_pending_recv_array[i] = NULL;
        if( !dague_ulist_is_empty(&dep_activates_fifo) ) {
            deps = (dague_remote_deps_t*)dague_ulist_fifo_pop(&dep_activates_fifo);
            if( NULL != deps ) {
                remote_dep_mpi_get_start(eu_context, deps, i );
            }
        }
    }
}

int remote_dep_bind_thread(dague_context_t* context){
    int boundto;
    /* if the index_core_free_mask doesn't exist, try to use core #nbcore, if it exists */
    int free_core = context->nb_cores;

#ifdef HAVE_HWLOC
    if (context->comm_th_core >= 0) {
	    /* Bind to the specified core */
	    if(dague_bindthread(context->comm_th_core) == context->comm_th_core)
	        STATUS(("Communication thread bound to physical core %d\n",  context->comm_th_core));
	    else
            WARNING(("Communication thread requested to be bound to %d, but it still floats\n", context->comm_th_core));
        /* there is no guarantee the thread doesn't share the core. */
        /* Aurelien: is there any way to figure out? */
        do_nano = 1;
        return 0;
    } else if(context->comm_th_core == -2) {
        /* Bind to the specified mask */
        char *str = NULL;
#if !defined(HAVE_HWLOC_BITMAP)
        hwloc_cpuset_asprintf(&str, context->comm_th_index_mask);
#else
        hwloc_bitmap_asprintf(&str, context->comm_th_index_mask);
#endif
        if (dague_bindthread_mask(context->comm_th_index_mask)==0)
	        DEBUG(("Communication thread bound on the cpu mask %s\n", str));
	    else
            WARNING(("Communication thread requested to be bound on the cpu mask %s, but it still floats\n", str));
        free(str);
        /* in mask mode, we still float on many cores, so probably sharing with compute threads */
	    do_nano = 1;
        return 0;
    } else {
	    /* no binding specified: bind on an available core if any
	        (registered in index_core_free_mask) */
#if defined(HAVE_HWLOC_BITMAP)
	    free_core = hwloc_bitmap_next(context->index_core_free_mask, -1);
#endif
    }
#endif /* HAVE_HWLOC */
    boundto = dague_bindthread(free_core);
	if (boundto != free_core) {
        do_nano = 1;
        DEBUG(("Communication thread floats\n"));
    }
    else {
        do_nano = 0;
        DEBUG(("Communication thread bound to physical core %d\n", boundto));
    }
    return 0;
}<|MERGE_RESOLUTION|>--- conflicted
+++ resolved
@@ -797,18 +797,6 @@
     TAKE_TIME(MPIctl_prof, MPI_Activate_ek, act++);
     DEBUG_MARK_CTL_MSG_ACTIVATE_SENT(rank, (void*)msg, msg);
 
-<<<<<<< HEAD
-=======
-#if defined(DAGUE_STATS)
-    {
-        MPI_Aint _lb, _size;
-        MPI_Type_get_extent(dep_dtt, &_lb, &_size);
-        DAGUE_STATACC_ACCUMULATE(counter_control_messages_sent, 1);
-        DAGUE_STATACC_ACCUMULATE(counter_bytes_sent, _size * dep_count);
-    }
-#endif
-
->>>>>>> c08e8b56
     /* Do not wait for completion of CTL */
     for(int k=0; msg->which>>k; k++) {
         if(0 == (msg->which & (1<<k))) continue;
@@ -823,15 +811,7 @@
         }
         remote_dep_complete_one_and_cleanup(deps);
     }
-<<<<<<< HEAD
-    
     remote_dep_mpi_put_short(eu_context, msg, rank); 
-    
-=======
-
-    remote_dep_mpi_put_eager(eu_context, msg, rank);
-
->>>>>>> c08e8b56
     return 1;
 }
 
