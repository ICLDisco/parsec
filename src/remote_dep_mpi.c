--- conflicted
+++ resolved
@@ -11,11 +11,7 @@
 #include <mpi.h>
 #include "profiling.h"
 #include "freelist.h"
-<<<<<<< HEAD
-#include "data_dist/data_distribution.h"
-=======
 #include "arena.h"
->>>>>>> 01f70b5a
 
 #define DAGUE_REMOTE_DEP_USE_THREADS
 #define DEP_NB_CONCURENT 3
@@ -60,11 +56,6 @@
 #ifdef FLOW_CONTROL
 static void remote_dep_mpi_short_get_data(dague_context_t* context, int from, int i);
 #endif
-
-/* Shared LIFO for the TILES */
-dague_atomic_lifo_t* internal_alloc_lifo;
-volatile int32_t internal_alloc_lifo_num_used = 0;
-static int internal_alloc_lifo_init = 0;
 
 #include "dequeue.h"
 
@@ -151,20 +142,6 @@
     return str;
 }
 #endif
-
-void dague_remote_dep_preallocate_buffers( int nb, size_t size )
-{
-    int i;
-
-    if( NULL != internal_alloc_lifo ) {
-        for(i = 0; i < nb; i++)
-            {
-                dague_list_item_t *item = (dague_list_item_t *)dague_allocate_data( size );
-                DAGUE_LIST_ITEM_SINGLETON( item );
-                dague_atomic_lifo_push( internal_alloc_lifo, item );
-            }
-    }
-}
 
 pthread_t dep_thread_id;
 dague_dequeue_t dep_cmd_queue;
@@ -558,12 +535,6 @@
     dep_enabled = 0;
     remote_dep_mpi_profiling_init();
 
-    assert( 0 == internal_alloc_lifo_init );
-    internal_alloc_lifo = (dague_atomic_lifo_t*)malloc(sizeof(dague_atomic_lifo_t));
-    dague_atomic_lifo_construct( internal_alloc_lifo );
-    internal_alloc_lifo_init = 1;
-    internal_alloc_lifo_num_used = 0;
-
     return np;
 }
 
@@ -631,19 +602,6 @@
 {
     if(dep_enabled) remote_dep_mpi_off(context);
     MPI_Comm_free(&dep_comm);
-    {
-        dague_list_item_t* item;
-        int nb_allocated_items = 0;
-        while( NULL != (item = dague_atomic_lifo_pop(internal_alloc_lifo)) ) {
-            dague_free_data(item);
-            nb_allocated_items++;
-        }
-        free(internal_alloc_lifo);
-        internal_alloc_lifo = NULL;
-        internal_alloc_lifo_init = 0;
-        DEBUG(( "Total number of released TILES = %d\n", nb_allocated_items ));
-        printf( "Total number of released TILES = %d\n", nb_allocated_items );
-    }
     return 0;
 }
 
@@ -830,13 +788,11 @@
 
 static void remote_dep_mpi_short_get_data(dague_context_t* context, int from, int i)
 {
-    if(old_context != (int)context->taskstodo)
-        {
-            old_context = context->taskstodo;
-            stalls = ATTEMPTS_STALLS_BEFORE_RESUME;
-        } 
-    if((internal_alloc_lifo_num_used > FLOW_CONTROL_MEM_CONSTRAINT) && (stalls < ATTEMPTS_STALLS_BEFORE_RESUME))
-    {
+    if(old_context != (int)context->taskstodo) {
+        old_context = context->taskstodo;
+        stalls = ATTEMPTS_STALLS_BEFORE_RESUME;
+    } 
+    if((internal_alloc_lifo_num_used > FLOW_CONTROL_MEM_CONSTRAINT) && (stalls < ATTEMPTS_STALLS_BEFORE_RESUME)) {
         dep_cmd_item_t* item = (dep_cmd_item_t*) calloc(1, sizeof(dep_cmd_item_t));
         item->action = DEP_GET_DATA;
         item->cmd.get.rank = from;
@@ -845,9 +801,7 @@
         dague_dequeue_push_back(&dep_cmd_queue, (dague_list_item_t*) item);
         stalls++;
         remote_dep_mpi_progress(context->execution_units[0]);
-    }
-    else
-    {
+    } else {
         printf("Stall finished after %d tries, %d of %d arena used\n", stalls, internal_alloc_lifo_num_used, FLOW_CONTROL_MEM_CONSTRAINT);
         remote_dep_mpi_get_data(&dep_activate_buff[i]->msg, from, i);
         old_context = context->taskstodo;
@@ -893,10 +847,10 @@
             assert(NULL == data); /* we do not support in-place tiles now, make sure it doesn't happen yet */
             if(NULL == data)
             { 
+#ifdef FLOW_CONTROL
                 /* Why do we still have the internal_alloc_lifo? */
                 data = (void*)dague_atomic_lifo_pop( internal_alloc_lifo );
                 if( NULL == data ) {
-#ifdef FLOW_CONTROL
                     /* basic attempt at flow control */
                     if(! (doall || (internal_alloc_lifo_num_used <= FLOW_CONTROL_MEM_CONSTRAINT) || (stalls >= ATTEMPTS_STALLS_BEFORE_RESUME)) )
                     {
@@ -911,17 +865,12 @@
                         return;
                     }
                     printf("Malloc a new remote tile (%d used of %d)\n", internal_alloc_lifo_num_used, FLOW_CONTROL_MEM_CONSTRAINT);
-#endif
-<<<<<<< HEAD
-                    MPI_Type_get_extent(dtt, &lb, &size);
-                    data = dague_allocate_data(size);
-                    DEBUG(("Malloc new remote tile %p size %zu\n", data, size));
-=======
-                    data = dague_arena_get(deps->output[k].type);
-                    DEBUG(("Malloc new remote tile %p size %zu\n", data, deps->output[k].type->elem_size));
->>>>>>> 01f70b5a
-                    assert(data != NULL);
                 }
+#else /* FLOW_CONTROL */
+                data = dague_arena_get(deps->output[k].type);
+                DEBUG(("Malloc new remote tile %p size %zu\n", data, deps->output[k].type->elem_size));
+                assert(data != NULL);
+#endif
 #ifdef FLOW_CONTROL
                 doall = 1; /* if we do one, do all */
                 dague_atomic_inc_32b(&internal_alloc_lifo_num_used);
