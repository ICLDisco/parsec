--- conflicted
+++ resolved
@@ -939,10 +939,6 @@
             }
             /* the data doesn't fit in the buffer. */
         }
-<<<<<<< HEAD
-        /* The data will be sent using another protocol. */
-=======
->>>>>>> 8bb61ea0
     }
     DEBUG(("MPI:\tTO\t%d\tActivate\t% -8s\ti=na\twith datakey %lx\tmask %lx\t(tag=%d)\n"
            "    \t eager count %d length %d\n",
@@ -1232,16 +1228,9 @@
     dague_dep_wire_get_fifo_elem_t* item = dep_pending_put_array[i];
     assert(NULL != item);
     remote_dep_wire_get_t* task = &(item->task);
-<<<<<<< HEAD
-    dague_remote_deps_t** deps = (dague_remote_deps_t**)&(task->deps);
 
     DEBUG2(("MPI:\tTO\tna\tPut END  \tunknown \tj=%d,k=%d\twith deps %p\tparams %lx\t(tag=%d) data ptr %p\n",
-            i, k, *deps, task->output_mask, status->MPI_TAG, (*deps)->output[k].data.ptr)); (void)status;
-=======
-
-    DEBUG2(("MPI:\tTO\tna\tPut END  \tunknown \tj=%d,k=%d\twith deps %p\tparams %lx\t(tag=%d)\n",
-            i, k, (dague_remote_deps_t*)task->deps, task->output_mask, status->MPI_TAG)); (void)status;
->>>>>>> 8bb61ea0
+            i, k, (dague_remote_deps_t*)task->deps, task->output_mask, status->MPI_TAG, (*deps)->output[k].data.ptr)); (void)status;
     DEBUG_MARK_DTA_MSG_END_SEND(status->MPI_TAG);
     TAKE_TIME(MPIsnd_prof[i], MPI_Data_plds_ek, i);
     task->output_mask ^= (1<<k);
