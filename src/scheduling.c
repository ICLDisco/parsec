--- conflicted
+++ resolved
@@ -53,12 +53,6 @@
         const struct dague_flow* flow;
         int set_parameters, i;
 
-<<<<<<< HEAD
-        DEBUG(( "thread %d of VP %d Execute %s\n", 
-                eu_context->th_id, eu_context->virtual_process->vp_id,
-                dague_service_to_string(exec_context, tmp, 128) ));
-=======
->>>>>>> a4a5b162
         for( i = set_parameters = 0; NULL != (flow = exec_context->function->in[i]); i++ ) {
             if( (NULL != exec_context->data[flow->flow_index].data_repo) &&
                 (ACCESS_NONE != flow->access_type)) {
@@ -146,15 +140,10 @@
                 ERROR(( "Task %s has more than one input flow set (impossible)!! (%s:%d)\n",
                         dague_service_to_string(context, tmp, 128), __FILE__, __LINE__));
             }
-<<<<<<< HEAD
-            DEBUG(( "thread %d of VP %d Schedules %s\n", 
+            DEBUG2(( "thread %d of VP %d Schedules %s\n", 
                     eu_context->th_id, eu_context->virtual_process->vp_id,
                     dague_service_to_string(context, tmp, 128) ));
             context = (dague_execution_context_t*)context->list_item.list_next;
-=======
-            DEBUG2(( "thread %d Schedules %s\n", eu_context->eu_id, dague_service_to_string(context, tmp, 128)));
-            context = DAGUE_LIST_ITEM_NEXT(context);
->>>>>>> a4a5b162
         } while ( context != new_context );
     }
 # endif
@@ -328,17 +317,12 @@
 
  finalize_progress:
 #if defined(DAGUE_SCHED_REPORT_STATISTICS)
-<<<<<<< HEAD
-    printf("#Scheduling: th <%3d/%3d> done %6d | local %6llu | remote %6llu | stolen %6llu | starve %6llu | miss %6llu\n",
-           eu_context->th_id, eu_context->virtual_process->vp_id, nbiterations, (long long unsigned int)found_local,
-=======
-    STATUS(("#Scheduling: th <%3d> done %6d | local %6llu | remote %6llu | stolen %6llu | starve %6llu | miss %6llu\n",
-           eu_context->eu_id, nbiterations, (long long unsigned int)found_local,
->>>>>>> a4a5b162
-           (long long unsigned int)found_remote,
-           (long long unsigned int)found_victim,
-           (long long unsigned int)miss_local,
-           (long long unsigned int)miss_victim ));
+    STATUS(("#Scheduling: th <%3d/%3d> done %6d | local %6llu | remote %6llu | stolen %6llu | starve %6llu | miss %6llu\n",
+            eu_context->th_id, eu_context->virtual_process->vp_id, nbiterations, (long long unsigned int)found_local,
+            (long long unsigned int)found_remote,
+            (long long unsigned int)found_victim,
+            (long long unsigned int)miss_local,
+            (long long unsigned int)miss_victim ));
 
     if( DAGUE_THREAD_IS_MASTER(eu_context) ) {
         char  priority_trace_fname[64];
