/*
 * Copyright (c) 2009-2013 The University of Tennessee and The University
 *                         of Tennessee Research Foundation.  All rights
 *                         reserved.
 */

#include "dague_config.h"
#include "dague_internal.h"
#include "src/mca/mca_repository.h"
#include "src/mca/sched/sched.h"
#include "profiling.h"
#include "stats.h"
#include "datarepo.h"
#include "execution_unit.h"
#include "vpmap.h"
#include "src/mca/pins/pins.h"
#include "os-spec-timing.h"

#include "dague/ayudame.h"

#include <signal.h>
#if defined(HAVE_STRING_H)
#include <string.h>
#endif /* defined(HAVE_STRING_H) */
#include <sched.h>
#include <sys/types.h>
#if defined(HAVE_ERRNO_H)
#include <errno.h>
#endif  /* defined(HAVE_ERRNO_H) */
#if defined(HAVE_SCHED_SETAFFINITY)
#include <linux/unistd.h>
#endif  /* defined(HAVE_SCHED_SETAFFINITY) */
#if defined(DAGUE_PROF_TRACE) && defined(DAGUE_PROF_TRACE_SCHEDULING_EVENTS)
#define TAKE_TIME(EU_PROFILE, KEY, ID)  DAGUE_PROFILING_TRACE((EU_PROFILE), (KEY), (ID), NULL)
#else
#define TAKE_TIME(EU_PROFILE, KEY, ID) do {} while(0)
#endif

#if defined(DAGUE_SCHED_REPORT_STATISTICS)
#define DAGUE_SCHED_MAX_PRIORITY_TRACE_COUNTER 65536
typedef struct {
    int      thread_id;
    int      vp_id;
    int32_t  priority;
    uint32_t step;
} sched_priority_trace_t;
static sched_priority_trace_t sched_priority_trace[DAGUE_SCHED_MAX_PRIORITY_TRACE_COUNTER];
static uint32_t sched_priority_trace_counter;
#endif


#if defined(DAGUE_PROF_RUSAGE_EU)

#if defined(HAVE_GETRUSAGE) || !defined(__bgp__)
#include <sys/time.h>
#include <sys/resource.h>

static void dague_statistics_per_eu(char* str, dague_execution_unit_t* eu)
{

    struct rusage current;
    getrusage(RUSAGE_THREAD, &current);
    if( !eu->_eu_rusage_first_call ) {
        double usr, sys;

        usr = ((current.ru_utime.tv_sec - eu->_eu_rusage.ru_utime.tv_sec) +
               (current.ru_utime.tv_usec - eu->_eu_rusage.ru_utime.tv_usec) / 1000000.0);
        sys = ((current.ru_stime.tv_sec - eu->_eu_rusage.ru_stime.tv_sec) +
               (current.ru_stime.tv_usec - eu->_eu_rusage.ru_stime.tv_usec) / 1000000.0);

        STATUS(("\n=============================================================\n"
                "%s: Resource Usage Data for Exec. Unit ...\n"
                "VP: %i Thread: %i (Core %i, socket %i)\n"
                "-------------------------------------------------------------\n"
                "User Time   (secs)          : %10.3f\n"
                "System Time (secs)          : %10.3f\n"
                "Total Time  (secs)          : %10.3f\n"
                "Minor Page Faults           : %10ld\n"
                "Major Page Faults           : %10ld\n"
                "Swap Count                  : %10ld\n"
                "Voluntary Context Switches  : %10ld\n"
                "Involuntary Context Switches: %10ld\n"
                "Block Input Operations      : %10ld\n"
                "Block Output Operations     : %10ld\n"
                "=============================================================\n\n"
                ,str, eu->virtual_process->vp_id, eu->th_id, eu->core_id, eu->socket_id,
                usr, sys, usr + sys,
                (current.ru_minflt  - eu->_eu_rusage.ru_minflt), (current.ru_majflt  - eu->_eu_rusage.ru_majflt),
                (current.ru_nswap   - eu->_eu_rusage.ru_nswap) , (current.ru_nvcsw   - eu->_eu_rusage.ru_nvcsw),
                (current.ru_inblock - eu->_eu_rusage.ru_inblock), (current.ru_oublock - eu->_eu_rusage.ru_oublock)));

    }
    eu->_eu_rusage_first_call = !eu->_eu_rusage_first_call;
    eu->_eu_rusage = current;
    return;
}
#else
static void dague_statistics_per_eu(char* str, dague_execution_unit_t* eu) { (void)str; return; }
#endif /* defined(HAVE_GETRUSAGE) */
#endif /* defined(DAGUE_PROF_RUSAGE_EU) */

#if 0
/**
 * Disabled by now.
 */
int __dague_progress_task( dague_execution_unit_t* eu_context,
                           dague_execution_context_t* task )
{
    (void)eu_context;
    switch(task->status) {
        case DAGUE_TASK_STATUS_NONE:
#ifdef DAGUE_DEBUG_VERBOSE != 0
            char tmp[MAX_TASK_STRLEN];
            DEBUG(("thread %d of VP %d Execute %s\n", eu_context->th_id, eu_context->virtual_process->vp_id,
                   dague_snprintf_execution_context(tmp, MAX_TASK_STRLEN, task)));
#endif
        return -1;

        case DAGUE_TASK_STATUS_PREPARE_INPUT:
            task->status = DAGUE_TASK_STATUS_EVAL;
            break;
        case DAGUE_TASK_STATUS_EVAL:
            task->status = DAGUE_TASK_STATUS_HOOK;
            break;
        case DAGUE_TASK_STATUS_HOOK:
            task->status = DAGUE_TASK_STATUS_PREPARE_OUTPUT;
            break;
        case DAGUE_TASK_STATUS_PREPARE_OUTPUT:
            task->status = DAGUE_TASK_STATUS_COMPLETE;
            break;
        case DAGUE_TASK_STATUS_COMPLETE:
            break;
    }
    return -1;
}
#endif

int __dague_execute( dague_execution_unit_t* eu_context,
                     dague_execution_context_t* exec_context )
{
    const dague_function_t* function = exec_context->function;
<<<<<<< HEAD
    int rc;

=======
    assert( function->nb_incarnations > 0 );
#if DAGUE_DEBUG_VERBOSE != 0
    char tmp[MAX_TASK_STRLEN];
    DEBUG(("thread %d of VP %d Execute %s\n", eu_context->th_id, eu_context->virtual_process->vp_id,
           dague_snprintf_execution_context(tmp, MAX_TASK_STRLEN, exec_context)));
#endif
>>>>>>> 63cc311c
    DAGUE_STAT_DECREASE(counter_nbtasks, 1ULL);
    AYU_TASK_RUN(eu_context->th_id, exec_context);
    /**
     * Try all the incarnation until one agree to execute.
     */
    do {
#ifdef DAGUE_DEBUG_VERBOSE1
        char tmp[MAX_TASK_STRLEN];
        DEBUG(("thread %d of VP %d Execute %s[%d]\n",
               eu_context->th_id, eu_context->virtual_process->vp_id,
               dague_snprintf_execution_context(tmp, MAX_TASK_STRLEN, exec_context),
               function->incarnations[exec_context->chore_id].type));
#endif
        rc = function->incarnations[exec_context->chore_id].hook( eu_context, exec_context );
        if( DAGUE_HOOK_RETURN_NEXT != rc )
            return rc;
        exec_context->chore_id++;
    } while(NULL != function->incarnations[exec_context->chore_id].hook);
    /* We're out of luck, no more chores */
    return DAGUE_HOOK_RETURN_ERROR;
}

static inline int all_tasks_done(dague_context_t* context)
{
    return (context->active_objects == 0);
}

int __dague_complete_task(dague_handle_t *dague_handle, dague_context_t* context)
{
    int remaining;

    assert( dague_handle->nb_local_tasks != 0 );
    remaining = dague_atomic_dec_32b( &(dague_handle->nb_local_tasks) );

    if( 0 == remaining ) {
        /* A dague object has been completed. Call the attached callback if
         * necessary, then update the main engine.
         */
        if( NULL != dague_handle->complete_cb ) {
            (void)dague_handle->complete_cb( dague_handle, dague_handle->complete_cb_data );
        }
        dague_atomic_dec_32b( &(context->active_objects) );
        return 1;
    }
    return 0;
}

<<<<<<< HEAD
static dague_sched_module_t         *current_scheduler = NULL;
static dague_sched_base_component_t *scheduler_component = NULL;

void dague_remove_scheduler( dague_context_t *dague )
{
    if( NULL != current_scheduler ) {
        current_scheduler->module.remove( dague );
        //        pins_fini_steals(dague); // PETER TODO where does this actually belong!?
        assert( NULL != scheduler_component );
        mca_component_close( (mca_base_component_t*)scheduler_component );
        current_scheduler = NULL;
        scheduler_component = NULL;
    }
}
=======
dague_scheduler_t scheduler = { "None", NULL, NULL, NULL, NULL, NULL, NULL };
>>>>>>> 63cc311c

static int no_scheduler_is_active( dague_context_t *master )
{
<<<<<<< HEAD
    int p, t;
    dague_vp_t *vp;

    for(p = 0; p < master->nb_vp; p++) {
        vp = master->virtual_processes[p];
        for(t = 0; t < vp->nb_cores; t++) {
            if( vp->execution_units[t]->scheduler_object != NULL ) {
                return 0;
            }
        }
    }

    return 1;
}

int dague_set_scheduler( dague_context_t *dague )
{
    mca_base_component_t **scheds;
    mca_base_module_t    *new_scheduler = NULL;
    mca_base_component_t *new_component = NULL;

    scheds = mca_components_open_bytype( "sched" );
    mca_components_query(scheds,
                         &new_scheduler,
                         &new_component);
    mca_components_close(scheds);

    if( NULL == new_scheduler ) {
        return 0;
=======
    /* The scheduler is already selected */
    if( (NULL != s) && (0 == strcmp(scheduler.name, s->name)) )
        return;
    if( NULL != scheduler.finalize ) {
        scheduler.finalize( dague );
    }
    if( NULL != s ) {
        memcpy( &scheduler, s, sizeof(dague_scheduler_t) );
        if( NULL != scheduler.global_init )
            scheduler.global_init( dague );
    } else {
        memset( &scheduler, 0, sizeof(dague_scheduler_t) );
>>>>>>> 63cc311c
    }

    dague_remove_scheduler( dague );
    current_scheduler   = (dague_sched_module_t*)new_scheduler;
    scheduler_component = (dague_sched_base_component_t*)new_component;

    DEBUG((" Installing %s\n", current_scheduler->component->base_version.mca_component_name));
    PROFILING_SAVE_sINFO("sched", (char *)current_scheduler->component->base_version.mca_component_name);

    assert( no_scheduler_is_active(dague) );
    current_scheduler->module.install( dague );
    return 1;
}

/**
 * This is where we end up after the release_dep_fct is called and generates a
 * readylist. the new_context IS the readylist.
 */
int __dague_schedule( dague_execution_unit_t* eu_context,
                      dague_execution_context_t* new_context )
{
    int ret;

#if defined(DAGUE_DEBUG_ENABLE)
    {
        dague_execution_context_t* context = new_context;
        const struct dague_flow_s* flow;
        int set_parameters, i;
        char tmp[MAX_TASK_STRLEN];

        do {
            for( i = set_parameters = 0; NULL != (flow = context->function->in[i]); i++ ) {
                if( FLOW_ACCESS_NONE == (flow->flow_flags & FLOW_ACCESS_MASK) ) continue;
                if( NULL != context->data[flow->flow_index].data_repo ) {
                    set_parameters++;
                    if( NULL == context->data[flow->flow_index].data_in ) {
                        DEBUG2(("Task %s has flow %s data_repo != NULL but a data == NULL (%s:%d)\n",
                                dague_snprintf_execution_context(tmp, MAX_TASK_STRLEN, context),
                                flow->name, __FILE__, __LINE__));
                    }
                }
            }
            if( set_parameters > 1 ) {
                ERROR(( "Task %s has more than one input flow set (impossible)!! (%s:%d)\n",
                        dague_snprintf_execution_context(tmp, MAX_TASK_STRLEN, context), __FILE__, __LINE__));
            }
            DEBUG2(( "thread %d of VP %d Schedules %s\n",
                    eu_context->th_id, eu_context->virtual_process->vp_id,
                    dague_snprintf_execution_context(tmp, MAX_TASK_STRLEN, context) ));
            context = (dague_execution_context_t*)context->list_item.list_next;
        } while ( context != new_context );
    }
#endif  /* defined(DAGUE_DEBUG_ENABLE) */

    /* Deactivate this measurement, until the MPI thread has its own execution unit
     *  TAKE_TIME(eu_context->eu_profile, schedule_push_begin, 0);
     */
    ret = current_scheduler->module.schedule(eu_context, new_context);
    /* Deactivate this measurement, until the MPI thread has its own execution unit
     *  TAKE_TIME( eu_context->eu_profile, schedule_push_end, 0);
     */

    return ret;
}

#ifdef  HAVE_SCHED_SETAFFINITY
#define gettid() syscall(__NR_gettid)
#endif /* HAVE_SCHED_SETAFFINITY */

#define TIME_STEP 5410
#define MIN(x, y) ( (x)<(y)?(x):(y) )
static inline unsigned long exponential_backoff(uint64_t k)
{
    unsigned int n = MIN( 64, k );
    unsigned int r = (unsigned int) ((double)n * ((double)rand()/(double)RAND_MAX));
    return r * TIME_STEP;
}

int __dague_complete_execution( dague_execution_unit_t *eu_context,
                                dague_execution_context_t *exec_context )
{
    int rc = 0;

    if( NULL != exec_context->function->prepare_output ) {
        exec_context->function->prepare_output( eu_context, exec_context );
    }
    if( NULL != exec_context->function->complete_execution )
        rc = exec_context->function->complete_execution( eu_context, exec_context );
    /* Update the number of remaining tasks */
    __dague_complete_task(exec_context->dague_handle, eu_context->virtual_process->dague_context);
    AYU_TASK_COMPLETE(exec_context);

    /* Succesfull execution. The context is ready to be released, all
     * dependencies have been marked as completed.
     */
    DEBUG_MARK_EXE( eu_context->th_id, eu_context->virtual_process->vp_id, exec_context );
    /* Release the execution context */
    DAGUE_STAT_DECREASE(mem_contexts, sizeof(dague_execution_context_t) + STAT_MALLOC_OVERHEAD);
    dague_thread_mempool_free( eu_context->context_mempool, exec_context );
    return rc;
}

void* __dague_progress( dague_execution_unit_t* eu_context )
{
    uint64_t misses_in_a_row;
    dague_context_t* dague_context = eu_context->virtual_process->dague_context;
    int32_t my_barrier_counter = dague_context->__dague_internal_finalization_counter;
    dague_execution_context_t* exec_context;
    int nbiterations = 0;
    struct timespec rqtp;

    rqtp.tv_sec = 0;
    misses_in_a_row = 1;

    if( !DAGUE_THREAD_IS_MASTER(eu_context) ) {
        /* Wait until all threads are done binding themselves
         * (see dague_init) */
        dague_barrier_wait( &(dague_context->barrier) );
        my_barrier_counter = 1;
    } else {
        /* The master thread might not have to trigger the barrier if the other
         * threads have been activated by a previous start.
         */
        if( !(DAGUE_CONTEXT_FLAG_MAIN_IN & dague_context->flags) ) {
            dague_context->flags |= DAGUE_CONTEXT_FLAG_MAIN_IN;
            goto skip_first_barrier;
        }
    }

#if defined(DAGUE_PROF_RUSAGE_EU)
    dague_statistics_per_eu("EU", eu_context);
#endif
    /* first select begin, right before the wait_for_the... goto label */
    PINS(SELECT_BEGIN, eu_context, NULL, NULL);

    /* The main loop where all the threads will spend their time */
  wait_for_the_next_round:
    /* Wait until all threads are here and the main thread signal the begining of the work */
    dague_barrier_wait( &(dague_context->barrier) );

    if( dague_context->__dague_internal_finalization_in_progress ) {
        my_barrier_counter++;
        for(; my_barrier_counter <= dague_context->__dague_internal_finalization_counter; my_barrier_counter++ ) {
            dague_barrier_wait( &(dague_context->barrier) );
        }
        goto finalize_progress;
    }

    if( NULL == current_scheduler ) {
        fprintf(stderr, "DAGuE: Main thread entered dague_progress, while scheduler is not selected yet!\n");
        return (void *)-1;
    }

  skip_first_barrier:
    while( !all_tasks_done(dague_context) ) {
#if defined(DISTRIBUTED) && !defined(DAGUE_REMOTE_DEP_USE_THREADS)
        if( DAGUE_THREAD_IS_MASTER(eu_context) ) {
            /* check for remote deps completion */
            while(dague_remote_dep_progress(eu_context) > 0)  {
                misses_in_a_row = 0;
            }
        }
#endif /* defined(DISTRIBUTED) && !defined(DAGUE_REMOTE_DEP_USE_THREADS)*/

        if( misses_in_a_row > 1 ) {
            rqtp.tv_nsec = exponential_backoff(misses_in_a_row);
            DAGUE_STATACC_ACCUMULATE(time_starved, rqtp.tv_nsec/1000);
            nanosleep(&rqtp, NULL);
        }

        /* time how long it takes to get a task, if indeed we get one */
        dague_time_t select_begin = take_time();
        exec_context = current_scheduler->module.select(eu_context);

        if( exec_context != NULL ) {
            dague_time_t select_end = take_time();
            uint64_t select_time = diff_time(select_begin, select_end);
            PINS(SELECT_END, eu_context, exec_context, (void *)select_time);
            /* select end, and record with it the amount of time actually spent selecting */
            misses_in_a_row = 0;

#if defined(DAGUE_SCHED_REPORT_STATISTICS)
            {
                uint32_t my_idx = dague_atomic_inc_32b(&sched_priority_trace_counter);
                if(my_idx < DAGUE_SCHED_MAX_PRIORITY_TRACE_COUNTER ) {
                    sched_priority_trace[my_idx].step = eu_context->sched_nb_tasks_done++;
                    sched_priority_trace[my_idx].thread_id = eu_context->th_id;
                    sched_priority_trace[my_idx].vp_id     = eu_context->virtual_process->vp_id;
                    sched_priority_trace[my_idx].priority  = exec_context->priority;
                }
            }
#endif

            PINS(PREPARE_INPUT_BEGIN, eu_context, exec_context, NULL);
            switch( exec_context->function->prepare_input(eu_context, exec_context) ) {
            case DAGUE_HOOK_RETURN_DONE:
            {
                PINS(PREPARE_INPUT_END, eu_context, exec_context, NULL);
                int rv = 0;
                /* We're good to go ... */
                PINS(EXEC_BEGIN, eu_context, exec_context, NULL);
                rv = __dague_execute( eu_context, exec_context );
                PINS(EXEC_END, eu_context, exec_context, NULL  );
                if( 0 == rv ) {
                    /* complete execution==add==push (also includes exec of immediates) */
                    PINS(COMPLETE_EXEC_BEGIN, eu_context, exec_context, NULL);
                    __dague_complete_execution( eu_context, exec_context );
                    PINS(COMPLETE_EXEC_END, eu_context, exec_context, NULL);
                }
                nbiterations++;
                break;
            }
            default:
                assert( 0 ); /* Internal error: invalid return value for data_lookup function */
            }

            // subsequent select begins
            PINS(SELECT_BEGIN, eu_context, NULL, NULL);
        } else {
            misses_in_a_row++;
        }
    }

#if defined(DAGUE_PROF_RUSAGE_EU)
    dague_statistics_per_eu("EU ", eu_context);
#endif

    /* We're all done ? */
    dague_barrier_wait( &(dague_context->barrier) );

#if defined(DAGUE_SIM)
    if( DAGUE_THREAD_IS_MASTER(eu_context) ) {
        dague_vp_t *vp;
        int32_t my_vpid, my_idx;
        int largest_date = 0;
        for(my_vpid = 0; my_vpid < dague_context->nb_vp; my_vpid++) {
            vp = dague_context->virtual_processes[my_vpid];
            for(my_idx = 0; my_idx < vp->nb_cores; my_idx++) {
                if( vp->execution_units[my_idx]->largest_simulation_date > largest_date )
                    largest_date = vp->execution_units[my_idx]->largest_simulation_date;
            }
        }
        dague_context->largest_simulation_date = largest_date;
    }
    dague_barrier_wait( &(dague_context->barrier) );
    eu_context->largest_simulation_date = 0;
#endif

    if( !DAGUE_THREAD_IS_MASTER(eu_context) ) {
        my_barrier_counter++;
        goto wait_for_the_next_round;
    }

 finalize_progress:
    // final select end - can we mark this as special somehow?
    // actually, it will already be obviously special, since it will be the only select
    // that has no context
    PINS(SELECT_END, eu_context, NULL, NULL);

#if defined(DAGUE_SCHED_REPORT_STATISTICS)
    STATUS(("#Scheduling: th <%3d/%3d> done %6d | local %6llu | remote %6llu | stolen %6llu | starve %6llu | miss %6llu\n",
            eu_context->th_id, eu_context->virtual_process->vp_id, nbiterations, (long long unsigned int)found_local,
            (long long unsigned int)found_remote,
            (long long unsigned int)found_victim,
            (long long unsigned int)miss_local,
            (long long unsigned int)miss_victim ));

    if( DAGUE_THREAD_IS_MASTER(eu_context) ) {
        char  priority_trace_fname[64];
        FILE *priority_trace = NULL;
        sprintf(priority_trace_fname, "priority_trace-%d.dat", eu_context->virtual_process->dague_context->my_rank);
        priority_trace = fopen(priority_trace_fname, "w");
        if( NULL != priority_trace ) {
            uint32_t my_idx;
            fprintf(priority_trace,
                    "#Step\tPriority\tThread\tVP\n"
                    "#Tasks are ordered in execution order\n");
            for(my_idx = 0; my_idx < MIN(sched_priority_trace_counter, DAGUE_SCHED_MAX_PRIORITY_TRACE_COUNTER); my_idx++) {
                fprintf(priority_trace, "%d\t%d\t%d\t%d\n",
                        sched_priority_trace[my_idx].step, sched_priority_trace[my_idx].priority,
                        sched_priority_trace[my_idx].thread_id, sched_priority_trace[my_idx].vp_id);
            }
            fclose(priority_trace);
        }
    }
#endif  /* DAGUE_REPORT_STATISTICS */

    return (void*)((long)nbiterations);
}

/************ COMPOSITION OF DAGUE_OBJECTS ****************/
typedef struct dague_compound_state_t {
    dague_context_t* ctx;
    int nb_objects;
    int completed_objects;
    dague_handle_t* objects_array[1];
} dague_compound_state_t;

static int dague_composed_cb( dague_handle_t* o, void* cbdata )
{
    dague_handle_t* compound = (dague_handle_t*)cbdata;
    dague_compound_state_t* compound_state = (dague_compound_state_t*)compound->functions_array;
    int completed_objects = compound_state->completed_objects++;
    assert( o == compound_state->objects_array[completed_objects] ); (void)o;
    if( compound->nb_local_tasks-- ) {
        assert( NULL != compound_state->objects_array[completed_objects+1] );
        dague_enqueue(compound_state->ctx,
                      compound_state->objects_array[completed_objects+1]);
    }
    return 0;
}

static void dague_compound_startup( dague_context_t *context,
                                    dague_handle_t *compound_object,
                                    dague_execution_context_t** startup_list)
{
    dague_compound_state_t* compound_state = (dague_compound_state_t*)compound_object->functions_array;
    dague_handle_t* first = compound_state->objects_array[0];
    int i;

    assert( 0 == compound_object->nb_functions );
    assert( NULL != first );
    first->startup_hook(context, first, startup_list);
    compound_state->ctx = context;
    compound_object->nb_local_tasks = compound_state->nb_objects;
    for( i = 0; i < compound_state->nb_objects; i++ ) {
        dague_handle_t* o = compound_state->objects_array[i];
        assert( NULL != o );
        o->complete_cb = dague_composed_cb;
        o->complete_cb_data = compound_object;
    }
}

dague_handle_t* dague_compose( dague_handle_t* start,
                               dague_handle_t* next )
{
    dague_handle_t* compound = NULL;
    dague_compound_state_t* compound_state = NULL;

    if( start->nb_functions == 0 ) {
        compound = start;
        compound_state = (dague_compound_state_t*)compound->functions_array;
        compound_state->objects_array[compound_state->nb_objects++] = next;
        /* make room for NULL terminating, if necessary */
        if( 0 == (compound_state->nb_objects%16) ) {
            compound_state = realloc(compound_state, sizeof(dague_compound_state_t) +
                            (1 + compound_state->nb_objects/16) * 16 * sizeof(void*));
            compound->functions_array = (void*)compound_state;
        }
        compound_state->objects_array[compound_state->nb_objects] = NULL;
    }
    else {
        compound = calloc(1, sizeof(dague_handle_t));
        compound->functions_array = malloc(sizeof(dague_compound_state_t) + 16 * sizeof(void*));
        compound_state = (dague_compound_state_t*)compound->functions_array;
        compound_state->objects_array[0] = start;
        compound_state->objects_array[1] = next;
        compound_state->objects_array[2] = NULL;
        compound_state->completed_objects = 0;
        compound_state->nb_objects = 2;
        compound->startup_hook = dague_compound_startup;
    }
    return compound;
}
/** END: Composition ***/

int32_t dague_set_priority( dague_handle_t* object, int32_t new_priority )
{
    int32_t old_priority = object->priority;
    object->priority = new_priority;
    return old_priority;
}

int dague_enqueue( dague_context_t* context, dague_handle_t* object)
{
    dague_execution_context_t **startup_list;
    int p;

    if( NULL == current_scheduler) {
        dague_set_scheduler( context );
    }

    /* These pointers need to be initialized to NULL; doing it with calloc */
    startup_list = (dague_execution_context_t**)calloc( vpmap_get_nb_vp(), sizeof(dague_execution_context_t*) );

    if( object->nb_local_tasks > 0 ) {
        /* Update the number of pending objects */
        dague_atomic_inc_32b( &(context->active_objects) );

        if( NULL != object->startup_hook ) {
            object->startup_hook(context, object, startup_list);
            for(p = 0; p < vpmap_get_nb_vp(); p++) {
                if( NULL != startup_list[p] ) {
                    dague_list_t temp;

                    OBJ_CONSTRUCT( &temp, dague_list_t );
                    /* Order the tasks by priority */
                    dague_list_chain_sorted(&temp, (dague_list_item_t*)startup_list[p],
                                            dague_execution_context_priority_comparator);
                    startup_list[p] = (dague_execution_context_t*)dague_list_nolock_unchain(&temp);
                    OBJ_DESTRUCT(&temp);
                    /* We should add these tasks on the system queue when there is one */
                    __dague_schedule( context->virtual_processes[p]->execution_units[0], startup_list[p] );
                }
            }
        }
    }

    free(startup_list);

#if defined(DAGUE_SCHED_REPORT_STATISTICS)
    sched_priority_trace_counter = 0;
#endif

    return 0;
}

static inline int
__dague_context_cas_or_flag(dague_context_t* context,
                            int flags)
{
    uint32_t current_flags = context->flags;
    return dague_atomic_cas(&context->flags,
                            current_flags,
                            current_flags | flags);
}

/**
 * If there are enqueued handle to be executed launch the other threads and then
 * return. Mark the internal structures in such a way that we can't start the
 * context mutiple times without completions.
 *
 * @returns: 0 if the other threads in this context have been started, -1 if the
 * context was already active, -2 if there was nothing to do and no threads have
 * been activated.
 */
int dague_start( dague_context_t* context )
{
    /* No active work */
    if(all_tasks_done(context)) return -2;
    /* Context already active */
    if( DAGUE_CONTEXT_FLAG_ACTIVE & context->flags )
        return -1;
    /* Start up the context */
    if( __dague_context_cas_or_flag(context, DAGUE_CONTEXT_FLAG_ACTIVE) ) {
        (void)dague_remote_dep_on(context);
        /* Wake up the other threads */
        dague_barrier_wait( &(context->barrier) );
        return 0;
    }
    return -1;  /* Someone else start it up */
}

/**
 * Check the status of a context. No progress on the context is guaranteed.
 *
 * @returns: 0 if the context is active, any other value otherwide.
 */
int dague_test( dague_context_t* context )
{
    return !all_tasks_done(context);
}

/**
 * If the context is active the current thread (which must be the thread that
 * created the context will join the other active threads to complete the tasks
 * enqueued on the context. This function is blocking, the return is only
 * possible upon completion of all tasks on the context.
 */
int dague_wait( dague_context_t* context )
{
    int ret = 0;
    if( __dague_context_cas_or_flag(context,
                                    DAGUE_CONTEXT_FLAG_ACTIVE|DAGUE_CONTEXT_FLAG_MAIN_IN) ) {
        dague_remote_dep_on(context);
    }

    ret = (int)(long)__dague_progress( context->virtual_processes[0]->execution_units[0] );

    context->__dague_internal_finalization_counter++;
    (void)dague_remote_dep_off(context);
    context->flags ^= DAGUE_CONTEXT_FLAG_ACTIVE|DAGUE_CONTEXT_FLAG_MAIN_IN;
    return ret;
}

/**
 * Partial progress of an active context. The thread will return upon completion
 * of some amount of pending work.
 *
 * @returns: 0 is the context is still active, any other value otherwise.
 */
int dague_progress(dague_context_t* context)
{
    int ret = 0;
    if( __dague_context_cas_or_flag(context,
                                    DAGUE_CONTEXT_FLAG_ACTIVE|DAGUE_CONTEXT_FLAG_MAIN_IN) ) {
        dague_remote_dep_on(context);
    }

    ret = (int)(long)__dague_progress( context->virtual_processes[0]->execution_units[0] );

    context->__dague_internal_finalization_counter++;
    (void)dague_remote_dep_off(context);
    context->flags ^= DAGUE_CONTEXT_FLAG_ACTIVE|DAGUE_CONTEXT_FLAG_MAIN_IN;
    return ret;
}<|MERGE_RESOLUTION|>--- conflicted
+++ resolved
@@ -139,29 +139,23 @@
                      dague_execution_context_t* exec_context )
 {
     const dague_function_t* function = exec_context->function;
-<<<<<<< HEAD
     int rc;
-
-=======
-    assert( function->nb_incarnations > 0 );
 #if DAGUE_DEBUG_VERBOSE != 0
     char tmp[MAX_TASK_STRLEN];
-    DEBUG(("thread %d of VP %d Execute %s\n", eu_context->th_id, eu_context->virtual_process->vp_id,
-           dague_snprintf_execution_context(tmp, MAX_TASK_STRLEN, exec_context)));
-#endif
->>>>>>> 63cc311c
+    dague_snprintf_execution_context(tmp, MAX_TASK_STRLEN, exec_context);
+#endif
+
+    assert( function->nb_incarnations > 0 );
     DAGUE_STAT_DECREASE(counter_nbtasks, 1ULL);
     AYU_TASK_RUN(eu_context->th_id, exec_context);
     /**
      * Try all the incarnation until one agree to execute.
      */
     do {
-#ifdef DAGUE_DEBUG_VERBOSE1
-        char tmp[MAX_TASK_STRLEN];
+#if DAGUE_DEBUG_VERBOSE != 0
         DEBUG(("thread %d of VP %d Execute %s[%d]\n",
                eu_context->th_id, eu_context->virtual_process->vp_id,
-               dague_snprintf_execution_context(tmp, MAX_TASK_STRLEN, exec_context),
-               function->incarnations[exec_context->chore_id].type));
+               tmp, function->incarnations[exec_context->chore_id].type));
 #endif
         rc = function->incarnations[exec_context->chore_id].hook( eu_context, exec_context );
         if( DAGUE_HOOK_RETURN_NEXT != rc )
@@ -197,7 +191,6 @@
     return 0;
 }
 
-<<<<<<< HEAD
 static dague_sched_module_t         *current_scheduler = NULL;
 static dague_sched_base_component_t *scheduler_component = NULL;
 
@@ -212,13 +205,9 @@
         scheduler_component = NULL;
     }
 }
-=======
-dague_scheduler_t scheduler = { "None", NULL, NULL, NULL, NULL, NULL, NULL };
->>>>>>> 63cc311c
 
 static int no_scheduler_is_active( dague_context_t *master )
 {
-<<<<<<< HEAD
     int p, t;
     dague_vp_t *vp;
 
@@ -248,20 +237,6 @@
 
     if( NULL == new_scheduler ) {
         return 0;
-=======
-    /* The scheduler is already selected */
-    if( (NULL != s) && (0 == strcmp(scheduler.name, s->name)) )
-        return;
-    if( NULL != scheduler.finalize ) {
-        scheduler.finalize( dague );
-    }
-    if( NULL != s ) {
-        memcpy( &scheduler, s, sizeof(dague_scheduler_t) );
-        if( NULL != scheduler.global_init )
-            scheduler.global_init( dague );
-    } else {
-        memset( &scheduler, 0, sizeof(dague_scheduler_t) );
->>>>>>> 63cc311c
     }
 
     dague_remove_scheduler( dague );
