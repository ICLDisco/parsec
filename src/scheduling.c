--- conflicted
+++ resolved
@@ -452,15 +452,9 @@
     dague_handle_t* objects_array[1];
 } dague_compound_state_t;
 
-<<<<<<< HEAD
 static int dague_composed_cb( dague_handle_t* o, void* cbdata )
 {
     dague_handle_t* compound = (dague_handle_t*)cbdata;
-=======
-static int dague_composed_cb( dague_object_t* o, void* cbdata )
-{
-    dague_object_t* compound = (dague_object_t*)cbdata;
->>>>>>> daa50a6d
     dague_compound_state_t* compound_state = (dague_compound_state_t*)compound->functions_array;
     int completed_objects = compound_state->completed_objects++;
     assert( o == compound_state->objects_array[completed_objects] ); (void)o;
@@ -477,16 +471,11 @@
                                     dague_execution_context_t** startup_list)
 {
     dague_compound_state_t* compound_state = (dague_compound_state_t*)compound_object->functions_array;
-<<<<<<< HEAD
     dague_handle_t* first = compound_state->objects_array[0];
     int i;
 
     assert( 0 == compound_object->nb_functions );
-    assert( NULL != first );    
-=======
-    dague_object_t* first = compound_state->objects_array[0];
     assert( NULL != first );
->>>>>>> daa50a6d
     first->startup_hook(context, first, startup_list);
     compound_state->ctx = context;
     compound_object->nb_local_tasks = compound_state->nb_objects;
@@ -498,13 +487,8 @@
     }
 }
 
-<<<<<<< HEAD
-dague_handle_t* dague_compose( dague_handle_t* start, 
-                               dague_handle_t* next ) 
-=======
-dague_object_t* dague_compose( dague_object_t* start,
-                               dague_object_t* next )
->>>>>>> daa50a6d
+dague_handle_t* dague_compose( dague_handle_t* start,
+                               dague_handle_t* next )
 {
     dague_handle_t* compound = NULL;
     dague_compound_state_t* compound_state = NULL;
