--- conflicted
+++ resolved
@@ -197,15 +197,8 @@
 
     rqtp.tv_sec = 0;
     misses_in_a_row = 1;
-<<<<<<< HEAD
-    
+
     if( !DAGUE_THREAD_IS_MASTER(eu_context) ) {
-        /* Force the kernel to bind me to the expected core */
-        __do_some_computations();
-=======
->>>>>>> d5383e23
-
-    if( 0 != eu_context->eu_id ) {
         /* Wait until all threads are done binding themselves
          * (see dague_init) */
         dague_barrier_wait( &(dague_context->barrier) );
