--- conflicted
+++ resolved
@@ -194,16 +194,10 @@
                 if( ACCESS_NONE == flow->access_type ) continue;
                 if( NULL != context->data[flow->flow_index].data_repo ) {
                     set_parameters++;
-<<<<<<< HEAD
                     if( NULL == context->data[flow->flow_index].data_in ) {
-                        ERROR(( "Task %s has flow %d data_repo != NULL but an input data == NULL (%s:%d)\n",
-                                dague_snprintf_execution_context(tmp, MAX_TASK_STRLEN, context), flow->flow_index, __FILE__, __LINE__));
-=======
-                    if( NULL == context->data[flow->flow_index].data ) {
                         DEBUG2(("Task %s has flow %s data_repo != NULL but a data == NULL (%s:%d)\n",
                                 dague_snprintf_execution_context(tmp, MAX_TASK_STRLEN, context),
                                 flow->name, __FILE__, __LINE__));
->>>>>>> 438032ad
                     }
                 }
             }
