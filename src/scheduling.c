/*
 * Copyright (c) 2009-2012 The University of Tennessee and The University
 *                         of Tennessee Research Foundation.  All rights
 *                         reserved.
 */

#include "dague_config.h"
#include "dague_internal.h"
#include "src/mca/mca_repository.h"
#include "src/mca/sched/sched.h"
#include "profiling.h"
#include "stats.h"
#include "datarepo.h"
#include "execution_unit.h"
#include "vpmap.h"
#include "pins/pins.h"

#ifdef PINS_ENABLE
#include "pins/papi/cachemiss.h" // PETER this depends on PAPI as well as PINS
#include "pins/steals/steals.h"
#endif

#include "dague/ayudame.h"

#include <signal.h>
#if defined(HAVE_STRING_H)
#include <string.h>
#endif /* defined(HAVE_STRING_H) */
#include <sched.h>
#include <sys/types.h>
#if defined(HAVE_ERRNO_H)
#include <errno.h>
#endif  /* defined(HAVE_ERRNO_H) */
#if defined(HAVE_SCHED_SETAFFINITY)
#include <linux/unistd.h>
#endif  /* defined(HAVE_SCHED_SETAFFINITY) */
#if defined(DAGUE_PROF_TRACE) && defined(DAGUE_PROF_TRACE_SCHEDULING_EVENTS)
#define TAKE_TIME(EU_PROFILE, KEY, ID)  dague_profiling_trace((EU_PROFILE), (KEY), (ID), -1, NULL)
#else
#define TAKE_TIME(EU_PROFILE, KEY, ID) do {} while(0)
#endif

#if defined(DAGUE_SCHED_REPORT_STATISTICS)
#define DAGUE_SCHED_MAX_PRIORITY_TRACE_COUNTER 65536
typedef struct {
    int      thread_id;
    int      vp_id;
    int32_t  priority;
    uint32_t step;
} sched_priority_trace_t;
static sched_priority_trace_t sched_priority_trace[DAGUE_SCHED_MAX_PRIORITY_TRACE_COUNTER];
static uint32_t sched_priority_trace_counter;
#endif

#if 0
/**
 * Disabled by now.
 */
int __dague_progress_task( dague_execution_unit_t* eu_context,
                           dague_execution_context_t* task )
{
    (void)eu_context;
    switch(task->status) {
        case DAGUE_TASK_STATUS_NONE:
#ifdef DAGUE_DEBUG_VERBOSE1
            char tmp[MAX_TASK_STRLEN];
            DEBUG(("thread %d of VP %d Execute %s\n", eu_context->th_id, eu_context->virtual_process->vp_id,
                   dague_snprintf_execution_context(tmp, MAX_TASK_STRLEN, task)));
#endif
        return -1;

        case DAGUE_TASK_STATUS_PREPARE_INPUT:
            task->status = DAGUE_TASK_STATUS_EVAL;
            break;
        case DAGUE_TASK_STATUS_EVAL:
            task->status = DAGUE_TASK_STATUS_HOOK;
            break;
        case DAGUE_TASK_STATUS_HOOK:
            task->status = DAGUE_TASK_STATUS_PREPARE_OUTPUT;
            break;
        case DAGUE_TASK_STATUS_PREPARE_OUTPUT:
            task->status = DAGUE_TASK_STATUS_COMPLETE;
            break;
        case DAGUE_TASK_STATUS_COMPLETE:
            break;
    }
    return -1;
}
#endif

int __dague_execute( dague_execution_unit_t* eu_context,
                     dague_execution_context_t* exec_context )
{
    const dague_function_t* function = exec_context->function;
    int rc;

    DAGUE_STAT_DECREASE(counter_nbtasks, 1ULL);
    AYU_TASK_RUN(eu_context->th_id, exec_context);
    /**
     * Try all the incarnation until one agree to execute.
     */
    do {
#ifdef DAGUE_DEBUG_VERBOSE1
        char tmp[MAX_TASK_STRLEN];
        DEBUG(("thread %d of VP %d Execute %s[%d]\n",
               eu_context->th_id, eu_context->virtual_process->vp_id,
               dague_snprintf_execution_context(tmp, MAX_TASK_STRLEN, exec_context),
               function->incarnation[exec_context->chore_id].type));
#endif
        rc = function->incarnations[exec_context->chore_id].hook( eu_context, exec_context );
        if( DAGUE_HOOK_RETURN_NEXT != rc )
            return rc;
        exec_context->chore_id++;
    } while(NULL != function->incarnations[exec_context->chore_id].hook);
    /* We're out of luck, no more chores */
    return DAGUE_HOOK_RETURN_ERROR;
}

static inline int all_tasks_done(dague_context_t* context)
{
    return (context->active_objects == 0);
}

int __dague_complete_task(dague_handle_t *dague_handle, dague_context_t* context)
{
    int remaining;

<<<<<<< HEAD
    assert( dague_object->nb_local_tasks != 0 );
    remaining = dague_atomic_dec_32b( &(dague_object->nb_local_tasks) );
    //    printf("remaining local tasks: %d\n", dague_object->nb_local_tasks);
=======
    assert( dague_handle->nb_local_tasks != 0 );
    remaining = dague_atomic_dec_32b( &(dague_handle->nb_local_tasks) );
>>>>>>> bf9ccb61
    if( 0 == remaining ) {
        /* A dague object has been completed. Call the attached callback if
         * necessary, then update the main engine.
         */
        if( NULL != dague_handle->complete_cb ) {
            (void)dague_handle->complete_cb( dague_handle, dague_handle->complete_cb_data );
        }
        dague_atomic_dec_32b( &(context->active_objects) );
        return 1;
    }
    return 0;
}

static dague_sched_module_t         *current_scheduler = NULL;
static dague_sched_base_component_t *scheduler_component = NULL;

void dague_remove_scheduler( dague_context_t *dague )
{
<<<<<<< HEAD
    if( NULL != scheduler.finalize ) {
	    // PETER TODO move this to a more appropriate finalization place
	    pins_fini_steals(dague);
        scheduler.finalize( dague );
=======
    if( NULL != current_scheduler ) {
        current_scheduler->module.remove( dague );
        assert( NULL != scheduler_component );
        mca_component_close( (mca_base_component_t*)scheduler_component );
        current_scheduler = NULL;
        scheduler_component = NULL;
>>>>>>> bf9ccb61
    }
}

int dague_set_scheduler( dague_context_t *dague )
{
    mca_base_component_t **scheds;
    dague_sched_module_t  *new_scheduler = NULL;
    dague_sched_base_component_t *new_component = NULL;

    scheds = mca_components_open_bytype( "sched" );
    mca_components_query(scheds, 
                         (mca_base_module_t**)&new_scheduler, 
                         (mca_base_component_t**)&new_component);
    mca_components_close(scheds);

    if( NULL == new_scheduler ) {
        return 0;
    }
    
    dague_remove_scheduler( dague );
    current_scheduler = new_scheduler;
    scheduler_component = new_component;

    DEBUG((" Installing %s\n", current_scheduler->component->base_version.mca_component_name));

    current_scheduler->module.install( dague );
    return 1;
}

/**
 * This is where we end up after the release_dep_fct is called and generates a
 * readylist. the new_context IS the readylist.
 */
int __dague_schedule( dague_execution_unit_t* eu_context,
                      dague_execution_context_t* new_context )
{
    int ret;

#if defined(DAGUE_DEBUG_ENABLE)
    {
        dague_execution_context_t* context = new_context;
        const struct dague_flow_s* flow;
        int set_parameters, i;
        char tmp[MAX_TASK_STRLEN];

        do {
            for( i = set_parameters = 0; NULL != (flow = context->function->in[i]); i++ ) {
                if( ACCESS_NONE == flow->access_type ) continue;
                if( NULL != context->data[flow->flow_index].data_repo ) {
                    set_parameters++;
                    if( NULL == context->data[flow->flow_index].data ) {
                        ERROR(( "Task %s has flow %d data_repo != NULL but a data == NULL (%s:%d)\n",
                                dague_snprintf_execution_context(tmp, MAX_TASK_STRLEN, context), flow->flow_index, __FILE__, __LINE__));
                    }
                }
            }
            if( set_parameters > 1 ) {
                ERROR(( "Task %s has more than one input flow set (impossible)!! (%s:%d)\n",
                        dague_snprintf_execution_context(tmp, MAX_TASK_STRLEN, context), __FILE__, __LINE__));
            }
            DEBUG2(( "thread %d of VP %d Schedules %s\n",
                    eu_context->th_id, eu_context->virtual_process->vp_id,
                    dague_snprintf_execution_context(tmp, MAX_TASK_STRLEN, context) ));
            context = (dague_execution_context_t*)context->list_item.list_next;
        } while ( context != new_context );
    }
#endif  /* defined(DAGUE_DEBUG_ENABLE) */

    /* Deactivate this measurement, until the MPI thread has its own execution unit
     *  TAKE_TIME(eu_context->eu_profile, schedule_push_begin, 0);
     */
    ret = current_scheduler->module.schedule(eu_context, new_context);
    /* Deactivate this measurement, until the MPI thread has its own execution unit
     *  TAKE_TIME( eu_context->eu_profile, schedule_push_end, 0);
     */
    PINS(PARSEC_SCHEDULED, eu_context, new_context, NULL);

    return ret;
}

#ifdef  HAVE_SCHED_SETAFFINITY
#define gettid() syscall(__NR_gettid)
#endif /* HAVE_SCHED_SETAFFINITY */

#include "src/pins/papi/cachemiss.h" // PETER remove after test

#define TIME_STEP 5410
#define MIN(x, y) ( (x)<(y)?(x):(y) )
static inline unsigned long exponential_backoff(uint64_t k)
{
    unsigned int n = MIN( 64, k );
    unsigned int r = (unsigned int) ((double)n * ((double)rand()/(double)RAND_MAX));
    return r * TIME_STEP;
}

int __dague_complete_execution( dague_execution_unit_t *eu_context,
                                dague_execution_context_t *exec_context )
{
    int rc = 0;

    if( NULL != exec_context->function->prepare_output ) {
        exec_context->function->prepare_output( eu_context, exec_context );
    }
    if( NULL != exec_context->function->complete_execution )
        rc = exec_context->function->complete_execution( eu_context, exec_context );
    /* Update the number of remaining tasks */
    __dague_complete_task(exec_context->dague_handle, eu_context->virtual_process->dague_context);
    AYU_TASK_COMPLETE(exec_context);

    /* Succesfull execution. The context is ready to be released, all
     * dependencies have been marked as completed.
     */
    DEBUG_MARK_EXE( eu_context->th_id, eu_context->virtual_process->vp_id, exec_context );
    /* Release the execution context */
    DAGUE_STAT_DECREASE(mem_contexts, sizeof(dague_execution_context_t) + STAT_MALLOC_OVERHEAD);
    dague_thread_mempool_free( eu_context->context_mempool, exec_context );
    return rc;
}

void* __dague_progress( dague_execution_unit_t* eu_context )
{
    uint64_t misses_in_a_row;
    dague_context_t* dague_context = eu_context->virtual_process->dague_context;
    int32_t my_barrier_counter = dague_context->__dague_internal_finalization_counter;
    dague_execution_context_t* exec_context;
    int nbiterations = 0;
    struct timespec rqtp;

    rqtp.tv_sec = 0;
    misses_in_a_row = 1;

    if( !DAGUE_THREAD_IS_MASTER(eu_context) ) {
        /* Wait until all threads are done binding themselves
         * (see dague_init) */
        dague_barrier_wait( &(dague_context->barrier) );
        my_barrier_counter = 1;
    }

    /* The main loop where all the threads will spend their time */
 wait_for_the_next_round:
    /* Wait until all threads are here and the main thread signal the begining of the work */
    dague_barrier_wait( &(dague_context->barrier) );

    if( dague_context->__dague_internal_finalization_in_progress ) {
        my_barrier_counter++;
        for(; my_barrier_counter <= dague_context->__dague_internal_finalization_counter; my_barrier_counter++ ) {
            dague_barrier_wait( &(dague_context->barrier) );
        }
        goto finalize_progress;
    }

    if( NULL == current_scheduler ) {
        fprintf(stderr, "DAGuE: Main thread entered dague_progress, while scheduler is not selected yet!\n");
        return (void *)-1;
    }

    while( !all_tasks_done(dague_context) ) {
#if defined(DISTRIBUTED)
        if( DAGUE_THREAD_IS_MASTER(eu_context) ) {
            /* check for remote deps completion */
            while(dague_remote_dep_progress(eu_context) > 0)  {
                misses_in_a_row = 0;
            }
        }
#endif /* DISTRIBUTED */

        if( misses_in_a_row > 1 ) {
            rqtp.tv_nsec = exponential_backoff(misses_in_a_row);
            DAGUE_STATACC_ACCUMULATE(time_starved, rqtp.tv_nsec/1000);
            TAKE_TIME( eu_context->eu_profile, schedule_sleep_begin, nbiterations);
            nanosleep(&rqtp, NULL);
            TAKE_TIME( eu_context->eu_profile, schedule_sleep_end, nbiterations);
        }

        TAKE_TIME( eu_context->eu_profile, schedule_poll_begin, nbiterations);
<<<<<<< HEAD
        PINS(TASK_SELECT_BEGIN, eu_context, NULL, NULL);
        exec_context = scheduler.select_task(eu_context);
        //        PINS(TASK_SELECT_FINI, eu_context, exec_context, NULL);
=======
        exec_context = current_scheduler->module.select(eu_context);
>>>>>>> bf9ccb61
        TAKE_TIME( eu_context->eu_profile, schedule_poll_end, nbiterations);

        if( exec_context != NULL ) {
            misses_in_a_row = 0;

#if defined(DAGUE_SCHED_REPORT_STATISTICS)
            {
                uint32_t my_idx = dague_atomic_inc_32b(&sched_priority_trace_counter);
                if(my_idx < DAGUE_SCHED_MAX_PRIORITY_TRACE_COUNTER ) {
                    sched_priority_trace[my_idx].step = eu_context->sched_nb_tasks_done++;
                    sched_priority_trace[my_idx].thread_id = eu_context->th_id;
                    sched_priority_trace[my_idx].vp_id     = eu_context->virtual_process->vp_id;
                    sched_priority_trace[my_idx].priority  = exec_context->priority;
                }
            }
#endif

            // MY MODS
            TAKE_TIME(eu_context->eu_profile, queue_remove_begin, 0);
            TAKE_TIME(eu_context->eu_profile, queue_remove_end, 0);
            
            PINS(EXEC_BEGIN, eu_context, exec_context, NULL);
            switch( exec_context->function->prepare_input(eu_context, exec_context) ) {
            case DAGUE_LOOKUP_DONE:
                /* We're good to go ... */
                if( 0 == __dague_execute( eu_context, exec_context ) ) {
                    __dague_complete_execution( eu_context, exec_context );
                }
                nbiterations++;
                break;
            default:
                assert( 0 ); /* Internal error: invalid return value for data_lookup function */
            }
            PINS(EXEC_FINI, eu_context, exec_context, NULL);

        } else {
            misses_in_a_row++;
        }
    }

    /* We're all done ? */
    dague_barrier_wait( &(dague_context->barrier) );

#if defined(DAGUE_SIM)
    if( DAGUE_THREAD_IS_MASTER(eu_context) ) {
        int32_t my_idx;
        int largest_date = 0;
        for(my_idx = 0; my_idx < dague_context->nb_cores; my_idx++) {
            if( dague_context->execution_units[my_idx]->largest_simulation_date > largest_date )
                largest_date = dague_context->execution_units[my_idx]->largest_simulation_date;
        }
        dague_context->largest_simulation_date = largest_date;
    }
    dague_barrier_wait( &(dague_context->barrier) );
    eu_context ->largest_simulation_date = 0;
#endif

    if( !DAGUE_THREAD_IS_MASTER(eu_context) ) {
        my_barrier_counter++;
        goto wait_for_the_next_round;
    }

 finalize_progress:
#if defined(DAGUE_SCHED_REPORT_STATISTICS)
    STATUS(("#Scheduling: th <%3d/%3d> done %6d | local %6llu | remote %6llu | stolen %6llu | starve %6llu | miss %6llu\n",
            eu_context->th_id, eu_context->virtual_process->vp_id, nbiterations, (long long unsigned int)found_local,
            (long long unsigned int)found_remote,
            (long long unsigned int)found_victim,
            (long long unsigned int)miss_local,
            (long long unsigned int)miss_victim ));

    if( DAGUE_THREAD_IS_MASTER(eu_context) ) {
        char  priority_trace_fname[64];
        FILE *priority_trace = NULL;
        sprintf(priority_trace_fname, "priority_trace-%d.dat", eu_context->virtual_process->dague_context->my_rank);
        priority_trace = fopen(priority_trace_fname, "w");
        if( NULL != priority_trace ) {
            uint32_t my_idx;
            fprintf(priority_trace,
                    "#Step\tPriority\tThread\tVP\n"
                    "#Tasks are ordered in execution order\n");
            for(my_idx = 0; my_idx < MIN(sched_priority_trace_counter, DAGUE_SCHED_MAX_PRIORITY_TRACE_COUNTER); my_idx++) {
                fprintf(priority_trace, "%d\t%d\t%d\t%d\n",
                        sched_priority_trace[my_idx].step, sched_priority_trace[my_idx].priority,
                        sched_priority_trace[my_idx].thread_id, sched_priority_trace[my_idx].vp_id);
            }
            fclose(priority_trace);
        }
    }
#endif  /* DAGUE_REPORT_STATISTICS */

    // PETER hacky test code
    /*
    printf("self %7lld %7lld steal %7lld %7lld other %7lld %7lld per: %4lld %4lld | %4lld %4lld | %4lld %4lld\n", 
           eu_context->self_counters[0], 
           eu_context->self_counters[1],
           eu_context->steal_counters[0],
           eu_context->steal_counters[1],
           eu_context->other_counters[0],
           eu_context->other_counters[1],
           eu_context->self_counters[0] / eu_context->self,
           eu_context->self_counters[1] / eu_context->self,
           eu_context->steal_counters[0] / eu_context->steal,
           eu_context->steal_counters[1] / eu_context->steal,
           eu_context->other_counters[0] / eu_context->other,
           eu_context->other_counters[1] / eu_context->other
           );
     */
    printf("exec L1 %7lld L2 %7lld TLB %7lld\n", 
           eu_context->exec_cache_misses[0], 
           eu_context->exec_cache_misses[1],
           eu_context->exec_tlb_misses
           );

    return (void*)((long)nbiterations);
}

int dague_enqueue( dague_context_t* context, dague_handle_t* object)
{
    dague_execution_context_t **startup_list;
    int p;

    if( NULL == current_scheduler) {
        dague_set_scheduler( context );
    }

    /* These pointers need to be initialized to NULL; doing it with calloc */
    startup_list = (dague_execution_context_t**)calloc( vpmap_get_nb_vp(), sizeof(dague_execution_context_t*) );

    if( object->nb_local_tasks > 0 ) {
        /* Update the number of pending objects */
        dague_atomic_inc_32b( &(context->active_objects) );

        if( NULL != object->startup_hook ) {
            object->startup_hook(context, object, startup_list);
            for(p = 0; p < vpmap_get_nb_vp(); p++) {
                if( NULL != startup_list[p] ) {
                    /* We should add these tasks on the system queue when there is one */
                    __dague_schedule( context->virtual_processes[p]->execution_units[0], startup_list[p] );
                }
            }
        }
    }

    free(startup_list);

#if defined(DAGUE_SCHED_REPORT_STATISTICS)
    sched_priority_trace_counter = 0;
#endif

    return 0;
}

int dague_start( dague_context_t* context )
{
    (void) context; // silence the compiler
    return 0;
}

int dague_test( dague_context_t* context )
{
    (void) context; // silence the compiler
    return -1;  /* Not yet implemented */
}

int dague_wait( dague_context_t* context )
{
    int ret = 0;
    (void)dague_remote_dep_on(context);

    ret = (int)(long)__dague_progress( context->virtual_processes[0]->execution_units[0] );

    context->__dague_internal_finalization_counter++;
    (void)dague_remote_dep_off(context);
    return ret;
}

int dague_progress(dague_context_t* context)
{
    int ret = 0;
    (void)dague_remote_dep_on(context);

    ret = (int)(long)__dague_progress( context->virtual_processes[0]->execution_units[0] );

    context->__dague_internal_finalization_counter++;
    (void)dague_remote_dep_off(context);
    return ret;
}<|MERGE_RESOLUTION|>--- conflicted
+++ resolved
@@ -125,14 +125,9 @@
 {
     int remaining;
 
-<<<<<<< HEAD
-    assert( dague_object->nb_local_tasks != 0 );
-    remaining = dague_atomic_dec_32b( &(dague_object->nb_local_tasks) );
-    //    printf("remaining local tasks: %d\n", dague_object->nb_local_tasks);
-=======
     assert( dague_handle->nb_local_tasks != 0 );
     remaining = dague_atomic_dec_32b( &(dague_handle->nb_local_tasks) );
->>>>>>> bf9ccb61
+
     if( 0 == remaining ) {
         /* A dague object has been completed. Call the attached callback if
          * necessary, then update the main engine.
@@ -151,19 +146,13 @@
 
 void dague_remove_scheduler( dague_context_t *dague )
 {
-<<<<<<< HEAD
-    if( NULL != scheduler.finalize ) {
-	    // PETER TODO move this to a more appropriate finalization place
-	    pins_fini_steals(dague);
-        scheduler.finalize( dague );
-=======
     if( NULL != current_scheduler ) {
         current_scheduler->module.remove( dague );
+        pins_fini_steals(dague); // PETER TODO where does this actually belong!?
         assert( NULL != scheduler_component );
         mca_component_close( (mca_base_component_t*)scheduler_component );
         current_scheduler = NULL;
         scheduler_component = NULL;
->>>>>>> bf9ccb61
     }
 }
 
@@ -339,13 +328,8 @@
         }
 
         TAKE_TIME( eu_context->eu_profile, schedule_poll_begin, nbiterations);
-<<<<<<< HEAD
         PINS(TASK_SELECT_BEGIN, eu_context, NULL, NULL);
-        exec_context = scheduler.select_task(eu_context);
-        //        PINS(TASK_SELECT_FINI, eu_context, exec_context, NULL);
-=======
         exec_context = current_scheduler->module.select(eu_context);
->>>>>>> bf9ccb61
         TAKE_TIME( eu_context->eu_profile, schedule_poll_end, nbiterations);
 
         if( exec_context != NULL ) {
