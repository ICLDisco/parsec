--- conflicted
+++ resolved
@@ -9,16 +9,7 @@
 #include "lifo.h"
 #include "data.h"
 
-<<<<<<< HEAD
-/* types used to compute alignment  */
-union _internal_chunk_prefix_u {
-    dague_list_item_t item;
-    dague_arena_chunk_t chunk;
-};
-#define DAGUE_ARENA_MIN_ALIGNMENT(align) ((ptrdiff_t)(align*((sizeof(union _internal_chunk_prefix_u)-1)/align+1)))
-=======
 #define DAGUE_ARENA_MIN_ALIGNMENT(align) ((ptrdiff_t)(align*((sizeof(dague_arena_chunk_t)-1)/align+1)))
->>>>>>> 337d2907
 
 int dague_arena_construct(dague_arena_t* arena,
                           size_t elem_size,
@@ -29,13 +20,9 @@
     if( (alignment <= 1) || (alignment & (alignment - 1)) )
         return -1;
 
-<<<<<<< HEAD
-    OBJ_CONSTRUCT(&arena->area_lifo, dague_lifo_t);
-=======
     assert(0 == (((uintptr_t)arena) % sizeof(uintptr_t))); /* is it aligned */
 
-    dague_lifo_construct(&arena->lifo);
->>>>>>> 337d2907
+    OBJ_CONSTRUCT(&arena->area_lifo, dague_lifo_t);
     arena->alignment = alignment;
     arena->elem_size = elem_size;
     arena->opaque_dtt = opaque_dtt;
@@ -44,28 +31,6 @@
     return 0;
 }
 
-<<<<<<< HEAD
-=======
-int dague_arena_construct_ex(dague_arena_t* arena,
-                             size_t elem_size,
-                             size_t alignment,
-                             dague_remote_dep_datatype_t opaque_dtt,
-                             int32_t max_used,
-                             int32_t max_released)
-{
-    /* alignment must be more than zero and power of two */
-    if( (alignment <= 1) || (alignment & (alignment - 1)) )
-        return -1;
-
-    assert(0 == (((uintptr_t)arena) % sizeof(uintptr_t))); /* is it aligned */
-
-    dague_arena_construct(arena, elem_size, alignment, opaque_dtt);
-    arena->max_used = max_used;
-    arena->max_released = max_released;
-    return 0;
-}
-
->>>>>>> 337d2907
 void dague_arena_destruct(dague_arena_t* arena)
 {
     dague_list_item_t* item;
@@ -78,7 +43,6 @@
 
 static dague_list_item_t *freelist_pop_or_create( dague_lifo_t *list, size_t size, dague_data_allocate_t alloc )
 {
-<<<<<<< HEAD
     dague_list_item_t *item;
     item = dague_lifo_pop(list);
     if( NULL == item ) {
@@ -89,66 +53,6 @@
         assert(NULL != item);
     }
     return item;
-=======
-    dague_list_item_t* item;
-    dague_arena_chunk_t* chunk;
-    size_t size;
-
-    if( count == 1 ) {
-        size = DAGUE_ALIGN(arena->elem_size + arena->alignment + sizeof(dague_arena_chunk_t),
-                           arena->alignment, size_t);
-
-        if(arena->max_used != INT32_MAX) {
-            dague_atomic_inc_32b((uint32_t*)&arena->used);
-            if(arena->used > arena->max_used) {
-                dague_atomic_dec_32b((uint32_t*)&arena->used);
-                return NULL;
-            }
-        }
-
-        item = dague_lifo_pop(&arena->lifo);
-        if(NULL != item) {
-            if(INT32_MAX != arena->max_released) {
-                dague_atomic_dec_32b((uint32_t*)&arena->released);
-                assert(arena->released >= 0);
-            }
-            DEBUG3(("Arena:\tretrieve a new tile of size %zu from arena %p, aligned by %zu, base ptr %p, data ptr %p, sizeof prefix %zu(%zd)\n",
-                    arena->elem_size, arena, arena->alignment, item,
-                    DAGUE_ALIGN_PTR( ((ptrdiff_t)item + sizeof(dague_arena_chunk_t)),
-                                     arena->alignment, void* ),
-                    sizeof(dague_arena_chunk_t), DAGUE_ARENA_MIN_ALIGNMENT(arena->alignment)));
-        } else {
-            item = arena->data_malloc(size);
-            dague_list_item_construct(item);
-            assert(NULL != item);
-            DEBUG3(("Arena:\tallocate a new tile of size %zu from arena %p, aligned by %zu, base ptr %p, data ptr %p, sizeof prefix %zu(%zd)\n",
-                    arena->elem_size, arena, arena->alignment, item,
-                    DAGUE_ALIGN_PTR( ((ptrdiff_t)item + sizeof(dague_arena_chunk_t)),
-                                     arena->alignment, void* ),
-                    sizeof(dague_arena_chunk_t), DAGUE_ARENA_MIN_ALIGNMENT(arena->alignment)));
-        }
-        chunk = (dague_arena_chunk_t*) item;
-    } else {
-        assert(count > 1);
-        size = DAGUE_ALIGN(arena->elem_size * count + arena->alignment + sizeof(dague_arena_chunk_t),
-                           arena->alignment, size_t);
-        chunk = (dague_arena_chunk_t*)arena->data_malloc( size );
-    }
-
-#if defined(DAGUE_DEBUG)
-    DAGUE_LIST_ITEM_SINGLETON( (dague_list_item_t*)chunk );
-#endif
-
-    chunk->origin = arena;
-    chunk->refcount = 1;
-    chunk->count = count;
-    chunk->data = DAGUE_ALIGN_PTR( ((ptrdiff_t)chunk + sizeof(dague_arena_chunk_t)),
-                                   arena->alignment, void* );
-    assert(0 == (((ptrdiff_t)chunk->data) % arena->alignment));
-    assert((arena->elem_size + (ptrdiff_t)chunk->data)  <= (size + (ptrdiff_t)chunk));
-
-    return (dague_arena_chunk_t*) (((ptrdiff_t) chunk) | (ptrdiff_t)1);
->>>>>>> 337d2907
 }
 
 dague_data_t*
@@ -161,78 +65,45 @@
 
     data = dague_data_new();
     if( count == 1 ) {
-<<<<<<< HEAD
-        size = DAGUE_ALIGN(arena->elem_size + arena->alignment + sizeof(union _internal_chunk_prefix_u),
+        size = DAGUE_ALIGN(arena->elem_size + arena->alignment + sizeof(dague_arena_chunk_t),
                            arena->alignment, size_t);
         chunk = (dague_arena_chunk_t *)freelist_pop_or_create( &arena->area_lifo, size, arena->data_malloc );
     } else {
         assert(count > 1);
-        size = DAGUE_ALIGN(arena->elem_size * count + arena->alignment + sizeof(union _internal_chunk_prefix_u),
-=======
-        size = DAGUE_ALIGN(arena->elem_size + arena->alignment + sizeof(dague_arena_chunk_t),
-                           arena->alignment, size_t);
-
-        if(arena->max_used != INT32_MAX) {
-            arena->used++;
-            if(arena->used > arena->max_used) {
-                arena->used--;
-                return NULL;
-            }
-        }
-
-        item = dague_lifo_nolock_pop(&arena->lifo);
-        if(NULL != item) {
-            if(INT32_MAX != arena->max_released) {
-                arena->released--;
-                assert(arena->released >= 0);
-            }
-            DEBUG3(("Arena:\tretrieve a new tile of size %zu from arena %p, aligned by %zu, base ptr %p, data ptr %p, sizeof prefix %zu(%zd)\n",
-                    arena->elem_size, arena, arena->alignment, item,
-                    DAGUE_ALIGN_PTR( ((ptrdiff_t)item + sizeof(dague_arena_chunk_t)),
-                                     arena->alignment, void* ),
-                    sizeof(dague_arena_chunk_t), DAGUE_ARENA_MIN_ALIGNMENT(arena->alignment)));
-        } else {
-            item = arena->data_malloc(size);
-            dague_list_item_construct(item);
-            assert(NULL != item);
-            DEBUG3(("Arena:\tallocate a new tile of size %zu from arena %p, aligned by %zu, base ptr %p, data ptr %p, sizeof prefix %zu(%zd)\n",
-                    arena->elem_size, arena, arena->alignment, item,
-                    DAGUE_ALIGN_PTR( ((ptrdiff_t)item + sizeof(dague_arena_chunk_t)),
-                                     arena->alignment, void* ),
-                    sizeof(dague_arena_chunk_t), DAGUE_ARENA_MIN_ALIGNMENT(arena->alignment)));
-        }
-        chunk = (dague_arena_chunk_t*) item;
-    } else {
-        assert(count > 1);
         size = DAGUE_ALIGN(arena->elem_size * count + arena->alignment + sizeof(dague_arena_chunk_t),
->>>>>>> 337d2907
                            arena->alignment, size_t);
         chunk = (dague_arena_chunk_t *)arena->data_malloc( size );
     }
 
 #if defined(DAGUE_DEBUG)
-    DAGUE_LIST_ITEM_SINGLETON( (dague_list_item_t*)chunk );
+    DAGUE_LIST_ITEM_SINGLETON( &chunk->item );
 #endif
 
     chunk->origin = arena;
     chunk->count = count;
-<<<<<<< HEAD
-    chunk->data = DAGUE_ALIGN_PTR( ((ptrdiff_t)chunk + sizeof(union _internal_chunk_prefix_u)),
-                                 arena->alignment, void* );
-=======
     chunk->data = DAGUE_ALIGN_PTR( ((ptrdiff_t)chunk + sizeof(dague_arena_chunk_t)),
                                    arena->alignment, void* );
->>>>>>> 337d2907
     assert(0 == (((ptrdiff_t)chunk->data) % arena->alignment));
     assert((arena->elem_size + (ptrdiff_t)chunk->data)  <= (size + (ptrdiff_t)chunk));
 
     copy = dague_data_copy_new( data, 0 );
     copy->device_private = chunk->data;
 
-<<<<<<< HEAD
     return data;
-=======
-    if(chunk->count > 1 || arena->released >= arena->max_released) {
+}
+
+void dague_arena_release(dague_data_t* data)
+{
+    dague_arena_chunk_t *chunk;
+    dague_arena_t* arena;
+
+    chunk = (dague_arena_chunk_t *)(((ptrdiff_t)data->device_copies[0]->device_private) - sizeof(dague_arena_chunk_t));
+    arena = chunk->origin;
+
+    assert(NULL != arena);
+    assert(0 == (((uintptr_t)arena)%sizeof(uintptr_t))); /* is it aligned */
+
+    if(chunk->count > 1) {
         DEBUG3(("Arena:\tdeallocate a tile of size %zu x %zu from arena %p, aligned by %zu, base ptr %p, data ptr %p, sizeof prefix %zu(%zd)\n",
                 arena->elem_size, chunk->count, arena, arena->alignment, chunk, chunk->data, sizeof(dague_arena_chunk_t),
                 DAGUE_ARENA_MIN_ALIGNMENT(arena->alignment)));
@@ -243,51 +114,7 @@
         if(INT32_MAX != arena->max_released) {
             dague_atomic_inc_32b((uint32_t*)&arena->released);
         }
-        dague_lifo_push(&arena->lifo, &chunk->item);
-    }
-    if(INT32_MAX != arena->max_used) {
-        dague_atomic_dec_32b((uint32_t*)&arena->used);
-        assert(0 <= arena->used);
-    }
->>>>>>> 337d2907
-}
-
-
-void dague_arena_release(dague_data_t* data)
-{
-    dague_arena_chunk_t *chunk;
-    dague_arena_t* arena;
-
-    chunk = (dague_arena_chunk_t *)(((ptrdiff_t)data->device_copies[0]->device_private) - sizeof(union _internal_chunk_prefix_u));
-    arena = chunk->origin;
-    assert(NULL != arena);
-    assert(0 == (((uintptr_t)arena)%sizeof(uintptr_t))); /* is it aligned */
-
-    if(chunk->count > 1) {
-        DEBUG3(("Arena:\tdeallocate a tile of size %zu x %zu from arena %p, aligned by %zu, base ptr %p, data ptr %p, sizeof prefix %zu(%zd)\n",
-<<<<<<< HEAD
-                arena->elem_size, chunk->count, arena, arena->alignment, chunk, chunk->data, sizeof(union _internal_chunk_prefix_u),
-=======
-                arena->elem_size, chunk->count, arena, arena->alignment, chunk, chunk->data, sizeof(dague_arena_chunk_t),
->>>>>>> 337d2907
-                DAGUE_ARENA_MIN_ALIGNMENT(arena->alignment)));
-        arena->data_free(chunk);
-    } else {
-        DEBUG3(("Arena:\tpush a tile of size %zu from arena %p, aligned by %zu, base ptr %p, data ptr %p, sizeof prefix %zu(%zd)\n",
-<<<<<<< HEAD
-               arena->elem_size, arena, arena->alignment, chunk, chunk->data, sizeof(union _internal_chunk_prefix_u), DAGUE_ARENA_MIN_ALIGNMENT(arena->alignment)));
-        dague_lifo_push(&arena->area_lifo, (dague_list_item_t*) chunk);
-=======
-               arena->elem_size, arena, arena->alignment, chunk, chunk->data, sizeof(dague_arena_chunk_t), DAGUE_ARENA_MIN_ALIGNMENT(arena->alignment)));
-        if(INT32_MAX != arena->max_released) {
-            arena->released++;
-        }
-        dague_lifo_nolock_push(&arena->lifo, &chunk->item);
-    }
-    if(INT32_MAX != arena->max_used) {
-        arena->used--;
-        assert(0 <= arena->used);
->>>>>>> 337d2907
+        dague_lifo_push(&arena->area_lifo, &chunk->item);
     }
     dague_data_delete( data );
 }