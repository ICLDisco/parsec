/*
 * Copyright (c) 2010      The University of Tennessee and The University
 *                         of Tennessee Research Foundation.  All rights
 *                         reserved.
 */

#include <dague_config.h>
#include "arena.h"
#include "lifo.h"
#include "data.h"

#define DAGUE_ARENA_MIN_ALIGNMENT(align) ((ptrdiff_t)(align*((sizeof(dague_arena_chunk_t)-1)/align+1)))

int dague_arena_construct(dague_arena_t* arena,
                          size_t elem_size,
                          size_t alignment,
                          dague_datatype_t opaque_dtt)
{
    /* alignment must be more than zero and power of two */
    if( (alignment <= 1) || (alignment & (alignment - 1)) )
        return -1;

    assert(0 == (((uintptr_t)arena) % sizeof(uintptr_t))); /* is it aligned */

    OBJ_CONSTRUCT(&arena->area_lifo, dague_lifo_t);
    arena->alignment = alignment;
    arena->elem_size = elem_size;
    arena->opaque_dtt = opaque_dtt;
    arena->data_malloc = dague_data_allocate;
    arena->data_free = dague_data_free;
    return 0;
}

<<<<<<< HEAD
=======
int dague_arena_construct_ex(dague_arena_t* arena,
                             size_t elem_size,
                             size_t alignment,
                             dague_datatype_t opaque_dtt,
                             int32_t max_used,
                             int32_t max_released)
{
    /* alignment must be more than zero and power of two */
    if( (alignment <= 1) || (alignment & (alignment - 1)) )
        return -1;

    assert(0 == (((uintptr_t)arena) % sizeof(uintptr_t))); /* is it aligned */

    dague_arena_construct(arena, elem_size, alignment, opaque_dtt);
    arena->max_used = max_used;
    arena->max_released = max_released;
    return 0;
}

>>>>>>> 8b4e4bfe
void dague_arena_destruct(dague_arena_t* arena)
{
    dague_list_item_t* item;

    while(NULL != (item = dague_lifo_pop(&arena->area_lifo))) {
        arena->data_free(item);
    }
    OBJ_DESTRUCT(&arena->area_lifo);
}

static dague_list_item_t *freelist_pop_or_create( dague_lifo_t *list, size_t size, dague_data_allocate_t alloc )
{
    dague_list_item_t *item;
    item = dague_lifo_pop(list);
    if( NULL == item ) {
        if( size < sizeof( dague_list_item_t ) )
            size = sizeof( dague_list_item_t );
        item = (dague_list_item_t *)alloc( size );
        OBJ_CONSTRUCT(item, dague_list_item_t);
        assert(NULL != item);
    }
    return item;
}

dague_data_t*
dague_arena_get(dague_arena_t* arena, size_t count)
{
    dague_arena_chunk_t* chunk;
    dague_data_t* data;
    dague_data_copy_t *copy;
    size_t size;

    data = dague_data_new();
    if( count == 1 ) {
        size = DAGUE_ALIGN(arena->elem_size + arena->alignment + sizeof(dague_arena_chunk_t),
                           arena->alignment, size_t);
        chunk = (dague_arena_chunk_t *)freelist_pop_or_create( &arena->area_lifo, size, arena->data_malloc );
    } else {
        assert(count > 1);
        size = DAGUE_ALIGN(arena->elem_size * count + arena->alignment + sizeof(dague_arena_chunk_t),
                           arena->alignment, size_t);
        chunk = (dague_arena_chunk_t *)arena->data_malloc( size );
    }

#if defined(DAGUE_DEBUG)
    DAGUE_LIST_ITEM_SINGLETON( &chunk->item );
#endif

    chunk->origin = arena;
    chunk->count = count;
    chunk->data = DAGUE_ALIGN_PTR( ((ptrdiff_t)chunk + sizeof(dague_arena_chunk_t)),
                                   arena->alignment, void* );

    assert(0 == (((ptrdiff_t)chunk->data) % arena->alignment));
    assert((arena->elem_size + (ptrdiff_t)chunk->data)  <= (size + (ptrdiff_t)chunk));

    copy = dague_data_copy_new( data, 0 );
    copy->flags |= DAGUE_DATA_FLAG_ARENA;
    copy->device_private = chunk->data;
    copy->arena_chunk = chunk;

    return data;
}

void dague_arena_release(dague_data_copy_t* copy)
{
    dague_data_t *data;
    dague_arena_chunk_t *chunk;
    dague_arena_t* arena;

    data = copy->original;
    chunk = copy->arena_chunk;
    arena = chunk->origin;

    assert(NULL != arena);
    assert(0 == (((uintptr_t)arena)%sizeof(uintptr_t))); /* is it aligned */

    if(chunk->count > 1) {
        DEBUG3(("Arena:\tdeallocate a tile of size %zu x %zu from arena %p, aligned by %zu, base ptr %p, data ptr %p, sizeof prefix %zu(%zd)\n",
                arena->elem_size, chunk->count, arena, arena->alignment, chunk, chunk->data, sizeof(dague_arena_chunk_t),
                DAGUE_ARENA_MIN_ALIGNMENT(arena->alignment)));
        arena->data_free(chunk);
    } else {
        DEBUG3(("Arena:\tpush a tile of size %zu from arena %p, aligned by %zu, base ptr %p, data ptr %p, sizeof prefix %zu(%zd)\n",
               arena->elem_size, arena, arena->alignment, chunk, chunk->data, sizeof(dague_arena_chunk_t), DAGUE_ARENA_MIN_ALIGNMENT(arena->alignment)));
        if(INT32_MAX != arena->max_released) {
            dague_atomic_inc_32b((uint32_t*)&arena->released);
        }
        dague_lifo_push(&arena->area_lifo, &chunk->item);
    }
    dague_data_copy_detach( data, copy, 0 );
    OBJ_RELEASE( data );
}<|MERGE_RESOLUTION|>--- conflicted
+++ resolved
@@ -31,28 +31,6 @@
     return 0;
 }
 
-<<<<<<< HEAD
-=======
-int dague_arena_construct_ex(dague_arena_t* arena,
-                             size_t elem_size,
-                             size_t alignment,
-                             dague_datatype_t opaque_dtt,
-                             int32_t max_used,
-                             int32_t max_released)
-{
-    /* alignment must be more than zero and power of two */
-    if( (alignment <= 1) || (alignment & (alignment - 1)) )
-        return -1;
-
-    assert(0 == (((uintptr_t)arena) % sizeof(uintptr_t))); /* is it aligned */
-
-    dague_arena_construct(arena, elem_size, alignment, opaque_dtt);
-    arena->max_used = max_used;
-    arena->max_released = max_released;
-    return 0;
-}
-
->>>>>>> 8b4e4bfe
 void dague_arena_destruct(dague_arena_t* arena)
 {
     dague_list_item_t* item;
