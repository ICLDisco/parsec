--- conflicted
+++ resolved
@@ -356,27 +356,6 @@
     /* Introduce communication thread */
     context->nb_nodes = dague_remote_dep_init(context);
     
-<<<<<<< HEAD
-=======
-#ifdef HAVE_PAPI
-    if(PAPI_library_init(PAPI_VER_CURRENT) != PAPI_VER_CURRENT)
-        WARNING(("PAPI library initialization error! \n"));
-    else {
-        if (PAPI_create_eventset(&eventSet) != PAPI_OK)
-            WARNING(("PAPI unable to create event set! \n"));
-        else {
-            for( i = 0; i < num_events; ++i ) {
-                int event;
-                PAPI_event_name_to_code(event_names[i], &event);
-
-                if (PAPI_add_event(eventSet, event) != PAPI_OK) 
-                    WARNING(("PAPI unable to add event: %s \n", event_names[i]));
-            }
-        }
-    }
-#endif
-
->>>>>>> a4a5b162
     dague_statistics("DAGuE");
 
     return context;
@@ -695,19 +674,12 @@
             new_context->mempool_owner = mpool;
             DAGUE_STAT_INCREASE(mem_contexts, sizeof(dague_execution_context_t) + STAT_MALLOC_OVERHEAD);
 
-<<<<<<< HEAD
-            DEBUG(("%s becomes schedulable from %s with mask 0x%04x on thread %d of VP %d\n", 
+            DEBUG(("%s becomes ready from %s on thread %d, with mask 0x%04x and priority %d\n", 
                    dague_service_to_string(exec_context, tmp, 128),
                    dague_service_to_string(origin, tmp2, 128),
                    *deps,
-                   eu_context->th_id, eu_context->virtual_process->vp_id));
-=======
-            DEBUG(("%s becomes ready from %s on thread %d, with mask 0x%04x and priority %d\n", 
-                   dague_service_to_string(exec_context, tmp, 128),
-                   dague_service_to_string(origin, tmp2, 128),
-                   eu_context->eu_id,
-                   *deps, exec_context->priority));
->>>>>>> a4a5b162
+                   eu_context->th_id, eu_context->virtual_process->vp_id,
+                   exec_context->priority));
 
 #if defined(DAGUE_SCHED_CACHE_AWARE)
             new_context->data[0].gc_data = NULL;
@@ -914,8 +886,7 @@
 /**< Print DAGuE usage message */
 void dague_usage(void)
 {
-<<<<<<< HEAD
-    fprintf(stderr, "\n"
+    STATUS(("\n"
             "A DAGuE argument sequence prefixed by \"--\" can end the command line\n"
             " --dague_bind        : define a set of core for the thread binding\n"
             "                       accepted values:\n"
@@ -931,31 +902,10 @@
             "                       (default: a NUIOA-aware core subset)\n"
             "\n"
             /* " --dague_verbose     : extra verbose output\n" */
+            /* " --dague_papi        : enable PAPI\n" */
             " --dague_help         : this message\n"
             "\n"
-            );
-=======
-    STATUS(("\n"
-	    "A DAGuE argument sequence prefixed by \"--\" can end the command line\n"
-            " --dague_bind        : define a set of core for the thread binding\n"
-	    "                       accepted values:\n"
-	    "                        - a core list          (exp: --dague_bind=[+]1,3,5-6)\n"
-	    "                        - a hexadecimal mask   (exp: --dague_bind=[+]0xff012)\n"
-	    "                        - a binding range expression: [+][start]:[end]:[step] \n"
-	    "                          -> define a round-robin one thread per core distribution from start (default 0)\n"
-        "                             to end (default physical core number) by step (default 1)\n"
-	    "                             (exp: --dague_bind=[+]1:7:2  bind the 6 first threads on the cores 1 3 5 2 4 6\n"
-        "                             while extra threads remain unbound)\n"
-	    "                       if starts with \"+\", the communication thread will be executed on the core subset\n"
-	    " --dague_bind_comm   : define the core the communication thread will be bound on (prevail over --dague_bind)\n"
-	    "                       (default: a NUIOA-aware core subset)\n"
-	    "\n"
-         /* " --dague_verbose     : extra verbose output\n" */
-         /* " --dague_papi        : enable PAPI\n" */
-	    " --dague_help         : this message\n"
-	    "\n"
-	));
->>>>>>> a4a5b162
+            ));
 }
 
 /* Parse --dague_bind */
@@ -1052,13 +1002,8 @@
                 if( where > end ) {
                     where = start + skip;
                     skip++;
-<<<<<<< HEAD
                     if((skip > step) && (t < (nb_total_comp_threads - 1))) {
-                        printf( "No more available cores to bind to. The remaining %d threads are not bound\n", nb_total_comp_threads -1-t);
-=======
-                    if((skip > step) && (i < (context->nb_cores - 1))) {
-                        STATUS(("No more available cores to bind to. The remaining %d threads are not bound\n", context->nb_cores -1-i));
->>>>>>> a4a5b162
+                        STATUS(( "No more available cores to bind to. The remaining %d threads are not bound\n", nb_total_comp_threads -1-t));
                         int j;
                         for( j = t+1; j < nb_total_comp_threads; j++ )
                             startup[j].bindto = -1;
