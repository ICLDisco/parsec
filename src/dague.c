/*
 * Copyright (c) 2009-2011 The University of Tennessee and The University
 *                         of Tennessee Research Foundation.  All rights
 *                         reserved.
 */

#include "dague_config.h"
#include "dague.h"
#include "stats.h"

#include <stdio.h>
#include <string.h>
#include <stdlib.h>
#include <assert.h>
#include <pthread.h>
#include <errno.h>
#if defined(HAVE_GETOPT_H)
#include <getopt.h>
#endif  /* defined(HAVE_GETOPT_H) */
#include "scheduling.h"
#include "barrier.h"
#include "remote_dep.h"
#include "bindthread.h"
#include "dague_prof_grapher.h"
#include "list.h"

#ifdef DAGUE_PROF_TRACE
#include "profiling.h"
#endif

#ifdef HAVE_PAPI
#include <papime.h>
#endif

#ifdef HAVE_HWLOC
#include "hbbuffer.h"
#include "dague_hwloc.h"
#endif

#ifdef HAVE_CUDA
#include "cuda.h"
#include "cublas.h"
#include "cuda_runtime_api.h"
#endif

dague_allocate_data_t dague_data_allocate = malloc;
dague_free_data_t     dague_data_free = free;

#ifdef DAGUE_PROF_TRACE
int MEMALLOC_start_key, MEMALLOC_end_key;
int schedule_poll_begin, schedule_poll_end;
int schedule_push_begin, schedule_push_end;
int schedule_sleep_begin, schedule_sleep_end;
#endif  /* DAGUE_PROF_TRACE */

#ifdef HAVE_PAPI
int eventSet = PAPI_NULL;
int num_events = 0;
char* event_names[MAX_EVENTS];
#endif

#ifdef HAVE_HWLOC
#define MAX_CORE_LIST 128
#endif

#if defined(HAVE_GETRUSAGE)
#include <sys/time.h>
#include <sys/resource.h>

static int _dague_rusage_first_call = 1;
static struct rusage _dague_rusage;

static void dague_object_empty_repository(void);

static void dague_statistics(char* str)
{
    struct rusage current;

    getrusage(RUSAGE_SELF, &current);

    if ( !_dague_rusage_first_call ) {
        double usr, sys;

        usr = ((current.ru_utime.tv_sec - _dague_rusage.ru_utime.tv_sec) +
               (current.ru_utime.tv_usec - _dague_rusage.ru_utime.tv_usec) / 1000000.0);
        sys = ((current.ru_stime.tv_sec - _dague_rusage.ru_stime.tv_sec) +
               (current.ru_stime.tv_usec - _dague_rusage.ru_stime.tv_usec) / 1000000.0);

        printf("=============================================================\n");
        printf("%s: Resource Usage Data...\n", str);
        printf("-------------------------------------------------------------\n");
        printf("User Time   (secs)          : %10.3f\n", usr);
        printf("System Time (secs)          : %10.3f\n", sys);
        printf("Total Time  (secs)          : %10.3f\n", usr + sys);
        printf("Minor Page Faults           : %10ld\n", (current.ru_minflt  - _dague_rusage.ru_minflt));
        printf("Major Page Faults           : %10ld\n", (current.ru_majflt  - _dague_rusage.ru_majflt));
        printf("Swap Count                  : %10ld\n", (current.ru_nswap   - _dague_rusage.ru_nswap));
        printf("Voluntary Context Switches  : %10ld\n", (current.ru_nvcsw   - _dague_rusage.ru_nvcsw));
        printf("Involuntary Context Switches: %10ld\n", (current.ru_nivcsw  - _dague_rusage.ru_nivcsw));
        printf("Block Input Operations      : %10ld\n", (current.ru_inblock - _dague_rusage.ru_inblock));
        printf("Block Output Operations     : %10ld\n", (current.ru_oublock - _dague_rusage.ru_oublock));
        printf("=============================================================\n");
    }

    _dague_rusage_first_call = !_dague_rusage_first_call;
    _dague_rusage = current;

    return;
}
#else
static void dague_statistics(char* str) { (void)str; return; }
#endif /* defined(HAVE_GETRUSAGE) */


typedef struct __dague_temporary_thread_initialization_t {
    dague_context_t* master_context;
    int th_id;
    int nb_cores;
    int bindto;
} __dague_temporary_thread_initialization_t;

static int dague_parse_binding_parameter(void * optarg, dague_context_t* context,
					 __dague_temporary_thread_initialization_t* startup);
static int dague_parse_comm_binding_parameter(void * optarg, dague_context_t* context);

const dague_function_t* dague_find(const dague_object_t *dague_object, const char *fname)
{
    unsigned int i;
    const dague_function_t* object;

    for( i = 0; i < dague_object->nb_functions; i++ ) {
        object = dague_object->functions_array[i];
        if( 0 == strcmp( object->name, fname ) ) {
            return object;
        }
    }
    return NULL;
}


static void* __dague_thread_init( __dague_temporary_thread_initialization_t* startup )
{
    dague_execution_unit_t* eu;
    int pi;

    /* Bind to the specified CORE */
    dague_bindthread(startup->bindto);
    DEBUG(("Bind thread %i on core %i\n", startup->th_id, startup->bindto));
    
    eu = (dague_execution_unit_t*)malloc(sizeof(dague_execution_unit_t));
    if( NULL == eu ) {
        return NULL;
    }
    eu->eu_id          = startup->th_id;
    eu->master_context = startup->master_context;
    eu->scheduler_object = NULL;
    (startup->master_context)->execution_units[startup->th_id] = eu;

#if defined(DAGUE_SCHED_REPORT_STATISTICS)
    eu->sched_nb_tasks_done = 0;
#endif

    eu->context_mempool = &(eu->master_context->context_mempool.thread_mempools[eu->eu_id]);
    for(pi = 0; pi <= MAX_PARAM_COUNT; pi++)
        eu->datarepo_mempools[pi] = &(eu->master_context->datarepo_mempools[pi].thread_mempools[eu->eu_id]);

#ifdef DAGUE_PROF_TRACE
    eu->eu_profile = dague_profiling_thread_init( 2*1024*1024, "DAGuE Thread %d", eu->eu_id );
#endif

#if defined(DAGUE_SIM)
    eu->largest_simulation_date = 0;
#endif

    /* The main thread will go back to the user level */
    if( 0 == eu->eu_id )
        return NULL;

    return __dague_progress(eu);
}

#ifdef HAVE_PAPI
extern int num_events;
extern char* event_names[];
#endif

dague_context_t* dague_init( int nb_cores, int* pargc, char** pargv[])
{
    int argc = (*pargc), i;
    char** argv = NULL;

#if defined(HAVE_GETOPT_LONG)
    struct option long_options[] =
        {
            {"dague_help",       no_argument,        NULL, 'h'},
            {"dague_bind",       optional_argument,  NULL, 'b'},
            {"dague_bind_comm",  optional_argument,  NULL, 'c'},
            {0, 0, 0, 0}
        };
#endif  /* defined(HAVE_GETOPT_LONG) */

    dague_context_t* context = (dague_context_t*)malloc(sizeof(dague_context_t) +
                                                        nb_cores * sizeof(dague_execution_unit_t*));
    __dague_temporary_thread_initialization_t* startup = 
        (__dague_temporary_thread_initialization_t*)malloc(nb_cores * sizeof(__dague_temporary_thread_initialization_t));
    /* Prepare the temporary storage for each thread startup */
    for( i = 0; i < nb_cores; i++ ) {
        startup[i].th_id = i;
        startup[i].master_context = context;
        startup[i].nb_cores = nb_cores;
        startup[i].bindto = i;
    }

#if defined(HAVE_PAPI)
    papime_start();
#endif

#if defined(HAVE_HWLOC)
    dague_hwloc_init();
#endif  /* defined(HWLOC) */


    context->__dague_internal_finalization_in_progress = 0;
    context->nb_cores       = (int32_t) nb_cores;
    context->__dague_internal_finalization_counter = 0;
    context->nb_nodes       = 1;
    context->active_objects = 0;
    context->my_rank        = 0;
#if defined(HAVE_HWLOC) && defined(HAVE_HWLOC_BITMAP)
    context->comm_th_core   = -1;
    context->comm_th_binding_mask = hwloc_bitmap_alloc(); 
    context->core_free_mask = hwloc_bitmap_alloc();
    hwloc_bitmap_set_range(context->core_free_mask, 0, dague_hwloc_nb_real_cores()-1);
#endif 

#ifdef HAVE_PAPI
    num_events = 0;
#endif
    
    {
        int index = 0;
        /* Check for the upper level arguments */
        while(1) {
            if( NULL == (*pargv)[index] )
                break;
            if( 0 == strcmp( "--", (*pargv)[index]) ) {
                argv = &(*pargv)[index];
                break;
            }
            index++;
        }
        argc = (*pargc) - index;
    }

    if( argv != NULL ) {
        optind = 1;
        do {
            int ret;
#if defined(HAVE_GETOPT_LONG)
            int option_index = 0;
            
            ret = getopt_long (argc, argv, "p:b:c:",
                               long_options, &option_index);
#else
            ret = getopt (argc, argv, "p:b:c:");
#endif  /* defined(HAVE_GETOPT_LONG) */
            if( -1 == ret ) break;  /* we're done */

            switch(ret) {
	    case 'h': dague_usage(); break;
	    case 'c': dague_parse_comm_binding_parameter(optarg, context); break;
	    case 'b': dague_parse_binding_parameter(optarg, context, startup); break;
	    }
        } while(1);
    }
    
#if defined HAVE_HWLOC && defined(HAVE_HWLOC_BITMAP)
    /* update the core_free_mask according to the thread binding defined */ 
    for(i = 0; i < nb_cores; i++)
	hwloc_bitmap_clr(context->core_free_mask, startup[i].bindto);     
#endif  	
    
    /* Initialize the barriers */
    dague_barrier_init( &(context->barrier), NULL, nb_cores );
#ifdef DAGUE_PROF_TRACE
    dague_profiling_init( "%s", (*pargv)[0] );

    dague_profiling_add_dictionary_keyword( "MEMALLOC", "fill:#FF00FF",
                                            0, NULL,
                                            &MEMALLOC_start_key, &MEMALLOC_end_key);
    dague_profiling_add_dictionary_keyword( "Sched POLL", "fill:#8A0886",
                                            0, NULL,
                                            &schedule_poll_begin, &schedule_poll_end);
    dague_profiling_add_dictionary_keyword( "Sched PUSH", "fill:#F781F3",
                                            0, NULL,
                                            &schedule_push_begin, &schedule_push_end);
    dague_profiling_add_dictionary_keyword( "Sched SLEEP", "fill:#FA58F4",
                                            0, NULL,
                                            &schedule_sleep_begin, &schedule_sleep_end);
#endif  /* DAGUE_PROF_TRACE */

    {
        dague_execution_context_t fake_context;
        dague_mempool_construct( &context->context_mempool, sizeof(dague_execution_context_t),
                                 ((char*)&fake_context.mempool_owner) - ((char*)&fake_context), nb_cores );
    }
    {
        data_repo_entry_t fake_entry;
        int pi;
        for(pi = 0; pi <= MAX_PARAM_COUNT; pi++)
            dague_mempool_construct( &context->datarepo_mempools[pi], 
                                     sizeof(data_repo_entry_t)+(pi-1)*sizeof(dague_arena_chunk_t*),
                                     ((char*)&fake_entry.data_repo_mempool_owner) - ((char*)&fake_entry),
                                     nb_cores);
    }

    if( nb_cores > 1 ) {
    	pthread_attr_t thread_attr;

        pthread_attr_init(&thread_attr);
        pthread_attr_setscope(&thread_attr, PTHREAD_SCOPE_SYSTEM);
#ifdef __linux
        pthread_setconcurrency(nb_cores);
#endif  /* __linux */

        context->pthreads = (pthread_t*)malloc(nb_cores * sizeof(pthread_t));

        /* The first execution unit is for the master thread */
        for( i = 1; i < context->nb_cores; i++ ) {
            pthread_create( &((context)->pthreads[i]),
                            &thread_attr,
                            (void* (*)(void*))__dague_thread_init,
                            (void*)&(startup[i]));
        }
    }

    __dague_thread_init( &startup[0] );

    /* Wait until all threads are done binding themselves */
    dague_barrier_wait( &(context->barrier) );
    context->__dague_internal_finalization_counter++;

    /* Release the temporary array used for starting up the threads */
    free(startup);

    /* Introduce communication thread */
    context->nb_nodes = dague_remote_dep_init(context);
    
#ifdef HAVE_PAPI
    if(PAPI_library_init(PAPI_VER_CURRENT) != PAPI_VER_CURRENT)
        printf("PAPI library initialization error! \n");
    else {
        if (PAPI_create_eventset(&eventSet) != PAPI_OK)
            printf("PAPI unable to create event set! \n");
        else {
            for( i = 0; i < num_events; ++i ) {
                int event;
                PAPI_event_name_to_code(event_names[i], &event);

                if (PAPI_add_event(eventSet, event) != PAPI_OK) 
                    printf("PAPI unable to add event: %s \n", event_names[i]);
            }
        }
    }
#endif

    dague_statistics("DAGuE");

    return context;
}

/**
 *
 */
int dague_fini( dague_context_t** pcontext )
{
    dague_context_t* context = *pcontext;
    int i;

#ifdef HAVE_PAPI
    papime_stop();
#endif

    dague_mempool_destruct( &context->context_mempool );
    for(i = 0; i <= MAX_PARAM_COUNT; i++)
        dague_mempool_destruct( &context->datarepo_mempools[i]);

    /* Now wait until every thread is back */
    context->__dague_internal_finalization_in_progress = 1;
    dague_barrier_wait( &(context->barrier) );

    /* The first execution unit is for the master thread */
    for(i = 1; i < context->nb_cores; i++) {
        pthread_join( context->pthreads[i], NULL );
    }

    (void) dague_remote_dep_fini( context );

    dague_set_scheduler( context, NULL );

    for(i = 0; i < context->nb_cores; i++) {
        free(context->execution_units[i]);
        context->execution_units[i] = NULL;
    }
    
#ifdef DAGUE_PROF_TRACE
    dague_profiling_fini( );
#endif  /* DAGUE_PROF_TRACE */

    /* Destroy all resources allocated for the barrier */
    dague_barrier_destroy( &(context->barrier) );

    if( context->nb_cores > 1 ) {
        free(context->pthreads);
    }

#if defined(HAVE_HWLOC) && defined(HAVE_HWLOC_BITMAP)
    /* Release thread binding masks */
    hwloc_bitmap_free(context->comm_th_binding_mask);
    hwloc_bitmap_free(context->core_free_mask);

    dague_hwloc_fini();
#endif  /* defined(HWLOC) */

#if defined(DAGUE_STATS)
    {
        char filename[64];
        char prefix[32];
# if defined(DISTRIBUTED) && defined(HAVE_MPI)
        int rank, size;
        MPI_Comm_rank(MPI_COMM_WORLD, &rank);
        MPI_Comm_size(MPI_COMM_WORLD, &size);
        snprintf(filename, 64, "dague-%d.stats", rank);
        snprintf(prefix, 32, "%d/%d", rank, size);
# else
        snprintf(filename, 64, "dague.stats");
        prefix[0] = '\0';
# endif
        dague_stats_dump(filename, prefix);
    }
#endif

    dague_object_empty_repository();

    free(context);
    *pcontext = NULL;
    return 0;
}

/**
 * Convert the execution context to a string.
 */
char* dague_service_to_string( const dague_execution_context_t* exec_context,
                               char* tmp,
                               size_t length )
{
    const dague_function_t* function = exec_context->function;
    unsigned int i, index = 0;

    index += snprintf( tmp + index, length - index, "%s", function->name );
    if( index >= length ) return tmp;
    for( i = 0; i < function->nb_parameters; i++ ) {
        index += snprintf( tmp + index, length - index, "%s%d",
                           (i == 0) ? "(" : ", ",
                           exec_context->locals[i].value );
        if( index >= length ) return tmp;
    }
    index += snprintf(tmp + index, length - index, ")");

    return tmp;
}

/**
 * Resolve all IN() dependencies for this particular instance of execution.
 */
static dague_dependency_t
dague_check_IN_dependencies( const dague_object_t *dague_object,
                             const dague_execution_context_t* exec_context )
{
    const dague_function_t* function = exec_context->function;
    int i, j, mask, active;
    const dague_flow_t* flow;
    const dep_t* dep;
    dague_dependency_t ret = 0;

    if( !(function->flags & DAGUE_HAS_IN_IN_DEPENDENCIES) ) {
        return 0;
    }

    for( i = 0; (i < MAX_PARAM_COUNT) && (NULL != function->in[i]); i++ ) {
        flow = function->in[i];
        /* this param has no dependency condition satisfied */
#if defined(DAGUE_SCHED_DEPS_MASK)
        mask = (1 << flow->flow_index);
#else
        mask = 1;
#endif
        if( ACCESS_NONE == flow->access_type ) {
            active = mask;
            for( j = 0; (j < MAX_DEP_IN_COUNT) && (NULL != flow->dep_in[j]); j++ ) {
                dep = flow->dep_in[j];
                if( NULL != dep->cond ) {
                    /* Check if the condition apply on the current setting */
                    assert( dep->cond->op == EXPR_OP_INLINE );
                    if( 0 == dep->cond->inline_func(dague_object, exec_context->locals) ) {
                        continue;
                    }
                }
                active = 0;
                break;
            }
        } else {
            active = 0;
            for( j = 0; (j < MAX_DEP_IN_COUNT) && (NULL != flow->dep_in[j]); j++ ) {
                dep = flow->dep_in[j];
                if( dep->dague->nb_parameters == 0 ) {  /* this is only true for memory locations */
                    if( NULL != dep->cond ) {
                        /* Check if the condition apply on the current setting */
                        assert( dep->cond->op == EXPR_OP_INLINE );
                        if( 0 == dep->cond->inline_func(dague_object, exec_context->locals) ) {
                            continue;
                        }
                    }
                    active = mask;
                    break;
                }
            }
        }
        ret += active;
    }
    return ret;
}

static dague_dependency_t *find_deps(dague_object_t *dague_object,
                                     dague_execution_context_t* restrict exec_context)
{
    dague_dependencies_t *deps;
    int p;

    deps = dague_object->dependencies_array[exec_context->function->deps];
    assert( NULL != deps );

    for(p = 0; p < exec_context->function->nb_parameters - 1; p++) {
        assert( (deps->flags & DAGUE_DEPENDENCIES_FLAG_NEXT) != 0 );
        deps = deps->u.next[exec_context->locals[p].value - deps->min];
        assert( NULL != deps );
    }

    return &(deps->u.dependencies[exec_context->locals[exec_context->function->nb_parameters - 1].value - deps->min]);
}

/**
 * Release the OUT dependencies for a single instance of a task. No ranges are
 * supported and the task is supposed to be valid (no input/output tasks) and
 * local.
 */
int dague_release_local_OUT_dependencies( dague_object_t *dague_object,
                                          dague_execution_unit_t* eu_context,
                                          const dague_execution_context_t* restrict origin,
                                          const dague_flow_t* restrict origin_flow,
                                          dague_execution_context_t* restrict exec_context,
                                          const dague_flow_t* restrict dest_flow,
                                          data_repo_entry_t* dest_repo_entry,
                                          dague_execution_context_t** pready_list )
{
    const dague_function_t* function = exec_context->function;
    dague_dependency_t *deps;
    dague_dependency_t dep_new_value, dep_cur_value;
#if defined(DAGUE_DEBUG)
    char tmp[128];
#endif

    (void)eu_context;

    DEBUG(("Activate dependencies for %s priority %d\n",
           dague_service_to_string(exec_context, tmp, 128), exec_context->priority));
    deps = find_deps(dague_object, exec_context);
    
#if !defined(DAGUE_SCHED_DEPS_MASK)

    if( 0 == *deps ) {
        dep_new_value = 1 + dague_check_IN_dependencies( dague_object, exec_context );
        if( dague_atomic_cas( deps, 0, dep_new_value ) == 1 )
            dep_cur_value = dep_new_value;
        else
            dep_cur_value = dague_atomic_inc_32b( deps );
    } else {
        dep_cur_value = dague_atomic_inc_32b( deps );
    }

#if defined(DAGUE_DEBUG)
    if( dep_cur_value > function->dependencies_goal ) {
        DEBUG(("function %s as reached a dependency count of %d, higher than the goal dependencies count of %d\n",
               dague_service_to_string(exec_context, tmp, 128), dep_cur_value, function->dependencies_goal));
        assert(dep_cur_value <= function->dependencies_goal);
    }
#endif /* DAGUE_DEBUG */

    if( dep_cur_value == function->dependencies_goal ) {

#else  /* defined(DAGUE_SCHED_DEPS_MASK) */

#   if defined(DAGUE_DEBUG)
    if( (*deps) & (1 << dest_flow->flow_index) ) {
        char tmp2[128];
        DEBUG(("Output dependencies 0x%x from %s (flow %s) activate an already existing dependency 0x%x on %s (flow %s)\n",
               dest_flow->flow_index, dague_service_to_string(origin, tmp, 128), origin_flow->name,
               *deps,
               dague_service_to_string(exec_context, tmp2, 128),  dest_flow->name ));
    }
#   else
    (void) origin; (void) origin_flow;
#   endif 
    assert( 0 == (*deps & (1 << dest_flow->flow_index)) );

    dep_new_value = DAGUE_DEPENDENCIES_IN_DONE | (1 << dest_flow->flow_index);
    /* Mark the dependencies and check if this particular instance can be executed */
    if( !(DAGUE_DEPENDENCIES_IN_DONE & (*deps)) ) {
        dep_new_value |= dague_check_IN_dependencies( dague_object, exec_context );
#   ifdef DAGUE_DEBUG
        if( dep_new_value != 0 ) {
            DEBUG(("Activate IN dependencies with mask 0x%x\n", dep_new_value));
        }
#   endif /* DAGUE_DEBUG */
    }

    dep_cur_value = dague_atomic_bor( deps, dep_new_value );

    if( (dep_cur_value & function->dependencies_goal) == function->dependencies_goal ) {

#endif /* defined(DAGUE_SCHED_DEPS_MASK) */

        dague_prof_grapher_dep(origin, exec_context, 1, origin_flow, dest_flow);

#if defined(DAGUE_DEBUG) && defined(DAGUE_SCHED_DEPS_MASK)
        {
            int success;
            dague_dependency_t tmp_mask;
            tmp_mask = *deps;
            success = dague_atomic_cas( deps,
                                        tmp_mask, (tmp_mask | DAGUE_DEPENDENCIES_TASK_DONE) );
            if( !success || (tmp_mask & DAGUE_DEPENDENCIES_TASK_DONE) ) {
                char tmp2[128];
                fprintf(stderr, "I'm not very happy (success %d tmp_mask %4x)!!! Task %s scheduled twice (second time by %s)!!!\n",
                        success, tmp_mask, dague_service_to_string(exec_context, tmp, 128),
                        dague_service_to_string(origin, tmp2, 128));
                assert(0);
            }
        }
#endif  /* defined(DAGUE_DEBUG) && defined(DAGUE_SCHED_DEPS_MASK) */

        /* This service is ready to be executed as all dependencies
         * are solved.  Queue it into the ready_list passed as an
         * argument.
         */
        {
#if defined(DAGUE_DEBUG)
            char tmp2[128];
#endif
            dague_execution_context_t* new_context;
            dague_thread_mempool_t *mpool;
            new_context = (dague_execution_context_t*)dague_thread_mempool_allocate( eu_context->context_mempool );
            /* this should not be copied over from the old execution context */
            mpool = new_context->mempool_owner;
            /* we copy everything but the dague_list_item_t at the beginning, to
             * avoid copying uninitialized stuff from the stack
             */
            assert( (uintptr_t)new_context == (uintptr_t)&new_context->list_item );
            memcpy( ((char*)new_context) + sizeof(dague_list_item_t), 
                    ((char*)exec_context) + sizeof(dague_list_item_t), 
                    sizeof(dague_minimal_execution_context_t) - sizeof(dague_list_item_t) );
            new_context->mempool_owner = mpool;
            DAGUE_STAT_INCREASE(mem_contexts, sizeof(dague_execution_context_t) + STAT_MALLOC_OVERHEAD);

            DEBUG(("%s becomes schedulable from %s with mask 0x%04x on thread %d\n", 
                   dague_service_to_string(exec_context, tmp, 128),
                   dague_service_to_string(origin, tmp2, 128),
                   *deps,
                   eu_context->eu_id));

#if defined(DAGUE_SCHED_CACHE_AWARE)
            new_context->data[0].gc_data = NULL;
#endif
            /* TODO: change this to the real number of input dependencies */
            memset( new_context->data, 0, sizeof(dague_data_pair_t) * MAX_PARAM_COUNT );
            assert( dest_flow->flow_index <= MAX_PARAM_COUNT );
            /**
             * Save the data_repo and the pointer to the data for later use. This will prevent the
             * engine from atomically locking the hash table for at least one of the flow
             * for each execution context.
             */
            new_context->data[(int)dest_flow->flow_index].data_repo = dest_repo_entry;
            new_context->data[(int)dest_flow->flow_index].data      = origin->data[(int)origin_flow->flow_index].data;
            dague_list_add_single_elem_by_priority( pready_list, new_context );
        }

        DAGUE_STAT_INCREASE(counter_nbtasks, 1ULL);

    } else { /* Service not ready */

        dague_prof_grapher_dep(origin, exec_context, 0, origin_flow, dest_flow);

#if defined(DAGUE_SCHED_DEPS_MASK)
        DEBUG(("  => Service %s not yet ready (required mask 0x%02x actual 0x%02x: real 0x%02x)\n",
               dague_service_to_string( exec_context, tmp, 128 ), (int)function->dependencies_goal,
               (int)(dep_cur_value & DAGUE_DEPENDENCIES_BITMASK),
               (int)(dep_cur_value)));
#else
        DEBUG(("  => Service %s not yet ready (requires %d dependencies, %d done)\n",
               dague_service_to_string( exec_context, tmp, 128 ), 
               (int)function->dependencies_goal, dep_cur_value));
#endif
    }

    return 0;
}

#define is_inplace(ctx,flow,dep) NULL
#define is_read_only(ctx,flow,dep) NULL

dague_ontask_iterate_t dague_release_dep_fct(dague_execution_unit_t *eu, 
                                             dague_execution_context_t *newcontext, 
                                             dague_execution_context_t *oldcontext, 
                                             int out_index, int outdep_index, 
                                             int src_rank, int dst_rank,
                                             dague_arena_t* arena,
                                             void *param)
{
    dague_release_dep_fct_arg_t *arg = (dague_release_dep_fct_arg_t *)param;
    const dague_flow_t* target = oldcontext->function->out[out_index];

    if( !(arg->action_mask & (1 << out_index)) ) {
#if defined(DAGUE_DEBUG)
        char tmp[128];
        DEBUG(("On task %s out_index %d not on the action_mask %x\n",
               dague_service_to_string(oldcontext, tmp, 128), out_index, arg->action_mask));
#endif
        return DAGUE_ITERATE_CONTINUE;
    }

#if defined(DISTRIBUTED)
    if( dst_rank != src_rank ) {
        if( arg->action_mask & DAGUE_ACTION_RECV_INIT_REMOTE_DEPS ) {
            void* data;

            data = is_read_only(oldcontext, out_index, outdep_index);
            if(NULL != data) {
                arg->deps->msg.which &= ~(1 << out_index); /* unmark all data that are RO we already hold from previous tasks */
            } else {
                arg->deps->msg.which |= (1 << out_index); /* mark all data that are not RO */
                data = is_inplace(oldcontext, out_index, outdep_index);  /* Can we do it inplace */
            }
            arg->deps->output[out_index].data = data; /* if still NULL allocate it */
            arg->deps->output[out_index].type = arena;
            if(newcontext->priority > arg->deps->max_priority) arg->deps->max_priority = newcontext->priority;
        }
        if( arg->action_mask & DAGUE_ACTION_SEND_INIT_REMOTE_DEPS ) {
            int _array_pos, _array_mask;

            _array_pos = dst_rank / (8 * sizeof(uint32_t));
            _array_mask = 1 << (dst_rank % (8 * sizeof(uint32_t)));
            DAGUE_ALLOCATE_REMOTE_DEPS_IF_NULL(arg->remote_deps, oldcontext, MAX_PARAM_COUNT);
            arg->remote_deps->root = src_rank;
            if( !(arg->remote_deps->output[out_index].rank_bits[_array_pos] & _array_mask) ) {
                arg->remote_deps->output[out_index].type = arena;
                arg->remote_deps->output[out_index].data = oldcontext->data[target->flow_index].data;
                arg->remote_deps->output[out_index].rank_bits[_array_pos] |= _array_mask;
                arg->remote_deps->output[out_index].count++;
                arg->remote_deps_count++;
            }
            if(newcontext->priority > arg->remote_deps->max_priority) arg->remote_deps->max_priority = newcontext->priority;
        }
    }
#else
    (void)src_rank;
    (void)arena;
#endif

    if( (arg->action_mask & DAGUE_ACTION_RELEASE_LOCAL_DEPS) &&
        (eu->master_context->my_rank == dst_rank) ) {
        if( (NULL != arg->output_entry) && (NULL != oldcontext->data[target->flow_index].data) ) {
            arg->output_entry->data[out_index] = oldcontext->data[target->flow_index].data;
            arg->output_usage++;
            AREF( arg->output_entry->data[out_index] );
        }
        arg->nb_released += dague_release_local_OUT_dependencies(oldcontext->dague_object,
                                                                 eu, oldcontext,
                                                                 oldcontext->function->out[out_index],
                                                                 newcontext,
                                                                 oldcontext->function->out[out_index]->dep_out[outdep_index]->flow,
                                                                 arg->output_entry,
                                                                 &arg->ready_list);
    }
    
    return DAGUE_ITERATE_CONTINUE;
}

void dague_dump_object( dague_object_t* object )
{
    (void) object;
}

void dague_dump_execution_context( dague_execution_context_t* exec_context )
{
    char tmp[128];

    printf( "Task %s\n", dague_service_to_string( exec_context, tmp, 128 ) );
}

void dague_destruct_dependencies(dague_dependencies_t* d)
{
    int i;
    if( (d != NULL) && (d->flags & DAGUE_DEPENDENCIES_FLAG_NEXT) ) {
        for(i = d->min; i <= d->max; i++)
            if( NULL != d->u.next[i-d->min] )
                dague_destruct_dependencies(d->u.next[i-d->min]);
    }
    free(d);
}

/**
 *
 */
int dague_set_complete_callback( dague_object_t* dague_object,
                                 dague_completion_cb_t complete_cb, void* complete_cb_data )
{
    if( NULL == dague_object->complete_cb ) {
        dague_object->complete_cb      = complete_cb;
        dague_object->complete_cb_data = complete_cb_data;
        return 0;
    }
    return -1;
}

/**
 *
 */
int dague_get_complete_callback( const dague_object_t* dague_object,
                                 dague_completion_cb_t* complete_cb, void** complete_cb_data )
{
    if( NULL != dague_object->complete_cb ) {
        *complete_cb      = dague_object->complete_cb;
        *complete_cb_data = dague_object->complete_cb_data;
        return 0;
    }
    return -1;
}

/* TODO: Change this code to something better */
static dague_object_t** object_array = NULL;
static uint32_t object_array_size = 1, object_array_pos = 0;

static void dague_object_empty_repository(void)
{
    free(object_array);
    object_array = NULL;
    object_array_size = 1;
    object_array_pos = 0;
}

/**< Retrieve the local object attached to a unique object id */
dague_object_t* dague_object_lookup( uint32_t object_id )
{
    if( object_id > object_array_pos ) {
        return NULL;
    }
    return object_array[object_id];
}

/**< Register the object with the engine. Create the unique identifier for the object */
int dague_object_register( dague_object_t* object )
{
    uint32_t index = ++object_array_pos;

    if( index >= object_array_size ) {
        object_array_size *= 2;
        object_array = (dague_object_t**)realloc(object_array, object_array_size * sizeof(dague_object_t*) );
    }
    object_array[index] = object;
    object->object_id = index;
    return (int)index;
}

/**< Print DAGuE usage message */
void dague_usage(void)
{
    fprintf(stderr, "\n"
	    "A DAGuE argument sequence prefixed by \"--\" can end the command line\n"
            " --dague_bind        : define a set of core for the thread binding\n"
	    "                       accepted values:\n"
	    "                        - a core list          (exp: --dague_bind=[+]1,3,5-6)\n"
	    "                        - a hexadecimal mask   (exp: --dague_bind=[+]0xff012)\n"
	    "                        - a binding range expression: [+][start]:[end]:[step] \n"
	    "                          -> define a round-robin one thread per core distribution from start (default 0)\n"
            "                             to end (default physical core number) by step (default 1)\n"
	    "                             (exp: --dague_bind=[+]1:7:2  bind the 6 first threads on the cores 1 3 5 2 4 6\n"
            "                             while extra threads remain unbound)\n"
	    "                       if starts with \"+\", the communication thread will be executed on the core subset\n"
	    " --dague_bind_comm   : define the core the communication thread will be bound on (prevail over --dague_bind)\n"
	    "                       (default: a NUIOA-aware core subset)\n"

	    "\n"
         /* " --dague_verbose     : extra verbose output\n" */
         /* " --dague_papi        : enable PAPI\n" */
	    " --dague_help         : this message\n"
	    "\n"
	);
}


/* Parse --dague_bind */
int dague_parse_binding_parameter(void * optarg, dague_context_t* context,
				  __dague_temporary_thread_initialization_t* startup)
{
#if defined(HAVE_HWLOC) && defined(HAVE_HWLOC_BITMAP)
    DEBUG(("Parse request for the binding of threads\n"));
    char* option = optarg;
    char* position;
    int i;
    int nb_real_cores=dague_hwloc_nb_real_cores();

    if( (option[0]=='+') && (context->comm_th_core == -1)) {
        /* the communication thread has to be included 
           if no more specific binding is defined */
        context->comm_th_core=-2;
        option++;  /* skip the + */
    }

    if (NULL != (position = strchr(option, 'x'))) {
        /* Hexadecimal mask */
        /* convert mask into hwloc bitmap, used if needed for the communication thread binding */
        position++;
        unsigned long mask = strtoul(position, NULL, 16);
        if( context->comm_th_binding_mask==NULL)
            context->comm_th_binding_mask=hwloc_bitmap_alloc();
        hwloc_bitmap_from_ulong(context->comm_th_binding_mask, mask);
	
        /* compute the bitmap indexes to define the binding. */
        int prev=-1;
        for( i = 0; i < context->nb_cores; i++ ) {
            prev=hwloc_bitmap_next(context->comm_th_binding_mask, prev);
            if(prev==-1){
                /* reached the last index, start again */
                prev=hwloc_bitmap_next(context->comm_th_binding_mask, prev);
            }
            startup[i].bindto=prev;
        }

        char *str2 = NULL;
        hwloc_bitmap_asprintf(&str2, context->comm_th_binding_mask);
        fprintf(stderr, "binding defined by the mask %s\n", str2);
        free(str2);

#if defined(DAGUE_DEBUG)
        char *str = NULL;
        hwloc_bitmap_asprintf(&str, context->comm_th_binding_mask);
        DEBUG(( "binding defined by the mask %s\n", str));
        free(str);
#endif
    } else if( NULL != (position = strchr(option, ':'))) {
        /* Range expression such as [start]:[end]:[step]*/
        int arg;
        int start = 0, step = 1;
        int end=nb_real_cores-1;
        if( position != option ) {  /* we have a starting position */
            arg = strtol(option, NULL, 10);
            if( (arg < nb_real_cores) && (arg > -1) )
                start = strtol(option, NULL, 10);
            else
                fprintf(stderr,"** WARNING binding start core not valid (restored to default value)\n");
        }
        position++;  /* skip the : */
        if( '\0' != position[0] ) {
            if( ':' != position[0] ) {
                arg = strtol(position, &position, 10);
                if( (arg < nb_real_cores) && (arg > -1) )
                    end = arg;
                else
                    fprintf(stderr,"** WARNING: binding end core not valid (restored to default value)\n");
            }
            position = strchr(position, ':');  /* find the step */
        }
        if( NULL != position )
            position++;  /* skip the : directly into the step */
        if( (NULL != position) && ('\0' != position[0]) ) {
            arg = strtol(position, NULL, 10);
            if( (arg < nb_real_cores) && (arg > -1) )
                step = arg;
            else
                fprintf(stderr,"** WARNING:  binding step not valid (restored to default value)\n");
        }

        DEBUG(( "binding defined by core range [%d:%d:%d]\n", start, end, step));
        {
            int where = start, skip = 1;
            for( i = 0; i < context->nb_cores; i++ ) {
                startup[i].bindto = where;
                where += step;
                if( where > end ) {
                    where = start + skip;
                    skip++;
                    if((skip > step) && (i < (context->nb_cores - 1))) {
                        printf( "No more available cores to bind to. The remaining %d threads are not bound\n", context->nb_cores -1-i);
                        int j;
                        for( j = i+1; j < context->nb_cores; j++ )
                            startup[j].bindto = -1;
                        break;
                    }
                }
            }
        }

        /* communication thread binding is legal on cores from start to end */
        for(i=start; i <= end; i++)
            hwloc_bitmap_set(context->comm_th_binding_mask, i);
    } else {
        /* List of cores */
        int core_tab[MAX_CORE_LIST];
        memset(core_tab, -1, MAX_CORE_LIST*sizeof(int));
        int cmp=0;
        int arg, next_arg;

        if( NULL == option ) {
            /* default binding,
               no restrinction for the communication thread binding */
            hwloc_bitmap_fill(context->comm_th_binding_mask);
        } else {
            while( option != NULL && option[0] != '\0') {
                /* first core of the remaining list */
                arg = strtol(option, &option, 10);
                if( (arg < nb_real_cores) && (arg > -1) ) {
                    core_tab[cmp]=arg;
                    hwloc_bitmap_set(context->comm_th_binding_mask, arg);
                    cmp++;
                }
                if( NULL != (position = strpbrk(option, ",-"))) {
                    if (position[0] == '-') {
                        /* core range */
                        position++;
                        next_arg = strtol(position, &position, 10);
                        for(i=arg+1; i<=next_arg; i++)
                            if( (i < nb_real_cores) && (i > -1) ) {
                                core_tab[cmp]=i;
                                hwloc_bitmap_set(context->comm_th_binding_mask, i);
                                cmp++;
                            }
                        option++; /* skip the - and folowing number  */
                        option++;
                    }
                }
                if( '\0' == option[0])
                    option=NULL;
                else
                    /*skip the comma */
                    option++;
            }
        }
        if (core_tab[0]== -1)
            fprintf(stderr,"** WARNING:  bindind arguments are not valid (restored to default value)\n");
        else { /* we have a legal list to defined the binding  */
            cmp=0;
            for(i=0; i<context->nb_cores; i++) {
                startup[i].bindto=core_tab[cmp];
                cmp++;
                if(core_tab[cmp] == -1)
                    cmp=0;
            }
        }

#if defined(DAGUE_DEBUG)
        char tmp[MAX_CORE_LIST];
        char* str = tmp;
        size_t offset;
        for(i=0; i<MAX_CORE_LIST; i++){
            if(core_tab[i]==-1)
                break;
            offset = sprintf(str, "%i ", core_tab[i]);
            str += offset;
        }
        DEBUG(( "binding defined by the parsed list: %s \n", tmp));
#endif
    }

    return 0;
#else
    (void)optarg; (void)context; (void)startup;
    fprintf(stderr, "** Warning: the binding defined by --dague_bind has been ignored (HWLOC is required and must support bitmap).\n");
    return -1;
#endif
}

static int dague_parse_comm_binding_parameter(void * optarg, dague_context_t* context)
{
#if defined(HAVE_HWLOC)
    char* option = optarg;
    if (option[0]!='\0'){
        int core=atoi(optarg);
        if( (core > 0) && (core < dague_hwloc_nb_real_cores()) )
            context->comm_th_core=core;
        else
            fprintf(stderr,"** Warning: the binding defined by --dague_bind_comm has been ignored (illegal core number)\n");
    } else {
<<<<<<< HEAD
	/* TODO:: Add binding NUIOA aware by default */
	DEBUG(( "default binding for the communication thtread\n"));
=======
        /* TODO:: Add binding NUIOA aware by default */
        DEBUG(( "default binding for the communication thread\n"));
>>>>>>> b799cc63
    }
    return 0;
#else
    (void)optarg; (void)context;
    fprintf(stderr, "** Warning: the binding defined by --dague_bind_comm has been ignored (HWLOC is required).\n");
    return -1;
#endif
}<|MERGE_RESOLUTION|>--- conflicted
+++ resolved
@@ -1100,13 +1100,8 @@
         else
             fprintf(stderr,"** Warning: the binding defined by --dague_bind_comm has been ignored (illegal core number)\n");
     } else {
-<<<<<<< HEAD
-	/* TODO:: Add binding NUIOA aware by default */
-	DEBUG(( "default binding for the communication thtread\n"));
-=======
         /* TODO:: Add binding NUIOA aware by default */
         DEBUG(( "default binding for the communication thread\n"));
->>>>>>> b799cc63
     }
     return 0;
 #else
