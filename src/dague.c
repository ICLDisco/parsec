--- conflicted
+++ resolved
@@ -1,9 +1,5 @@
 /*
-<<<<<<< HEAD
- * Copyright (c) 2009-2012 The University of Tennessee and The University
-=======
  * Copyright (c) 2009-2013 The University of Tennessee and The University
->>>>>>> 63cc311c
  *                         of Tennessee Research Foundation.  All rights
  *                         reserved.
  */
@@ -312,15 +308,12 @@
     __dague_temporary_thread_initialization_t *startup;
     dague_context_t* context;
 
-<<<<<<< HEAD
+    dague_debug_init(); /* First thing ever ! */
     dague_installdirs_open();
     dague_mca_param_init();
     dague_output_init();
     mca_components_repository_init();
 
-=======
-    dague_debug_init(); /* First thing ever ! */
->>>>>>> 63cc311c
 #if defined(HAVE_HWLOC)
     dague_hwloc_init();
 #endif  /* defined(HWLOC) */
@@ -808,12 +801,8 @@
     free(context);
     *pcontext = NULL;
 
-<<<<<<< HEAD
     dague_class_finalize();
-
-=======
     dague_debug_fini();  /* Always last */
->>>>>>> 63cc311c
     return 0;
 }
 
@@ -966,13 +955,8 @@
     return ret;
 }
 
-<<<<<<< HEAD
-static dague_dependency_t *find_deps(dague_handle_t *dague_handle,
-                                     dague_execution_context_t* restrict exec_context)
-=======
-static dague_dependency_t *find_deps(const dague_object_t *dague_object,
+static dague_dependency_t *find_deps(const dague_handle_t *dague_handle,
                                      const dague_execution_context_t* restrict exec_context)
->>>>>>> 63cc311c
 {
     dague_dependencies_t *deps;
     int p;
@@ -989,14 +973,9 @@
     return &(deps->u.dependencies[exec_context->locals[exec_context->function->params[p]->context_index].value - deps->min]);
 }
 
-<<<<<<< HEAD
-static int dague_update_deps_with_counter( dague_handle_t *dague_handle,
-                                           dague_execution_context_t* restrict exec_context,
-=======
-static int dague_update_deps_with_counter( const dague_object_t *dague_object,
-                                           const dague_execution_context_t* restrict exec_context,
->>>>>>> 63cc311c
-                                           dague_dependency_t *deps )
+static int dague_update_deps_with_counter(const dague_handle_t *dague_handle,
+                                          const dague_execution_context_t* restrict exec_context,
+                                          dague_dependency_t *deps)
 {
     dague_dependency_t dep_new_value, dep_cur_value;
 #if DAGUE_DEBUG_VERBOSE != 0
@@ -1032,40 +1011,25 @@
     return dep_cur_value == 0;
 }
 
-<<<<<<< HEAD
-static int dague_update_deps_with_mask( dague_handle_t *dague_handle,
-                                        dague_execution_context_t* restrict exec_context,
-=======
-static int dague_update_deps_with_mask( const dague_object_t *dague_object,
-                                        const dague_execution_context_t* restrict exec_context,
->>>>>>> 63cc311c
-                                        dague_dependency_t *deps,
-                                        const dague_execution_context_t* restrict origin,
-                                        const dague_flow_t* restrict origin_flow,
-                                        const dague_flow_t* restrict dest_flow )
-{
-<<<<<<< HEAD
-#if defined(DAGUE_DEBUG_VERBOSE3) || defined(DAGUE_DEBUG_ENABLE)
-    char tmp1[MAX_TASK_STRLEN], tmp2[MAX_TASK_STRLEN];
-#endif
-=======
->>>>>>> 63cc311c
+static int dague_update_deps_with_mask(const dague_handle_t *dague_handle,
+                                       const dague_execution_context_t* restrict exec_context,
+                                       dague_dependency_t *deps,
+                                       const dague_execution_context_t* restrict origin,
+                                       const dague_flow_t* restrict origin_flow,
+                                       const dague_flow_t* restrict dest_flow)
+{
     dague_dependency_t dep_new_value, dep_cur_value;
     const dague_function_t* function = exec_context->function;
-#if DAGUE_DEBUG_VERBOSE != 0 || defined(DAGUE_DEBUG)
+#if DAGUE_DEBUG_VERBOSE != 0 || defined(DAGUE_DEBUG_ENABLE)
     char tmpo[MAX_TASK_STRLEN], tmpt[MAX_TASK_STRLEN];
     dague_snprintf_execution_context(tmpo, MAX_TASK_STRLEN, origin);
     dague_snprintf_execution_context(tmpt, MAX_TASK_STRLEN, exec_context);
 #endif
 
-<<<<<<< HEAD
-#if defined(DAGUE_DEBUG_ENABLE)
-=======
     DEBUG2(("Activate mask dep for %s:%s (current 0x%x now 0x%x goal 0x%x) from %s:%s\n",
             dest_flow->name, tmpt, *deps, (1 << dest_flow->flow_index), function->dependencies_goal,
             origin_flow->name, tmpo));
-#if defined(DAGUE_DEBUG)
->>>>>>> 63cc311c
+#if defined(DAGUE_DEBUG_ENABLE)
     if( (*deps) & (1 << dest_flow->flow_index) ) {
         ERROR(("Output dependencies 0x%x from %s (flow %s) activate an already existing dependency 0x%x on %s (flow %s)\n",
                dest_flow->flow_index, tmpo,
@@ -1081,13 +1045,8 @@
     dep_new_value = DAGUE_DEPENDENCIES_IN_DONE | (1 << dest_flow->flow_index);
     /* Mark the dependencies and check if this particular instance can be executed */
     if( !(DAGUE_DEPENDENCIES_IN_DONE & (*deps)) ) {
-<<<<<<< HEAD
         dep_new_value |= dague_check_IN_dependencies_with_mask( dague_handle, exec_context );
-#ifdef DAGUE_DEBUG_VERBOSE3
-=======
-        dep_new_value |= dague_check_IN_dependencies_with_mask( dague_object, exec_context );
 #if DAGUE_DEBUG_VERBOSE != 0
->>>>>>> 63cc311c
         if( dep_new_value != 0 ) {
             DEBUG3(("Activate IN dependencies with mask 0x%x\n", dep_new_value));
         }
@@ -1135,16 +1094,6 @@
  * supported and the task is supposed to be valid (no input/output tasks) and
  * local.
  */
-<<<<<<< HEAD
-int dague_release_local_OUT_dependencies( dague_handle_t *dague_handle,
-                                          dague_execution_unit_t* eu_context,
-                                          const dague_execution_context_t* restrict origin,
-                                          const dague_flow_t* restrict origin_flow,
-                                          dague_execution_context_t* restrict exec_context,
-                                          const dague_flow_t* restrict dest_flow,
-                                          data_repo_entry_t* dest_repo_entry,
-                                          dague_execution_context_t** pready_ring)
-=======
 int dague_release_local_OUT_dependencies(dague_execution_unit_t* eu_context,
                                          const dague_execution_context_t* restrict origin,
                                          const dague_flow_t* restrict origin_flow,
@@ -1153,7 +1102,6 @@
                                          data_repo_entry_t* dest_repo_entry,
                                          dague_dep_data_description_t* data,
                                          dague_execution_context_t** pready_ring)
->>>>>>> 63cc311c
 {
     const dague_function_t* function = exec_context->function;
     dague_dependency_t *deps;
@@ -1163,24 +1111,13 @@
     dague_snprintf_execution_context(tmp1, MAX_TASK_STRLEN, exec_context);
 #endif
 
-<<<<<<< HEAD
-    DEBUG2(("Activate dependencies for %s flags = 0x%04x\n",
-            dague_snprintf_execution_context(tmp, MAX_TASK_STRLEN, exec_context), function->flags));
+    DEBUG2(("Activate dependencies for %s flags = 0x%04x\n", tmp1, function->flags));
     deps = find_deps(dague_handle, exec_context);
 
     if( function->flags & DAGUE_USE_DEPS_MASK ) {
-        completed = dague_update_deps_with_mask(dague_handle, exec_context, deps, origin, origin_flow, dest_flow);
+        completed = dague_update_deps_with_mask(origin->dague_handle, exec_context, deps, origin, origin_flow, dest_flow);
     } else {
-        completed = dague_update_deps_with_counter(dague_handle, exec_context, deps);
-=======
-    DEBUG2(("Activate dependencies for %s flags = 0x%04x\n", tmp1, function->flags));
-    deps = find_deps(origin->dague_object, exec_context);
-
-    if( function->flags & DAGUE_USE_DEPS_MASK ) {
-        completed = dague_update_deps_with_mask(origin->dague_object, exec_context, deps, origin, origin_flow, dest_flow);
-    } else {
-        completed = dague_update_deps_with_counter(origin->dague_object, exec_context, deps);
->>>>>>> 63cc311c
+        completed = dague_update_deps_with_counter(origin->dague_handle, exec_context, deps);
     }
 
 #if defined(DAGUE_PROF_GRAPHER)
@@ -1223,24 +1160,14 @@
              * engine from atomically locking the hash table for at least one of the flow
              * for each execution context.
              */
-<<<<<<< HEAD
             new_context->data[(int)dest_flow->flow_index].data_repo = dest_repo_entry;
-            new_context->data[(int)dest_flow->flow_index].data_in   = origin->data[(int)origin_flow->flow_index].data_out;
-            AYU_ADD_TASK_DEP(new_context, (int)dest_flow->flow_index);
-
-            if(exec_context->function->flags & DAGUE_IMMEDIATE_TASK) {
-                DEBUG3(("  Task %s is immediate and will be executed ASAP\n",
-                        dague_snprintf_execution_context(tmp, MAX_TASK_STRLEN, new_context)));
-                PINS(EXEC_BEGIN, eu_context, new_context, (void *)1);
-=======
-            new_context->data[dest_flow->flow_index].data_repo = dest_repo_entry;
-            assert( origin->data[origin_flow->flow_index].data == data->ptr );
-            new_context->data[dest_flow->flow_index].data      = (void*)((char*)data->ptr + data->displ);
+            assert( origin->data[origin_flow->flow_index].data_out == data->ptr );
+            new_context->data[(int)dest_flow->flow_index].data_in   = (void*)((char*)data->ptr + data->displ);
             AYU_ADD_TASK_DEP(new_context, (int)dest_flow->flow_index);
 
             if(exec_context->function->flags & DAGUE_IMMEDIATE_TASK) {
                 DEBUG3(("  Task %s is immediate and will be executed ASAP\n", tmp1));
->>>>>>> 63cc311c
+                PINS(EXEC_BEGIN, eu_context, new_context, (void *)1);
                 __dague_execute(eu_context, new_context);
                 PINS(EXEC_END, eu_context, new_context, (void *)1);
                 PINS(COMPLETE_EXEC_BEGIN, eu_context, new_context, (void *)1);
@@ -1282,30 +1209,11 @@
 
 #if defined(DISTRIBUTED)
     if( dst_rank != src_rank ) {
-<<<<<<< HEAD
-        if( arg->action_mask & DAGUE_ACTION_RECV_INIT_REMOTE_DEPS ) {
-            void* dataptr = is_read_only(oldcontext, out_index, outdep_index);
-            if(NULL != dataptr) {
-                arg->deps->msg.which &= ~(1 << out_index); /* unmark all data that are RO we already hold from previous tasks */
-            } else {
-                arg->deps->msg.which |= (1 << out_index); /* mark all data that are not RO */
-                dataptr = is_inplace(oldcontext, out_index, outdep_index);  /* Can we do it inplace */
-            }
-            arg->deps->output[out_index].data.arena  = data->arena;
-            arg->deps->output[out_index].data.data   = dataptr; /* if still NULL allocate it */
-            arg->deps->output[out_index].data.layout = data->layout;
-            arg->deps->output[out_index].data.count  = data->count;
-            arg->deps->output[out_index].data.displ  = data->displ;
-            if(newcontext->priority > arg->deps->max_priority) arg->deps->max_priority = newcontext->priority;
-        }
-        if( arg->action_mask & DAGUE_ACTION_SEND_INIT_REMOTE_DEPS ) {
-=======
 
         assert( 0 == (arg->action_mask & DAGUE_ACTION_RECV_INIT_REMOTE_DEPS) );
 
         if( arg->action_mask & DAGUE_ACTION_SEND_INIT_REMOTE_DEPS ){
             struct remote_dep_output_param* output;
->>>>>>> 63cc311c
             int _array_pos, _array_mask;
 
 #if !defined(DAGUE_DIST_COLLECTIVES)
@@ -1317,21 +1225,11 @@
             output = &arg->remote_deps->output[dep->dep_datatype_index];
             assert( (-1 == arg->remote_deps->root) || (arg->remote_deps->root == src_rank) );
             arg->remote_deps->root = src_rank;
-<<<<<<< HEAD
-            if( !(arg->remote_deps->output[out_index].rank_bits[_array_pos] & _array_mask) ) {
-                arg->remote_deps->output[out_index].data.arena  = data->arena;
-                arg->remote_deps->output[out_index].data.data   = oldcontext->data[target->flow_index].data_out;
-                arg->remote_deps->output[out_index].data.layout = data->layout;
-                arg->remote_deps->output[out_index].data.count  = data->count;
-                arg->remote_deps->output[out_index].data.displ  = data->displ;
-                arg->remote_deps->output[out_index].rank_bits[_array_pos] |= _array_mask;
-                arg->remote_deps->output[out_index].count_bits++;
-                arg->remote_deps_count++;
-=======
             arg->remote_deps->activity_mask |= (1 << dep->dep_datatype_index);
             if( !(output->rank_bits[_array_pos] & _array_mask) ) {
                 output->rank_bits[_array_pos] |= _array_mask;
                 output->deps_mask |= (1 << dep->dep_index);
+                output->data.data   = oldcontext->data[target->flow_index].data_out;
                 if( 0 == output->count_bits ) {
                     output->data       = *data;
                 } else {
@@ -1343,7 +1241,6 @@
                     if(newcontext->priority > arg->remote_deps->max_priority)
                         arg->remote_deps->max_priority = newcontext->priority;
                 }
->>>>>>> 63cc311c
             } else {
                 /* The bit is already flipped, the peer is already part of the propagation. */
             }
@@ -1356,13 +1253,8 @@
 
     if( (arg->action_mask & DAGUE_ACTION_RELEASE_LOCAL_DEPS) &&
         (eu->virtual_process->dague_context->my_rank == dst_rank) ) {
-<<<<<<< HEAD
-        if( ACCESS_NONE != target->access_type ) {
-            arg->output_entry->data[out_index] = oldcontext->data[target->flow_index].data_out;
-=======
         if( FLOW_ACCESS_NONE != (src_flow->flow_flags & FLOW_ACCESS_MASK) ) {
-            arg->output_entry->data[src_flow->flow_index] = oldcontext->data[src_flow->flow_index].data;
->>>>>>> 63cc311c
+            arg->output_entry->data[src_flow->flow_index] = oldcontext->data[src_flow->flow_index].data_out;
             arg->output_usage++;
             /* BEWARE: This increment is required to be done here. As the target task
              * bits are marked, another thread can now enable the task. Once schedulable
@@ -1370,25 +1262,13 @@
              * Thus, if the ref count is not increased here, the data might dissapear
              * before this task released it completely.
              */
-<<<<<<< HEAD
-            OBJ_RETAIN( arg->output_entry->data[out_index] );
-        }
-        arg->nb_released += dague_release_local_OUT_dependencies(oldcontext->dague_handle,
-                                                                 eu, oldcontext,
-                                                                 oldcontext->function->out[out_index],
-                                                                 newcontext,
-                                                                 oldcontext->function->out[out_index]->dep_out[outdep_index]->flow,
-                                                                 arg->output_entry,
-                                                                 &arg->ready_lists[dst_vpid]);
-=======
-            AREF( arg->output_entry->data[src_flow->flow_index] );
+            OBJ_RETAIN( arg->output_entry->data[src_flow->flow_index] );
         }
         dague_release_local_OUT_dependencies(eu, oldcontext, src_flow,
                                              newcontext, dep->flow,
                                              arg->output_entry,
                                              data,
                                              &arg->ready_lists[dst_vpid]);
->>>>>>> 63cc311c
     }
 
     return DAGUE_ITERATE_CONTINUE;
@@ -1582,33 +1462,15 @@
     assert( object->handle_id < object_array_size );
     assert( object_array[object->handle_id] == object );
     assert( object->nb_local_tasks == 0 );
-<<<<<<< HEAD
-    assert( object->nb_local_tasks == 0 );
     object_array[object->handle_id] = NOOBJECT;
     dague_atomic_unlock( &object_array_lock );
 }
 
-void dague_handle_free(dague_handle_t *handle)
-{
-    if( NULL == handle )
-        return;
-    if( NULL == handle->destructor ) {
-        free( handle );
-        return;
-    }
-    /* the destructor calls the appropriate free on the handle */
-    handle->destructor( handle );
-=======
-    object_array[object->object_id] = NOOBJECT;
-    dague_atomic_unlock( &object_array_lock );
-}
-
 /**< Decrease task number of the object by nb_tasks. */
 void dague_object_dec_nbtask( dague_object_t* object, uint32_t nb_tasks )
 {
     assert( object->nb_local_tasks >= nb_tasks );
     dague_atomic_add_32b(&object->nb_local_tasks, -nb_tasks);
->>>>>>> 63cc311c
 }
 
 /**< Print DAGuE usage message */
@@ -1920,24 +1782,7 @@
             }
             DEBUG3(("binding defined by the parsed list: %s \n", tmp));
         }
-<<<<<<< HEAD
-#endif /* DAGUE_DEBUG_VERBOSE3 */
-
-#if defined(DAGUE_DEBUG_VERBOSE)
-        char tmp[MAX_CORE_LIST];
-        char* str = tmp;
-        size_t offset;
-        for(t=0; t<MAX_CORE_LIST; t++){
-            if(core_tab[t]==-1)
-                break;
-            offset = sprintf(str, "%i ", core_tab[t]);
-            str += offset;
-        }
-        DEBUG(( "binding defined by the parsed list: %s \n", tmp));
-#endif /* defined(DAGUE_DEBUG_VERBOSE) */
-=======
 #endif /* DAGUE_DEBUG_VERBOSE */
->>>>>>> 63cc311c
     }
     return 0;
 #else
