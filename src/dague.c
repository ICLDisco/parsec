/*
 * Copyright (c) 2009-2011 The University of Tennessee and The University
 *                         of Tennessee Research Foundation.  All rights
 *                         reserved.
 */

#include "dague_config.h"
#include "dague.h"

#include <stdio.h>
#include <string.h>
#include <stdlib.h>
#include <assert.h>
#include <pthread.h>
#include <errno.h>
#if defined(HAVE_GETOPT_H)
#include <getopt.h>
#endif  /* defined(HAVE_GETOPT_H) */

#include "list.h"
#include "scheduling.h"
#include "barrier.h"
#include "remote_dep.h"
#include "datarepo.h"
#include "bindthread.h"
#include "dague_prof_grapher.h"
#include "stats.h"
#include "vpmap.h"

#ifdef DAGUE_PROF_TRACE
#include "profiling.h"
#endif

#ifdef HAVE_HWLOC
#include "hbbuffer.h"
#include "dague_hwloc.h"
#endif

#ifdef HAVE_CUDA
#include "cuda.h"
#include "cublas.h"
#include "cuda_runtime_api.h"
#endif

dague_allocate_data_t dague_data_allocate = malloc;
dague_free_data_t     dague_data_free = free;

#ifdef DAGUE_PROF_TRACE
int MEMALLOC_start_key, MEMALLOC_end_key;
int schedule_poll_begin, schedule_poll_end;
int schedule_push_begin, schedule_push_end;
int schedule_sleep_begin, schedule_sleep_end;
#endif  /* DAGUE_PROF_TRACE */

#ifdef HAVE_HWLOC
#define MAX_CORE_LIST 128
#endif

#if defined(HAVE_GETRUSAGE) || !defined(__bgp__)
#include <sys/time.h>
#include <sys/resource.h>

static int _dague_rusage_first_call = 1;
static struct rusage _dague_rusage;

static void dague_statistics(char* str)
{
    struct rusage current;

    getrusage(RUSAGE_SELF, &current);
    if( !_dague_rusage_first_call ) {
        double usr, sys;

        usr = ((current.ru_utime.tv_sec - _dague_rusage.ru_utime.tv_sec) +
               (current.ru_utime.tv_usec - _dague_rusage.ru_utime.tv_usec) / 1000000.0);
        sys = ((current.ru_stime.tv_sec - _dague_rusage.ru_stime.tv_sec) +
               (current.ru_stime.tv_usec - _dague_rusage.ru_stime.tv_usec) / 1000000.0);

        STATUS(("=============================================================\n"));
        STATUS(("%s: Resource Usage Data...\n", str));
        STATUS(("-------------------------------------------------------------\n"));
        STATUS(("User Time   (secs)          : %10.3f\n", usr));
        STATUS(("System Time (secs)          : %10.3f\n", sys));
        STATUS(("Total Time  (secs)          : %10.3f\n", usr + sys));
        STATUS(("Minor Page Faults           : %10ld\n", (current.ru_minflt  - _dague_rusage.ru_minflt)));
        STATUS(("Major Page Faults           : %10ld\n", (current.ru_majflt  - _dague_rusage.ru_majflt)));
        STATUS(("Swap Count                  : %10ld\n", (current.ru_nswap   - _dague_rusage.ru_nswap)));
        STATUS(("Voluntary Context Switches  : %10ld\n", (current.ru_nvcsw   - _dague_rusage.ru_nvcsw)));
        STATUS(("Involuntary Context Switches: %10ld\n", (current.ru_nivcsw  - _dague_rusage.ru_nivcsw)));
        STATUS(("Block Input Operations      : %10ld\n", (current.ru_inblock - _dague_rusage.ru_inblock)));
        STATUS(("Block Output Operations     : %10ld\n", (current.ru_oublock - _dague_rusage.ru_oublock)));
        STATUS(("=============================================================\n"));
    }

    _dague_rusage_first_call = !_dague_rusage_first_call;
    _dague_rusage = current;
    return;
}
#else
static void dague_statistics(char* str) { (void)str; return; }
#endif /* defined(HAVE_GETRUSAGE) */

static void dague_object_empty_repository(void);

typedef struct __dague_temporary_thread_initialization_t {
    dague_vp_t *virtual_process;
    int th_id;
    int nb_cores;
    int bindto;
} __dague_temporary_thread_initialization_t;

static int dague_parse_binding_parameter(void * optarg, dague_context_t* context,
                                         __dague_temporary_thread_initialization_t* startup);
static int dague_parse_comm_binding_parameter(void * optarg, dague_context_t* context);

const dague_function_t* dague_find(const dague_object_t *dague_object, const char *fname)
{
    unsigned int i;
    const dague_function_t* object;

    for( i = 0; i < dague_object->nb_functions; i++ ) {
        object = dague_object->functions_array[i];
        if( 0 == strcmp( object->name, fname ) ) {
            return object;
        }
    }
    return NULL;
}

static void* __dague_thread_init( __dague_temporary_thread_initialization_t* startup )
{
    dague_execution_unit_t* eu;
    int pi;

    /* Bind to the specified CORE */
    dague_bindthread(startup->bindto);
<<<<<<< HEAD
    DEBUG2(("VP %i : bind thread %i.%i on core %i\n", startup->virtual_process->vp_id, startup->virtual_process->vp_id, startup->th_id, startup->bindto));
    printf("VP %i : bind thread %i.%i  on core %i\n", startup->virtual_process->vp_id, startup->virtual_process->vp_id, startup->th_id, startup->bindto);
=======
    DEBUG2(("Bind thread %i on core %i\n", startup->th_id, startup->bindto));
>>>>>>> 85933d2c

    eu = (dague_execution_unit_t*)malloc(sizeof(dague_execution_unit_t));
    if( NULL == eu ) {
        return NULL;
    }
    eu->th_id           = startup->th_id;
    eu->virtual_process = startup->virtual_process;
    eu->scheduler_object = NULL;
    startup->virtual_process->execution_units[startup->th_id] = eu;

#if defined(DAGUE_SCHED_REPORT_STATISTICS)
    eu->sched_nb_tasks_done = 0;
#endif

    eu->context_mempool = &(eu->virtual_process->context_mempool.thread_mempools[eu->th_id]);
    for(pi = 0; pi <= MAX_PARAM_COUNT; pi++)
        eu->datarepo_mempools[pi] = &(eu->virtual_process->datarepo_mempools[pi].thread_mempools[eu->th_id]);

#ifdef DAGUE_PROF_TRACE
    eu->eu_profile = dague_profiling_thread_init( 2*1024*1024, "DAGuE Thread %d of VP %d", eu->th_id, eu->virtual_process->vp_id );
#endif

#if defined(DAGUE_SIM)
    eu->largest_simulation_date = 0;
#endif

    /* The main thread of VP 0 will go back to the user level */
    if( DAGUE_THREAD_IS_MASTER(eu) )
        return NULL;

    return __dague_progress(eu);
}

static void dague_vp_init( dague_vp_t *vp,
                           int32_t nb_cores,
                           __dague_temporary_thread_initialization_t *startup)
{
    int t, pi;
    dague_execution_context_t fake_context;
    data_repo_entry_t fake_entry;

    vp->nb_cores = nb_cores;
#if defined(DAGUE_SIM)
    vp->largest_simulation_date = 0;
#endif /* DAGUE_SIM */

    dague_mempool_construct( &vp->context_mempool, sizeof(dague_execution_context_t),
                             ((char*)&fake_context.mempool_owner) - ((char*)&fake_context),
                             vp->nb_cores );

    for(pi = 0; pi <= MAX_PARAM_COUNT; pi++)
        dague_mempool_construct( &vp->datarepo_mempools[pi],
                                 sizeof(data_repo_entry_t)+(pi-1)*sizeof(dague_arena_chunk_t*),
                                 ((char*)&fake_entry.data_repo_mempool_owner) - ((char*)&fake_entry),
                                 vp->nb_cores);


    /* Prepare the temporary storage for each thread startup */
    for( t = 0; t < vp->nb_cores; t++ ) {
        startup[t].th_id = t;
        startup[t].virtual_process = vp;
        startup[t].nb_cores = nb_cores;
        if( vpmap_get_nb_cores_affinity(vp->vp_id, t) == 1 )
            vpmap_get_core_affinity(vp->vp_id, t, &startup[t].bindto);
        else
            startup[t].bindto= -1;
    }
    // STEPH:: 
    if (vp->vp_id == 0) 
        vpmap_display_map(stdout);
}

dague_context_t* dague_init( int nb_cores, int* pargc, char** pargv[] )
{
    int argc = (*pargc);
    int nb_vp;
    int p, t, nb_total_comp_threads;
    char** argv = NULL;
    __dague_temporary_thread_initialization_t *startup;
    dague_context_t* context;

<<<<<<< HEAD
#if defined(HAVE_HWLOC)
    dague_hwloc_init();
#endif  /* defined(HWLOC) */

    /* Set a default the number of cores if not defined by parameters
     * - with hwloc if available
     * - with sysconf otherwise (hyperthreaded core number)
     */
    if( nb_cores <= 0 )
    {
#if defined(HAVE_HWLOC)
        nb_cores=dague_hwloc_nb_real_cores();
#else
        nb_cores= sysconf(_SC_NPROCESSORS_ONLN);
        if(nb_cores== -1)
        {
            perror("sysconf(_SC_NPROCESSORS_ONLN)\n");
            nb_cores= 1;
        }
#endif
    }

=======
>>>>>>> 85933d2c
#if defined(HAVE_GETOPT_LONG)
    struct option long_options[] =
        {
            {"dague_help",       no_argument,        NULL, 'h'},
            {"dague_bind",       optional_argument,  NULL, 'b'},
            {"dague_bind_comm",  optional_argument,  NULL, 'c'},
            {0, 0, 0, 0}
        };
#endif  /* defined(HAVE_GETOPT_LONG) */
    nb_vp = vpmap_get_nb_vp();

    context = (dague_context_t*)malloc(sizeof(dague_context_t) + (nb_vp-1) * sizeof(dague_vp_t*));

    context->__dague_internal_finalization_in_progress = 0;
    context->__dague_internal_finalization_counter = 0;
    context->nb_nodes       = 1;
    context->active_objects = 0;
    context->my_rank        = 0;

    /* TODO: nb_cores should depend on the vp_id */
    nb_total_comp_threads = 0;
    for(p = 0; p < nb_vp; p++) {
        nb_total_comp_threads += vpmap_get_nb_threads_in_vp(p);
    }

    if( nb_cores != nb_total_comp_threads ) {
        fprintf(stderr, "Warning: using %d threads instead of the requested %d (need to change features in VP MAP)\n",
                nb_total_comp_threads, nb_cores);
    }

    startup =
        (__dague_temporary_thread_initialization_t*)malloc(nb_total_comp_threads * sizeof(__dague_temporary_thread_initialization_t));

    context->nb_vp = nb_vp;
    t = 0;
    for(p = 0; p < nb_vp; p++) {
        dague_vp_t *vp;
        vp = (dague_vp_t *)malloc(sizeof(dague_vp_t) + (vpmap_get_nb_threads_in_vp(p)-1) * sizeof(dague_execution_unit_t*));
        vp->dague_context = context;
        vp->vp_id = p;
        context->virtual_processes[p] = vp;
        /** This creates startup[t] -> startup[t+nb_cores] */
        dague_vp_init(vp, vpmap_get_nb_threads_in_vp(p), &(startup[t]));
        t += vpmap_get_nb_threads_in_vp(p);
    }

#if defined(HAVE_HWLOC)
    dague_hwloc_init();
#if defined(HAVE_HWLOC_BITMAP)
    context->comm_th_core   = -1;
<<<<<<< HEAD
    context->comm_th_index_mask = hwloc_bitmap_alloc();
    context->index_core_free_mask = hwloc_bitmap_alloc();
    hwloc_bitmap_set_range(context->index_core_free_mask, 0, dague_hwloc_nb_real_cores()-1);
#endif
#endif

=======
    context->comm_th_binding_mask = hwloc_bitmap_alloc();
    context->core_free_mask = hwloc_bitmap_alloc();
    hwloc_bitmap_set_range(context->core_free_mask, 0, dague_hwloc_nb_real_cores()-1);
#endif /* HAVE_HWLOC_BITMAP */
#endif /* HAVE_HWLOC */
>>>>>>> 85933d2c

    {
        int index = 0;
        /* Check for the upper level arguments */
        while(1) {
            if( NULL == (*pargv)[index] )
                break;
            if( 0 == strcmp( "--", (*pargv)[index]) ) {
                argv = &(*pargv)[index];
                break;
            }
            index++;
        }
        argc = (*pargc) - index;
    }

    if( argv != NULL ) {
        optind = 1;
        do {
            int ret;
#if defined(HAVE_GETOPT_LONG)
            int option_index = 0;

            ret = getopt_long (argc, argv, "p:b:c:v:",
                               long_options, &option_index);
#else
            ret = getopt (argc, argv, "p:b:c:");
#endif  /* defined(HAVE_GETOPT_LONG) */
            if( -1 == ret ) break;  /* we're done */

            switch(ret) {
            case 'h': dague_usage(); break;
            case 'c': dague_parse_comm_binding_parameter(optarg, context); break;
            case 'b': dague_parse_binding_parameter(optarg, context, startup); break;
            }
        } while(1);
    }

#if defined(HAVE_HWLOC) && defined(HAVE_HWLOC_BITMAP)
    /* update the index_core_free_mask according to the thread binding defined */
    for(t = 0; t < nb_total_comp_threads; t++)
	hwloc_bitmap_clr(context->index_core_free_mask, startup[t].bindto);

#if defined(DAGUE_DEBUG_VERBOSE3)
    {
        char *str = NULL;
        hwloc_bitmap_asprintf(&str, context->index_core_free_mask);
        DEBUG3(( "binding core free mask is %s\n", str));
        free(str);
    }
#endif /* DAGUE_DEBUG_VERBOSE3 */
#endif /* HAVE_HWLOC && HAVE_HWLOC_BITMAP */

    /* Initialize the barriers */
    dague_barrier_init( &(context->barrier), NULL, nb_total_comp_threads );

#ifdef DAGUE_PROF_TRACE
    dague_profiling_init( "%s", (*pargv)[0] );

    dague_profiling_add_dictionary_keyword( "MEMALLOC", "fill:#FF00FF",
                                            0, NULL,
                                            &MEMALLOC_start_key, &MEMALLOC_end_key);
    dague_profiling_add_dictionary_keyword( "Sched POLL", "fill:#8A0886",
                                            0, NULL,
                                            &schedule_poll_begin, &schedule_poll_end);
    dague_profiling_add_dictionary_keyword( "Sched PUSH", "fill:#F781F3",
                                            0, NULL,
                                            &schedule_push_begin, &schedule_push_end);
    dague_profiling_add_dictionary_keyword( "Sched SLEEP", "fill:#FA58F4",
                                            0, NULL,
                                            &schedule_sleep_begin, &schedule_sleep_end);
#endif  /* DAGUE_PROF_TRACE */

    if( nb_total_comp_threads > 1 ) {
        pthread_attr_t thread_attr;

        pthread_attr_init(&thread_attr);
        pthread_attr_setscope(&thread_attr, PTHREAD_SCOPE_SYSTEM);
#ifdef __linux
        pthread_setconcurrency(nb_total_comp_threads);
#endif  /* __linux */

        context->pthreads = (pthread_t*)malloc(nb_total_comp_threads * sizeof(pthread_t));

        /* The first execution unit is for the master thread */
        for( t = 1; t < nb_total_comp_threads; t++ ) {
            pthread_create( &((context)->pthreads[t]),
                            &thread_attr,
                            (void* (*)(void*))__dague_thread_init,
                            (void*)&(startup[t]));
        }
    } else {
        context->pthreads = NULL;
    }

    __dague_thread_init( &startup[0] );

    /* Wait until all threads are done binding themselves */
    dague_barrier_wait( &(context->barrier) );
    context->__dague_internal_finalization_counter++;

    /* Release the temporary array used for starting up the threads */
    free(startup);

    /* Introduce communication thread */
    context->nb_nodes = dague_remote_dep_init(context);
    dague_statistics("DAGuE");

    return context;
}

static void dague_vp_fini( dague_vp_t *vp )
{
    int i;
    dague_mempool_destruct( &vp->context_mempool );
    for(i = 0; i <= MAX_PARAM_COUNT; i++)
        dague_mempool_destruct( &vp->datarepo_mempools[i]);

    for(i = 0; i < vp->nb_cores; i++) {
        free(vp->execution_units[i]);
        vp->execution_units[i] = NULL;
    }

}

/**
 *
 */
int dague_fini( dague_context_t** pcontext )
{
    dague_context_t* context = *pcontext;
    int nb_total_comp_threads, t, p;

    nb_total_comp_threads = 0;
    for(p = 0; p < context->nb_vp; p++) {
        nb_total_comp_threads += context->virtual_processes[p]->nb_cores;
    }

    /* Now wait until every thread is back */
    context->__dague_internal_finalization_in_progress = 1;
    dague_barrier_wait( &(context->barrier) );

    /* The first execution unit is for the master thread */
    if( nb_total_comp_threads > 1 ) {
        for(t = 1; t < nb_total_comp_threads; t++) {
            pthread_join( context->pthreads[t], NULL );
        }
        free(context->pthreads);
        context->pthreads = NULL;
    }

    (void) dague_remote_dep_fini( context );

    dague_set_scheduler( context, NULL );

    for(p = 0; p < context->nb_vp; p++) {
        dague_vp_fini(context->virtual_processes[p]);
        free(context->virtual_processes[p]);
        context->virtual_processes[p] = NULL;
    }

#ifdef DAGUE_PROF_TRACE
    dague_profiling_fini( );
#endif  /* DAGUE_PROF_TRACE */

    /* Destroy all resources allocated for the barrier */
    dague_barrier_destroy( &(context->barrier) );

<<<<<<< HEAD
=======
#if defined(HAVE_HWLOC)
>>>>>>> 85933d2c
#if defined(HAVE_HWLOC_BITMAP)
    /* Release thread binding masks */
    hwloc_bitmap_free(context->comm_th_index_mask);
    hwloc_bitmap_free(context->index_core_free_mask);

    dague_hwloc_fini();
#endif  /* HAVE_HWLOC_BITMAP */

#if defined(DAGUE_STATS)
    {
        char filename[64];
        char prefix[32];
#if defined(DISTRIBUTED) && defined(HAVE_MPI)
        int rank, size;
        MPI_Comm_rank(MPI_COMM_WORLD, &rank);
        MPI_Comm_size(MPI_COMM_WORLD, &size);
        snprintf(filename, 64, "dague-%d.stats", rank);
        snprintf(prefix, 32, "%d/%d", rank, size);
# else
        snprintf(filename, 64, "dague.stats");
        prefix[0] = '\0';
# endif
        dague_stats_dump(filename, prefix);
    }
#endif

    dague_object_empty_repository();

    free(context);
    *pcontext = NULL;
    return 0;
}

/**
 * Convert the execution context to a string.
 */
char* dague_service_to_string( const dague_execution_context_t* exec_context,
                               char* tmp,
                               size_t length )
{
    const dague_function_t* function = exec_context->function;
    unsigned int i, index = 0;

    index += snprintf( tmp + index, length - index, "%s", function->name );
    if( index >= length ) return tmp;
    for( i = 0; i < function->nb_parameters; i++ ) {
        index += snprintf( tmp + index, length - index, "%s%d",
                           (i == 0) ? "(" : ", ",
                           exec_context->locals[i].value );
        if( index >= length ) return tmp;
    }
    index += snprintf(tmp + index, length - index, ")");

    return tmp;
}

/**
 * Resolve all IN() dependencies for this particular instance of execution.
 */
static dague_dependency_t
dague_check_IN_dependencies( const dague_object_t *dague_object,
                             const dague_execution_context_t* exec_context )
{
    const dague_function_t* function = exec_context->function;
    int i, j, mask, active;
    const dague_flow_t* flow;
    const dep_t* dep;
    dague_dependency_t ret = 0;

    if( !(function->flags & DAGUE_HAS_IN_IN_DEPENDENCIES) ) {
        return 0;
    }

    for( i = 0; (i < MAX_PARAM_COUNT) && (NULL != function->in[i]); i++ ) {
        flow = function->in[i];
        /* this param has no dependency condition satisfied */
#if defined(DAGUE_SCHED_DEPS_MASK)
        mask = (1 << flow->flow_index);
#else
        mask = 1;
#endif
        if( ACCESS_NONE == flow->access_type ) {
            active = mask;
            for( j = 0; (j < MAX_DEP_IN_COUNT) && (NULL != flow->dep_in[j]); j++ ) {
                dep = flow->dep_in[j];
                if( NULL != dep->cond ) {
                    /* Check if the condition apply on the current setting */
                    assert( dep->cond->op == EXPR_OP_INLINE );
                    if( 0 == dep->cond->inline_func(dague_object, exec_context->locals) ) {
                        continue;
                    }
                }
                active = 0;
                break;
            }
        } else {
            active = 0;
            for( j = 0; (j < MAX_DEP_IN_COUNT) && (NULL != flow->dep_in[j]); j++ ) {
                dep = flow->dep_in[j];
                if( dep->dague->nb_parameters == 0 ) {  /* this is only true for memory locations */
                    if( NULL != dep->cond ) {
                        /* Check if the condition apply on the current setting */
                        assert( dep->cond->op == EXPR_OP_INLINE );
                        if( 0 == dep->cond->inline_func(dague_object, exec_context->locals) ) {
                            continue;
                        }
                    }
                    active = mask;
                    break;
                }
            }
        }
        ret += active;
    }
    return ret;
}

static dague_dependency_t *find_deps(dague_object_t *dague_object,
                                     dague_execution_context_t* restrict exec_context)
{
    dague_dependencies_t *deps;
    int p;

    deps = dague_object->dependencies_array[exec_context->function->deps];
    assert( NULL != deps );

    for(p = 0; p < exec_context->function->nb_parameters - 1; p++) {
        assert( (deps->flags & DAGUE_DEPENDENCIES_FLAG_NEXT) != 0 );
        deps = deps->u.next[exec_context->locals[p].value - deps->min];
        assert( NULL != deps );
    }

    return &(deps->u.dependencies[exec_context->locals[exec_context->function->nb_parameters - 1].value - deps->min]);
}

/**
 * Release the OUT dependencies for a single instance of a task. No ranges are
 * supported and the task is supposed to be valid (no input/output tasks) and
 * local.
 */
int dague_release_local_OUT_dependencies( dague_object_t *dague_object,
                                          dague_execution_unit_t* eu_context,
                                          const dague_execution_context_t* restrict origin,
                                          const dague_flow_t* restrict origin_flow,
                                          dague_execution_context_t* restrict exec_context,
                                          const dague_flow_t* restrict dest_flow,
                                          data_repo_entry_t* dest_repo_entry,
                                          dague_execution_context_t** pready_list )
{
    const dague_function_t* function = exec_context->function;
    dague_dependency_t *deps;
    dague_dependency_t dep_new_value, dep_cur_value;
#if defined(DAGUE_DEBUG_VERBOSE2)
    char tmp[128];
#endif

    (void)eu_context;

    DEBUG2(("Activate dependencies for %s priority %d\n",
           dague_service_to_string(exec_context, tmp, 128), exec_context->priority));
    deps = find_deps(dague_object, exec_context);

#if !defined(DAGUE_SCHED_DEPS_MASK)

    if( 0 == *deps ) {
        dep_new_value = 1 + dague_check_IN_dependencies( dague_object, exec_context );
        if( dague_atomic_cas( deps, 0, dep_new_value ) == 1 )
            dep_cur_value = dep_new_value;
        else
            dep_cur_value = dague_atomic_inc_32b( deps );
    } else {
        dep_cur_value = dague_atomic_inc_32b( deps );
    }

#if defined(DAGUE_DEBUG)
    if( dep_cur_value > function->dependencies_goal ) {
        ERROR(("function %s as reached a dependency count of %d, higher than the goal dependencies count of %d\n",
               dague_service_to_string(exec_context, tmp, 128), dep_cur_value, function->dependencies_goal));
    }
#endif /* DAGUE_DEBUG */

    if( dep_cur_value == function->dependencies_goal ) {

#else  /* defined(DAGUE_SCHED_DEPS_MASK) */

#if defined(DAGUE_DEBUG)
    if( (*deps) & (1 << dest_flow->flow_index) ) {
        char tmp1[128];
        char tmp2[128];

        ERROR(("Output dependencies 0x%x from %s (flow %s) activate an already existing dependency 0x%x on %s (flow %s)\n",
               dest_flow->flow_index, dague_service_to_string(origin, tmp1, 128), origin_flow->name,
               *deps,
               dague_service_to_string(exec_context, tmp2, 128),  dest_flow->name ));
    }
#else
    (void) origin; (void) origin_flow;
#endif
    assert( 0 == (*deps & (1 << dest_flow->flow_index)) );

    dep_new_value = DAGUE_DEPENDENCIES_IN_DONE | (1 << dest_flow->flow_index);
    /* Mark the dependencies and check if this particular instance can be executed */
    if( !(DAGUE_DEPENDENCIES_IN_DONE & (*deps)) ) {
        dep_new_value |= dague_check_IN_dependencies( dague_object, exec_context );
#ifdef DAGUE_DEBUG_VERBOSE3
        if( dep_new_value != 0 ) {
            DEBUG3(("Activate IN dependencies with mask 0x%x\n", dep_new_value));
        }
#endif /* DAGUE_DEBUG */
    }

    dep_cur_value = dague_atomic_bor( deps, dep_new_value );

    if( (dep_cur_value & function->dependencies_goal) == function->dependencies_goal ) {

#endif /* defined(DAGUE_SCHED_DEPS_MASK) */

        dague_prof_grapher_dep(origin, exec_context, 1, origin_flow, dest_flow);

#if defined(DAGUE_DEBUG) && defined(DAGUE_SCHED_DEPS_MASK)
        {
            int success;
            char tmp1[128];
            dague_dependency_t tmp_mask;
            tmp_mask = *deps;
            success = dague_atomic_cas( deps,
                                        tmp_mask, (tmp_mask | DAGUE_DEPENDENCIES_TASK_DONE) );
            if( !success || (tmp_mask & DAGUE_DEPENDENCIES_TASK_DONE) ) {
                char tmp2[128];
				char tmp[128];
                ERROR(("I'm not very happy (success %d tmp_mask %4x)!!! Task %s scheduled twice (second time by %s)!!!\n",
                        success, tmp_mask, dague_service_to_string(exec_context, tmp1, 128),
                        dague_service_to_string(origin, tmp2, 128)));
            }
        }
#endif  /* defined(DAGUE_DEBUG) && defined(DAGUE_SCHED_DEPS_MASK) */

        /* This service is ready to be executed as all dependencies
         * are solved.  Queue it into the ready_list passed as an
         * argument.
         */
        {
#if defined(DAGUE_DEBUG_VERBOSE1)
            char tmp1[128];
            char tmp2[128];
#endif
            dague_execution_context_t* new_context;
            dague_thread_mempool_t *mpool;
            new_context = (dague_execution_context_t*)dague_thread_mempool_allocate( eu_context->context_mempool );
            /* this should not be copied over from the old execution context */
            mpool = new_context->mempool_owner;
            /* we copy everything but the dague_list_item_t at the beginning, to
             * avoid copying uninitialized stuff from the stack
             */
            memcpy( ((char*)new_context) + sizeof(dague_list_item_t),
                    ((char*)exec_context) + sizeof(dague_list_item_t),
                    sizeof(dague_minimal_execution_context_t) - sizeof(dague_list_item_t) );
            new_context->mempool_owner = mpool;
            DAGUE_STAT_INCREASE(mem_contexts, sizeof(dague_execution_context_t) + STAT_MALLOC_OVERHEAD);

            DEBUG(("%s becomes ready from %s on thread %d, with mask 0x%04x and priority %d\n",
                   dague_service_to_string(exec_context, tmp1, 128),
                   dague_service_to_string(origin, tmp2, 128),
                   *deps,
                   eu_context->th_id, eu_context->virtual_process->vp_id,
                   exec_context->priority));

#if defined(DAGUE_SCHED_CACHE_AWARE)
            new_context->data[0].gc_data = NULL;
#endif
            /* TODO: change this to the real number of input dependencies */
            memset( new_context->data, 0, sizeof(dague_data_pair_t) * MAX_PARAM_COUNT );
            assert( dest_flow->flow_index <= MAX_PARAM_COUNT );
            /**
             * Save the data_repo and the pointer to the data for later use. This will prevent the
             * engine from atomically locking the hash table for at least one of the flow
             * for each execution context.
             */
            new_context->data[(int)dest_flow->flow_index].data_repo = dest_repo_entry;
            new_context->data[(int)dest_flow->flow_index].data      = origin->data[(int)origin_flow->flow_index].data;
            dague_list_add_single_elem_by_priority( pready_list, new_context );
        }

        DAGUE_STAT_INCREASE(counter_nbtasks, 1ULL);

    } else { /* Service not ready */

        dague_prof_grapher_dep(origin, exec_context, 0, origin_flow, dest_flow);

#if defined(DAGUE_SCHED_DEPS_MASK)
        DEBUG2(("  => Service %s not yet ready (required mask 0x%02x actual 0x%02x: real 0x%02x)\n",
               dague_service_to_string( exec_context, tmp, 128 ), (int)function->dependencies_goal,
               (int)(dep_cur_value & DAGUE_DEPENDENCIES_BITMASK),
               (int)(dep_cur_value)));
#else
        DEBUG2(("  => Service %s not yet ready (requires %d dependencies, %d done)\n",
               dague_service_to_string( exec_context, tmp, 128 ),
               (int)function->dependencies_goal, dep_cur_value));
#endif
    }

    return 0;
}

#define is_inplace(ctx,flow,dep) NULL
#define is_read_only(ctx,flow,dep) NULL

dague_ontask_iterate_t dague_release_dep_fct(dague_execution_unit_t *eu,
                                             dague_execution_context_t *newcontext,
                                             dague_execution_context_t *oldcontext,
                                             int out_index, int outdep_index,
                                             int src_rank, int dst_rank,
                                             int dst_vpid,
                                             dague_arena_t* arena,
                                             int nbelt,
                                             void *param)
{
    dague_release_dep_fct_arg_t *arg = (dague_release_dep_fct_arg_t *)param;
    const dague_flow_t* target = oldcontext->function->out[out_index];

    if( !(arg->action_mask & (1 << out_index)) ) {
        char tmp[128];
        WARNING(("On task %s out_index %d not on the action_mask %x\n",
               dague_service_to_string(oldcontext, tmp, 128), out_index, arg->action_mask));
        return DAGUE_ITERATE_CONTINUE;
    }

#if defined(DISTRIBUTED)
    if( dst_rank != src_rank ) {
        if( arg->action_mask & DAGUE_ACTION_RECV_INIT_REMOTE_DEPS ) {
            void* data;

            data = is_read_only(oldcontext, out_index, outdep_index);
            if(NULL != data) {
                arg->deps->msg.which &= ~(1 << out_index); /* unmark all data that are RO we already hold from previous tasks */
            } else {
                arg->deps->msg.which |= (1 << out_index); /* mark all data that are not RO */
                data = is_inplace(oldcontext, out_index, outdep_index);  /* Can we do it inplace */
            }
            arg->deps->output[out_index].data = data; /* if still NULL allocate it */
            arg->deps->output[out_index].type = arena;
            arg->deps->output[out_index].nbelt = nbelt;
            if(newcontext->priority > arg->deps->max_priority) arg->deps->max_priority = newcontext->priority;
        }
        if( arg->action_mask & DAGUE_ACTION_SEND_INIT_REMOTE_DEPS ) {
            int _array_pos, _array_mask;

            _array_pos = dst_rank / (8 * sizeof(uint32_t));
            _array_mask = 1 << (dst_rank % (8 * sizeof(uint32_t)));
            DAGUE_ALLOCATE_REMOTE_DEPS_IF_NULL(arg->remote_deps, oldcontext, MAX_PARAM_COUNT);
            arg->remote_deps->root = src_rank;
            if( !(arg->remote_deps->output[out_index].rank_bits[_array_pos] & _array_mask) ) {
                arg->remote_deps->output[out_index].type = arena;
                arg->remote_deps->output[out_index].nbelt = nbelt;
                arg->remote_deps->output[out_index].data = oldcontext->data[target->flow_index].data;
                arg->remote_deps->output[out_index].rank_bits[_array_pos] |= _array_mask;
                arg->remote_deps->output[out_index].count++;
                arg->remote_deps_count++;
            }
            if(newcontext->priority > arg->remote_deps->max_priority) arg->remote_deps->max_priority = newcontext->priority;
        }
    }
#else
    (void)src_rank;
    (void)arena;
    (void)nbelt;
#endif

    if( (arg->action_mask & DAGUE_ACTION_RELEASE_LOCAL_DEPS) &&
        (eu->virtual_process->dague_context->my_rank == dst_rank) ) {
        if( (NULL != arg->output_entry) && (NULL != oldcontext->data[target->flow_index].data) ) {
            arg->output_entry->data[out_index] = oldcontext->data[target->flow_index].data;
            arg->output_usage++;
            AREF( arg->output_entry->data[out_index] );
        }
        arg->nb_released += dague_release_local_OUT_dependencies(oldcontext->dague_object,
                                                                 eu, oldcontext,
                                                                 oldcontext->function->out[out_index],
                                                                 newcontext,
                                                                 oldcontext->function->out[out_index]->dep_out[outdep_index]->flow,
                                                                 arg->output_entry,
                                                                 &arg->ready_lists[dst_vpid]);
    }

    return DAGUE_ITERATE_CONTINUE;
}

void dague_dump_object( dague_object_t* object )
{
    (void) object;
}

void dague_dump_execution_context( dague_execution_context_t* exec_context )
{
    char tmp[128];

    printf( "Task %s\n", dague_service_to_string( exec_context, tmp, 128 ) );
}

void dague_destruct_dependencies(dague_dependencies_t* d)
{
    int i;
    if( (d != NULL) && (d->flags & DAGUE_DEPENDENCIES_FLAG_NEXT) ) {
        for(i = d->min; i <= d->max; i++)
            if( NULL != d->u.next[i-d->min] )
                dague_destruct_dependencies(d->u.next[i-d->min]);
    }
    free(d);
}

/**
 *
 */
int dague_set_complete_callback( dague_object_t* dague_object,
                                 dague_completion_cb_t complete_cb, void* complete_cb_data )
{
    if( NULL == dague_object->complete_cb ) {
        dague_object->complete_cb      = complete_cb;
        dague_object->complete_cb_data = complete_cb_data;
        return 0;
    }
    return -1;
}

/**
 *
 */
int dague_get_complete_callback( const dague_object_t* dague_object,
                                 dague_completion_cb_t* complete_cb, void** complete_cb_data )
{
    if( NULL != dague_object->complete_cb ) {
        *complete_cb      = dague_object->complete_cb;
        *complete_cb_data = dague_object->complete_cb_data;
        return 0;
    }
    return -1;
}

/* TODO: Change this code to something better */
static volatile uint32_t object_array_lock = 0;
static dague_object_t** object_array = NULL;
static uint32_t object_array_size = 1, object_array_pos = 0;

static void dague_object_empty_repository(void)
{
    dague_atomic_lock( &object_array_lock );
    free(object_array);
    object_array = NULL;
    object_array_size = 1;
    object_array_pos = 0;
    dague_atomic_unlock( &object_array_pos );
}

/**< Retrieve the local object attached to a unique object id */
dague_object_t* dague_object_lookup( uint32_t object_id )
{
    dague_object_t *r;
    dague_atomic_lock( &object_array_lock );
    if( object_id > object_array_pos ) {
        r = NULL;
    } else {
        r = object_array[object_id];
    }
    dague_atomic_unlock( &object_array_lock );
    return r;
}

/**< Register the object with the engine. Create the unique identifier for the object */
int dague_object_register( dague_object_t* object )
{
    uint32_t index;

    dague_atomic_lock( &object_array_lock );
    index = (uint32_t)++object_array_pos;

    if( index >= object_array_size ) {
        object_array_size *= 2;
        object_array = (dague_object_t**)realloc(object_array, object_array_size * sizeof(dague_object_t*) );
    }
    object_array[index] = object;
    object->object_id = index;
    dague_atomic_unlock( &object_array_lock );
    dague_remote_dep_new_object( object );
    return (int)index;
}

/**< Print DAGuE usage message */
void dague_usage(void)
{
    STATUS(("\n"
            "A DAGuE argument sequence prefixed by \"--\" can end the command line\n"
            " --dague_bind        : define a set of core for the thread binding\n"
            "                       accepted values:\n"
            "                        - a core list          (exp: --dague_bind=[+]1,3,5-6)\n"
            "                        - a hexadecimal mask   (exp: --dague_bind=[+]0xff012)\n"
            "                        - a binding range expression: [+][start]:[end]:[step] \n"
            "                          -> define a round-robin one thread per core distribution from start (default 0)\n"
            "                             to end (default physical core number) by step (default 1)\n"
            "                             (exp: --dague_bind=[+]1:7:2  bind the 6 first threads on the cores 1 3 5 2 4 6\n"
            "                             while extra threads remain unbound)\n"
            "                       if starts with \"+\", the communication thread will be executed on the core subset\n\n"
            "    This option can also be used with a file (--dague_bind=file:filename) containing the mapping description for\n"
            "    each process (as a core list, a hexadecimal mask or a binding range expression).\n"
            "    It might be useful when multiple MPI processes per node are involved and then need distinct thread bindings.\n\n"
            "    Warning:: The dague_bind option rely on hwloc. The core numerotation is defined between 0 and the number of cores\n Be careful when used with cgroups\n\n."
            " --dague_bind_comm   : define the core the communication thread will be bound on (prevail over --dague_bind)\n"
            "\n"



            /* " --dague_verbose     : extra verbose output\n" */
            /* " --dague_papi        : enable PAPI\n" */
            " --dague_help         : this message\n"
            "\n"
            ));
}




/* Parse --dague_bind parameter (define a set of core for the thread binding)
 * The parameter can be
 * - a core list
 * - a hexadecimal mask
 * - a range expression
 * - a file containing the parameters (list, mask or expression) for each processes
 *
 * The function rely on a version of hwloc which support for bitmap.
 * It redefines the fields "bindto" of the startup structure used to initialize the threads
 */

/* We use the topology core indexes to define the binding, not the core numbers.
 * The index upper/lower bounds are 0 and (number_of_cores - 1).
 * The core_index_mask stores core indexes and will be converted into a core_number_mask
 * for the hwloc binding. It will ensure a homogeneous behavior on topology without a sequential
 * core numeration starting from zero (partial topology returned with control groups).
 */

int dague_parse_binding_parameter(void * optarg, dague_context_t* context,
                                  __dague_temporary_thread_initialization_t* startup)
{
#if defined(HAVE_HWLOC) && defined(HAVE_HWLOC_BITMAP)
    char* option = optarg;
    char* position;
    int p, t, nb_total_comp_threads;

    int nb_real_cores=dague_hwloc_nb_real_cores();

<<<<<<< HEAD

=======
>>>>>>> 85933d2c
    nb_total_comp_threads = 0;
    for(p = 0; p < context->nb_vp; p++)
        nb_total_comp_threads += context->virtual_processes[p]->nb_cores;


    /* The parameter is a file */
    if( NULL != (position = strstr(option, "file:")) ) {
        /* Read from the file the binding parameter set for the local process and parse it
           (recursive call). */

        char *filename=position+5;
        FILE *f;
        char *line = NULL;
        size_t line_len = 0;

        f = fopen(filename, "r");
        if( NULL == f ) {
            WARNING(("invalid binding file %s.\n", filename));
            return -1;
        }

#if defined(DISTRIBUTED) && defined(HAVE_MPI)
        /* distributed version: first retrieve the parameter for the process */
        int rank, line_num=0;
        MPI_Comm_rank(MPI_COMM_WORLD, &rank);
        while (getline(&line, &line_len, f) != -1) {
            if(line_num==rank){
                DEBUG2(("MPI_process %i uses the binding parameters: %s", rank, line));
                break;
            }
            line_num++;
        }

        if( line ){
            if( line_num==rank )
                dague_parse_binding_parameter(line, context, startup);
            else
                DEBUG2(("MPI_process %i uses the default thread binding\n", rank));
            free(line);
        }
#else
        /* Single process, read the first line */
        if( getline(&line, &line_len, f) != -1 ) {
            DEBUG2(("Binding parameters: %s", line));
        }
        if( line ){
            dague_parse_binding_parameter(line, context, startup);
            free(line);
        }
#endif /* DISTRIBUTED && HAVE_MPI */
        else
            WARNING(("default thread binding"));
        fclose(f);
        return -1;
    }


    if( (option[0]=='+') && (context->comm_th_core == -1)) {
        /* The parameter starts with "+" and no specific binding is (yet) defined for the communication thread.
       It is included in the thread mapping. */
        context->comm_th_core=-2;
        option++;  /* skip the + */
    }


    /* Parse  hexadecimal mask, range expression of core list expression */
    if( NULL != (position = strchr(option, 'x')) ) {
        /* The parameter is a hexadecimal mask */
        position++; /* skip the x */

        /* convert the mask into a bitmap (define legal core indexes) */
         unsigned long mask = strtoul(position, NULL, 16);

         if( context->comm_th_index_mask==NULL )
            context->comm_th_index_mask=hwloc_bitmap_alloc();
        hwloc_bitmap_from_ulong(context->comm_th_index_mask, mask);

        /* update binding information in the startup structure */
        int prev=-1;

        for( t = 0; t < nb_total_comp_threads; t++ ) {
            prev=hwloc_bitmap_next(context->comm_th_index_mask, prev);
            if(prev==-1){
                /* reached the last index, start again */
                prev=hwloc_bitmap_next(context->comm_th_index_mask, prev);
            }
            startup[t].bindto=prev;
        }

#if defined(DAGUE_DEBUG_VERBOSE3)
        {
            char *str = NULL;
            hwloc_bitmap_asprintf(&str, context->comm_th_index_mask);
            DEBUG3(( "binding (core indexes) defined by the mask %s\n", str));
            free(str);
        }
#endif /* DAGUE_DEBUG_VERBOSE3 */
    }

    else if( NULL != (position = strchr(option, ':'))) {
        /* The parameter is a range expression such as [start]:[end]:[step] */
        int arg;
        int start = 0, step = 1;
        int end=nb_real_cores-1;
        if( position != option ) {
            /* we have a starting position */
            arg = strtol(option, NULL, 10);
            if( (arg < nb_real_cores) && (arg > -1) )
                start = strtol(option, NULL, 10);
            else
                WARNING(("binding start core not valid (restored to default value)"));
        }
        position++;  /* skip the : */
        if( '\0' != position[0] ) {
            /* check for the ending position */
            if( ':' != position[0] ) {
                arg = strtol(position, &position, 10);
                if( (arg < nb_real_cores) && (arg > -1) )
                    end = arg;
                else
                    WARNING(("binding end core not valid (restored to default value)\n"));
            }
            position = strchr(position, ':');  /* find the step */
        }
        if( NULL != position )
            position++;  /* skip the : directly into the step */
        if( (NULL != position) && ('\0' != position[0]) ) {
            arg = strtol(position, NULL, 10);
            if( (arg < nb_real_cores) && (arg > -1) )
                step = arg;
            else
                WARNING(("binding step not valid (restored to default value)\n"));
        }
        DEBUG3(("binding defined by core range [%d:%d:%d]\n", start, end, step));

        /* redefine the core according to the trio start/end/step */
        {
            int where = start, skip = 1;
            for( t = 0; t < nb_total_comp_threads; t++ ) {
                startup[t].bindto = where;
                where += step;
                if( where > end ) {
                    where = start + skip;
                    skip++;
                    if((skip > step) && (t < (nb_total_comp_threads - 1))) {
                        STATUS(( "No more available cores to bind to. The remaining %d threads are not bound\n", nb_total_comp_threads -1-t));
                        int j;
                        for( j = t+1; j < nb_total_comp_threads; j++ )
                            startup[j].bindto = -1;
                        break;
                    }
                }
            }
        }

        /* communication thread binding is legal on cores indexes from start to end */
        for(t=start; t <= end; t++)
            hwloc_bitmap_set(context->comm_th_index_mask, t);
    } else {
        /* List of cores */
        int core_tab[MAX_CORE_LIST];
        memset(core_tab, -1, MAX_CORE_LIST*sizeof(int));
        int cmp=0;
        int arg, next_arg;

        if( NULL == option ) {
            /* default binding  no restrinction for the communication thread binding */
            hwloc_bitmap_fill(context->comm_th_index_mask);
        } else {
            while( option != NULL && option[0] != '\0') {
                /* first core of the remaining list */
                arg = strtol(option, &option, 10);
                if( (arg < nb_real_cores) && (arg > -1) ) {
                    core_tab[cmp]=arg;
                    hwloc_bitmap_set(context->comm_th_index_mask, arg);
                    cmp++;
                } else {
                    WARNING(("binding core #%i not valid (must be between 0 and %i (nb_core-1)\n Binding restored to default\n", arg, nb_real_cores-1));
                }

                if( NULL != (position = strpbrk(option, ",-"))) {
                    if( position[0] == '-' ) {
                        /* core range */
                        position++;
                        next_arg = strtol(position, &position, 10);

                        for(t=arg+1; t<=next_arg; t++)
                            if( (t < nb_real_cores) && (t > -1) ) {
                                core_tab[cmp]=t;
                                hwloc_bitmap_set(context->comm_th_index_mask, t);
                                cmp++;
                            }
                        option++; /* skip the - and folowing number  */
                        option++;
                    }
                }
                if( '\0' == option[0])
                    option=NULL;
                else
                    /*skip the comma */
                    option++;
            }
        }
        if( core_tab[0]== -1 )
            WARNING(("bindind arguments are not valid (restored to default value)\n"));
        else { /* we have a legal list to defined the binding  */
            cmp=0;
            for(t=0; t<nb_total_comp_threads; t++) {
                startup[t].bindto=core_tab[cmp];
                cmp++;
                if(core_tab[cmp] == -1)
                    cmp=0;
            }
        }
#if defined(DAGUE_DEBUG_VERBOSE3)
        {
            char tmp[MAX_CORE_LIST];
            char* str = tmp;
            size_t offset;
            int i;
            for(i=0; i<MAX_CORE_LIST; i++) {
                if(core_tab[i]==-1)
                    break;
                offset = sprintf(str, "%i ", core_tab[i]);
                str += offset;
            }
            DEBUG3(("binding defined by the parsed list: %s \n", tmp));
        }
#endif /* DAGUE_DEBUG_VERBOSE3 */

#if defined(DAGUE_DEBUG_VERBOSE)
        char tmp[MAX_CORE_LIST];
        char* str = tmp;
        size_t offset;
        for(t=0; t<MAX_CORE_LIST; t++){
            if(core_tab[t]==-1)
                break;
            offset = sprintf(str, "%i ", core_tab[t]);
            str += offset;
        }
        DEBUG(( "binding defined by the parsed list: %s \n", tmp));
#endif /* DAGUE_DEBUG */
    }
    return 0;
#else
    (void)optarg;
    (void)context;
    (void)startup;
    WARNING(("the binding defined by --dague_bind has been ignored (requires a build with HWLOC with bitmap support).\n"));
    return -1;
#endif /* HAVE_HWLOC && HAVE_HWLOC_BITMAP */
}

static int dague_parse_comm_binding_parameter(void * optarg, dague_context_t* context)
{
#if defined(HAVE_HWLOC)
    char* option = optarg;
    if( option[0]!='\0' ) {
        int core=atoi(optarg);
        if( (core > -1) && (core < dague_hwloc_nb_real_cores()) )
            context->comm_th_core=core;
        else
            WARNING(("the binding defined by --dague_bind_comm has been ignored (illegal core number)\n"));
    } else {
        /* TODO:: Add binding NUIOA aware by default */
        DEBUG3(("default binding for the communication thread\n"));
    }
    return 0;
#else
    (void)optarg; (void)context;
    WARNING(("The binding defined by --dague_bind has been ignored (requires HWLOC use with bitmap support).\n"));
    return -1;
#endif  /* HAVE_HWLOC */
}<|MERGE_RESOLUTION|>--- conflicted
+++ resolved
@@ -134,12 +134,8 @@
 
     /* Bind to the specified CORE */
     dague_bindthread(startup->bindto);
-<<<<<<< HEAD
     DEBUG2(("VP %i : bind thread %i.%i on core %i\n", startup->virtual_process->vp_id, startup->virtual_process->vp_id, startup->th_id, startup->bindto));
-    printf("VP %i : bind thread %i.%i  on core %i\n", startup->virtual_process->vp_id, startup->virtual_process->vp_id, startup->th_id, startup->bindto);
-=======
-    DEBUG2(("Bind thread %i on core %i\n", startup->th_id, startup->bindto));
->>>>>>> 85933d2c
+    //    printf("VP %i : bind thread %i.%i  on core %i\n", startup->virtual_process->vp_id, startup->virtual_process->vp_id, startup->th_id, startup->bindto);
 
     eu = (dague_execution_unit_t*)malloc(sizeof(dague_execution_unit_t));
     if( NULL == eu ) {
@@ -221,7 +217,7 @@
     __dague_temporary_thread_initialization_t *startup;
     dague_context_t* context;
 
-<<<<<<< HEAD
+
 #if defined(HAVE_HWLOC)
     dague_hwloc_init();
 #endif  /* defined(HWLOC) */
@@ -244,8 +240,6 @@
 #endif
     }
 
-=======
->>>>>>> 85933d2c
 #if defined(HAVE_GETOPT_LONG)
     struct option long_options[] =
         {
@@ -294,22 +288,13 @@
 
 #if defined(HAVE_HWLOC)
     dague_hwloc_init();
+    context->comm_th_core   = -1;
 #if defined(HAVE_HWLOC_BITMAP)
-    context->comm_th_core   = -1;
-<<<<<<< HEAD
     context->comm_th_index_mask = hwloc_bitmap_alloc();
     context->index_core_free_mask = hwloc_bitmap_alloc();
     hwloc_bitmap_set_range(context->index_core_free_mask, 0, dague_hwloc_nb_real_cores()-1);
-#endif
-#endif
-
-=======
-    context->comm_th_binding_mask = hwloc_bitmap_alloc();
-    context->core_free_mask = hwloc_bitmap_alloc();
-    hwloc_bitmap_set_range(context->core_free_mask, 0, dague_hwloc_nb_real_cores()-1);
 #endif /* HAVE_HWLOC_BITMAP */
-#endif /* HAVE_HWLOC */
->>>>>>> 85933d2c
+#endif
 
     {
         int index = 0;
@@ -478,10 +463,7 @@
     /* Destroy all resources allocated for the barrier */
     dague_barrier_destroy( &(context->barrier) );
 
-<<<<<<< HEAD
-=======
-#if defined(HAVE_HWLOC)
->>>>>>> 85933d2c
+
 #if defined(HAVE_HWLOC_BITMAP)
     /* Release thread binding masks */
     hwloc_bitmap_free(context->comm_th_index_mask);
@@ -711,7 +693,6 @@
                                         tmp_mask, (tmp_mask | DAGUE_DEPENDENCIES_TASK_DONE) );
             if( !success || (tmp_mask & DAGUE_DEPENDENCIES_TASK_DONE) ) {
                 char tmp2[128];
-				char tmp[128];
                 ERROR(("I'm not very happy (success %d tmp_mask %4x)!!! Task %s scheduled twice (second time by %s)!!!\n",
                         success, tmp_mask, dague_service_to_string(exec_context, tmp1, 128),
                         dague_service_to_string(origin, tmp2, 128)));
@@ -1030,10 +1011,6 @@
 
     int nb_real_cores=dague_hwloc_nb_real_cores();
 
-<<<<<<< HEAD
-
-=======
->>>>>>> 85933d2c
     nb_total_comp_threads = 0;
     for(p = 0; p < context->nb_vp; p++)
         nb_total_comp_threads += context->virtual_processes[p]->nb_cores;
