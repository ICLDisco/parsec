--- conflicted
+++ resolved
@@ -503,7 +503,6 @@
 #endif /* HAVE_HWLOC && HAVE_HWLOC_BITMAP */
 
 #if defined(DAGUE_PROF_TRACE)
-<<<<<<< HEAD
     if( dague_profiling_init( ) == 0 ) {
         int i, l;
         char *cmdline_info;
@@ -531,9 +530,6 @@
         PROFILING_SAVE_iINFO("nb_vps", nb_vp);
 
         free(cmdline_info);
-=======
-    dague_profiling_init( "%s", dague_app_name );
->>>>>>> 8b44ecaf
 
 #  if defined(DAGUE_PROF_TRACE_SCHEDULING_EVENTS)
         dague_profiling_add_dictionary_keyword( "MEMALLOC", "fill:#FF00FF",
@@ -1155,13 +1151,9 @@
             AYU_ADD_TASK_DEP(new_context, (int)dest_flow->flow_index);
 
             if(exec_context->function->flags & DAGUE_IMMEDIATE_TASK) {
-<<<<<<< HEAD
-                DEBUG3(("  Task %s is immediate and will be executed ASAP\n", dague_snprintf_execution_context(tmp, MAX_TASK_STRLEN, new_context)));
-                PINS(EXEC_BEGIN, eu_context, new_context, NULL);
-=======
                 DEBUG3(("  Task %s is immediate and will be executed ASAP\n",
                         dague_snprintf_execution_context(tmp, MAX_TASK_STRLEN, new_context)));
->>>>>>> 8b44ecaf
+                PINS(EXEC_BEGIN, eu_context, new_context, NULL);
                 __dague_execute(eu_context, new_context);
                 PINS(EXEC_END, eu_context, new_context, NULL);
                 PINS(COMPLETE_EXEC_BEGIN, eu_context, new_context, NULL);
