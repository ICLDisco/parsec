--- conflicted
+++ resolved
@@ -48,14 +48,12 @@
 dague_allocate_data_t dague_data_allocate = malloc;
 dague_free_data_t     dague_data_free = free;
 
-#if defined(DAGUE_PROF_TRACE)
+#ifdef DAGUE_PROF_TRACE
+int MEMALLOC_start_key, MEMALLOC_end_key;
 int schedule_poll_begin, schedule_poll_end;
 int schedule_push_begin, schedule_push_end;
 int schedule_sleep_begin, schedule_sleep_end;
-int queue_add_begin, queue_add_end;
-int queue_remove_begin, queue_remove_end;
-#endif
-
+#endif  /* DAGUE_PROF_TRACE */
 
 #ifdef HAVE_PAPI
 int eventSet = PAPI_NULL;
@@ -76,40 +74,6 @@
 
 static void dague_statistics(char* str)
 {
-<<<<<<< HEAD
-	struct rusage current;
-
-	getrusage(RUSAGE_SELF, &current);
-
-	if ( !_dague_rusage_first_call ) {
-		double usr, sys;
-
-		usr = ((current.ru_utime.tv_sec - _dague_rusage.ru_utime.tv_sec) +
-				 (current.ru_utime.tv_usec - _dague_rusage.ru_utime.tv_usec) / 1000000.0);
-		sys = ((current.ru_stime.tv_sec - _dague_rusage.ru_stime.tv_sec) +
-				 (current.ru_stime.tv_usec - _dague_rusage.ru_stime.tv_usec) / 1000000.0);
-
-		printf("=============================================================\n");
-		printf("%s: Resource Usage Data...\n", str);
-		printf("-------------------------------------------------------------\n");
-		printf("User Time   (secs)          : %10.3f\n", usr);
-		printf("System Time (secs)          : %10.3f\n", sys);
-		printf("Total Time  (secs)          : %10.3f\n", usr + sys);
-		printf("Minor Page Faults           : %10ld\n", (current.ru_minflt  - _dague_rusage.ru_minflt));
-		printf("Major Page Faults           : %10ld\n", (current.ru_majflt  - _dague_rusage.ru_majflt));
-		printf("Swap Count                  : %10ld\n", (current.ru_nswap   - _dague_rusage.ru_nswap));
-		printf("Voluntary Context Switches  : %10ld\n", (current.ru_nvcsw   - _dague_rusage.ru_nvcsw));
-		printf("Involuntary Context Switches: %10ld\n", (current.ru_nivcsw  - _dague_rusage.ru_nivcsw));
-		printf("Block Input Operations      : %10ld\n", (current.ru_inblock - _dague_rusage.ru_inblock));
-		printf("Block Output Operations     : %10ld\n", (current.ru_oublock - _dague_rusage.ru_oublock));
-		printf("=============================================================\n");
-	}
-
-	_dague_rusage_first_call = !_dague_rusage_first_call;
-	_dague_rusage = current;
-
-	return;
-=======
     struct rusage current;
 
     getrusage(RUSAGE_SELF, &current);
@@ -140,7 +104,6 @@
     _dague_rusage_first_call = !_dague_rusage_first_call;
     _dague_rusage = current;
     return;
->>>>>>> 6f1e1738
 }
 #else
 static void dague_statistics(char* str) { (void)str; return; }
@@ -161,71 +124,58 @@
 
 const dague_function_t* dague_find(const dague_object_t *dague_object, const char *fname)
 {
-	unsigned int i;
-	const dague_function_t* object;
-
-	for( i = 0; i < dague_object->nb_functions; i++ ) {
-		object = dague_object->functions_array[i];
-		if( 0 == strcmp( object->name, fname ) ) {
-			return object;
-		}
-	}
-	return NULL;
-}
-
-<<<<<<< HEAD
-typedef struct __dague_temporary_thread_initialization_t {
-	dague_context_t* master_context;
-	int th_id;
-	int nb_cores;
-	int bindto;
-} __dague_temporary_thread_initialization_t;
-=======
->>>>>>> 6f1e1738
+    unsigned int i;
+    const dague_function_t* object;
+
+    for( i = 0; i < dague_object->nb_functions; i++ ) {
+        object = dague_object->functions_array[i];
+        if( 0 == strcmp( object->name, fname ) ) {
+            return object;
+        }
+    }
+    return NULL;
+}
+
 
 static void* __dague_thread_init( __dague_temporary_thread_initialization_t* startup )
 {
-	dague_execution_unit_t* eu;
-	int pi;
-
-<<<<<<< HEAD
-	/* Bind to the specified CORE */
-	dague_bindthread(startup->bindto);
-=======
+    dague_execution_unit_t* eu;
+    int pi;
+
     /* Bind to the specified CORE */
     dague_bindthread(startup->bindto);
     DEBUG2(("bind thread %i on core %i\n", startup->th_id, startup->bindto));
->>>>>>> 6f1e1738
-
-	eu = (dague_execution_unit_t*)malloc(sizeof(dague_execution_unit_t));
-	if( NULL == eu ) {
-		return NULL;
-	}
-	eu->eu_id          = startup->th_id;
-	eu->master_context = startup->master_context;
-	eu->scheduler_object = NULL;
-	(startup->master_context)->execution_units[startup->th_id] = eu;
+
+    eu = (dague_execution_unit_t*)malloc(sizeof(dague_execution_unit_t));
+    if( NULL == eu ) {
+        return NULL;
+    }
+    eu->eu_id          = startup->th_id;
+    eu->master_context = startup->master_context;
+    eu->scheduler_object = NULL;
+    (startup->master_context)->execution_units[startup->th_id] = eu;
 
 #if defined(DAGUE_SCHED_REPORT_STATISTICS)
-	eu->sched_nb_tasks_done = 0;
-#endif
-
-	eu->context_mempool = &(eu->master_context->context_mempool.thread_mempools[eu->eu_id]);
-	for(pi = 0; pi <= MAX_PARAM_COUNT; pi++)
-		eu->datarepo_mempools[pi] = &(eu->master_context->datarepo_mempools[pi].thread_mempools[eu->eu_id]);
+    eu->sched_nb_tasks_done = 0;
+#endif
+
+    eu->context_mempool = &(eu->master_context->context_mempool.thread_mempools[eu->eu_id]);
+    for(pi = 0; pi <= MAX_PARAM_COUNT; pi++)
+        eu->datarepo_mempools[pi] = &(eu->master_context->datarepo_mempools[pi].thread_mempools[eu->eu_id]);
 
 #ifdef DAGUE_PROF_TRACE
-	eu->eu_profile = dague_profiling_thread_init( 2*1024*1024, "DAGuE Thread %d", eu->eu_id );
-#endif
+    eu->eu_profile = dague_profiling_thread_init( 2*1024*1024, "DAGuE Thread %d", eu->eu_id );
+#endif
+
 #if defined(DAGUE_SIM)
-	eu->largest_simulation_date = 0;
-#endif
-
-	/* The main thread will go back to the user level */
-	if( 0 == eu->eu_id )
-		return NULL;
-
-	return __dague_progress(eu);
+    eu->largest_simulation_date = 0;
+#endif
+
+    /* The main thread will go back to the user level */
+    if( 0 == eu->eu_id )
+        return NULL;
+
+    return __dague_progress(eu);
 }
 
 #ifdef HAVE_PAPI
@@ -235,31 +185,10 @@
 
 dague_context_t* dague_init( int nb_cores, int* pargc, char** pargv[])
 {
-	int argc = (*pargc), i;
-	char** argv = NULL;
+    int argc = (*pargc), i;
+    char** argv = NULL;
 
 #if defined(HAVE_GETOPT_LONG)
-<<<<<<< HEAD
-	struct option long_options[] =
-		{
-			{"papi",        required_argument,  NULL, 'p'},
-			{"bind",        required_argument,  NULL, 'b'},
-			{0, 0, 0, 0}
-		};
-#endif  /* defined(HAVE_GETOPT_LONG) */
-
-	dague_context_t* context = (dague_context_t*)malloc(sizeof(dague_context_t) +
-																		 nb_cores * sizeof(dague_execution_unit_t*));
-	__dague_temporary_thread_initialization_t* startup = 
-		(__dague_temporary_thread_initialization_t*)malloc(nb_cores * sizeof(__dague_temporary_thread_initialization_t));
-	/* Prepare the temporary storage for each thread startup */
-	for( i = 0; i < nb_cores; i++ ) {
-		startup[i].th_id = i;
-		startup[i].master_context = context;
-		startup[i].nb_cores = nb_cores;
-		startup[i].bindto = i;
-	}
-=======
     struct option long_options[] =
         {
             {"dague_help",       no_argument,        NULL, 'h'},
@@ -280,24 +209,15 @@
         startup[i].nb_cores = nb_cores;
         startup[i].bindto = i;
     }
->>>>>>> 6f1e1738
 
 #if defined(HAVE_PAPI)
-	papime_start();
+    papime_start();
 #endif
 
 #if defined(HAVE_HWLOC)
-	dague_hwloc_init();
+    dague_hwloc_init();
 #endif  /* defined(HWLOC) */
 
-<<<<<<< HEAD
-	context->__dague_internal_finalization_in_progress = 0;
-	context->nb_cores  = (int32_t) nb_cores;
-	context->__dague_internal_finalization_counter = 0;
-	context->nb_nodes  = 1;
-	context->taskstodo = 0;
-	context->my_rank   = 0;
-=======
 
     context->__dague_internal_finalization_in_progress = 0;
     context->nb_cores       = (int32_t) nb_cores;
@@ -311,109 +231,10 @@
     context->core_free_mask = hwloc_bitmap_alloc();
     hwloc_bitmap_set_range(context->core_free_mask, 0, dague_hwloc_nb_real_cores()-1);
 #endif
->>>>>>> 6f1e1738
 
 #ifdef HAVE_PAPI
-	num_events = 0;
-#endif
-<<<<<<< HEAD
-    
-	{
-		int index = 0;
-		/* Check for the upper level arguments */
-		while(1) {
-			if( NULL == (*pargv)[index] )
-				break;
-			if( 0 == strcmp( "--", (*pargv)[index]) ) {
-				argv = &(*pargv)[index];
-				break;
-			}
-			index++;
-		}
-		argc = (*pargc) - index;
-	}
-
-	if( argv != NULL ) {
-		optind = 1;
-		do {
-			int ret;
-#if defined(HAVE_GETOPT_LONG)
-			int option_index = 0;
-            
-			ret = getopt_long (argc, argv, "p:b:",
-									 long_options, &option_index);
-#else
-			ret = getopt (argc, argv, "p:b:");
-#endif  /* defined(HAVE_GETOPT_LONG) */
-			if( -1 == ret ) break;  /* we're done */
-            
-			switch(ret) {
-			case 'b':
-			{
-				char* option = strdup(optarg);
-				char* position;
-				if( NULL != (position = strchr(option, ':')) ) {
-					/* range expression such as [start]:[end]:[step] */
-					int start = 0, end, step = 1;
-					if( position != option ) {  /* we have a starting position */
-						start = strtol(option, NULL, 10);
-					}
-					end = start + nb_cores;  /* automatically compute the end */
-					position++;  /* skip the : */
-					if( '\0' != position[0] ) {
-						if( ':' != position[0] ) {
-							end = strtol(position, &position, 10);
-							position = strchr(position, ':');  /* find the step */
-						}
-						if( NULL != position ) position++;  /* skip the : directly into the step */
-						if( (NULL != position) && ('\0' != position[0]) ) {
-							step = strtol(position, NULL, 10);
-						}
-					}
-					DEBUG(( "core range [%d:%d:%d]\n", start, end, step));
-					{
-						int where = start, skip = 1;
-						for( i = 0; i < nb_cores; i++ ) {
-							startup[i].bindto = where;
-							where += step;
-							if( where >= end ) {
-								where = start + skip;
-								skip++;
-								if( (skip > step) && (i < (nb_cores - 1))) {
-									printf( "No more available cores to bind to. The remaining %d threads are not bound\n", nb_cores - i );
-									break;
-								}
-							}
-						}
-					}
-				} else {
-					i = 0;
-					/* array of cores c1,c2,... */
-					position = option;
-					while( NULL != position ) {
-						/* We have more information than the number of cores. Ignore it! */
-						if( i == nb_cores ) break;
-						startup[i].bindto = strtol(position, &position, 10);
-						i++;
-						if( (',' != position[0]) || ('\0' == position[0]) ) {
-							break;
-						}
-						position++;
-					}
-					if( i < nb_cores ) {
-						printf( "Based on the information provided to --bind some threads are not binded\n" );
-					}
-				}
-				free(option);
-			}
-			break;
-			}
-		} while(1);
-	}
-
-	/* Initialize the barriers */
-	dague_barrier_init( &(context->barrier), NULL, nb_cores );
-=======
+    num_events = 0;
+#endif
 
     {
         int index = 0;
@@ -469,52 +290,23 @@
 
     /* Initialize the barriers */
     dague_barrier_init( &(context->barrier), NULL, nb_cores );
->>>>>>> 6f1e1738
 #ifdef DAGUE_PROF_TRACE
-	dague_profiling_init( "%s", (*pargv)[0] );
-
-/*     dague_profiling_add_dictionary_keyword( "MEMALLOC", "fill:#FF00FF", */
-/*                                             0, NULL, */
-/*                                             &MEMALLOC_start_key, &MEMALLOC_end_key); */
-	dague_profiling_add_dictionary_keyword( "Sched POLL", "fill:#8A0886",
-														 0, NULL,
-														 &schedule_poll_begin, &schedule_poll_end);
-	dague_profiling_add_dictionary_keyword( "Sched PUSH", "fill:#F781F3",
-														 0, NULL,
-														 &schedule_push_begin, &schedule_push_end);
-	dague_profiling_add_dictionary_keyword( "Sched SLEEP", "fill:#FA58F4",
-														 0, NULL,
-														 &schedule_sleep_begin, &schedule_sleep_end);
-	dague_profiling_add_dictionary_keyword( "Queue Add", "fill:#121212", 
-														 0, NULL,
-														 &queue_add_begin, &queue_add_end);
-	dague_profiling_add_dictionary_keyword( "Queue Remove", "fill:#343434", 
-														 0, NULL,
-														 &queue_remove_begin, &queue_remove_end);
+    dague_profiling_init( "%s", (*pargv)[0] );
+
+    dague_profiling_add_dictionary_keyword( "MEMALLOC", "fill:#FF00FF",
+                                            0, NULL,
+                                            &MEMALLOC_start_key, &MEMALLOC_end_key);
+    dague_profiling_add_dictionary_keyword( "Sched POLL", "fill:#8A0886",
+                                            0, NULL,
+                                            &schedule_poll_begin, &schedule_poll_end);
+    dague_profiling_add_dictionary_keyword( "Sched PUSH", "fill:#F781F3",
+                                            0, NULL,
+                                            &schedule_push_begin, &schedule_push_end);
+    dague_profiling_add_dictionary_keyword( "Sched SLEEP", "fill:#FA58F4",
+                                            0, NULL,
+                                            &schedule_sleep_begin, &schedule_sleep_end);
 #endif  /* DAGUE_PROF_TRACE */
 
-<<<<<<< HEAD
-	{
-		dague_execution_context_t fake_context;
-		dague_mempool_construct( &context->context_mempool, sizeof(dague_execution_context_t),
-										 ((char*)&fake_context.mempool_owner) - ((char*)&fake_context), nb_cores );
-	}
-	{
-		data_repo_entry_t fake_entry;
-		int pi;
-		for(pi = 0; pi <= MAX_PARAM_COUNT; pi++)
-			dague_mempool_construct( &context->datarepo_mempools[pi], 
-											 sizeof(data_repo_entry_t)+(pi-1)*sizeof(dague_arena_chunk_t*),
-											 ((char*)&fake_entry.data_repo_mempool_owner) - ((char*)&fake_entry),
-											 nb_cores);
-	}
-
-	if( nb_cores > 1 ) {
-		pthread_attr_t thread_attr;
-
-		pthread_attr_init(&thread_attr);
-		pthread_attr_setscope(&thread_attr, PTHREAD_SCOPE_SYSTEM);
-=======
     {
         dague_execution_context_t fake_context;
         dague_mempool_construct( &context->context_mempool, sizeof(dague_execution_context_t),
@@ -535,52 +327,30 @@
 
         pthread_attr_init(&thread_attr);
         pthread_attr_setscope(&thread_attr, PTHREAD_SCOPE_SYSTEM);
->>>>>>> 6f1e1738
 #ifdef __linux
-		pthread_setconcurrency(nb_cores);
+        pthread_setconcurrency(nb_cores);
 #endif  /* __linux */
 
-		context->pthreads = (pthread_t*)malloc(nb_cores * sizeof(pthread_t));
-
-		/* The first execution unit is for the master thread */
-		for( i = 1; i < context->nb_cores; i++ ) {
-			pthread_create( &((context)->pthreads[i]),
-								 &thread_attr,
-								 (void* (*)(void*))__dague_thread_init,
-								 (void*)&(startup[i]));
-		}
-	}
-
-	__dague_thread_init( &startup[0] );
-
-	/* Wait until all threads are done binding themselves */
-	dague_barrier_wait( &(context->barrier) );
-	context->__dague_internal_finalization_counter++;
-
-	/* Release the temporary array used for starting up the threads */
-	free(startup);
-
-<<<<<<< HEAD
-	/* Wait until threads are bound before introducing progress threads */
-	context->nb_nodes = dague_remote_dep_init(context);
-    
-#ifdef HAVE_PAPI
-	if(PAPI_library_init(PAPI_VER_CURRENT) != PAPI_VER_CURRENT)
-		printf("PAPI library initialization error! \n");
-	else {
-		if (PAPI_create_eventset(&eventSet) != PAPI_OK)
-			printf("PAPI unable to create event set! \n");
-		else {
-			for( i = 0; i < num_events; ++i ) {
-				int event;
-				PAPI_event_name_to_code(event_names[i], &event);
-
-				if (PAPI_add_event(eventSet, event) != PAPI_OK) 
-					printf("PAPI unable to add event: %s \n", event_names[i]);
-			}
-		}
-	}
-=======
+        context->pthreads = (pthread_t*)malloc(nb_cores * sizeof(pthread_t));
+
+        /* The first execution unit is for the master thread */
+        for( i = 1; i < context->nb_cores; i++ ) {
+            pthread_create( &((context)->pthreads[i]),
+                            &thread_attr,
+                            (void* (*)(void*))__dague_thread_init,
+                            (void*)&(startup[i]));
+        }
+    }
+
+    __dague_thread_init( &startup[0] );
+
+    /* Wait until all threads are done binding themselves */
+    dague_barrier_wait( &(context->barrier) );
+    context->__dague_internal_finalization_counter++;
+
+    /* Release the temporary array used for starting up the threads */
+    free(startup);
+
     /* Introduce communication thread */
     context->nb_nodes = dague_remote_dep_init(context);
 
@@ -600,12 +370,11 @@
             }
         }
     }
->>>>>>> 6f1e1738
-#endif
-
-	dague_statistics("DAGuE");
-
-	return context;
+#endif
+
+    dague_statistics("DAGuE");
+
+    return context;
 }
 
 /**
@@ -613,70 +382,46 @@
  */
 int dague_fini( dague_context_t** pcontext )
 {
-	dague_context_t* context = *pcontext;
-	int i;
+    dague_context_t* context = *pcontext;
+    int i;
 
 #ifdef HAVE_PAPI
-	papime_stop();
-#endif
-
-	dague_mempool_destruct( &context->context_mempool );
-	for(i = 0; i <= MAX_PARAM_COUNT; i++)
-		dague_mempool_destruct( &context->datarepo_mempools[i]);
-
-	/* Now wait until every thread is back */
-	context->__dague_internal_finalization_in_progress = 1;
-	dague_barrier_wait( &(context->barrier) );
-
-	/* The first execution unit is for the master thread */
-	for(i = 1; i < context->nb_cores; i++) {
-		pthread_join( context->pthreads[i], NULL );
-	}
-
-	(void) dague_remote_dep_fini( context );
-
-	dague_set_scheduler( context, NULL );
-
-<<<<<<< HEAD
-	for(i = 0; i < context->nb_cores; i++) {
-		free(context->execution_units[i]);
-		context->execution_units[i] = NULL;
-	}
-    
-=======
+    papime_stop();
+#endif
+
+    dague_mempool_destruct( &context->context_mempool );
+    for(i = 0; i <= MAX_PARAM_COUNT; i++)
+        dague_mempool_destruct( &context->datarepo_mempools[i]);
+
+    /* Now wait until every thread is back */
+    context->__dague_internal_finalization_in_progress = 1;
+    dague_barrier_wait( &(context->barrier) );
+
+    /* The first execution unit is for the master thread */
+    for(i = 1; i < context->nb_cores; i++) {
+        pthread_join( context->pthreads[i], NULL );
+    }
+
+    (void) dague_remote_dep_fini( context );
+
+    dague_set_scheduler( context, NULL );
+
     for(i = 0; i < context->nb_cores; i++) {
         free(context->execution_units[i]);
         context->execution_units[i] = NULL;
     }
 
->>>>>>> 6f1e1738
 #ifdef DAGUE_PROF_TRACE
-	dague_profiling_fini( );
+    dague_profiling_fini( );
 #endif  /* DAGUE_PROF_TRACE */
 
-	/* Destroy all resources allocated for the barrier */
-	dague_barrier_destroy( &(context->barrier) );
-
-	if( context->nb_cores > 1 ) {
-		free(context->pthreads);
-	}
-
-<<<<<<< HEAD
-#if defined(HAVE_HWLOC)
-	dague_hwloc_fini();
-#endif  /* defined(HWLOC) */
-
-#if defined(DAGUE_STATS)
-	{
-		char filename[64];
-		char prefix[32];
-# if defined(DISTRIBUTED) && defined(HAVE_MPI)
-		int rank, size;
-		MPI_Comm_rank(MPI_COMM_WORLD, &rank);
-		MPI_Comm_size(MPI_COMM_WORLD, &size);
-		snprintf(filename, 64, "dague-%d.stats", rank);
-		snprintf(prefix, 32, "%d/%d", rank, size);
-=======
+    /* Destroy all resources allocated for the barrier */
+    dague_barrier_destroy( &(context->barrier) );
+
+    if( context->nb_cores > 1 ) {
+        free(context->pthreads);
+    }
+
 #if defined(HAVE_HWLOC) && defined(HAVE_HWLOC_BITMAP)
     /* Release thread binding masks */
     hwloc_bitmap_free(context->comm_th_binding_mask);
@@ -695,48 +440,42 @@
         MPI_Comm_size(MPI_COMM_WORLD, &size);
         snprintf(filename, 64, "dague-%d.stats", rank);
         snprintf(prefix, 32, "%d/%d", rank, size);
->>>>>>> 6f1e1738
 # else
-		snprintf(filename, 64, "dague.stats");
-		prefix[0] = '\0';
+        snprintf(filename, 64, "dague.stats");
+        prefix[0] = '\0';
 # endif
-		dague_stats_dump(filename, prefix);
-	}
-#endif
-
-	dague_object_empty_repository();
-
-	free(context);
-	*pcontext = NULL;
-	return 0;
+        dague_stats_dump(filename, prefix);
+    }
+#endif
+
+    dague_object_empty_repository();
+
+    free(context);
+    *pcontext = NULL;
+    return 0;
 }
 
 /**
  * Convert the execution context to a string.
  */
 char* dague_service_to_string( const dague_execution_context_t* exec_context,
-<<<<<<< HEAD
-										 char* tmp,
-										 size_t length )
-=======
                                char* tmp,
                                size_t length )
->>>>>>> 6f1e1738
-{
-	const dague_function_t* function = exec_context->function;
-	unsigned int i, index = 0;
-
-	index += snprintf( tmp + index, length - index, "%s", function->name );
-	if( index >= length ) return tmp;
-	for( i = 0; i < function->nb_parameters; i++ ) {
-		index += snprintf( tmp + index, length - index, "%s%d",
-								 (i == 0) ? "(" : ", ",
-								 exec_context->locals[i].value );
-		if( index >= length ) return tmp;
-	}
-	index += snprintf(tmp + index, length - index, ")");
-
-	return tmp;
+{
+    const dague_function_t* function = exec_context->function;
+    unsigned int i, index = 0;
+
+    index += snprintf( tmp + index, length - index, "%s", function->name );
+    if( index >= length ) return tmp;
+    for( i = 0; i < function->nb_parameters; i++ ) {
+        index += snprintf( tmp + index, length - index, "%s%d",
+                           (i == 0) ? "(" : ", ",
+                           exec_context->locals[i].value );
+        if( index >= length ) return tmp;
+    }
+    index += snprintf(tmp + index, length - index, ")");
+
+    return tmp;
 }
 
 /**
@@ -746,51 +485,6 @@
 dague_check_IN_dependencies( const dague_object_t *dague_object,
                              const dague_execution_context_t* exec_context )
 {
-<<<<<<< HEAD
-	const dague_function_t* function = exec_context->function;
-	int i, j, value, active;
-	const dague_flow_t* flow;
-	const dep_t* dep;
-	dague_dependency_t ret = 0;
-
-	if( !(function->flags & DAGUE_HAS_IN_IN_DEPENDENCIES) ) {
-		return 0;
-	}
-
-	for( i = 0; (i < MAX_PARAM_COUNT) && (NULL != function->in[i]); i++ ) {
-		flow = function->in[i];
-		/* this param has no dependency condition satisfied */
-#if defined(DAGUE_SCHED_DEPS_MASK)
-		active = (1 << flow->flow_index);
-#else
-		active = 1;
-#endif
-		for( j = 0; (j < MAX_DEP_IN_COUNT) && (NULL != flow->dep_in[j]); j++ ) {
-			dep = flow->dep_in[j];
-			if( NULL != dep->cond ) {
-				/* Check if the condition apply on the current setting */
-				assert( dep->cond->op == EXPR_OP_INLINE );
-				value = dep->cond->inline_func(dague_object, exec_context->locals);
-				if( 0 == value ) {
-					continue;
-				}
-			}
-			if( dep->dague->nb_parameters == 0 ) {  /* this is only true for memory locations */
-				goto dep_resolved;
-			}
-			if( ACCESS_NONE == flow->access_type ) {
-				active = 0;
-				goto dep_resolved;
-			}
-		}
-		if( ACCESS_NONE != flow->access_type ) {
-			active = 0;
-		}
-	dep_resolved:
-		ret += active;
-	}
-	return ret;
-=======
     const dague_function_t* function = exec_context->function;
     int i, j, mask, active;
     const dague_flow_t* flow;
@@ -843,29 +537,24 @@
         ret += active;
     }
     return ret;
->>>>>>> 6f1e1738
 }
 
 static dague_dependency_t *find_deps(dague_object_t *dague_object,
                                      dague_execution_context_t* restrict exec_context)
 {
-	dague_dependencies_t *deps;
-	int p;
-
-	deps = dague_object->dependencies_array[exec_context->function->deps];
-	assert( NULL != deps );
-
-	for(p = 0; p < exec_context->function->nb_parameters - 1; p++) {
-		assert( (deps->flags & DAGUE_DEPENDENCIES_FLAG_NEXT) != 0 );
-		deps = deps->u.next[exec_context->locals[p].value - deps->min];
-		assert( NULL != deps );
-	}
-
-<<<<<<< HEAD
-	return deps;
-=======
+    dague_dependencies_t *deps;
+    int p;
+
+    deps = dague_object->dependencies_array[exec_context->function->deps];
+    assert( NULL != deps );
+
+    for(p = 0; p < exec_context->function->nb_parameters - 1; p++) {
+        assert( (deps->flags & DAGUE_DEPENDENCIES_FLAG_NEXT) != 0 );
+        deps = deps->u.next[exec_context->locals[p].value - deps->min];
+        assert( NULL != deps );
+    }
+
     return &(deps->u.dependencies[exec_context->locals[exec_context->function->nb_parameters - 1].value - deps->min]);
->>>>>>> 6f1e1738
 }
 
 /**
@@ -882,50 +571,15 @@
                                           data_repo_entry_t* dest_repo_entry,
                                           dague_execution_context_t** pready_list )
 {
-<<<<<<< HEAD
-	const dague_function_t* function = exec_context->function;
-	dague_dependencies_t *deps;
-	int position;
-	dague_dependency_t dep_new_value, dep_cur_value;
-#if defined(DAGUE_DEBUG)
-	char tmp[128];
-=======
     const dague_function_t* function = exec_context->function;
     dague_dependency_t *deps;
     dague_dependency_t dep_new_value, dep_cur_value;
 #if defined(DAGUE_DEBUG_VERBOSE2)
     char tmp[128];
->>>>>>> 6f1e1738
-#endif
-
-	(void)eu_context;
-
-<<<<<<< HEAD
-	DEBUG(("Activate dependencies for %s priority %d\n",
-			 dague_service_to_string(exec_context, tmp, 128), exec_context->priority));
-	deps = find_deps(dague_object, exec_context);
-    
-	position = CURRENT_DEPS_INDEX(function->nb_parameters - 1);
-
-#if !defined(DAGUE_SCHED_DEPS_MASK)
-
-	if( 0 == deps->u.dependencies[position] ) {
-		dep_new_value = 1 + dague_check_IN_dependencies( dague_object, exec_context );
-		if( dague_atomic_cas( &deps->u.dependencies[position], 0, dep_new_value ) == 1 )
-			dep_cur_value = dep_new_value;
-		else
-			dep_cur_value = dague_atomic_inc_32b( &deps->u.dependencies[position] );
-	} else {
-		dep_cur_value = dague_atomic_inc_32b( &deps->u.dependencies[position] );
-	}
-
-#if defined(DAGUE_DEBUG)
-	if( dep_cur_value > function->dependencies_goal ) {
-		DEBUG(("function %s as reached a dependency count of %d, higher than the goal dependencies count of %d\n",
-				 dague_service_to_string(exec_context, tmp, 128), dep_cur_value, function->dependencies_goal));
-		assert(dep_cur_value <= function->dependencies_goal);
-	}
-=======
+#endif
+
+    (void)eu_context;
+
     DEBUG2(("Activate dependencies for %s priority %d\n",
            dague_service_to_string(exec_context, tmp, 128), exec_context->priority));
     deps = find_deps(dague_object, exec_context);
@@ -947,40 +601,12 @@
         ERROR(("function %s as reached a dependency count of %d, higher than the goal dependencies count of %d\n",
                dague_service_to_string(exec_context, tmp, 128), dep_cur_value, function->dependencies_goal));
     }
->>>>>>> 6f1e1738
 #endif /* DAGUE_DEBUG */
 
-	if( dep_cur_value == function->dependencies_goal ) {
+    if( dep_cur_value == function->dependencies_goal ) {
 
 #else  /* defined(DAGUE_SCHED_DEPS_MASK) */
 
-<<<<<<< HEAD
-#   if defined(DAGUE_DEBUG)
-		if( deps->u.dependencies[position] & (1 << dest_flow->flow_index) ) {
-			char tmp2[128];
-			DEBUG(("Output dependencies 0x%x from %s (flow %s) activate an already existing dependency 0x%x on %s (flow %s)\n",
-					 dest_flow->flow_index, dague_service_to_string(origin, tmp, 128), origin_flow->name,
-					 deps->u.dependencies[position],
-					 dague_service_to_string(exec_context, tmp2, 128),  dest_flow->name ));
-		}
-		assert( 0 == (deps->u.dependencies[position] & (1 << dest_flow->flow_index)) );
-#   else
-		(void) origin; (void) origin_flow;
-#   endif 
-
-		dep_new_value = DAGUE_DEPENDENCIES_IN_DONE | (1 << dest_flow->flow_index);
-		/* Mark the dependencies and check if this particular instance can be executed */
-		if( !(DAGUE_DEPENDENCIES_IN_DONE & deps->u.dependencies[position]) ) {
-			dep_new_value |= dague_check_IN_dependencies( dague_object, exec_context );
-#   ifdef DAGUE_DEBUG
-			if( dep_new_value != 0 ) {
-            DEBUG(("Activate IN dependencies with mask 0x%x\n", dep_new_value));
-			}
-#   endif /* DAGUE_DEBUG */
-		}
-
-		dep_cur_value = dague_atomic_bor( &deps->u.dependencies[position], dep_new_value );
-=======
 #if defined(DAGUE_DEBUG)
     if( (*deps) & (1 << dest_flow->flow_index) ) {
         char tmp2[128];
@@ -1007,15 +633,15 @@
     }
 
     dep_cur_value = dague_atomic_bor( deps, dep_new_value );
->>>>>>> 6f1e1738
-
-		if( (dep_cur_value & function->dependencies_goal) == function->dependencies_goal ) {
+
+    if( (dep_cur_value & function->dependencies_goal) == function->dependencies_goal ) {
 
 #endif /* defined(DAGUE_SCHED_DEPS_MASK) */
-			dague_prof_grapher_dep(origin, exec_context, 1, origin_flow, dest_flow);
+
+        dague_prof_grapher_dep(origin, exec_context, 1, origin_flow, dest_flow);
 
 #if defined(DAGUE_DEBUG) && defined(DAGUE_SCHED_DEPS_MASK)
-			{
+        {
             int success;
 	    char tmp[128];
             dague_dependency_t tmp_mask;
@@ -1023,46 +649,18 @@
             success = dague_atomic_cas( deps,
                                         tmp_mask, (tmp_mask | DAGUE_DEPENDENCIES_TASK_DONE) );
             if( !success || (tmp_mask & DAGUE_DEPENDENCIES_TASK_DONE) ) {
-<<<<<<< HEAD
-					char tmp2[128];
-					fprintf(stderr, "I'm not very happy (success %d tmp_mask %4x)!!! Task %s scheduled twice (second time by %s)!!!\n",
-							  success, tmp_mask, dague_service_to_string(exec_context, tmp, 128),
-							  dague_service_to_string(origin, tmp2, 128));
-					assert(0);
-=======
                 char tmp2[128];
                 ERROR(("I'm not very happy (success %d tmp_mask %4x)!!! Task %s scheduled twice (second time by %s)!!!\n",
                         success, tmp_mask, dague_service_to_string(exec_context, tmp, 128),
                         dague_service_to_string(origin, tmp2, 128)));
->>>>>>> 6f1e1738
-            }
-			}
+            }
+        }
 #endif  /* defined(DAGUE_DEBUG) && defined(DAGUE_SCHED_DEPS_MASK) */
 
         /* This service is ready to be executed as all dependencies
          * are solved.  Queue it into the ready_list passed as an
          * argument.
          */
-<<<<<<< HEAD
-			{
-		  /** PETER NOTE TO SELF: look here */
-#if defined(DAGUE_DEBUG)
-				char tmp2[128];
-#endif
-				dague_execution_context_t* new_context;
-				dague_thread_mempool_t *mpool;
-				new_context = (dague_execution_context_t*)dague_thread_mempool_allocate( eu_context->context_mempool );
-				mpool = new_context->mempool_owner;  /* this should not be copied over from the old execution context */
-				DAGUE_STAT_INCREASE(mem_contexts, sizeof(dague_execution_context_t) + STAT_MALLOC_OVERHEAD);
-				memcpy( new_context, exec_context, sizeof(dague_minimal_execution_context_t) );
-				new_context->mempool_owner = mpool;
-
-				DEBUG(("%s becomes schedulable from %s with mask 0x%04x on thread %d\n", 
-						 dague_service_to_string(exec_context, tmp, 128),
-						 dague_service_to_string(origin, tmp2, 128),
-						 deps->u.dependencies[position],
-						 eu_context->eu_id));
-=======
         {
 #if defined(DAGUE_DEBUG_VERBOSE1)
             char tmp2[128];
@@ -1087,44 +685,30 @@
                    dague_service_to_string(origin, tmp2, 128),
                    eu_context->eu_id,
                    *deps, exec_context->priority));
->>>>>>> 6f1e1738
 
 #if defined(DAGUE_SCHED_CACHE_AWARE)
-				new_context->data[0].gc_data = NULL;
-#endif
-				/* TODO: change this to the real number of input dependencies */
-				memset( new_context->data, 0, sizeof(dague_data_pair_t) * MAX_PARAM_COUNT );
-				assert( dest_flow->flow_index <= MAX_PARAM_COUNT );
-				/**
-				 * Save the data_repo and the pointer to the data for later use. This will prevent the
-				 * engine from atomically locking the hash table for at least one of the flow
-				 * for each execution context.
-				 */
-				new_context->data[(int)dest_flow->flow_index].data_repo = dest_repo_entry;
-				new_context->data[(int)dest_flow->flow_index].data      = origin->data[(int)origin_flow->flow_index].data;
-				// PETER how did I decide to statically be sure that i'm adding to the proper tree?
-				if (new_context->mempool_owner == NULL)
-					fprintf(stderr, "***** mempool_owner == 0!\n");
-				dague_list_add_single_elem_by_priority( pready_list, new_context ); // PETER especially here
-			}
-
-			DAGUE_STAT_INCREASE(counter_nbtasks, 1ULL);
-
-		} else { /* Service not ready */
-
-			dague_prof_grapher_dep(origin, exec_context, 0, origin_flow, dest_flow);
+            new_context->data[0].gc_data = NULL;
+#endif
+            /* TODO: change this to the real number of input dependencies */
+            memset( new_context->data, 0, sizeof(dague_data_pair_t) * MAX_PARAM_COUNT );
+            assert( dest_flow->flow_index <= MAX_PARAM_COUNT );
+            /**
+             * Save the data_repo and the pointer to the data for later use. This will prevent the
+             * engine from atomically locking the hash table for at least one of the flow
+             * for each execution context.
+             */
+            new_context->data[(int)dest_flow->flow_index].data_repo = dest_repo_entry;
+            new_context->data[(int)dest_flow->flow_index].data      = origin->data[(int)origin_flow->flow_index].data;
+            dague_list_add_single_elem_by_priority( pready_list, new_context );
+        }
+
+        DAGUE_STAT_INCREASE(counter_nbtasks, 1ULL);
+
+    } else { /* Service not ready */
+
+        dague_prof_grapher_dep(origin, exec_context, 0, origin_flow, dest_flow);
 
 #if defined(DAGUE_SCHED_DEPS_MASK)
-<<<<<<< HEAD
-			DEBUG(("  => Service %s not yet ready (required mask 0x%02x actual 0x%02x: real 0x%02x)\n",
-					 dague_service_to_string( exec_context, tmp, 128 ), (int)function->dependencies_goal,
-					 (int)(dep_cur_value & DAGUE_DEPENDENCIES_BITMASK),
-					 (int)(dep_cur_value)));
-#else
-			DEBUG(("  => Service %s not yet ready (requires %d dependencies, %d done)\n",
-					 dague_service_to_string( exec_context, tmp, 128 ), 
-					 (int)function->dependencies_goal, dep_cur_value));
-=======
         DEBUG2(("  => Service %s not yet ready (required mask 0x%02x actual 0x%02x: real 0x%02x)\n",
                dague_service_to_string( exec_context, tmp, 128 ), (int)function->dependencies_goal,
                (int)(dep_cur_value & DAGUE_DEPENDENCIES_BITMASK),
@@ -1133,94 +717,15 @@
         DEBUG2(("  => Service %s not yet ready (requires %d dependencies, %d done)\n",
                dague_service_to_string( exec_context, tmp, 128 ),
                (int)function->dependencies_goal, dep_cur_value));
->>>>>>> 6f1e1738
-#endif
-	}
-
-	return 0;
+#endif
+    }
+
+    return 0;
 }
 
 #define is_inplace(ctx,flow,dep) NULL
 #define is_read_only(ctx,flow,dep) NULL
 
-<<<<<<< HEAD
-// PETER this almost certainly gets called by the JDF-compiled things
-dague_ontask_iterate_t dague_release_dep_fct(dague_execution_unit_t *eu, 
-															dague_execution_context_t *newcontext, 
-															dague_execution_context_t *oldcontext, 
-															int out_index, int outdep_index, 
-															int src_rank, int dst_rank,
-															dague_arena_t* arena,
-															void *param)
-{
-	dague_release_dep_fct_arg_t *arg = (dague_release_dep_fct_arg_t *)param;
-	const dague_flow_t* target = oldcontext->function->out[out_index];
-	
-	if( !(arg->action_mask & (1 << out_index)) ) {
-#if defined(DAGUE_DEBUG)
-		char tmp[128];
-		fprintf(stderr, "On task %s out_index %d %d %d || %d not on the action_mask %x\n",
-				 dague_service_to_string(oldcontext, tmp, 128), out_index, outdep_index, src_rank, dst_rank, arg->action_mask);
-#endif
-		return DAGUE_ITERATE_CONTINUE;
-	}
-
-#if defined(DISTRIBUTED)
-	if( dst_rank != src_rank ) {
-		if( arg->action_mask & DAGUE_ACTION_RECV_INIT_REMOTE_DEPS ) {
-			void* data;
-
-			data = is_read_only(oldcontext, out_index, outdep_index);
-			if(NULL != data) {
-				arg->deps->msg.which &= ~(1 << out_index); /* unmark all data that are RO we already hold from previous tasks */
-			} else {
-				arg->deps->msg.which |= (1 << out_index); /* mark all data that are not RO */
-				data = is_inplace(oldcontext, out_index, outdep_index);  /* Can we do it inplace */
-			}
-			arg->deps->output[out_index].data = data; /* if still NULL allocate it */
-			arg->deps->output[out_index].type = arena;
-			if(newcontext->priority > arg->deps->max_priority) arg->deps->max_priority = newcontext->priority;
-		}
-		if( arg->action_mask & DAGUE_ACTION_SEND_INIT_REMOTE_DEPS ) {
-			int _array_pos, _array_mask;
-
-			_array_pos = dst_rank / (8 * sizeof(uint32_t));
-			_array_mask = 1 << (dst_rank % (8 * sizeof(uint32_t)));
-			DAGUE_ALLOCATE_REMOTE_DEPS_IF_NULL(arg->remote_deps, oldcontext, MAX_PARAM_COUNT);
-			arg->remote_deps->root = src_rank;
-			if( !(arg->remote_deps->output[out_index].rank_bits[_array_pos] & _array_mask) ) {
-				arg->remote_deps->output[out_index].type = arena;
-				arg->remote_deps->output[out_index].data = oldcontext->data[target->flow_index].data;
-				arg->remote_deps->output[out_index].rank_bits[_array_pos] |= _array_mask;
-				arg->remote_deps->output[out_index].count++;
-				arg->remote_deps_count++;
-			}
-			if(newcontext->priority > arg->remote_deps->max_priority) arg->remote_deps->max_priority = newcontext->priority;
-		}
-	}
-#else
-	(void)src_rank;
-	(void)arena;
-#endif
-
-	if( (arg->action_mask & DAGUE_ACTION_RELEASE_LOCAL_DEPS) &&
-		 (eu->master_context->my_rank == dst_rank) ) {
-		arg->output_entry->data[out_index] = oldcontext->data[target->flow_index].data;
-		arg->output_usage++;
-		AREF( arg->output_entry->data[out_index] );
-
-// PETER: do I need to pass outdep_index through here? probably
-		arg->nb_released += dague_release_local_OUT_dependencies(oldcontext->dague_object,
-																					eu, oldcontext,
-																					oldcontext->function->out[out_index],
-																					newcontext,
-																					oldcontext->function->out[out_index]->dep_out[outdep_index]->flow,
-																					arg->output_entry,
-																					&arg->ready_list);
-	}
-    
-	return DAGUE_ITERATE_CONTINUE;
-=======
 dague_ontask_iterate_t dague_release_dep_fct(dague_execution_unit_t *eu,
                                              dague_execution_context_t *newcontext,
                                              dague_execution_context_t *oldcontext,
@@ -1298,30 +803,29 @@
     }
 
     return DAGUE_ITERATE_CONTINUE;
->>>>>>> 6f1e1738
 }
 
 void dague_dump_object( dague_object_t* object )
 {
-	(void) object;
+    (void) object;
 }
 
 void dague_dump_execution_context( dague_execution_context_t* exec_context )
 {
-	char tmp[128];
-
-	printf( "Task %s\n", dague_service_to_string( exec_context, tmp, 128 ) );
+    char tmp[128];
+
+    printf( "Task %s\n", dague_service_to_string( exec_context, tmp, 128 ) );
 }
 
 void dague_destruct_dependencies(dague_dependencies_t* d)
 {
-	int i;
-	if( (d != NULL) && (d->flags & DAGUE_DEPENDENCIES_FLAG_NEXT) ) {
-		for(i = d->min; i <= d->max; i++)
-			if( NULL != d->u.next[i-d->min] )
-				dague_destruct_dependencies(d->u.next[i-d->min]);
-	}
-	free(d);
+    int i;
+    if( (d != NULL) && (d->flags & DAGUE_DEPENDENCIES_FLAG_NEXT) ) {
+        for(i = d->min; i <= d->max; i++)
+            if( NULL != d->u.next[i-d->min] )
+                dague_destruct_dependencies(d->u.next[i-d->min]);
+    }
+    free(d);
 }
 
 /**
@@ -1359,30 +863,17 @@
 
 static void dague_object_empty_repository(void)
 {
-<<<<<<< HEAD
-	free(object_array);
-	object_array = NULL;
-	object_array_size = 1;
-	object_array_pos = 0;
-=======
     dague_atomic_lock( &object_array_lock );
     free(object_array);
     object_array = NULL;
     object_array_size = 1;
     object_array_pos = 0;
     dague_atomic_unlock( &object_array_pos );
->>>>>>> 6f1e1738
 }
 
 /**< Retrieve the local object attached to a unique object id */
 dague_object_t* dague_object_lookup( uint32_t object_id )
 {
-<<<<<<< HEAD
-	if( object_id > object_array_pos ) {
-		return NULL;
-	}
-	return object_array[object_id];
-=======
     dague_object_t *r;
     dague_atomic_lock( &object_array_lock );
     if( object_id > object_array_pos ) {
@@ -1392,23 +883,11 @@
     }
     dague_atomic_unlock( &object_array_lock );
     return r;
->>>>>>> 6f1e1738
 }
 
 /**< Register the object with the engine. Create the unique identifier for the object */
 int dague_object_register( dague_object_t* object )
 {
-<<<<<<< HEAD
-	uint32_t index = ++object_array_pos;
-
-	if( index >= object_array_size ) {
-		object_array_size *= 2;
-		object_array = (dague_object_t**)realloc(object_array, object_array_size * sizeof(dague_object_t*) );
-	}
-	object_array[index] = object;
-	object->object_id = index;
-	return (int)index;
-=======
     uint32_t index;
 
     dague_atomic_lock( &object_array_lock );
@@ -1423,7 +902,6 @@
     dague_atomic_unlock( &object_array_lock );
     dague_remote_dep_new_object( object );
     return (int)index;
->>>>>>> 6f1e1738
 }
 
 /**< Print DAGuE usage message */
