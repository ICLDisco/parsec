/*
 * Copyright (c) 2009-2011 The University of Tennessee and The University
 *                         of Tennessee Research Foundation.  All rights
 *                         reserved.
 */

#include "dague_config.h"
#include "dague.h"
#include "stats.h"

#include <stdio.h>
#include <string.h>
#include <stdlib.h>
#include <assert.h>
#include <pthread.h>
#include <errno.h>
#if defined(HAVE_GETOPT_H)
#include <getopt.h>
#endif  /* defined(HAVE_GETOPT_H) */
#include "scheduling.h"
#include "barrier.h"
#include "remote_dep.h"
#include "bindthread.h"
#include "dague_prof_grapher.h"
#include "priority_sorted_queue.h"

#ifdef DAGUE_PROF_TRACE
#include "profiling.h"
#endif

#ifdef HAVE_PAPI
#include <papime.h>
#endif

#ifdef HAVE_HWLOC
#include "hbbuffer.h"
#include "dague_hwloc.h"
#endif

#ifdef HAVE_CUDA
#include "cuda.h"
#include "cublas.h"
#include "cuda_runtime_api.h"
#endif

dague_allocate_data_t dague_data_allocate = malloc;
dague_free_data_t     dague_data_free = free;

#ifdef DAGUE_PROF_TRACE
int MEMALLOC_start_key, MEMALLOC_end_key;
int schedule_poll_begin, schedule_poll_end;
int schedule_push_begin, schedule_push_end;
int schedule_sleep_begin, schedule_sleep_end;
#endif  /* DAGUE_PROF_TRACE */

#ifdef HAVE_PAPI
int eventSet = PAPI_NULL;
int num_events = 0;
char* event_names[MAX_EVENTS];
#endif

#ifdef HAVE_HWLOC
#define MAX_CORE_LIST 128
#endif

#if defined(HAVE_GETRUSAGE)
#include <sys/time.h>
#include <sys/resource.h>

static int _dague_rusage_first_call = 1;
static struct rusage _dague_rusage;

static void dague_object_empty_repository(void);

static void dague_statistics(char* str)
{
    struct rusage current;

    getrusage(RUSAGE_SELF, &current);

    if ( !_dague_rusage_first_call ) {
        double usr, sys;

        usr = ((current.ru_utime.tv_sec - _dague_rusage.ru_utime.tv_sec) +
               (current.ru_utime.tv_usec - _dague_rusage.ru_utime.tv_usec) / 1000000.0);
        sys = ((current.ru_stime.tv_sec - _dague_rusage.ru_stime.tv_sec) +
               (current.ru_stime.tv_usec - _dague_rusage.ru_stime.tv_usec) / 1000000.0);

        printf("=============================================================\n");
        printf("%s: Resource Usage Data...\n", str);
        printf("-------------------------------------------------------------\n");
        printf("User Time   (secs)          : %10.3f\n", usr);
        printf("System Time (secs)          : %10.3f\n", sys);
        printf("Total Time  (secs)          : %10.3f\n", usr + sys);
        printf("Minor Page Faults           : %10ld\n", (current.ru_minflt  - _dague_rusage.ru_minflt));
        printf("Major Page Faults           : %10ld\n", (current.ru_majflt  - _dague_rusage.ru_majflt));
        printf("Swap Count                  : %10ld\n", (current.ru_nswap   - _dague_rusage.ru_nswap));
        printf("Voluntary Context Switches  : %10ld\n", (current.ru_nvcsw   - _dague_rusage.ru_nvcsw));
        printf("Involuntary Context Switches: %10ld\n", (current.ru_nivcsw  - _dague_rusage.ru_nivcsw));
        printf("Block Input Operations      : %10ld\n", (current.ru_inblock - _dague_rusage.ru_inblock));
        printf("Block Output Operations     : %10ld\n", (current.ru_oublock - _dague_rusage.ru_oublock));
        printf("=============================================================\n");
    }

    _dague_rusage_first_call = !_dague_rusage_first_call;
    _dague_rusage = current;

    return;
}
#else
static void dague_statistics(char* str) { (void)str; return; }
#endif /* defined(HAVE_GETRUSAGE) */


typedef struct __dague_temporary_thread_initialization_t {
    dague_context_t* master_context;
    int th_id;
    int nb_cores;
    int bindto;
} __dague_temporary_thread_initialization_t;

static int dague_parse_binding_parameter(void * optarg, dague_context_t* context,
					 __dague_temporary_thread_initialization_t* startup);
static int dague_parse_comm_binding_parameter(void * optarg, dague_context_t* context);

const dague_function_t* dague_find(const dague_object_t *dague_object, const char *fname)
{
    unsigned int i;
    const dague_function_t* object;

    for( i = 0; i < dague_object->nb_functions; i++ ) {
        object = dague_object->functions_array[i];
        if( 0 == strcmp( object->name, fname ) ) {
            return object;
        }
    }
    return NULL;
}

<<<<<<< HEAD
typedef struct __dague_temporary_thread_initialization_t {
    dague_vp_t *virtual_process;
    int th_id;
    int nb_cores;
    int bindto;
} __dague_temporary_thread_initialization_t;
=======
>>>>>>> 4edfe539

static void* __dague_thread_init( __dague_temporary_thread_initialization_t* startup )
{
    dague_execution_unit_t* eu;
    int pi;

    /* Bind to the specified CORE */
    dague_bindthread(startup->bindto);
    DEBUG(("Bind thread %i on core %i\n", startup->th_id, startup->bindto));
    
    eu = (dague_execution_unit_t*)malloc(sizeof(dague_execution_unit_t));
    if( NULL == eu ) {
        return NULL;
    }
    eu->th_id           = startup->th_id;
    eu->virtual_process = startup->virtual_process;
    eu->scheduler_object = NULL;
    startup->virtual_process->execution_units[startup->th_id] = eu;

#if defined(DAGUE_SCHED_REPORT_STATISTICS)
    eu->sched_nb_tasks_done = 0;
#endif

    eu->context_mempool = &(eu->virtual_process->context_mempool.thread_mempools[eu->th_id]);
    for(pi = 0; pi <= MAX_PARAM_COUNT; pi++)
        eu->datarepo_mempools[pi] = &(eu->virtual_process->datarepo_mempools[pi].thread_mempools[eu->th_id]);

#ifdef DAGUE_PROF_TRACE
    eu->eu_profile = dague_profiling_thread_init( 2*1024*1024, "DAGuE Thread %d of VP %d", eu->th_id, eu->virtual_process->vp_id );
#endif

#if defined(DAGUE_SIM)
    eu->largest_simulation_date = 0;
#endif

    /* The main thread of VP 0 will go back to the user level */
    if( DAGUE_THREAD_IS_MASTER(eu) )
        return NULL;

    return __dague_progress(eu);
}

#ifdef HAVE_PAPI
extern int num_events;
extern char* event_names[];
#endif

static void dague_vp_init( dague_vp_t *vp,
                           int32_t nb_cores,
                           __dague_temporary_thread_initialization_t *startup)
{
    int t, pi;
    dague_execution_context_t fake_context;
    data_repo_entry_t fake_entry;

    vp->nb_cores = nb_cores;
#if defined(DAGUE_SIM)
    vp->largest_simulation_date = 0;
#endif /* DAGUE_SIM */
    
    dague_mempool_construct( &vp->context_mempool, sizeof(dague_execution_context_t),
                             ((char*)&fake_context.mempool_owner) - ((char*)&fake_context), 
                             vp->nb_cores );

    for(pi = 0; pi <= MAX_PARAM_COUNT; pi++)
        dague_mempool_construct( &vp->datarepo_mempools[pi], 
                                 sizeof(data_repo_entry_t)+(pi-1)*sizeof(dague_arena_chunk_t*),
                                 ((char*)&fake_entry.data_repo_mempool_owner) - ((char*)&fake_entry),
                                 vp->nb_cores);


    /* Prepare the temporary storage for each thread startup */
    for( t = 0; t < vp->nb_cores; t++ ) {
        startup[t].th_id = t;
        startup[t].virtual_process = vp;
        startup[t].nb_cores = nb_cores;
        startup[t].bindto = -1;
    }
}

dague_context_t* dague_init( int nb_cores, int* pargc, char** pargv[] )
{
    int argc = (*pargc);
    int nb_vp = 1;
    int p, t, nb_total_comp_threads;
    char** argv = NULL;
    __dague_temporary_thread_initialization_t *startup;
    dague_context_t* context;
    
#if defined(HAVE_GETOPT_LONG)
    struct option long_options[] =
        {
	    {"dague_help",       no_argument,        NULL, 'h'},
            {"dague_bind",       optional_argument,  NULL, 'b'},
            {"dague_bind_comm",  optional_argument,  NULL, 'c'},
            {0, 0, 0, 0}
        };
#endif  /* defined(HAVE_GETOPT_LONG) */

    context = (dague_context_t*)malloc(sizeof(dague_context_t) + (nb_vp-1) * sizeof(dague_vp_t*));


    context->__dague_internal_finalization_in_progress = 0;
    context->__dague_internal_finalization_counter = 0;
    context->nb_nodes       = 1;
    context->active_objects = 0;
    context->my_rank        = 0;
#if defined(HAVE_HWLOC)
    context->comm_th_core   = -1;
    context->comm_th_binding_mask = hwloc_bitmap_alloc(); 
    context->core_free_mask = hwloc_bitmap_alloc();
    hwloc_bitmap_set_range(context->core_free_mask, 0, dague_hwloc_nb_real_cores()-1);
#endif  /* defined(HWLOC) */

    /* TODO: nb_cores should depend on the vp_id */
    nb_total_comp_threads = 0;
    for(p = 0; p < nb_vp; p++) {
        nb_total_comp_threads += nb_cores;
    }
    startup = 
        (__dague_temporary_thread_initialization_t*)malloc(nb_total_comp_threads * sizeof(__dague_temporary_thread_initialization_t));

    context->nb_vp = nb_vp;
    t = 0;
    for(p = 0; p < nb_vp; p++) {
        dague_vp_t *vp;
        vp = (dague_vp_t *)malloc(sizeof(dague_vp_t) + (nb_cores-1) * sizeof(dague_execution_unit_t*));
        vp->dague_context = context;
        vp->vp_id = p;
        context->virtual_processes[p] = vp;
        /** This creates startup[t] -> startup[t+nb_cores] */
        dague_vp_init(vp, nb_cores, &(startup[t]));
        t += nb_cores;
    }

#if defined(HAVE_HWLOC)
    dague_hwloc_init();
#endif  /* defined(HWLOC) */

    {
        int index = 0;
        /* Check for the upper level arguments */
        while(1) {
            if( NULL == (*pargv)[index] )
                break;
            if( 0 == strcmp( "--", (*pargv)[index]) ) {
                argv = &(*pargv)[index];
                break;
            }
            index++;
        }
        argc = (*pargc) - index;
    }

    if( argv != NULL ) {
        optind = 1;
        do {
            int ret;
#if defined(HAVE_GETOPT_LONG)
            int option_index = 0;
            
            ret = getopt_long (argc, argv, "p:b:c:",
                               long_options, &option_index);
#else
            ret = getopt (argc, argv, "p:b:c:");
#endif  /* defined(HAVE_GETOPT_LONG) */
            if( -1 == ret ) break;  /* we're done */

            switch(ret) {
<<<<<<< HEAD
            case 'b':
                {
                    char* option = strdup(optarg);
                    char* position;
                    if( NULL != (position = strchr(option, ':')) ) {
                        /* range expression such as [start]:[end]:[step] */
                        int start = 0, end, step = 1;
                        if( position != option ) {  /* we have a starting position */
                            start = strtol(option, NULL, 10);
                        }
                        end = start + nb_cores;  /* automatically compute the end */
                        position++;  /* skip the : */
                        if( '\0' != position[0] ) {
                            if( ':' != position[0] ) {
                                end = strtol(position, &position, 10);
                                position = strchr(position, ':');  /* find the step */
                            }
                            if( NULL != position ) position++;  /* skip the : directly into the step */
                            if( (NULL != position) && ('\0' != position[0]) ) {
                                step = strtol(position, NULL, 10);
                            }
                        }
                        DEBUG(( "core range [%d:%d:%d]\n", start, end, step));
                        {
                            int where = start, skip = 1;
                            for( t = 0; t < nb_total_comp_threads; t++ ) {
                                startup[t].bindto = where;
                                where += step;
                                if( where >= end ) {
                                    where = start + skip;
                                    skip++;
                                    if( (skip > step) && (t < (nb_total_comp_threads - 1))) {
                                        printf( "No more available cores to bind to. The remaining %d threads are not bound\n", nb_total_comp_threads - t );
                                        break;
                                    }
                                }
                            }
                        }
                    } else {
                        t = 0;
                        /* array of cores c1,c2,... */
                        position = option;
                        while( NULL != position ) {
                            /* We have more information than the number of cores. Ignore it! */
                            if( t == nb_total_comp_threads ) break;
                            startup[t].bindto = strtol(position, &position, 10);
                            t++;
                            if( (',' != position[0]) || ('\0' == position[0]) ) {
                                break;
                            }
                            position++;
                        }
                        if( t < nb_total_comp_threads ) {
                            printf( "Based on the information provided to --bind some threads are not binded\n" );
                        }
                    }
                    free(option);
                }
                break;
            }
=======
	    case 'h': dague_usage(); break;
	    case 'c': dague_parse_comm_binding_parameter(optarg, context); break;
	    case 'b': dague_parse_binding_parameter(optarg, context, startup); break;
	    }
>>>>>>> 4edfe539
        } while(1);
    }
    
#ifdef HAVE_HWLOC 
    /* update the core_free_mask according to the thread binding defined */ 
    for(i = 0; i < nb_cores; i++)
	hwloc_bitmap_clr(context->core_free_mask, startup[i].bindto);     
#endif  	
    
    /* Initialize the barriers */
    dague_barrier_init( &(context->barrier), NULL, nb_total_comp_threads );
#ifdef DAGUE_PROF_TRACE
    dague_profiling_init( "%s", (*pargv)[0] );

    dague_profiling_add_dictionary_keyword( "MEMALLOC", "fill:#FF00FF",
                                            0, NULL,
                                            &MEMALLOC_start_key, &MEMALLOC_end_key);
    dague_profiling_add_dictionary_keyword( "Sched POLL", "fill:#8A0886",
                                            0, NULL,
                                            &schedule_poll_begin, &schedule_poll_end);
    dague_profiling_add_dictionary_keyword( "Sched PUSH", "fill:#F781F3",
                                            0, NULL,
                                            &schedule_push_begin, &schedule_push_end);
    dague_profiling_add_dictionary_keyword( "Sched SLEEP", "fill:#FA58F4",
                                            0, NULL,
                                            &schedule_sleep_begin, &schedule_sleep_end);
#endif  /* DAGUE_PROF_TRACE */


<<<<<<< HEAD
    if( nb_total_comp_threads > 1 ) {
        pthread_attr_t thread_attr;
=======
    if( nb_cores > 1 ) {
    	pthread_attr_t thread_attr;
>>>>>>> 4edfe539

        pthread_attr_init(&thread_attr);
        pthread_attr_setscope(&thread_attr, PTHREAD_SCOPE_SYSTEM);
#ifdef __linux
        pthread_setconcurrency(nb_total_comp_threads);
#endif  /* __linux */

        context->pthreads = (pthread_t*)malloc(nb_total_comp_threads * sizeof(pthread_t));

        /* The first execution unit is for the master thread */
        for( t = 1; t < nb_total_comp_threads; t++ ) {
            pthread_create( &((context)->pthreads[t]),
                            &thread_attr,
                            (void* (*)(void*))__dague_thread_init,
                            (void*)&(startup[t]));
        }
    } else {
        context->pthreads = NULL;
    }

    __dague_thread_init( &startup[0] );

    /* Wait until all threads are done binding themselves */
    dague_barrier_wait( &(context->barrier) );
    context->__dague_internal_finalization_counter++;

    /* Release the temporary array used for starting up the threads */
    free(startup);

    /* Introduce communication thread */
    context->nb_nodes = dague_remote_dep_init(context);
    
    dague_statistics("DAGuE");

    return context;
}

static void dague_vp_fini( dague_vp_t *vp )
{
    int i;
    dague_mempool_destruct( &vp->context_mempool );
    for(i = 0; i <= MAX_PARAM_COUNT; i++)
        dague_mempool_destruct( &vp->datarepo_mempools[i]);

    for(i = 0; i < vp->nb_cores; i++) {
        free(vp->execution_units[i]);
        vp->execution_units[i] = NULL;
    }

}

/**
 *
 */
int dague_fini( dague_context_t** pcontext )
{
    dague_context_t* context = *pcontext;
    int nb_total_comp_threads, t, p;

    nb_total_comp_threads = 0;
    for(p = 0; p < context->nb_vp; p++) {
        nb_total_comp_threads += context->virtual_processes[p]->nb_cores;
    }

    /* Now wait until every thread is back */
    context->__dague_internal_finalization_in_progress = 1;
    dague_barrier_wait( &(context->barrier) );

    /* The first execution unit is for the master thread */
    if( nb_total_comp_threads > 1 ) {
        for(t = 1; t < nb_total_comp_threads; t++) {
            pthread_join( context->pthreads[t], NULL );
        }
        free(context->pthreads);
        context->pthreads = NULL;
    }

    (void) dague_remote_dep_fini( context );

    dague_set_scheduler( context, NULL );

    for(p = 0; p < context->nb_vp; p++) {
        dague_vp_fini(context->virtual_processes[p]);
        free(context->virtual_processes[p]);
        context->virtual_processes[p] = NULL;
    }

#ifdef DAGUE_PROF_TRACE
    dague_profiling_fini( );
#endif  /* DAGUE_PROF_TRACE */

    /* Destroy all resources allocated for the barrier */
    dague_barrier_destroy( &(context->barrier) );

#if defined(HAVE_HWLOC)
    /* Release thread binding masks */
    hwloc_bitmap_free(context->comm_th_binding_mask);
    hwloc_bitmap_free(context->core_free_mask);

    dague_hwloc_fini();
#endif  /* defined(HWLOC) */

#if defined(DAGUE_STATS)
    {
        char filename[64];
        char prefix[32];
# if defined(DISTRIBUTED) && defined(HAVE_MPI)
        int rank, size;
        MPI_Comm_rank(MPI_COMM_WORLD, &rank);
        MPI_Comm_size(MPI_COMM_WORLD, &size);
        snprintf(filename, 64, "dague-%d.stats", rank);
        snprintf(prefix, 32, "%d/%d", rank, size);
# else
        snprintf(filename, 64, "dague.stats");
        prefix[0] = '\0';
# endif
        dague_stats_dump(filename, prefix);
    }
#endif

    dague_object_empty_repository();

    free(context);
    *pcontext = NULL;
    return 0;
}

/**
 * Convert the execution context to a string.
 */
char* dague_service_to_string( const dague_execution_context_t* exec_context,
                               char* tmp,
                               size_t length )
{
    const dague_function_t* function = exec_context->function;
    unsigned int i, index = 0;

    index += snprintf( tmp + index, length - index, "%s", function->name );
    if( index >= length ) return tmp;
    for( i = 0; i < function->nb_parameters; i++ ) {
        index += snprintf( tmp + index, length - index, "%s%d",
                           (i == 0) ? "(" : ", ",
                           exec_context->locals[i].value );
        if( index >= length ) return tmp;
    }
    index += snprintf(tmp + index, length - index, ")");

    return tmp;
}

/**
 * Resolve all IN() dependencies for this particular instance of execution.
 */
static dague_dependency_t
dague_check_IN_dependencies( const dague_object_t *dague_object,
                             const dague_execution_context_t* exec_context )
{
    const dague_function_t* function = exec_context->function;
    int i, j, mask, active;
    const dague_flow_t* flow;
    const dep_t* dep;
    dague_dependency_t ret = 0;

    if( !(function->flags & DAGUE_HAS_IN_IN_DEPENDENCIES) ) {
        return 0;
    }

    for( i = 0; (i < MAX_PARAM_COUNT) && (NULL != function->in[i]); i++ ) {
        flow = function->in[i];
        /* this param has no dependency condition satisfied */
#if defined(DAGUE_SCHED_DEPS_MASK)
        mask = (1 << flow->flow_index);
#else
        mask = 1;
#endif
        if( ACCESS_NONE == flow->access_type ) {
            active = mask;
            for( j = 0; (j < MAX_DEP_IN_COUNT) && (NULL != flow->dep_in[j]); j++ ) {
                dep = flow->dep_in[j];
                if( NULL != dep->cond ) {
                    /* Check if the condition apply on the current setting */
                    assert( dep->cond->op == EXPR_OP_INLINE );
                    if( 0 == dep->cond->inline_func(dague_object, exec_context->locals) ) {
                        continue;
                    }
                }
                active = 0;
                break;
            }
        } else {
            active = 0;
            for( j = 0; (j < MAX_DEP_IN_COUNT) && (NULL != flow->dep_in[j]); j++ ) {
                dep = flow->dep_in[j];
                if( dep->dague->nb_parameters == 0 ) {  /* this is only true for memory locations */
                    if( NULL != dep->cond ) {
                        /* Check if the condition apply on the current setting */
                        assert( dep->cond->op == EXPR_OP_INLINE );
                        if( 0 == dep->cond->inline_func(dague_object, exec_context->locals) ) {
                            continue;
                        }
                    }
                    active = mask;
                    break;
                }
            }
        }
        ret += active;
    }
    return ret;
}

static dague_dependency_t *find_deps(dague_object_t *dague_object,
                                     dague_execution_context_t* restrict exec_context)
{
    dague_dependencies_t *deps;
    int p;

    deps = dague_object->dependencies_array[exec_context->function->deps];
    assert( NULL != deps );

    for(p = 0; p < exec_context->function->nb_parameters - 1; p++) {
        assert( (deps->flags & DAGUE_DEPENDENCIES_FLAG_NEXT) != 0 );
        deps = deps->u.next[exec_context->locals[p].value - deps->min];
        assert( NULL != deps );
    }

    return &(deps->u.dependencies[exec_context->locals[exec_context->function->nb_parameters - 1].value - deps->min]);
}

/**
 * Release the OUT dependencies for a single instance of a task. No ranges are
 * supported and the task is supposed to be valid (no input/output tasks) and
 * local.
 */
int dague_release_local_OUT_dependencies( dague_object_t *dague_object,
                                          dague_execution_unit_t* eu_context,
                                          const dague_execution_context_t* restrict origin,
                                          const dague_flow_t* restrict origin_flow,
                                          dague_execution_context_t* restrict exec_context,
                                          const dague_flow_t* restrict dest_flow,
                                          data_repo_entry_t* dest_repo_entry,
                                          dague_execution_context_t** pready_list )
{
    const dague_function_t* function = exec_context->function;
    dague_dependency_t *deps;
    dague_dependency_t dep_new_value, dep_cur_value;
#if defined(DAGUE_DEBUG)
    char tmp[128];
#endif

    (void)eu_context;

    DEBUG(("Activate dependencies for %s priority %d\n",
           dague_service_to_string(exec_context, tmp, 128), exec_context->priority));
    deps = find_deps(dague_object, exec_context);
    
#if !defined(DAGUE_SCHED_DEPS_MASK)

    if( 0 == *deps ) {
        dep_new_value = 1 + dague_check_IN_dependencies( dague_object, exec_context );
        if( dague_atomic_cas( deps, 0, dep_new_value ) == 1 )
            dep_cur_value = dep_new_value;
        else
            dep_cur_value = dague_atomic_inc_32b( deps );
    } else {
        dep_cur_value = dague_atomic_inc_32b( deps );
    }

#if defined(DAGUE_DEBUG)
    if( dep_cur_value > function->dependencies_goal ) {
        DEBUG(("function %s as reached a dependency count of %d, higher than the goal dependencies count of %d\n",
               dague_service_to_string(exec_context, tmp, 128), dep_cur_value, function->dependencies_goal));
        assert(dep_cur_value <= function->dependencies_goal);
    }
#endif /* DAGUE_DEBUG */

    if( dep_cur_value == function->dependencies_goal ) {

#else  /* defined(DAGUE_SCHED_DEPS_MASK) */

#   if defined(DAGUE_DEBUG)
    if( (*deps) & (1 << dest_flow->flow_index) ) {
        char tmp2[128];
        DEBUG(("Output dependencies 0x%x from %s (flow %s) activate an already existing dependency 0x%x on %s (flow %s)\n",
               dest_flow->flow_index, dague_service_to_string(origin, tmp, 128), origin_flow->name,
               *deps,
               dague_service_to_string(exec_context, tmp2, 128),  dest_flow->name ));
    }
#   else
    (void) origin; (void) origin_flow;
#   endif 
    assert( 0 == (*deps & (1 << dest_flow->flow_index)) );

    dep_new_value = DAGUE_DEPENDENCIES_IN_DONE | (1 << dest_flow->flow_index);
    /* Mark the dependencies and check if this particular instance can be executed */
    if( !(DAGUE_DEPENDENCIES_IN_DONE & (*deps)) ) {
        dep_new_value |= dague_check_IN_dependencies( dague_object, exec_context );
#   ifdef DAGUE_DEBUG
        if( dep_new_value != 0 ) {
            DEBUG(("Activate IN dependencies with mask 0x%x\n", dep_new_value));
        }
#   endif /* DAGUE_DEBUG */
    }

    dep_cur_value = dague_atomic_bor( deps, dep_new_value );

    if( (dep_cur_value & function->dependencies_goal) == function->dependencies_goal ) {

#endif /* defined(DAGUE_SCHED_DEPS_MASK) */

        dague_prof_grapher_dep(origin, exec_context, 1, origin_flow, dest_flow);

#if defined(DAGUE_DEBUG) && defined(DAGUE_SCHED_DEPS_MASK)
        {
            int success;
            dague_dependency_t tmp_mask;
            tmp_mask = *deps;
            success = dague_atomic_cas( deps,
                                        tmp_mask, (tmp_mask | DAGUE_DEPENDENCIES_TASK_DONE) );
            if( !success || (tmp_mask & DAGUE_DEPENDENCIES_TASK_DONE) ) {
                char tmp2[128];
                fprintf(stderr, "I'm not very happy (success %d tmp_mask %4x)!!! Task %s scheduled twice (second time by %s)!!!\n",
                        success, tmp_mask, dague_service_to_string(exec_context, tmp, 128),
                        dague_service_to_string(origin, tmp2, 128));
                assert(0);
            }
        }
#endif  /* defined(DAGUE_DEBUG) && defined(DAGUE_SCHED_DEPS_MASK) */

        /* This service is ready to be executed as all dependencies
         * are solved.  Queue it into the ready_list passed as an
         * argument.
         */
        {
#if defined(DAGUE_DEBUG)
            char tmp2[128];
#endif
            dague_execution_context_t* new_context;
            dague_thread_mempool_t *mpool;
            new_context = (dague_execution_context_t*)dague_thread_mempool_allocate( eu_context->context_mempool );
            /* this should not be copied over from the old execution context */
            mpool = new_context->mempool_owner;
            /* we copy everything but the dague_list_item_t at the beginning, to
             * avoid copying uninitialized stuff from the stack
             */
            assert( (uintptr_t)new_context == (uintptr_t)&new_context->list_item );
            memcpy( ((char*)new_context) + sizeof(dague_list_item_t), 
                    ((char*)exec_context) + sizeof(dague_list_item_t), 
                    sizeof(dague_minimal_execution_context_t) - sizeof(dague_list_item_t) );
            new_context->mempool_owner = mpool;
            DAGUE_STAT_INCREASE(mem_contexts, sizeof(dague_execution_context_t) + STAT_MALLOC_OVERHEAD);

            DEBUG(("%s becomes schedulable from %s with mask 0x%04x on thread %d of VP %d\n", 
                   dague_service_to_string(exec_context, tmp, 128),
                   dague_service_to_string(origin, tmp2, 128),
                   *deps,
                   eu_context->th_id, eu_context->virtual_process->vp_id));

#if defined(DAGUE_SCHED_CACHE_AWARE)
            new_context->data[0].gc_data = NULL;
#endif
            /* TODO: change this to the real number of input dependencies */
            memset( new_context->data, 0, sizeof(dague_data_pair_t) * MAX_PARAM_COUNT );
            assert( dest_flow->flow_index <= MAX_PARAM_COUNT );
            /**
             * Save the data_repo and the pointer to the data for later use. This will prevent the
             * engine from atomically locking the hash table for at least one of the flow
             * for each execution context.
             */
            new_context->data[(int)dest_flow->flow_index].data_repo = dest_repo_entry;
            new_context->data[(int)dest_flow->flow_index].data      = origin->data[(int)origin_flow->flow_index].data;
            dague_list_add_single_elem_by_priority( pready_list, new_context );
        }

        DAGUE_STAT_INCREASE(counter_nbtasks, 1ULL);

    } else { /* Service not ready */

        dague_prof_grapher_dep(origin, exec_context, 0, origin_flow, dest_flow);

#if defined(DAGUE_SCHED_DEPS_MASK)
        DEBUG(("  => Service %s not yet ready (required mask 0x%02x actual 0x%02x: real 0x%02x)\n",
               dague_service_to_string( exec_context, tmp, 128 ), (int)function->dependencies_goal,
               (int)(dep_cur_value & DAGUE_DEPENDENCIES_BITMASK),
               (int)(dep_cur_value)));
#else
        DEBUG(("  => Service %s not yet ready (requires %d dependencies, %d done)\n",
               dague_service_to_string( exec_context, tmp, 128 ), 
               (int)function->dependencies_goal, dep_cur_value));
#endif
    }

    return 0;
}

#define is_inplace(ctx,flow,dep) NULL
#define is_read_only(ctx,flow,dep) NULL

dague_ontask_iterate_t dague_release_dep_fct(dague_execution_unit_t *eu, 
                                             dague_execution_context_t *newcontext, 
                                             dague_execution_context_t *oldcontext, 
                                             int out_index, int outdep_index, 
                                             int src_rank, int dst_rank,
                                             dague_arena_t* arena,
                                             void *param)
{
    dague_release_dep_fct_arg_t *arg = (dague_release_dep_fct_arg_t *)param;
    const dague_flow_t* target = oldcontext->function->out[out_index];

    if( !(arg->action_mask & (1 << out_index)) ) {
#if defined(DAGUE_DEBUG)
        char tmp[128];
        DEBUG(("On task %s out_index %d not on the action_mask %x\n",
               dague_service_to_string(oldcontext, tmp, 128), out_index, arg->action_mask));
#endif
        return DAGUE_ITERATE_CONTINUE;
    }

#if defined(DISTRIBUTED)
    if( dst_rank != src_rank ) {
        if( arg->action_mask & DAGUE_ACTION_RECV_INIT_REMOTE_DEPS ) {
            void* data;

            data = is_read_only(oldcontext, out_index, outdep_index);
            if(NULL != data) {
                arg->deps->msg.which &= ~(1 << out_index); /* unmark all data that are RO we already hold from previous tasks */
            } else {
                arg->deps->msg.which |= (1 << out_index); /* mark all data that are not RO */
                data = is_inplace(oldcontext, out_index, outdep_index);  /* Can we do it inplace */
            }
            arg->deps->output[out_index].data = data; /* if still NULL allocate it */
            arg->deps->output[out_index].type = arena;
            if(newcontext->priority > arg->deps->max_priority) arg->deps->max_priority = newcontext->priority;
        }
        if( arg->action_mask & DAGUE_ACTION_SEND_INIT_REMOTE_DEPS ) {
            int _array_pos, _array_mask;

            _array_pos = dst_rank / (8 * sizeof(uint32_t));
            _array_mask = 1 << (dst_rank % (8 * sizeof(uint32_t)));
            DAGUE_ALLOCATE_REMOTE_DEPS_IF_NULL(arg->remote_deps, oldcontext, MAX_PARAM_COUNT);
            arg->remote_deps->root = src_rank;
            if( !(arg->remote_deps->output[out_index].rank_bits[_array_pos] & _array_mask) ) {
                arg->remote_deps->output[out_index].type = arena;
                arg->remote_deps->output[out_index].data = oldcontext->data[target->flow_index].data;
                arg->remote_deps->output[out_index].rank_bits[_array_pos] |= _array_mask;
                arg->remote_deps->output[out_index].count++;
                arg->remote_deps_count++;
            }
            if(newcontext->priority > arg->remote_deps->max_priority) arg->remote_deps->max_priority = newcontext->priority;
        }
    }
#else
    (void)src_rank;
    (void)arena;
#endif

    if( (arg->action_mask & DAGUE_ACTION_RELEASE_LOCAL_DEPS) &&
        (eu->virtual_process->dague_context->my_rank == dst_rank) ) {
        if( (NULL != arg->output_entry) && (NULL != oldcontext->data[target->flow_index].data) ) {
            arg->output_entry->data[out_index] = oldcontext->data[target->flow_index].data;
            arg->output_usage++;
            AREF( arg->output_entry->data[out_index] );
        }
        arg->nb_released += dague_release_local_OUT_dependencies(oldcontext->dague_object,
                                                                 eu, oldcontext,
                                                                 oldcontext->function->out[out_index],
                                                                 newcontext,
                                                                 oldcontext->function->out[out_index]->dep_out[outdep_index]->flow,
                                                                 arg->output_entry,
                                                                 &arg->ready_list);
    }
    
    return DAGUE_ITERATE_CONTINUE;
}

void dague_dump_object( dague_object_t* object )
{
    (void) object;
}

void dague_dump_execution_context( dague_execution_context_t* exec_context )
{
    char tmp[128];

    printf( "Task %s\n", dague_service_to_string( exec_context, tmp, 128 ) );
}

void dague_destruct_dependencies(dague_dependencies_t* d)
{
    int i;
    if( (d != NULL) && (d->flags & DAGUE_DEPENDENCIES_FLAG_NEXT) ) {
        for(i = d->min; i <= d->max; i++)
            if( NULL != d->u.next[i-d->min] )
                dague_destruct_dependencies(d->u.next[i-d->min]);
    }
    free(d);
}

/**
 *
 */
int dague_set_complete_callback( dague_object_t* dague_object,
                                 dague_completion_cb_t complete_cb, void* complete_cb_data )
{
    if( NULL == dague_object->complete_cb ) {
        dague_object->complete_cb      = complete_cb;
        dague_object->complete_cb_data = complete_cb_data;
        return 0;
    }
    return -1;
}

/**
 *
 */
int dague_get_complete_callback( const dague_object_t* dague_object,
                                 dague_completion_cb_t* complete_cb, void** complete_cb_data )
{
    if( NULL != dague_object->complete_cb ) {
        *complete_cb      = dague_object->complete_cb;
        *complete_cb_data = dague_object->complete_cb_data;
        return 0;
    }
    return -1;
}

/* TODO: Change this code to something better */
static dague_object_t** object_array = NULL;
static uint32_t object_array_size = 1, object_array_pos = 0;

static void dague_object_empty_repository(void)
{
    free(object_array);
    object_array = NULL;
    object_array_size = 1;
    object_array_pos = 0;
}

/**< Retrieve the local object attached to a unique object id */
dague_object_t* dague_object_lookup( uint32_t object_id )
{
    if( object_id > object_array_pos ) {
        return NULL;
    }
    return object_array[object_id];
}

/**< Register the object with the engine. Create the unique identifier for the object */
int dague_object_register( dague_object_t* object )
{
    uint32_t index = ++object_array_pos;

    if( index >= object_array_size ) {
        object_array_size *= 2;
        object_array = (dague_object_t**)realloc(object_array, object_array_size * sizeof(dague_object_t*) );
    }
    object_array[index] = object;
    object->object_id = index;
    return (int)index;
}

/**< Print DAGuE usage message */
void dague_usage(void)
{
    fprintf(stderr, "\n"
	    "A DAGuE argument sequence prefixed by \"--\" can end the command line\n"
            " --dague_bind        : define a set of core for the thread binding\n"
	    "                       accepted values:\n"
	    "                        - a core list          (exp: --dague_bind=[+]1,3,5-6)\n"
	    "                        - a hexadecimal mask   (exp: --dague_bind=[+]0xff012)\n"
	    "                        - a binding range expression: [+][start]:[end]:[step] \n"
	    "                          -> define a round-robin one thread per core distribution from start (default 0)\n"
            "                             to end (default physical core number) by step (default 1)\n"
	    "                             (exp: --dague_bind=[+]1:7:2  bind the 6 first threads on the cores 1 3 5 2 4 6\n"
            "                             while extra threads remain unbound)\n"
	    "                       if starts with \"+\", the communication thread will be executed on the core subset\n"
	    " --dague_bind_comm   : define the core the communication thread will be bound on (prevail over --dague_bind)\n"
	    "                       (default: a NUIOA-aware core subset)\n"

	    "\n"
         /* " --dague_verbose     : extra verbose output\n" */
         /* " --dague_papi        : enable PAPI\n" */
	    " --dague_help         : this message\n"
	    "\n"
	);
}


/* Parse --dague_bind */
int dague_parse_binding_parameter(void * optarg, dague_context_t* context,
				  __dague_temporary_thread_initialization_t* startup)
{
#if defined(HAVE_HWLOC)
    DEBUG(("Parse request for the binding of threads\n"));
    char* option = optarg;
    char* position;
    int i;
    int nb_real_cores=dague_hwloc_nb_real_cores();

    if (option[0]=='+' & context->comm_th_core == -1)
    {
	/* the communication thread has to be included 
	   if no more specific binding is defined */
	context->comm_th_core=-2;
	option++;  /* skip the + */
    }

    if (NULL != (position = strchr(option, 'x')))
    {
	/* Hexadecimal mask */
	/* convert mask into hwloc bitmap, used if needed for the communication thread binding */
	position++;
	unsigned long mask = strtoul(position, NULL, 16);
	if( context->comm_th_binding_mask==NULL)
	    context->comm_th_binding_mask=hwloc_bitmap_alloc();
	hwloc_bitmap_from_ulong(context->comm_th_binding_mask, mask);
	
        /* compute the bitmap indexes to define the binding. */
	int prev=-1;
	for( i = 0; i < context->nb_cores; i++ ) {
	    prev=hwloc_bitmap_next(context->comm_th_binding_mask, prev);
	    if(prev==-1){
		/* reached the last index, start again */
		prev=hwloc_bitmap_next(context->comm_th_binding_mask, prev);
	    }
	    startup[i].bindto=prev;
	}

	char *str2 = NULL;
	hwloc_bitmap_asprintf(&str2, context->comm_th_binding_mask);
	fprintf(stderr, "binding defined by the mask %s\n", str2);
	free(str2);

#if defined(DAGUE_DEBUG)
	char *str = NULL;
	hwloc_bitmap_asprintf(&str, context->comm_th_binding_mask);
	DEBUG(( "binding defined by the mask %s\n", str));
	free(str);
#endif
    }
    else if( NULL != (position = strchr(option, ':')))
    {
	/* Range expression such as [start]:[end]:[step]*/
	int arg;
	int start = 0, step = 1;
	int end=nb_real_cores-1;
	if( position != option ) {  /* we have a starting position */
	    arg = strtol(option, NULL, 10);
	    if( arg < nb_real_cores && arg > -1)
		start = strtol(option, NULL, 10);
	    else
		fprintf(stderr,"** WARNING binding start core not valid (restored to default value)\n");
	}
	position++;  /* skip the : */
	if( '\0' != position[0] ) {
	    if( ':' != position[0] ) {
		arg = strtol(position, &position, 10);
		if( arg < nb_real_cores && arg > -1 )
		    end = arg;
		else
		    fprintf(stderr,"** WARNING: binding end core not valid (restored to default value)\n");
	    }
	    position = strchr(position, ':');  /* find the step */
	}
	if( NULL != position )
	    position++;  /* skip the : directly into the step */
	if( (NULL != position) && ('\0' != position[0]) ) {
	    arg = strtol(position, NULL, 10);
	    if( arg < nb_real_cores && arg > -1 )
		step = arg;
	    else
		fprintf(stderr,"** WARNING:  binding step not valid (restored to default value)\n");
	}

	DEBUG(( "binding defined by core range [%d:%d:%d]\n", start, end, step));
	{
	    int where = start, skip = 1;
	    for( i = 0; i < context->nb_cores; i++ ) {
		startup[i].bindto = where;
		where += step;
		if( where > end ) {
		    where = start + skip;
		    skip++;
		    if((skip > step) && (i < (context->nb_cores - 1))) {
			printf( "No more available cores to bind to. The remaining %d threads are not bound\n", context->nb_cores -1-i);
			int j;
			for( j = i+1; j < context->nb_cores; j++ )
			    startup[j].bindto = -1;
			break;
		    }
		}
	    }
	}

        /* communication thread binding is legal on cores from start to end */
	for(i=start; i <= end; i++)
	    hwloc_bitmap_set(context->comm_th_binding_mask, i);
	
    } else {
	/* List of cores */
	int core_tab[MAX_CORE_LIST];
	memset(core_tab, -1, MAX_CORE_LIST*sizeof(int));
	int cmp=0;
	int arg, next_arg;

	if(option==NULL)
	{
            /* default binding,
	       no restrinction for the communication thread binding */
	    hwloc_bitmap_fill(context->comm_th_binding_mask);
	}else{
	    while( option != NULL && option[0] != '\0')
	    {
		/* first core of the remaining list */
		arg = strtol(option, &option, 10);
		if( arg < nb_real_cores && arg > -1 )
		{
		    core_tab[cmp]=arg;
		    hwloc_bitmap_set(context->comm_th_binding_mask, arg);
		    cmp++;
		}
		if( NULL != (position = strpbrk(option, ",-")))
		{
		    if (position[0] == '-')
		    {
                        /* core range */
			position++;
			next_arg = strtol(position, &position, 10);
			for(i=arg+1; i<=next_arg; i++)
			    if(i < nb_real_cores && i> -1 )
			    {
				core_tab[cmp]=i;
				hwloc_bitmap_set(context->comm_th_binding_mask, i);
				cmp++;
			    }
			option++; /* skip the - and folowing number  */
			option++;
		    }
		}
		if( '\0' == option[0])
		    option=NULL;
		else
                    /*skip the comma */
		    option++;
	    }
	}
	if (core_tab[0]== -1)
	    fprintf(stderr,"** WARNING:  bindind arguments are not valid (restored to default value)\n");
	else /* we have a legal list to defined the binding  */
	{
	    cmp=0;
	    for(i=0; i<context->nb_cores; i++){
		startup[i].bindto=core_tab[cmp];
		cmp++;
		if(core_tab[cmp] == -1)
		    cmp=0;
	    }
	}

#if defined(DAGUE_DEBUG)
	char tmp[MAX_CORE_LIST];
	char* str = tmp;
	size_t offset;
	for(i=0; i<MAX_CORE_LIST; i++){
	    if(core_tab[i]==-1)
		break;
	    offset = sprintf(str, "%i ", core_tab[i]);
	    str += offset;
	}
	DEBUG(( "binding defined by the parsed list: %s \n", tmp));
#endif
    }

    return 0;
#else
    fprintf(stderr, "** Warning: the binding defined by --dague_bind has been ignored (HWLOC is required).\n");
    return -1;
#endif
}

static int dague_parse_comm_binding_parameter(void * optarg, dague_context_t* context){
#if defined(HAVE_HWLOC)
    char* option = optarg;
    if (option[0]!='\0'){
	int core=atoi(optarg);
	if (core > 0 & core < dague_hwloc_nb_real_cores())
	    context->comm_th_core=core;
	else
	    fprintf(stderr,"** Warning: the binding defined by --dague_bind_comm has been ignored (illegal core number)\n");
    } else {
	/* TODO:: Add binding NUIOA aware by default */
	DEBUG(( "default binding for the communication thtread\n", tmp));
    }
    return 0;
#else
    fprintf(stderr, "** Warning: the binding defined by --dague_bind_comm has been ignored (HWLOC is required).\n");
    return -1;
#endif
}<|MERGE_RESOLUTION|>--- conflicted
+++ resolved
@@ -111,41 +111,30 @@
 static void dague_statistics(char* str) { (void)str; return; }
 #endif /* defined(HAVE_GETRUSAGE) */
 
-
-typedef struct __dague_temporary_thread_initialization_t {
-    dague_context_t* master_context;
-    int th_id;
-    int nb_cores;
-    int bindto;
-} __dague_temporary_thread_initialization_t;
-
-static int dague_parse_binding_parameter(void * optarg, dague_context_t* context,
-					 __dague_temporary_thread_initialization_t* startup);
-static int dague_parse_comm_binding_parameter(void * optarg, dague_context_t* context);
-
-const dague_function_t* dague_find(const dague_object_t *dague_object, const char *fname)
-{
-    unsigned int i;
-    const dague_function_t* object;
-
-    for( i = 0; i < dague_object->nb_functions; i++ ) {
-        object = dague_object->functions_array[i];
-        if( 0 == strcmp( object->name, fname ) ) {
-            return object;
-        }
-    }
-    return NULL;
-}
-
-<<<<<<< HEAD
 typedef struct __dague_temporary_thread_initialization_t {
     dague_vp_t *virtual_process;
     int th_id;
     int nb_cores;
     int bindto;
 } __dague_temporary_thread_initialization_t;
-=======
->>>>>>> 4edfe539
+
+static int dague_parse_binding_parameter(void * optarg, dague_context_t* context,
+					 __dague_temporary_thread_initialization_t* startup);
+static int dague_parse_comm_binding_parameter(void * optarg, dague_context_t* context);
+
+const dague_function_t* dague_find(const dague_object_t *dague_object, const char *fname)
+{
+    unsigned int i;
+    const dague_function_t* object;
+
+    for( i = 0; i < dague_object->nb_functions; i++ ) {
+        object = dague_object->functions_array[i];
+        if( 0 == strcmp( object->name, fname ) ) {
+            return object;
+        }
+    }
+    return NULL;
+}
 
 static void* __dague_thread_init( __dague_temporary_thread_initialization_t* startup )
 {
@@ -247,18 +236,11 @@
 
     context = (dague_context_t*)malloc(sizeof(dague_context_t) + (nb_vp-1) * sizeof(dague_vp_t*));
 
-
     context->__dague_internal_finalization_in_progress = 0;
     context->__dague_internal_finalization_counter = 0;
     context->nb_nodes       = 1;
     context->active_objects = 0;
     context->my_rank        = 0;
-#if defined(HAVE_HWLOC)
-    context->comm_th_core   = -1;
-    context->comm_th_binding_mask = hwloc_bitmap_alloc(); 
-    context->core_free_mask = hwloc_bitmap_alloc();
-    hwloc_bitmap_set_range(context->core_free_mask, 0, dague_hwloc_nb_real_cores()-1);
-#endif  /* defined(HWLOC) */
 
     /* TODO: nb_cores should depend on the vp_id */
     nb_total_comp_threads = 0;
@@ -283,8 +265,16 @@
 
 #if defined(HAVE_HWLOC)
     dague_hwloc_init();
+    context->comm_th_core   = -1;
+    context->comm_th_binding_mask = hwloc_bitmap_alloc(); 
+    context->core_free_mask = hwloc_bitmap_alloc();
+    hwloc_bitmap_set_range(context->core_free_mask, 0, dague_hwloc_nb_real_cores()-1);
 #endif  /* defined(HWLOC) */
 
+#ifdef HAVE_PAPI
+    num_events = 0;
+#endif
+    
     {
         int index = 0;
         /* Check for the upper level arguments */
@@ -315,80 +305,17 @@
             if( -1 == ret ) break;  /* we're done */
 
             switch(ret) {
-<<<<<<< HEAD
-            case 'b':
-                {
-                    char* option = strdup(optarg);
-                    char* position;
-                    if( NULL != (position = strchr(option, ':')) ) {
-                        /* range expression such as [start]:[end]:[step] */
-                        int start = 0, end, step = 1;
-                        if( position != option ) {  /* we have a starting position */
-                            start = strtol(option, NULL, 10);
-                        }
-                        end = start + nb_cores;  /* automatically compute the end */
-                        position++;  /* skip the : */
-                        if( '\0' != position[0] ) {
-                            if( ':' != position[0] ) {
-                                end = strtol(position, &position, 10);
-                                position = strchr(position, ':');  /* find the step */
-                            }
-                            if( NULL != position ) position++;  /* skip the : directly into the step */
-                            if( (NULL != position) && ('\0' != position[0]) ) {
-                                step = strtol(position, NULL, 10);
-                            }
-                        }
-                        DEBUG(( "core range [%d:%d:%d]\n", start, end, step));
-                        {
-                            int where = start, skip = 1;
-                            for( t = 0; t < nb_total_comp_threads; t++ ) {
-                                startup[t].bindto = where;
-                                where += step;
-                                if( where >= end ) {
-                                    where = start + skip;
-                                    skip++;
-                                    if( (skip > step) && (t < (nb_total_comp_threads - 1))) {
-                                        printf( "No more available cores to bind to. The remaining %d threads are not bound\n", nb_total_comp_threads - t );
-                                        break;
-                                    }
-                                }
-                            }
-                        }
-                    } else {
-                        t = 0;
-                        /* array of cores c1,c2,... */
-                        position = option;
-                        while( NULL != position ) {
-                            /* We have more information than the number of cores. Ignore it! */
-                            if( t == nb_total_comp_threads ) break;
-                            startup[t].bindto = strtol(position, &position, 10);
-                            t++;
-                            if( (',' != position[0]) || ('\0' == position[0]) ) {
-                                break;
-                            }
-                            position++;
-                        }
-                        if( t < nb_total_comp_threads ) {
-                            printf( "Based on the information provided to --bind some threads are not binded\n" );
-                        }
-                    }
-                    free(option);
-                }
-                break;
+            case 'h': dague_usage(); break;
+            case 'c': dague_parse_comm_binding_parameter(optarg, context); break;
+            case 'b': dague_parse_binding_parameter(optarg, context, startup); break;
             }
-=======
-	    case 'h': dague_usage(); break;
-	    case 'c': dague_parse_comm_binding_parameter(optarg, context); break;
-	    case 'b': dague_parse_binding_parameter(optarg, context, startup); break;
-	    }
->>>>>>> 4edfe539
         } while(1);
     }
     
 #ifdef HAVE_HWLOC 
     /* update the core_free_mask according to the thread binding defined */ 
-    for(i = 0; i < nb_cores; i++)
-	hwloc_bitmap_clr(context->core_free_mask, startup[i].bindto);     
+    for(t = 0; t < nb_total_comp_threads; t++)
+        hwloc_bitmap_clr(context->core_free_mask, startup[t].bindto);     
 #endif  	
     
     /* Initialize the barriers */
@@ -411,13 +338,8 @@
 #endif  /* DAGUE_PROF_TRACE */
 
 
-<<<<<<< HEAD
     if( nb_total_comp_threads > 1 ) {
         pthread_attr_t thread_attr;
-=======
-    if( nb_cores > 1 ) {
-    	pthread_attr_t thread_attr;
->>>>>>> 4edfe539
 
         pthread_attr_init(&thread_attr);
         pthread_attr_setscope(&thread_attr, PTHREAD_SCOPE_SYSTEM);
@@ -1005,192 +927,183 @@
 	);
 }
 
-
 /* Parse --dague_bind */
 int dague_parse_binding_parameter(void * optarg, dague_context_t* context,
-				  __dague_temporary_thread_initialization_t* startup)
+                                  __dague_temporary_thread_initialization_t* startup)
 {
 #if defined(HAVE_HWLOC)
     DEBUG(("Parse request for the binding of threads\n"));
     char* option = optarg;
     char* position;
-    int i;
+    int p, t, nb_total_comp_threads;
     int nb_real_cores=dague_hwloc_nb_real_cores();
-
-    if (option[0]=='+' & context->comm_th_core == -1)
-    {
-	/* the communication thread has to be included 
-	   if no more specific binding is defined */
-	context->comm_th_core=-2;
-	option++;  /* skip the + */
-    }
-
-    if (NULL != (position = strchr(option, 'x')))
-    {
-	/* Hexadecimal mask */
-	/* convert mask into hwloc bitmap, used if needed for the communication thread binding */
-	position++;
-	unsigned long mask = strtoul(position, NULL, 16);
-	if( context->comm_th_binding_mask==NULL)
-	    context->comm_th_binding_mask=hwloc_bitmap_alloc();
-	hwloc_bitmap_from_ulong(context->comm_th_binding_mask, mask);
-	
+    
+    nb_total_comp_threads = 0;
+    for(p = 0; p < context->nb_vp; p++)
+        nb_total_comp_threads += context->virtual_processes[p]->nb_cores;
+
+    if (option[0]=='+' & context->comm_th_core == -1) {
+        /* the communication thread has to be included 
+           if no more specific binding is defined */
+        context->comm_th_core=-2;
+        option++;  /* skip the + */
+    }
+
+    if (NULL != (position = strchr(option, 'x'))) {
+        /* Hexadecimal mask */
+        /* convert mask into hwloc bitmap, used if needed for the communication thread binding */
+        position++;
+        unsigned long mask = strtoul(position, NULL, 16);
+        if( context->comm_th_binding_mask==NULL)
+            context->comm_th_binding_mask=hwloc_bitmap_alloc();
+        hwloc_bitmap_from_ulong(context->comm_th_binding_mask, mask);
+            
         /* compute the bitmap indexes to define the binding. */
-	int prev=-1;
-	for( i = 0; i < context->nb_cores; i++ ) {
-	    prev=hwloc_bitmap_next(context->comm_th_binding_mask, prev);
-	    if(prev==-1){
-		/* reached the last index, start again */
-		prev=hwloc_bitmap_next(context->comm_th_binding_mask, prev);
-	    }
-	    startup[i].bindto=prev;
-	}
-
-	char *str2 = NULL;
-	hwloc_bitmap_asprintf(&str2, context->comm_th_binding_mask);
-	fprintf(stderr, "binding defined by the mask %s\n", str2);
-	free(str2);
-
+        int prev=-1;
+        for( t = 0; t < nb_total_comp_threads; t++ ) {
+            prev=hwloc_bitmap_next(context->comm_th_binding_mask, prev);
+            if(prev==-1) {
+                /* reached the last index, start again */
+                prev=hwloc_bitmap_next(context->comm_th_binding_mask, prev);
+            }
+            startup[t].bindto=prev;
+        }
+            
+        char *str2 = NULL;
+        hwloc_bitmap_asprintf(&str2, context->comm_th_binding_mask);
+        fprintf(stderr, "binding defined by the mask %s\n", str2);
+        free(str2);
+            
 #if defined(DAGUE_DEBUG)
-	char *str = NULL;
-	hwloc_bitmap_asprintf(&str, context->comm_th_binding_mask);
-	DEBUG(( "binding defined by the mask %s\n", str));
-	free(str);
-#endif
-    }
-    else if( NULL != (position = strchr(option, ':')))
-    {
-	/* Range expression such as [start]:[end]:[step]*/
-	int arg;
-	int start = 0, step = 1;
-	int end=nb_real_cores-1;
-	if( position != option ) {  /* we have a starting position */
-	    arg = strtol(option, NULL, 10);
-	    if( arg < nb_real_cores && arg > -1)
-		start = strtol(option, NULL, 10);
-	    else
-		fprintf(stderr,"** WARNING binding start core not valid (restored to default value)\n");
-	}
-	position++;  /* skip the : */
-	if( '\0' != position[0] ) {
-	    if( ':' != position[0] ) {
-		arg = strtol(position, &position, 10);
-		if( arg < nb_real_cores && arg > -1 )
-		    end = arg;
-		else
-		    fprintf(stderr,"** WARNING: binding end core not valid (restored to default value)\n");
-	    }
-	    position = strchr(position, ':');  /* find the step */
-	}
-	if( NULL != position )
-	    position++;  /* skip the : directly into the step */
-	if( (NULL != position) && ('\0' != position[0]) ) {
-	    arg = strtol(position, NULL, 10);
-	    if( arg < nb_real_cores && arg > -1 )
-		step = arg;
-	    else
-		fprintf(stderr,"** WARNING:  binding step not valid (restored to default value)\n");
-	}
-
-	DEBUG(( "binding defined by core range [%d:%d:%d]\n", start, end, step));
-	{
-	    int where = start, skip = 1;
-	    for( i = 0; i < context->nb_cores; i++ ) {
-		startup[i].bindto = where;
-		where += step;
-		if( where > end ) {
-		    where = start + skip;
-		    skip++;
-		    if((skip > step) && (i < (context->nb_cores - 1))) {
-			printf( "No more available cores to bind to. The remaining %d threads are not bound\n", context->nb_cores -1-i);
-			int j;
-			for( j = i+1; j < context->nb_cores; j++ )
-			    startup[j].bindto = -1;
-			break;
-		    }
-		}
-	    }
-	}
-
+        char *str = NULL;
+        hwloc_bitmap_asprintf(&str, context->comm_th_binding_mask);
+        DEBUG(( "binding defined by the mask %s\n", str));
+        free(str);
+#endif
+    } else if( NULL != (position = strchr(option, ':'))) {
+        /* Range expression such as [start]:[end]:[step]*/
+        int arg;
+        int start = 0, step = 1;
+        int end=nb_real_cores-1;
+        if( position != option ) {  /* we have a starting position */
+            arg = strtol(option, NULL, 10);
+            if( arg < nb_real_cores && arg > -1)
+                start = strtol(option, NULL, 10);
+            else
+                fprintf(stderr,"** WARNING binding start core not valid (restored to default value)\n");
+        }
+        position++;  /* skip the : */
+        if( '\0' != position[0] ) {
+            if( ':' != position[0] ) {
+                arg = strtol(position, &position, 10);
+                if( arg < nb_real_cores && arg > -1 )
+                    end = arg;
+                else
+                    fprintf(stderr,"** WARNING: binding end core not valid (restored to default value)\n");
+            }
+            position = strchr(position, ':');  /* find the step */
+        }
+        if( NULL != position )
+            position++;  /* skip the : directly into the step */
+        if( (NULL != position) && ('\0' != position[0]) ) {
+            arg = strtol(position, NULL, 10);
+            if( arg < nb_real_cores && arg > -1 )
+                step = arg;
+            else
+                fprintf(stderr,"** WARNING:  binding step not valid (restored to default value)\n");
+        }
+            
+        DEBUG(( "binding defined by core range [%d:%d:%d]\n", start, end, step));
+        {
+            int where = start, skip = 1;
+            for( t = 0; t < nb_total_comp_threads; t++ ) {
+                startup[t].bindto = where;
+                where += step;
+                if( where > end ) {
+                    where = start + skip;
+                    skip++;
+                    if((skip > step) && (t < (nb_total_comp_threads - 1))) {
+                        printf( "No more available cores to bind to. The remaining %d threads are not bound\n", nb_total_comp_threads -1-t);
+                        int j;
+                        for( j = t+1; j < nb_total_comp_threads; j++ )
+                            startup[j].bindto = -1;
+                        break;
+                    }
+                }
+            }
+        }
+            
         /* communication thread binding is legal on cores from start to end */
-	for(i=start; i <= end; i++)
-	    hwloc_bitmap_set(context->comm_th_binding_mask, i);
-	
+        for(t=start; t <= end; t++)
+            hwloc_bitmap_set(context->comm_th_binding_mask, t);
+        
     } else {
-	/* List of cores */
-	int core_tab[MAX_CORE_LIST];
-	memset(core_tab, -1, MAX_CORE_LIST*sizeof(int));
-	int cmp=0;
-	int arg, next_arg;
-
-	if(option==NULL)
-	{
+        /* List of cores */
+        int core_tab[MAX_CORE_LIST];
+        memset(core_tab, -1, MAX_CORE_LIST*sizeof(int));
+        int cmp=0;
+        int arg, next_arg;
+        
+        if(option==NULL) {
             /* default binding,
-	       no restrinction for the communication thread binding */
-	    hwloc_bitmap_fill(context->comm_th_binding_mask);
-	}else{
-	    while( option != NULL && option[0] != '\0')
-	    {
-		/* first core of the remaining list */
-		arg = strtol(option, &option, 10);
-		if( arg < nb_real_cores && arg > -1 )
-		{
-		    core_tab[cmp]=arg;
-		    hwloc_bitmap_set(context->comm_th_binding_mask, arg);
-		    cmp++;
-		}
-		if( NULL != (position = strpbrk(option, ",-")))
-		{
-		    if (position[0] == '-')
-		    {
+               no restrinction for the communication thread binding */
+            hwloc_bitmap_fill(context->comm_th_binding_mask);
+        } else {
+            while( option != NULL && option[0] != '\0') {
+                /* first core of the remaining list */
+                arg = strtol(option, &option, 10);
+                if( arg < nb_real_cores && arg > -1 ) {
+                    core_tab[cmp]=arg;
+                    hwloc_bitmap_set(context->comm_th_binding_mask, arg);
+                    cmp++;
+                }
+                if( NULL != (position = strpbrk(option, ",-"))) {
+                    if (position[0] == '-') {
                         /* core range */
-			position++;
-			next_arg = strtol(position, &position, 10);
-			for(i=arg+1; i<=next_arg; i++)
-			    if(i < nb_real_cores && i> -1 )
-			    {
-				core_tab[cmp]=i;
-				hwloc_bitmap_set(context->comm_th_binding_mask, i);
-				cmp++;
-			    }
-			option++; /* skip the - and folowing number  */
-			option++;
-		    }
-		}
-		if( '\0' == option[0])
-		    option=NULL;
-		else
-                    /*skip the comma */
-		    option++;
-	    }
-	}
-	if (core_tab[0]== -1)
-	    fprintf(stderr,"** WARNING:  bindind arguments are not valid (restored to default value)\n");
-	else /* we have a legal list to defined the binding  */
-	{
-	    cmp=0;
-	    for(i=0; i<context->nb_cores; i++){
-		startup[i].bindto=core_tab[cmp];
-		cmp++;
-		if(core_tab[cmp] == -1)
-		    cmp=0;
-	    }
-	}
-
+                        position++;
+                        next_arg = strtol(position, &position, 10);
+                        for(t=arg+1; t<=next_arg; t++)
+                            if(t < nb_real_cores && t> -1 ) {
+                                core_tab[cmp]=t;
+                                hwloc_bitmap_set(context->comm_th_binding_mask, t);
+                                cmp++;
+                            }
+                        option++; /* skip the - and folowing number  */
+                        option++;
+                    }
+                }
+                if( '\0' == option[0])
+                    option=NULL;
+                else
+                    option++;  /*skip the comma */
+            }
+        }
+        if (core_tab[0]== -1)
+            fprintf(stderr,"** WARNING:  bindind arguments are not valid (restored to default value)\n");
+        else { /* we have a legal list to defined the binding  */
+            cmp=0;
+            for(t=0; t < nb_total_comp_threads; t++) {
+                startup[t].bindto=core_tab[cmp];
+                cmp++;
+                if(core_tab[cmp] == -1)
+                    cmp=0;
+            }
+        }
+        
 #if defined(DAGUE_DEBUG)
-	char tmp[MAX_CORE_LIST];
-	char* str = tmp;
-	size_t offset;
-	for(i=0; i<MAX_CORE_LIST; i++){
-	    if(core_tab[i]==-1)
-		break;
-	    offset = sprintf(str, "%i ", core_tab[i]);
-	    str += offset;
-	}
-	DEBUG(( "binding defined by the parsed list: %s \n", tmp));
-#endif
-    }
-
+        char tmp[MAX_CORE_LIST];
+        char* str = tmp;
+        size_t offset;
+        for(t=0; t<MAX_CORE_LIST; t++){
+            if(core_tab[t]==-1)
+                break;
+            offset = sprintf(str, "%i ", core_tab[t]);
+            str += offset;
+        }
+        DEBUG(( "binding defined by the parsed list: %s \n", tmp));
+#endif
+    }
+    
     return 0;
 #else
     fprintf(stderr, "** Warning: the binding defined by --dague_bind has been ignored (HWLOC is required).\n");
