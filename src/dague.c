--- conflicted
+++ resolved
@@ -18,15 +18,12 @@
 #endif  /* defined(HAVE_GETOPT_H) */
 #include <dague/ayudame.h>
 
-<<<<<<< HEAD
 #include "pins/pins.h"
 #include "pins/papi/cachemiss.h"
 #include "pins/steals/steals.h"
 
-=======
 #include <dague/utils/output.h>
 #include "data.h"
->>>>>>> bf9ccb61
 #include "list.h"
 #include "scheduling.h"
 #include "barrier.h"
@@ -247,19 +244,16 @@
     __dague_temporary_thread_initialization_t *startup;
     dague_context_t* context;
 
-<<<<<<< HEAD
     // PETER TODO this needs some sort of ifdef protection
     PAPI_library_init(PAPI_VER_CURRENT); // PETER: this has to happen before threads get created
     int t_init = PAPI_thread_init(( unsigned long ( * )( void ) ) ( pthread_self )); // PETER is this the right place? it needs protection
     if (t_init != PAPI_OK)
 	    printf("PAPI Thread Init failed with error code %d (%s)!\n", t_init, PAPI_strerror(t_init));
-=======
+
     dague_installdirs_open();
     dague_mca_param_init();
     dague_output_init();
-
     mca_components_repository_init();
->>>>>>> bf9ccb61
 
 #if defined(HAVE_HWLOC)
     dague_hwloc_init();
@@ -315,15 +309,9 @@
                 nb_total_comp_threads, nb_cores);
     }
 
-<<<<<<< HEAD
-    startup =
-        (__dague_temporary_thread_initialization_t*)malloc(nb_total_comp_threads * sizeof(__dague_temporary_thread_initialization_t));
-    
-=======
     startup = (__dague_temporary_thread_initialization_t*)
         malloc(nb_total_comp_threads * sizeof(__dague_temporary_thread_initialization_t));
 
->>>>>>> bf9ccb61
     context->nb_vp = nb_vp;
     t = 0;
     for(p = 0; p < nb_vp; p++) {
@@ -426,11 +414,10 @@
                                             &device_delegate_begin, &device_delegate_end);
 #endif  /* DAGUE_PROF_TRACE */
 
-<<<<<<< HEAD
     // PETER call all of the PINS init functions here for now
     pins_init_cachemiss(context);
     pins_init_steals(context);
-=======
+
     dague_devices_init(context);
     /* By now let's add one device for the CPUs */
     {
@@ -450,7 +437,6 @@
 
     /* Initialize the barriers */
     dague_barrier_init( &(context->barrier), NULL, nb_total_comp_threads );
->>>>>>> bf9ccb61
 
     if( nb_total_comp_threads > 1 ) {
         pthread_attr_t thread_attr;
