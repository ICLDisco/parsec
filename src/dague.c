--- conflicted
+++ resolved
@@ -1095,12 +1095,8 @@
 
     return 0;
 #else
-<<<<<<< HEAD
     (void)optarg; (void)context; (void)startup;
-    fprintf(stderr, "** Warning: the binding defined by --dague_bind has been ignored (HWLOC is required).\n");
-=======
     fprintf(stderr, "** Warning: the binding defined by --dague_bind has been ignored (HWLOC is required and must support bitmap).\n");
->>>>>>> 04556692
     return -1;
 #endif
 }
