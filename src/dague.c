/*
 * Copyright (c) 2009-2012 The University of Tennessee and The University
 *                         of Tennessee Research Foundation.  All rights
 *                         reserved.
 */

#include "dague_config.h"
#include "dague_internal.h"

#include <stdio.h>
#include <string.h>
#include <stdlib.h>
#include <assert.h>
#include <pthread.h>
#include <errno.h>
#if defined(HAVE_GETOPT_H)
#include <getopt.h>
#endif  /* defined(HAVE_GETOPT_H) */

#include "list.h"
#include "scheduling.h"
#include "barrier.h"
#include "remote_dep.h"
#include "datarepo.h"
#include "bindthread.h"
#include "dague_prof_grapher.h"
#include "stats.h"
#include "vpmap.h"

#ifdef DAGUE_PROF_TRACE
#include "profiling.h"
#endif

#ifdef HAVE_HWLOC
#include "hbbuffer.h"
#include "dague_hwloc.h"
#endif

#ifdef HAVE_CUDA
#include <cuda.h>
#include <cuda_runtime_api.h>
#endif

dague_data_allocate_t dague_data_allocate = malloc;
dague_data_free_t     dague_data_free = free;

#if defined(DAGUE_PROF_TRACE) && defined(DAGUE_PROF_TRACE_SCHEDULING_EVENTS)
int MEMALLOC_start_key, MEMALLOC_end_key;
int schedule_poll_begin, schedule_poll_end;
int schedule_push_begin, schedule_push_end;
int schedule_sleep_begin, schedule_sleep_end;
int queue_add_begin, queue_add_end;
int queue_remove_begin, queue_remove_end;
#endif  /* DAGUE_PROF_TRACE */

#ifdef HAVE_HWLOC
#define MAX_CORE_LIST 128
#endif

#if defined(HAVE_GETRUSAGE) || !defined(__bgp__)
#include <sys/time.h>
#include <sys/resource.h>

static int _dague_rusage_first_call = 1;
static struct rusage _dague_rusage;

static void dague_statistics(char* str)
{
    struct rusage current;

    getrusage(RUSAGE_SELF, &current);
    if( !_dague_rusage_first_call ) {
        double usr, sys;

        usr = ((current.ru_utime.tv_sec - _dague_rusage.ru_utime.tv_sec) +
               (current.ru_utime.tv_usec - _dague_rusage.ru_utime.tv_usec) / 1000000.0);
        sys = ((current.ru_stime.tv_sec - _dague_rusage.ru_stime.tv_sec) +
               (current.ru_stime.tv_usec - _dague_rusage.ru_stime.tv_usec) / 1000000.0);

        STATUS(("=============================================================\n"));
        STATUS(("%s: Resource Usage Data...\n", str));
        STATUS(("-------------------------------------------------------------\n"));
        STATUS(("User Time   (secs)          : %10.3f\n", usr));
        STATUS(("System Time (secs)          : %10.3f\n", sys));
        STATUS(("Total Time  (secs)          : %10.3f\n", usr + sys));
        STATUS(("Minor Page Faults           : %10ld\n", (current.ru_minflt  - _dague_rusage.ru_minflt)));
        STATUS(("Major Page Faults           : %10ld\n", (current.ru_majflt  - _dague_rusage.ru_majflt)));
        STATUS(("Swap Count                  : %10ld\n", (current.ru_nswap   - _dague_rusage.ru_nswap)));
        STATUS(("Voluntary Context Switches  : %10ld\n", (current.ru_nvcsw   - _dague_rusage.ru_nvcsw)));
        STATUS(("Involuntary Context Switches: %10ld\n", (current.ru_nivcsw  - _dague_rusage.ru_nivcsw)));
        STATUS(("Block Input Operations      : %10ld\n", (current.ru_inblock - _dague_rusage.ru_inblock)));
        STATUS(("Block Output Operations     : %10ld\n", (current.ru_oublock - _dague_rusage.ru_oublock)));
        STATUS(("=============================================================\n"));
    }
    _dague_rusage_first_call = !_dague_rusage_first_call;
    _dague_rusage = current;
    return;
}
#else
static void dague_statistics(char* str) { (void)str; return; }
#endif /* defined(HAVE_GETRUSAGE) */

static void dague_object_empty_repository(void);

typedef struct __dague_temporary_thread_initialization_t {
    dague_vp_t *virtual_process;
    int th_id;
    int nb_cores;
    int bindto;
} __dague_temporary_thread_initialization_t;

static int dague_parse_binding_parameter(void * optarg, dague_context_t* context,
                                         __dague_temporary_thread_initialization_t* startup);
static int dague_parse_comm_binding_parameter(void * optarg, dague_context_t* context);

const dague_function_t* dague_find(const dague_object_t *dague_object, const char *fname)
{
    unsigned int i;
    const dague_function_t* object;

    for( i = 0; i < dague_object->nb_functions; i++ ) {
        object = dague_object->functions_array[i];
        if( 0 == strcmp( object->name, fname ) ) {
            return object;
        }
    }
    return NULL;
}

static void* __dague_thread_init( __dague_temporary_thread_initialization_t* startup )
{
    dague_execution_unit_t* eu;
    int pi;

    /* Bind to the specified CORE */
    dague_bindthread(startup->bindto);
    DEBUG2(("VP %i : bind thread %i.%i on core %i\n", startup->virtual_process->vp_id, startup->virtual_process->vp_id, startup->th_id, startup->bindto));
    // STEPH:: 
    //printf("VP %i : bind thread %i.%i  on core %i\n", startup->virtual_process->vp_id, startup->virtual_process->vp_id, startup->th_id, startup->bindto); 


    eu = (dague_execution_unit_t*)malloc(sizeof(dague_execution_unit_t));
    if( NULL == eu ) {
        return NULL;
    }
    eu->th_id           = startup->th_id;
    eu->virtual_process = startup->virtual_process;
    eu->scheduler_object = NULL;
    startup->virtual_process->execution_units[startup->th_id] = eu;

#if defined(DAGUE_SCHED_REPORT_STATISTICS)
    eu->sched_nb_tasks_done = 0;
#endif

    eu->context_mempool = &(eu->virtual_process->context_mempool.thread_mempools[eu->th_id]);
    for(pi = 0; pi <= MAX_PARAM_COUNT; pi++)
        eu->datarepo_mempools[pi] = &(eu->virtual_process->datarepo_mempools[pi].thread_mempools[eu->th_id]);

#ifdef DAGUE_PROF_TRACE
    eu->eu_profile = dague_profiling_thread_init( 2*1024*1024, "DAGuE Thread %d of VP %d", eu->th_id, eu->virtual_process->vp_id );
#endif

#if defined(DAGUE_SIM)
    eu->largest_simulation_date = 0;
#endif

    /* The main thread of VP 0 will go back to the user level */
    if( DAGUE_THREAD_IS_MASTER(eu) ) {
        // STEPH::  
        vpmap_display_map(stderr);   
        return NULL; 
    }
    
    return __dague_progress(eu);
    
}

static void dague_vp_init( dague_vp_t *vp,
                           int32_t nb_cores,
                           __dague_temporary_thread_initialization_t *startup)
{
    int t, pi;
    dague_execution_context_t fake_context;
    data_repo_entry_t fake_entry;

    vp->nb_cores = nb_cores;
#if defined(DAGUE_SIM)
    vp->largest_simulation_date = 0;
#endif /* DAGUE_SIM */

    dague_mempool_construct( &vp->context_mempool, sizeof(dague_execution_context_t),
                             ((char*)&fake_context.mempool_owner) - ((char*)&fake_context),
                             vp->nb_cores );

    for(pi = 0; pi <= MAX_PARAM_COUNT; pi++)
        dague_mempool_construct( &vp->datarepo_mempools[pi],
                                 sizeof(data_repo_entry_t)+(pi-1)*sizeof(dague_arena_chunk_t*),
                                 ((char*)&fake_entry.data_repo_mempool_owner) - ((char*)&fake_entry),
                                 vp->nb_cores);


    /* Prepare the temporary storage for each thread startup */
    for( t = 0; t < vp->nb_cores; t++ ) {
        startup[t].th_id = t;
        startup[t].virtual_process = vp;
        startup[t].nb_cores = nb_cores;
        if( vpmap_get_nb_cores_affinity(vp->vp_id, t) == 1 )
            vpmap_get_core_affinity(vp->vp_id, t, &startup[t].bindto);
        else if( vpmap_get_nb_cores_affinity(vp->vp_id, t) > 1 )
            printf("multiple core to bind on... for now, do nothing\n");
        else 
            startup[t].bindto= -1;
    }
}

dague_context_t* dague_init( int nb_cores, int* pargc, char** pargv[] )
{
    int argc = 0, nb_vp, p, t, nb_total_comp_threads;
    char** argv = NULL;
    __dague_temporary_thread_initialization_t *startup;
    dague_context_t* context;

#if defined(HAVE_HWLOC)
    dague_hwloc_init();
#endif  /* defined(HWLOC) */

    /* Set a default the number of cores if not defined by parameters
     * - with hwloc if available
     * - with sysconf otherwise (hyperthreaded core number)
     */
    if( nb_cores <= 0 )
    {
#if defined(HAVE_HWLOC)
        nb_cores=dague_hwloc_nb_real_cores();
#else
        nb_cores= sysconf(_SC_NPROCESSORS_ONLN);
        if(nb_cores== -1)
        {
            perror("sysconf(_SC_NPROCESSORS_ONLN)\n");
            nb_cores= 1;
        }
#endif
    }

    /* Default case if vpmap has not been initialized */
    if(vpmap_get_nb_vp() == -1)
        vpmap_init_from_flat(nb_cores);

#if defined(HAVE_GETOPT_LONG)
    struct option long_options[] =
        {
            {"dague_help",       no_argument,        NULL, 'h'},
            {"dague_bind",       optional_argument,  NULL, 'b'},
            {"dague_bind_comm",  optional_argument,  NULL, 'c'},
            {0, 0, 0, 0}
        };
#endif  /* defined(HAVE_GETOPT_LONG) */
    nb_vp = vpmap_get_nb_vp();

    context = (dague_context_t*)malloc(sizeof(dague_context_t) + (nb_vp-1) * sizeof(dague_vp_t*));

    context->__dague_internal_finalization_in_progress = 0;
    context->__dague_internal_finalization_counter = 0;
    context->nb_nodes       = 1;
    context->active_objects = 0;
    context->my_rank        = 0;

    /* TODO: nb_cores should depend on the vp_id */
    nb_total_comp_threads = 0;
    for(p = 0; p < nb_vp; p++) {
        nb_total_comp_threads += vpmap_get_nb_threads_in_vp(p);
    }

    if( nb_cores != nb_total_comp_threads ) {
        fprintf(stderr, "Warning: using %d threads instead of the requested %d (need to change features in VP MAP)\n",
                nb_total_comp_threads, nb_cores);
    }

    startup =
        (__dague_temporary_thread_initialization_t*)malloc(nb_total_comp_threads * sizeof(__dague_temporary_thread_initialization_t));

    context->nb_vp = nb_vp;
    t = 0;
    for(p = 0; p < nb_vp; p++) {
        dague_vp_t *vp;
        vp = (dague_vp_t *)malloc(sizeof(dague_vp_t) + (vpmap_get_nb_threads_in_vp(p)-1) * sizeof(dague_execution_unit_t*));
        vp->dague_context = context;
        vp->vp_id = p;
        context->virtual_processes[p] = vp;
        /** This creates startup[t] -> startup[t+nb_cores] */
        dague_vp_init(vp, vpmap_get_nb_threads_in_vp(p), &(startup[t]));
        t += vpmap_get_nb_threads_in_vp(p);
    }

#if defined(HAVE_HWLOC)
    dague_hwloc_init();
    context->comm_th_core   = -1;
#if defined(HAVE_HWLOC_BITMAP)
    context->comm_th_index_mask = hwloc_bitmap_alloc();
    context->index_core_free_mask = hwloc_bitmap_alloc();
    hwloc_bitmap_set_range(context->index_core_free_mask, 0, dague_hwloc_nb_real_cores()-1);
#endif /* HAVE_HWLOC_BITMAP */
#endif

    if( NULL != pargc ) {
        int index = 0;
        /* Check for the upper level arguments */
        while(1) {
            if( NULL == (*pargv)[index] )
                break;
            if( 0 == strcmp( "--", (*pargv)[index]) ) {
                argv = &(*pargv)[index];
                break;
            }
            index++;
        }
        argc = (*pargc) - index;
    }

    if( argv != NULL ) {
        optind = 1;
        do {
            int ret;
#if defined(HAVE_GETOPT_LONG)
            int option_index = 0;

            ret = getopt_long (argc, argv, "p:b:c:v:",
                               long_options, &option_index);
#else
            ret = getopt (argc, argv, "p:b:c:");
#endif  /* defined(HAVE_GETOPT_LONG) */
            if( -1 == ret ) break;  /* we're done */

            switch(ret) {
            case 'h': dague_usage(); break;
            case 'c': dague_parse_comm_binding_parameter(optarg, context); break;
            case 'b': dague_parse_binding_parameter(optarg, context, startup); break;
            }
        } while(1);
    }

#if defined(HAVE_HWLOC) && defined(HAVE_HWLOC_BITMAP)
    /* update the index_core_free_mask according to the thread binding defined */
    for(t = 0; t < nb_total_comp_threads; t++)
	hwloc_bitmap_clr(context->index_core_free_mask, startup[t].bindto);

#if defined(DAGUE_DEBUG_VERBOSE3)
    {
        char *str = NULL;
        hwloc_bitmap_asprintf(&str, context->index_core_free_mask);
        DEBUG3(( "binding core free mask is %s\n", str));
        free(str);
    }
#endif /* DAGUE_DEBUG_VERBOSE3 */
#endif /* HAVE_HWLOC && HAVE_HWLOC_BITMAP */

    /* Initialize the barriers */
    dague_barrier_init( &(context->barrier), NULL, nb_total_comp_threads );

#if defined(DAGUE_PROF_TRACE)
    dague_profiling_init( "%s", (*pargv)[0] );

#  if defined(DAGUE_PROF_TRACE_SCHEDULING_EVENTS)
    dague_profiling_add_dictionary_keyword( "MEMALLOC", "fill:#FF00FF",
                                            0, NULL,
                                            &MEMALLOC_start_key, &MEMALLOC_end_key);
    dague_profiling_add_dictionary_keyword( "Sched POLL", "fill:#8A0886",
                                            0, NULL,
                                            &schedule_poll_begin, &schedule_poll_end);
    dague_profiling_add_dictionary_keyword( "Sched PUSH", "fill:#F781F3",
                                            0, NULL,
                                            &schedule_push_begin, &schedule_push_end);
    dague_profiling_add_dictionary_keyword( "Sched SLEEP", "fill:#FA58F4",
                                            0, NULL,
                                            &schedule_sleep_begin, &schedule_sleep_end);
    dague_profiling_add_dictionary_keyword( "Queue ADD", "fill:#767676",
                                            0, NULL,
                                            &queue_add_begin, &queue_add_end);
    dague_profiling_add_dictionary_keyword( "Queue REMOVE", "fill:#B9B243",
                                            0, NULL,
                                            &queue_remove_begin, &queue_remove_end);
#  endif /* DAGUE_PROF_TRACE_SCHEDULING_EVENTS */
#endif  /* DAGUE_PROF_TRACE */

    if( nb_total_comp_threads > 1 ) {
        pthread_attr_t thread_attr;

        pthread_attr_init(&thread_attr);
        pthread_attr_setscope(&thread_attr, PTHREAD_SCOPE_SYSTEM);
#ifdef __linux
        pthread_setconcurrency(nb_total_comp_threads);
#endif  /* __linux */

        context->pthreads = (pthread_t*)malloc(nb_total_comp_threads * sizeof(pthread_t));

        /* The first execution unit is for the master thread */
        for( t = 1; t < nb_total_comp_threads; t++ ) {
            pthread_create( &((context)->pthreads[t]),
                            &thread_attr,
                            (void* (*)(void*))__dague_thread_init,
                            (void*)&(startup[t]));
        }
    } else {
        context->pthreads = NULL;
    }

    __dague_thread_init( &startup[0] );

    /* Wait until all threads are done binding themselves */
    dague_barrier_wait( &(context->barrier) );
    context->__dague_internal_finalization_counter++;

    /* Release the temporary array used for starting up the threads */
    free(startup);

    /* Introduce communication thread */
    context->nb_nodes = dague_remote_dep_init(context);
    dague_statistics("DAGuE");

    return context;
}

static void dague_vp_fini( dague_vp_t *vp )
{
    int i;
    dague_mempool_destruct( &vp->context_mempool );
    for(i = 0; i <= MAX_PARAM_COUNT; i++)
        dague_mempool_destruct( &vp->datarepo_mempools[i]);

    for(i = 0; i < vp->nb_cores; i++) {
        free(vp->execution_units[i]);
        vp->execution_units[i] = NULL;
    }

}

/**
 *
 */
int dague_fini( dague_context_t** pcontext )
{
    dague_context_t* context = *pcontext;
    int nb_total_comp_threads, t, p;

    nb_total_comp_threads = 0;
    for(p = 0; p < context->nb_vp; p++) {
        nb_total_comp_threads += context->virtual_processes[p]->nb_cores;
    }

    /* Now wait until every thread is back */
    context->__dague_internal_finalization_in_progress = 1;
    dague_barrier_wait( &(context->barrier) );

    /* The first execution unit is for the master thread */
    if( nb_total_comp_threads > 1 ) {
        for(t = 1; t < nb_total_comp_threads; t++) {
            pthread_join( context->pthreads[t], NULL );
        }
        free(context->pthreads);
        context->pthreads = NULL;
    }

    (void) dague_remote_dep_fini( context );

    dague_set_scheduler( context, NULL );

    for(p = 0; p < context->nb_vp; p++) {
        dague_vp_fini(context->virtual_processes[p]);
        free(context->virtual_processes[p]);
        context->virtual_processes[p] = NULL;
    }

#ifdef DAGUE_PROF_TRACE
    dague_profiling_fini( );
#endif  /* DAGUE_PROF_TRACE */

    /* Destroy all resources allocated for the barrier */
    dague_barrier_destroy( &(context->barrier) );


#if defined(HAVE_HWLOC_BITMAP)
    /* Release thread binding masks */
    hwloc_bitmap_free(context->comm_th_index_mask);
    hwloc_bitmap_free(context->index_core_free_mask);

    dague_hwloc_fini();
#endif  /* HAVE_HWLOC_BITMAP */

#if defined(DAGUE_STATS)
    {
        char filename[64];
        char prefix[32];
#if defined(DISTRIBUTED) && defined(HAVE_MPI)
        int rank, size;
        MPI_Comm_rank(MPI_COMM_WORLD, &rank);
        MPI_Comm_size(MPI_COMM_WORLD, &size);
        snprintf(filename, 64, "dague-%d.stats", rank);
        snprintf(prefix, 32, "%d/%d", rank, size);
# else
        snprintf(filename, 64, "dague.stats");
        prefix[0] = '\0';
# endif
        dague_stats_dump(filename, prefix);
    }
#endif

    dague_object_empty_repository();
    debug_mark_purge_all_history();

    free(context);
    *pcontext = NULL;
    return 0;
}

/**
 * Resolve all IN() dependencies for this particular instance of execution.
 */
static dague_dependency_t
dague_check_IN_dependencies_with_mask( const dague_object_t *dague_object,
                                       const dague_execution_context_t* exec_context )
{
    const dague_function_t* function = exec_context->function;
    int i, j, active;
    const dague_flow_t* flow;
    const dep_t* dep;
    dague_dependency_t ret = 0;

    if( !(function->flags & DAGUE_HAS_IN_IN_DEPENDENCIES) ) {
        return 0;
    }

    for( i = 0; (i < MAX_PARAM_COUNT) && (NULL != function->in[i]); i++ ) {
        flow = function->in[i];

        /**
         * Controls and data have different logic:
         * Flows can depend conditionally on multiple input or control.
         * It is assumed that in the data case, one input will always become true.
         *  So, the Input dependency is already solved if one is found with a true cond,
         *      and depend only on the data.
         *
         * On the other hand, if all conditions for the control are false,
         *  it is assumed that no control should be expected.
         */
        if( ACCESS_NONE == flow->access_type ) {
            active = (1 << flow->flow_index);
            /* Control case: resolved unless we find at least one input control */
            for( j = 0; (j < MAX_DEP_IN_COUNT) && (NULL != flow->dep_in[j]); j++ ) {
                dep = flow->dep_in[j];
                if( NULL != dep->cond ) {
                    /* Check if the condition apply on the current setting */
                    assert( dep->cond->op == EXPR_OP_INLINE );
                    if( 0 == dep->cond->inline_func(dague_object, exec_context->locals) ) {
                        /* Cannot use control gather magic with the USE_DEPS_MASK */
                        assert( NULL == dep->ctl_gather_nb );
                        continue;
                    }
                }
                active = 0;
                break;
            }
        } else {
            /* Data case: resolved only if we found a data already ready */
            active = 0;
            for( j = 0; (j < MAX_DEP_IN_COUNT) && (NULL != flow->dep_in[j]); j++ ) {
                dep = flow->dep_in[j];
                if( dep->dague->nb_parameters == 0 ) {  /* this is only true for memory locations */
                    if( NULL != dep->cond ) {
                        /* Check if the condition apply on the current setting */
                        assert( dep->cond->op == EXPR_OP_INLINE );
                        if( 0 == dep->cond->inline_func(dague_object, exec_context->locals) ) {
                            continue;
                        }
                    }
                    active = (1 << flow->flow_index);
                    break;
                }
            }
        }
        ret |= active;
    }
    return ret;
}

static dague_dependency_t
dague_check_IN_dependencies_with_counter( const dague_object_t *dague_object,
                                          const dague_execution_context_t* exec_context )
{
    const dague_function_t* function = exec_context->function;
    int i, j, active;
    const dague_flow_t* flow;
    const dep_t* dep;
    dague_dependency_t ret = 0;

    if( !(function->flags & DAGUE_HAS_CTL_GATHER) &&
        !(function->flags & DAGUE_HAS_IN_IN_DEPENDENCIES) ) {
        /* If the number of goal does not depend on this particular task instance,
         * it is pre-computed by the daguepp compiler
         */
        return function->dependencies_goal;
    }

    for( i = 0; (i < MAX_PARAM_COUNT) && (NULL != function->in[i]); i++ ) {
        flow = function->in[i];

        /**
         * Controls and data have different logic:
         * Flows can depend conditionally on multiple input or control.
         * It is assumed that in the data case, one input will always become true.
         *  So, the Input dependency is already solved if one is found with a true cond,
         *      and depend only on the data.
         *
         * On the other hand, if all conditions for the control are false,
         *  it is assumed that no control should be expected.
         */
        active = 0;
        if( ACCESS_NONE == flow->access_type ) {
            /* Control case: just count how many must be resolved */
            for( j = 0; (j < MAX_DEP_IN_COUNT) && (NULL != flow->dep_in[j]); j++ ) {
                dep = flow->dep_in[j];
                if( NULL != dep->cond ) {
                    /* Check if the condition apply on the current setting */
                    assert( dep->cond->op == EXPR_OP_INLINE );
                    if( dep->cond->inline_func(dague_object, exec_context->locals) ) {
                        if( NULL == dep->ctl_gather_nb)
                            active++;
                        else {
                            assert( dep->ctl_gather_nb->op == EXPR_OP_INLINE );
                            active += dep->ctl_gather_nb->inline_func(dague_object, exec_context->locals);
                        }
                    }
                } else {
                    if( NULL == dep->ctl_gather_nb)
                        active++;
                    else {
                        assert( dep->ctl_gather_nb->op == EXPR_OP_INLINE );
                        active += dep->ctl_gather_nb->inline_func(dague_object, exec_context->locals);
                    }
                }
            }
        } else {
            /* Data case: count all that do not have a direct dependence on a data */
            for( j = 0; (j < MAX_DEP_IN_COUNT) && (NULL != flow->dep_in[j]); j++ ) {
                dep = flow->dep_in[j];
                if( dep->dague->nb_parameters != 0 ) {  /* we don't count memory locations */
                    if( NULL != dep->cond ) {
                        /* Check if the condition apply on the current setting */
                        assert( dep->cond->op == EXPR_OP_INLINE );
                        if( dep->cond->inline_func(dague_object, exec_context->locals) ) {
                            active++;
                        }
                    } else {
                        active++;
                    }
                }
            }
        }
        ret += active;
    }
    return ret;
}

static dague_dependency_t *find_deps(dague_object_t *dague_object,
                                     dague_execution_context_t* restrict exec_context)
{
    dague_dependencies_t *deps;
    int p;

    deps = dague_object->dependencies_array[exec_context->function->deps];
    assert( NULL != deps );

    for(p = 0; p < exec_context->function->nb_parameters - 1; p++) {
        assert( (deps->flags & DAGUE_DEPENDENCIES_FLAG_NEXT) != 0 );
        deps = deps->u.next[exec_context->locals[exec_context->function->params[p]->context_index].value - deps->min];
        assert( NULL != deps );
    }

    return &(deps->u.dependencies[exec_context->locals[exec_context->function->params[p]->context_index].value - deps->min]);
}

<<<<<<< HEAD
/**
 * Release the OUT dependencies for a single instance of a task. No ranges are
 * supported and the task is supposed to be valid (no input/output tasks) and
 * local.
 */
int dague_release_local_OUT_dependencies( dague_object_t *dague_object,
                                          dague_execution_unit_t* eu_context,
                                          const dague_execution_context_t* restrict origin,
                                          const dague_flow_t* restrict origin_flow,
                                          dague_execution_context_t* restrict exec_context,
                                          const dague_flow_t* restrict dest_flow,
                                          data_repo_entry_t* dest_repo_entry,
                                          dague_execution_context_t** pready_list )
=======
static int dague_update_deps_with_counter( dague_object_t *dague_object,
                                           dague_execution_context_t* restrict exec_context,
                                           dague_dependency_t *deps )
>>>>>>> d1d19ccf
{
    dague_dependency_t dep_new_value, dep_cur_value;

    if( 0 == *deps ) {
        dep_new_value = dague_check_IN_dependencies_with_counter( dague_object, exec_context ) - 1;
        if( dague_atomic_cas( deps, 0, dep_new_value ) == 1 )
            dep_cur_value = dep_new_value;
        else
            dep_cur_value = dague_atomic_dec_32b( deps );
    } else {
        dep_cur_value = dague_atomic_dec_32b( deps );
    }

#if defined(DAGUE_DEBUG)
    {
        char tmp[MAX_TASK_STRLEN];
        if( (uint32_t)dep_cur_value > (uint32_t)-128) {
            ERROR(("function %s as reached an improbable dependency count of %u\n",
                   dague_snprintf_execution_context(tmp, MAX_TASK_STRLEN, exec_context), dep_cur_value ));
        }
    
        DEBUG3(("Task %s has a current dependencies count of %d (remaining). It %s using the mask approach\n",
                dague_snprintf_execution_context(tmp, MAX_TASK_STRLEN, exec_context),
                dep_cur_value,
                (dep_cur_value == 0) ? "becomes ready" : "stays there waiting"));
    }
#endif /* DAGUE_DEBUG */

    return dep_cur_value == 0;
}

static int dague_update_deps_with_mask( dague_object_t *dague_object,
                                        dague_execution_context_t* restrict exec_context,
                                        dague_dependency_t *deps,
                                        const dague_execution_context_t* restrict origin,
                                        const dague_flow_t* restrict origin_flow,
                                        const dague_flow_t* restrict dest_flow )
{
#if defined(DAGUE_DEBUG_VERBOSE3) || defined(DAGUE_DEBUG)
    char tmp1[MAX_TASK_STRLEN], tmp2[MAX_TASK_STRLEN];
#endif
    dague_dependency_t dep_new_value, dep_cur_value;
    const dague_function_t* function = exec_context->function;

#if defined(DAGUE_DEBUG)
    if( (*deps) & (1 << dest_flow->flow_index) ) {
        ERROR(("Output dependencies 0x%x from %s (flow %s) activate an already existing dependency 0x%x on %s (flow %s)\n",
               dest_flow->flow_index, dague_snprintf_execution_context(tmp1, MAX_TASK_STRLEN, origin), origin_flow->name,
               *deps,
               dague_snprintf_execution_context(tmp2, MAX_TASK_STRLEN, exec_context),  dest_flow->name ));
    }
#else
    (void) origin; (void) origin_flow;
#endif

    assert( 0 == (*deps & (1 << dest_flow->flow_index)) );

    dep_new_value = DAGUE_DEPENDENCIES_IN_DONE | (1 << dest_flow->flow_index);
    /* Mark the dependencies and check if this particular instance can be executed */
    if( !(DAGUE_DEPENDENCIES_IN_DONE & (*deps)) ) {
        dep_new_value |= dague_check_IN_dependencies_with_mask( dague_object, exec_context );
#ifdef DAGUE_DEBUG_VERBOSE3
        if( dep_new_value != 0 ) {
            DEBUG3(("Activate IN dependencies with mask 0x%x\n", dep_new_value));
        }
#endif /* DAGUE_DEBUG */
    }

    dep_cur_value = dague_atomic_bor( deps, dep_new_value );

#if defined(DAGUE_DEBUG)
    if( (dep_cur_value & function->dependencies_goal) == function->dependencies_goal ) {
        int success;
        dague_dependency_t tmp_mask;
        tmp_mask = *deps;
        success = dague_atomic_cas( deps,
                                    tmp_mask, (tmp_mask | DAGUE_DEPENDENCIES_TASK_DONE) );
        if( !success || (tmp_mask & DAGUE_DEPENDENCIES_TASK_DONE) ) {
            ERROR(("Task %s scheduled twice (second time by %s)!!!\n",
                   dague_snprintf_execution_context(tmp1, MAX_TASK_STRLEN, exec_context),
                   dague_snprintf_execution_context(tmp2, MAX_TASK_STRLEN, origin)));
        }
    }
#endif

    DEBUG3(("Task %s has a current dependencies of 0x%x and a goal of 0x%x -- It %s using the mask approach\n",
            dague_snprintf_execution_context(tmp1, MAX_TASK_STRLEN, exec_context),
            dep_cur_value, function->dependencies_goal,
            ((dep_cur_value & function->dependencies_goal) == function->dependencies_goal) ?
            "becomes ready" : "stays there waiting"));
    return (dep_cur_value & function->dependencies_goal) == function->dependencies_goal;
}

/**
 * Release the OUT dependencies for a single instance of a task. No ranges are
 * supported and the task is supposed to be valid (no input/output tasks) and
 * local.
 */
int dague_release_local_OUT_dependencies( dague_object_t *dague_object,
                                          dague_execution_unit_t* eu_context,
                                          const dague_execution_context_t* restrict origin,
                                          const dague_flow_t* restrict origin_flow,
                                          dague_execution_context_t* restrict exec_context,
                                          const dague_flow_t* restrict dest_flow,
                                          data_repo_entry_t* dest_repo_entry,
                                          dague_execution_context_t** pready_ring)
{
    const dague_function_t* function = exec_context->function;
    dague_dependency_t *deps;
    int completed;
#if defined(DAGUE_DEBUG_VERBOSE2)
    char tmp[MAX_TASK_STRLEN];
#endif

    (void)eu_context;
    DEBUG2(("Activate dependencies for %s flags = 0x%04x\n",
            dague_snprintf_execution_context(tmp, MAX_TASK_STRLEN, exec_context), function->flags));
    deps = find_deps(dague_object, exec_context);

    if( function->flags & DAGUE_USE_DEPS_MASK ) {
        completed = dague_update_deps_with_mask(dague_object, exec_context, deps, origin, origin_flow, dest_flow);
    } else {
        completed = dague_update_deps_with_counter(dague_object, exec_context, deps);
    }

    if( completed ) {
        dague_prof_grapher_dep(origin, exec_context, 1, origin_flow, dest_flow);

        /* This service is ready to be executed as all dependencies
         * are solved.  Queue it into the ready_list passed as an
         * argument.
         */
        {
#if defined(DAGUE_DEBUG_VERBOSE1)
            char tmp1[MAX_TASK_STRLEN], tmp2[MAX_TASK_STRLEN];
#endif
            dague_execution_context_t* new_context;
            dague_thread_mempool_t *mpool;
            new_context = (dague_execution_context_t*)dague_thread_mempool_allocate( eu_context->context_mempool );
            /* this should not be copied over from the old execution context */
            mpool = new_context->mempool_owner;
            /* we copy everything but the dague_list_item_t at the beginning, to
             * avoid copying uninitialized stuff from the stack
             */
            memcpy( ((char*)new_context) + sizeof(dague_list_item_t),
                    ((char*)exec_context) + sizeof(dague_list_item_t),
                    sizeof(dague_minimal_execution_context_t) - sizeof(dague_list_item_t) );
            new_context->mempool_owner = mpool;
            DAGUE_STAT_INCREASE(mem_contexts, sizeof(dague_execution_context_t) + STAT_MALLOC_OVERHEAD);

            DEBUG(("%s becomes ready from %s on thread %d:%d, with mask 0x%04x and priority %d\n",
                   dague_snprintf_execution_context(tmp1, MAX_TASK_STRLEN, exec_context),
                   dague_snprintf_execution_context(tmp2, MAX_TASK_STRLEN, origin),
                   eu_context->th_id, eu_context->virtual_process->vp_id,
                   *deps,
                   exec_context->priority));

            /* TODO: change this to the real number of input dependencies */
            memset( new_context->data, 0, sizeof(dague_data_pair_t) * MAX_PARAM_COUNT );
            assert( dest_flow->flow_index <= MAX_PARAM_COUNT );
            /**
             * Save the data_repo and the pointer to the data for later use. This will prevent the
             * engine from atomically locking the hash table for at least one of the flow
             * for each execution context.
             */
            new_context->data[(int)dest_flow->flow_index].data_repo = dest_repo_entry;
            new_context->data[(int)dest_flow->flow_index].data      = origin->data[(int)origin_flow->flow_index].data;
            dague_list_add_single_elem_by_priority( pready_list, new_context );
        }

        DAGUE_STAT_INCREASE(counter_nbtasks, 1ULL);

    } else { /* Service not ready */
        dague_prof_grapher_dep(origin, exec_context, 0, origin_flow, dest_flow);

        DEBUG2(("  => Service %s not yet ready\n",
                dague_snprintf_execution_context(tmp, MAX_TASK_STRLEN, exec_context)));
    }

    return 0;
}

#define is_inplace(ctx,flow,dep) NULL
#define is_read_only(ctx,flow,dep) NULL

dague_ontask_iterate_t
dague_release_dep_fct(dague_execution_unit_t *eu,
                      dague_execution_context_t *newcontext,
                      dague_execution_context_t *oldcontext,
                      int out_index, int outdep_index,
                      int src_rank, int dst_rank,
                      int dst_vpid,
                      dague_arena_t* arena,
                      int nbelt,
                      void *param)
{
    dague_release_dep_fct_arg_t *arg = (dague_release_dep_fct_arg_t *)param;
    const dague_flow_t* target = oldcontext->function->out[out_index];

    if( !(arg->action_mask & (1 << out_index)) ) {
        char tmp[MAX_TASK_STRLEN];
        WARNING(("On task %s out_index %d not on the action_mask %x\n",
                 dague_snprintf_execution_context(tmp, MAX_TASK_STRLEN, oldcontext), out_index, arg->action_mask));
        return DAGUE_ITERATE_CONTINUE;
    }

#if defined(DISTRIBUTED)
    if( dst_rank != src_rank ) {
        if( arg->action_mask & DAGUE_ACTION_RECV_INIT_REMOTE_DEPS ) {
            void* data = is_read_only(oldcontext, out_index, outdep_index);
            if(NULL != data) {
                arg->deps->msg.which &= ~(1 << out_index); /* unmark all data that are RO we already hold from previous tasks */
            } else {
                arg->deps->msg.which |= (1 << out_index); /* mark all data that are not RO */
                data = is_inplace(oldcontext, out_index, outdep_index);  /* Can we do it inplace */
            }
            arg->deps->output[out_index].data = data; /* if still NULL allocate it */
            arg->deps->output[out_index].type = arena;
            arg->deps->output[out_index].nbelt = nbelt;
            if(newcontext->priority > arg->deps->max_priority) arg->deps->max_priority = newcontext->priority;
        }
        if( arg->action_mask & DAGUE_ACTION_SEND_INIT_REMOTE_DEPS ) {
            int _array_pos, _array_mask;

            _array_pos = dst_rank / (8 * sizeof(uint32_t));
            _array_mask = 1 << (dst_rank % (8 * sizeof(uint32_t)));
            DAGUE_ALLOCATE_REMOTE_DEPS_IF_NULL(arg->remote_deps, oldcontext, MAX_PARAM_COUNT);
            assert( (-1 == arg->remote_deps->root) || (arg->remote_deps->root == src_rank) );
            arg->remote_deps->root = src_rank;
            if( !(arg->remote_deps->output[out_index].rank_bits[_array_pos] & _array_mask) ) {
                arg->remote_deps->output[out_index].type = arena;
                arg->remote_deps->output[out_index].nbelt = nbelt;
                arg->remote_deps->output[out_index].data = oldcontext->data[target->flow_index].data;
                arg->remote_deps->output[out_index].rank_bits[_array_pos] |= _array_mask;
                arg->remote_deps->output[out_index].count++;
                arg->remote_deps_count++;
            } else {
                /* The bit is already flipped. This means either that we reached the same peer
                 * several times with the same operation (broadcast), or that we reached the
                 * same peer with two operations that dispatch the same output dependency
                 * (aka. the same data) using distinct communication paths due to different
                 * outdep index.
                 */
            }
            if(newcontext->priority > arg->remote_deps->max_priority) arg->remote_deps->max_priority = newcontext->priority;
        }
    }
#else
    (void)src_rank;
    (void)arena;
    (void)nbelt;
#endif

    if( (arg->action_mask & DAGUE_ACTION_RELEASE_LOCAL_DEPS) &&
        (eu->virtual_process->dague_context->my_rank == dst_rank) ) {
        if( (NULL != arg->output_entry) && (NULL != oldcontext->data[target->flow_index].data) ) {
            arg->output_entry->data[out_index] = oldcontext->data[target->flow_index].data;
            arg->output_usage++;
            /* BEWARE: This increment is required to be done here. As the target task
             * bits are marked, another thread can now enable the task. Once schedulable
             * the task will try to access its input data and decrement their ref count.
             * Thus, if the ref count is not increased here, the data might dissapear
             * before it become useless.
             */
            AREF( arg->output_entry->data[out_index] );
        }
        arg->nb_released += dague_release_local_OUT_dependencies(oldcontext->dague_object,
                                                                 eu, oldcontext,
                                                                 oldcontext->function->out[out_index],
                                                                 newcontext,
                                                                 oldcontext->function->out[out_index]->dep_out[outdep_index]->flow,
                                                                 arg->output_entry,
                                                                 &arg->ready_lists[dst_vpid]);
    }

    return DAGUE_ITERATE_CONTINUE;
}

/**
 * Convert the execution context to a string.
 */
char* dague_snprintf_execution_context( char* str, size_t size,
                                        const dague_execution_context_t* task)
{
    const dague_function_t* function = task->function;
    unsigned int ip, index = 0;

    assert( NULL != task->dague_object );
    index += snprintf( str + index, size - index, "%s", function->name );
    if( index >= size ) return str;
    for( ip = 0; ip < function->nb_parameters; ip++ ) {
        index += snprintf( str + index, size - index, "%s%d",
                           (ip == 0) ? "(" : ", ",
                           task->locals[function->params[ip]->context_index].value );
        if( index >= size ) return str;
    }
    index += snprintf(str + index, size - index, ")<%d>{%u}", task->priority, task->dague_object->object_id );

    return str;
}

void dague_destruct_dependencies(dague_dependencies_t* d)
{
    int i;
    if( (d != NULL) && (d->flags & DAGUE_DEPENDENCIES_FLAG_NEXT) ) {
        for(i = d->min; i <= d->max; i++)
            if( NULL != d->u.next[i-d->min] )
                dague_destruct_dependencies(d->u.next[i-d->min]);
    }
    free(d);
}

/**
 *
 */
int dague_set_complete_callback( dague_object_t* dague_object,
                                 dague_completion_cb_t complete_cb, void* complete_cb_data )
{
    if( NULL == dague_object->complete_cb ) {
        dague_object->complete_cb      = complete_cb;
        dague_object->complete_cb_data = complete_cb_data;
        return 0;
    }
    return -1;
}

/**
 *
 */
int dague_get_complete_callback( const dague_object_t* dague_object,
                                 dague_completion_cb_t* complete_cb, void** complete_cb_data )
{
    if( NULL != dague_object->complete_cb ) {
        *complete_cb      = dague_object->complete_cb;
        *complete_cb_data = dague_object->complete_cb_data;
        return 0;
    }
    return -1;
}

/* TODO: Change this code to something better */
static volatile uint32_t object_array_lock = 0;
static dague_object_t** object_array = NULL;
static uint32_t object_array_size = 1, object_array_pos = 0;

static void dague_object_empty_repository(void)
{
    dague_atomic_lock( &object_array_lock );
    free(object_array);
    object_array = NULL;
    object_array_size = 1;
    object_array_pos = 0;
    dague_atomic_unlock( &object_array_lock );
}

/**< Retrieve the local object attached to a unique object id */
dague_object_t* dague_object_lookup( uint32_t object_id )
{
    dague_object_t *r;
    dague_atomic_lock( &object_array_lock );
    if( object_id > object_array_pos ) {
        r = NULL;
    } else {
        r = object_array[object_id];
    }
    dague_atomic_unlock( &object_array_lock );
    return r;
}

/**< Register the object with the engine. Create the unique identifier for the object */
int dague_object_register( dague_object_t* object )
{
    uint32_t index;

    dague_atomic_lock( &object_array_lock );
    index = (uint32_t)++object_array_pos;

    if( index >= object_array_size ) {
        object_array_size *= 2;
        object_array = (dague_object_t**)realloc(object_array, object_array_size * sizeof(dague_object_t*) );
#if defined(DAGUE_DEBUG)
        {
            unsigned int i;
            for(i = index; i < object_array_size; i++)
                object_array[i] = NOOBJECT;
        }
#endif
    }
    object_array[index] = object;
    object->object_id = index;
    dague_atomic_unlock( &object_array_lock );
    (void)dague_remote_dep_new_object( object );
    return (int)index;
}

/**< This function is called in a body only.
 *   It sets the current task as the last task.
 *   The current implemenation has limitations: it assumes that 
 *   no other task of the object is running, and it assumes that
 *   all tasks that are cancelled were never started (i.e. no
 *   input dependency for these tasks was ever true).
 * 
 *   Update this comment and the comment in the header file
 *   if some limitations are relieved.
 */
void dague_object_terminate( dague_object_t *object )
{
<<<<<<< HEAD
    object->nb_local_tasks = 1;
=======
    dague_atomic_lock( &object_array_lock );
    assert( object->object_id < object_array_size );
    assert( object_array[object->object_id] == object );
    assert( object->nb_local_tasks == 0 );
    assert( object->nb_local_tasks == 0 );
    object_array[object->object_id] = NOOBJECT;
    dague_atomic_unlock( &object_array_lock );
>>>>>>> d1d19ccf
}

/**< Print DAGuE usage message */
void dague_usage(void)
{
    fprintf(stderr,"\n"
            "A DAGuE argument sequence prefixed by \"--\" can end the command line\n\n" 
            "     --dague_bind_comm   : define the core the communication thread will be bound on\n"
            "\n"
            "     Warning:: The binding options rely on hwloc. The core numerotation is defined between 0 and the number of cores.\n"
            "     Be careful when used with cgroups.\n"
            "\n"
            "     --dague_help         : this message\n"
            "\n"
            );
}




/* Parse --dague_bind parameter (define a set of core for the thread binding)
 * The parameter can be
 * - a core list
 * - a hexadecimal mask
 * - a range expression
 * - a file containing the parameters (list, mask or expression) for each processes
 *
 * The function rely on a version of hwloc which support for bitmap.
 * It redefines the fields "bindto" of the startup structure used to initialize the threads
 */

/* We use the topology core indexes to define the binding, not the core numbers.
 * The index upper/lower bounds are 0 and (number_of_cores - 1).
 * The core_index_mask stores core indexes and will be converted into a core_number_mask
 * for the hwloc binding. It will ensure a homogeneous behavior on topology without a sequential
 * core numeration starting from zero (partial topology returned with control groups).
 */

int dague_parse_binding_parameter(void * optarg, dague_context_t* context,
                                  __dague_temporary_thread_initialization_t* startup)
{
#if defined(HAVE_HWLOC) && defined(HAVE_HWLOC_BITMAP)
    char* option = optarg;
    char* position;
    int p, t, nb_total_comp_threads;

    int nb_real_cores=dague_hwloc_nb_real_cores();

    nb_total_comp_threads = 0;
    for(p = 0; p < context->nb_vp; p++)
        nb_total_comp_threads += context->virtual_processes[p]->nb_cores;


    /* The parameter is a file */
    if( NULL != (position = strstr(option, "file:")) ) {
        /* Read from the file the binding parameter set for the local process and parse it
           (recursive call). */

        char *filename=position+5;
        FILE *f;
        char *line = NULL;
        size_t line_len = 0;

        f = fopen(filename, "r");
        if( NULL == f ) {
            WARNING(("invalid binding file %s.\n", filename));
            return -1;
        }

#if defined(DISTRIBUTED) && defined(HAVE_MPI)
        /* distributed version: first retrieve the parameter for the process */
        int rank, line_num=0;
        MPI_Comm_rank(MPI_COMM_WORLD, &rank);
        while (getline(&line, &line_len, f) != -1) {
            if(line_num==rank){
                DEBUG2(("MPI_process %i uses the binding parameters: %s", rank, line));
                break;
            }
            line_num++;
        }

        if( line ){
            if( line_num==rank )
                dague_parse_binding_parameter(line, context, startup);
            else
                DEBUG2(("MPI_process %i uses the default thread binding\n", rank));
            free(line);
        }
#else
        /* Single process, read the first line */
        if( getline(&line, &line_len, f) != -1 ) {
            DEBUG2(("Binding parameters: %s", line));
        }
        if( line ){
            dague_parse_binding_parameter(line, context, startup);
            free(line);
        }
#endif /* DISTRIBUTED && HAVE_MPI */
        else
            WARNING(("default thread binding"));
        fclose(f);
        return -1;
    }


    if( (option[0]=='+') && (context->comm_th_core == -1)) {
        /* The parameter starts with "+" and no specific binding is (yet) defined for the communication thread.
       It is included in the thread mapping. */
        context->comm_th_core=-2;
        option++;  /* skip the + */
    }


    /* Parse  hexadecimal mask, range expression of core list expression */
    if( NULL != (position = strchr(option, 'x')) ) {
        /* The parameter is a hexadecimal mask */
        position++; /* skip the x */

        /* convert the mask into a bitmap (define legal core indexes) */
         unsigned long mask = strtoul(position, NULL, 16);

         if( context->comm_th_index_mask==NULL )
            context->comm_th_index_mask=hwloc_bitmap_alloc();
        hwloc_bitmap_from_ulong(context->comm_th_index_mask, mask);

        /* update binding information in the startup structure */
        int prev=-1;

        for( t = 0; t < nb_total_comp_threads; t++ ) {
            prev=hwloc_bitmap_next(context->comm_th_index_mask, prev);
            if(prev==-1){
                /* reached the last index, start again */
                prev=hwloc_bitmap_next(context->comm_th_index_mask, prev);
            }
            startup[t].bindto=prev;
        }

#if defined(DAGUE_DEBUG_VERBOSE3)
        {
            char *str = NULL;
            hwloc_bitmap_asprintf(&str, context->comm_th_index_mask);
            DEBUG3(( "binding (core indexes) defined by the mask %s\n", str));
            free(str);
        }
#endif /* DAGUE_DEBUG_VERBOSE3 */
    }

    else if( NULL != (position = strchr(option, ':'))) {
        /* The parameter is a range expression such as [start]:[end]:[step] */
        int arg;
        int start = 0, step = 1;
        int end=nb_real_cores-1;
        if( position != option ) {
            /* we have a starting position */
            arg = strtol(option, NULL, 10);
            if( (arg < nb_real_cores) && (arg > -1) )
                start = strtol(option, NULL, 10);
            else
                WARNING(("binding start core not valid (restored to default value)"));
        }
        position++;  /* skip the : */
        if( '\0' != position[0] ) {
            /* check for the ending position */
            if( ':' != position[0] ) {
                arg = strtol(position, &position, 10);
                if( (arg < nb_real_cores) && (arg > -1) )
                    end = arg;
                else
                    WARNING(("binding end core not valid (restored to default value)\n"));
            }
            position = strchr(position, ':');  /* find the step */
        }
        if( NULL != position )
            position++;  /* skip the : directly into the step */
        if( (NULL != position) && ('\0' != position[0]) ) {
            arg = strtol(position, NULL, 10);
            if( (arg < nb_real_cores) && (arg > -1) )
                step = arg;
            else
                WARNING(("binding step not valid (restored to default value)\n"));
        }
        DEBUG3(("binding defined by core range [%d:%d:%d]\n", start, end, step));

        /* redefine the core according to the trio start/end/step */
        {
            int where = start, skip = 1;
            for( t = 0; t < nb_total_comp_threads; t++ ) {
                startup[t].bindto = where;
                where += step;
                if( where > end ) {
                    where = start + skip;
                    skip++;
                    if((skip > step) && (t < (nb_total_comp_threads - 1))) {
                        STATUS(( "No more available cores to bind to. The remaining %d threads are not bound\n", nb_total_comp_threads -1-t));
                        int j;
                        for( j = t+1; j < nb_total_comp_threads; j++ )
                            startup[j].bindto = -1;
                        break;
                    }
                }
            }
        }

        /* communication thread binding is legal on cores indexes from start to end */
        for(t=start; t <= end; t++)
            hwloc_bitmap_set(context->comm_th_index_mask, t);
    } else {
        /* List of cores */
        int core_tab[MAX_CORE_LIST];
        memset(core_tab, -1, MAX_CORE_LIST*sizeof(int));
        int cmp=0;
        int arg, next_arg;

        if( NULL == option ) {
            /* default binding  no restrinction for the communication thread binding */
            hwloc_bitmap_fill(context->comm_th_index_mask);
        } else {
            while( option != NULL && option[0] != '\0') {
                /* first core of the remaining list */
                arg = strtol(option, &option, 10);
                if( (arg < nb_real_cores) && (arg > -1) ) {
                    core_tab[cmp]=arg;
                    hwloc_bitmap_set(context->comm_th_index_mask, arg);
                    cmp++;
                } else {
                    WARNING(("binding core #%i not valid (must be between 0 and %i (nb_core-1)\n Binding restored to default\n", arg, nb_real_cores-1));
                }

                if( NULL != (position = strpbrk(option, ",-"))) {
                    if( position[0] == '-' ) {
                        /* core range */
                        position++;
                        next_arg = strtol(position, &position, 10);

                        for(t=arg+1; t<=next_arg; t++)
                            if( (t < nb_real_cores) && (t > -1) ) {
                                core_tab[cmp]=t;
                                hwloc_bitmap_set(context->comm_th_index_mask, t);
                                cmp++;
                            }
                        option++; /* skip the - and folowing number  */
                        option++;
                    }
                }
                if( '\0' == option[0])
                    option=NULL;
                else
                    /*skip the comma */
                    option++;
            }
        }
        if( core_tab[0]== -1 )
            WARNING(("bindind arguments are not valid (restored to default value)\n"));
        else { /* we have a legal list to defined the binding  */
            cmp=0;
            for(t=0; t<nb_total_comp_threads; t++) {
                startup[t].bindto=core_tab[cmp];
                cmp++;
                if(core_tab[cmp] == -1)
                    cmp=0;
            }
        }
#if defined(DAGUE_DEBUG_VERBOSE3)
        {
            char tmp[MAX_CORE_LIST];
            char* str = tmp;
            size_t offset;
            int i;
            for(i=0; i<MAX_CORE_LIST; i++) {
                if(core_tab[i]==-1)
                    break;
                offset = sprintf(str, "%i ", core_tab[i]);
                str += offset;
            }
            DEBUG3(("binding defined by the parsed list: %s \n", tmp));
        }
#endif /* DAGUE_DEBUG_VERBOSE3 */

#if defined(DAGUE_DEBUG_VERBOSE)
        char tmp[MAX_CORE_LIST];
        char* str = tmp;
        size_t offset;
        for(t=0; t<MAX_CORE_LIST; t++){
            if(core_tab[t]==-1)
                break;
            offset = sprintf(str, "%i ", core_tab[t]);
            str += offset;
        }
        DEBUG(( "binding defined by the parsed list: %s \n", tmp));
#endif /* DAGUE_DEBUG */
    }
    return 0;
#else
    (void)optarg;
    (void)context;
    (void)startup;
    WARNING(("the binding defined by --dague_bind has been ignored (requires a build with HWLOC with bitmap support).\n"));
    return -1;
#endif /* HAVE_HWLOC && HAVE_HWLOC_BITMAP */
}

static int dague_parse_comm_binding_parameter(void * optarg, dague_context_t* context)
{
#if defined(HAVE_HWLOC)
    char* option = optarg;
    if( option[0]!='\0' ) {
        int core=atoi(optarg);
        if( (core > -1) && (core < dague_hwloc_nb_real_cores()) )
            context->comm_th_core=core;
        else
            WARNING(("the binding defined by --dague_bind_comm has been ignored (illegal core number)\n"));
    } else {
        /* TODO:: Add binding NUIOA aware by default */
        DEBUG3(("default binding for the communication thread\n"));
    }
    return 0;
#else
    (void)optarg; (void)context;
    WARNING(("The binding defined by --dague_bind has been ignored (requires HWLOC use with bitmap support).\n"));
    return -1;
#endif  /* HAVE_HWLOC */
}<|MERGE_RESOLUTION|>--- conflicted
+++ resolved
@@ -678,25 +678,9 @@
     return &(deps->u.dependencies[exec_context->locals[exec_context->function->params[p]->context_index].value - deps->min]);
 }
 
-<<<<<<< HEAD
-/**
- * Release the OUT dependencies for a single instance of a task. No ranges are
- * supported and the task is supposed to be valid (no input/output tasks) and
- * local.
- */
-int dague_release_local_OUT_dependencies( dague_object_t *dague_object,
-                                          dague_execution_unit_t* eu_context,
-                                          const dague_execution_context_t* restrict origin,
-                                          const dague_flow_t* restrict origin_flow,
-                                          dague_execution_context_t* restrict exec_context,
-                                          const dague_flow_t* restrict dest_flow,
-                                          data_repo_entry_t* dest_repo_entry,
-                                          dague_execution_context_t** pready_list )
-=======
 static int dague_update_deps_with_counter( dague_object_t *dague_object,
                                            dague_execution_context_t* restrict exec_context,
                                            dague_dependency_t *deps )
->>>>>>> d1d19ccf
 {
     dague_dependency_t dep_new_value, dep_cur_value;
 
@@ -825,6 +809,25 @@
     if( completed ) {
         dague_prof_grapher_dep(origin, exec_context, 1, origin_flow, dest_flow);
 
+#if defined(DAGUE_DEBUG) && defined(DAGUE_SCHED_DEPS_MASK)
+        {
+            int success;
+            char tmp1[MAX_TASK_STRLEN];
+            dague_dependency_t tmp_mask;
+            tmp_mask = *deps;
+            success = dague_atomic_cas( deps,
+                                        tmp_mask, (tmp_mask | DAGUE_DEPENDENCIES_TASK_DONE) );
+            if( !success || (tmp_mask & DAGUE_DEPENDENCIES_TASK_DONE) ) {
+                char tmp2[MAX_TASK_STRLEN];
+                ERROR(("I'm not very happy (success %d tmp_mask %4x)!!! Task %s scheduled twice (second time by %s)!!!\n",
+                        success, tmp_mask, dague_snprintf_execution_context(tmp1, MAX_TASK_STRLEN, exec_context),
+                        dague_snprintf_execution_context(tmp2, MAX_TASK_STRLEN, origin)));
+            }
+        }
+#endif  /* defined(DAGUE_DEBUG) && defined(DAGUE_SCHED_DEPS_MASK) */
+
+        DAGUE_STAT_INCREASE(counter_nbtasks, 1ULL);
+
         /* This service is ready to be executed as all dependencies
          * are solved.  Queue it into the ready_list passed as an
          * argument.
@@ -855,8 +858,8 @@
                    exec_context->priority));
 
             /* TODO: change this to the real number of input dependencies */
+            assert( dest_flow->flow_index <= MAX_PARAM_COUNT );
             memset( new_context->data, 0, sizeof(dague_data_pair_t) * MAX_PARAM_COUNT );
-            assert( dest_flow->flow_index <= MAX_PARAM_COUNT );
             /**
              * Save the data_repo and the pointer to the data for later use. This will prevent the
              * engine from atomically locking the hash table for at least one of the flow
@@ -864,10 +867,16 @@
              */
             new_context->data[(int)dest_flow->flow_index].data_repo = dest_repo_entry;
             new_context->data[(int)dest_flow->flow_index].data      = origin->data[(int)origin_flow->flow_index].data;
-            dague_list_add_single_elem_by_priority( pready_list, new_context );
-        }
-
-        DAGUE_STAT_INCREASE(counter_nbtasks, 1ULL);
+            if(exec_context->function->flags & DAGUE_IMMEDIATE_TASK) {
+                DEBUG3(("  Task %s is immediate and will be executed ASAP\n", dague_snprintf_execution_context(tmp, MAX_TASK_STRLEN, new_context)));
+                __dague_execute(eu_context, new_context);
+                __dague_complete_execution(eu_context, new_context);
+            } else {
+                *pready_ring = (dague_execution_context_t*)dague_list_item_ring_push_sorted( (dague_list_item_t*)(*pready_ring),
+                                                                                             &new_context->list_item,
+                                                                                             dague_execution_context_priority_comparator );
+            }
+        }
 
     } else { /* Service not ready */
         dague_prof_grapher_dep(origin, exec_context, 0, origin_flow, dest_flow);
@@ -1041,6 +1050,7 @@
 static volatile uint32_t object_array_lock = 0;
 static dague_object_t** object_array = NULL;
 static uint32_t object_array_size = 1, object_array_pos = 0;
+#define NOOBJECT ((void*)-1)
 
 static void dague_object_empty_repository(void)
 {
@@ -1090,6 +1100,18 @@
     dague_atomic_unlock( &object_array_lock );
     (void)dague_remote_dep_new_object( object );
     return (int)index;
+}
+
+/**< Unregister the object with the engine. */
+void dague_object_unregister( dague_object_t* object )
+{
+    dague_atomic_lock( &object_array_lock );
+    assert( object->object_id < object_array_size );
+    assert( object_array[object->object_id] == object );
+    assert( object->nb_local_tasks == 0 );
+    assert( object->nb_local_tasks == 0 );
+    object_array[object->object_id] = NOOBJECT;
+    dague_atomic_unlock( &object_array_lock );
 }
 
 /**< This function is called in a body only.
@@ -1104,17 +1126,7 @@
  */
 void dague_object_terminate( dague_object_t *object )
 {
-<<<<<<< HEAD
     object->nb_local_tasks = 1;
-=======
-    dague_atomic_lock( &object_array_lock );
-    assert( object->object_id < object_array_size );
-    assert( object_array[object->object_id] == object );
-    assert( object->nb_local_tasks == 0 );
-    assert( object->nb_local_tasks == 0 );
-    object_array[object->object_id] = NOOBJECT;
-    dague_atomic_unlock( &object_array_lock );
->>>>>>> d1d19ccf
 }
 
 /**< Print DAGuE usage message */
