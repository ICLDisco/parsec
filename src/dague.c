/*
 * Copyright (c) 2009-2012 The University of Tennessee and The University
 *                         of Tennessee Research Foundation.  All rights
 *                         reserved.
 */

#include "dague_config.h"
#include "dague_internal.h"

#include <stdio.h>
#include <string.h>
#include <stdlib.h>
#include <assert.h>
#include <pthread.h>
#include <errno.h>
#if defined(HAVE_GETOPT_H)
#include <getopt.h>
#endif  /* defined(HAVE_GETOPT_H) */
#include <dague/ayudame.h>

#include <dague/utils/output.h>
#include "data.h"
#include "list.h"
#include "scheduling.h"
#include "barrier.h"
#include "remote_dep.h"
#include "datarepo.h"
#include "bindthread.h"
#include "dague_prof_grapher.h"
#include "stats.h"
#include "vpmap.h"
#include <dague/utils/mca_param.h>
#include <dague/utils/installdirs.h>
#include <dague/devices/device.h>

#include "src/mca/mca_repository.h"

#ifdef DAGUE_PROF_TRACE
#include "profiling.h"
#endif

#ifdef HAVE_HWLOC
#include "hbbuffer.h"
#include "dague_hwloc.h"
#endif

#ifdef HAVE_CUDA
#include <cuda.h>
#include <cuda_runtime_api.h>
#endif

dague_data_allocate_t dague_data_allocate = malloc;
dague_data_free_t     dague_data_free = free;

#if defined(DAGUE_PROF_TRACE)
#if defined(DAGUE_PROF_TRACE_SCHEDULING_EVENTS)
int MEMALLOC_start_key, MEMALLOC_end_key;
int schedule_poll_begin, schedule_poll_end;
int schedule_push_begin, schedule_push_end;
int schedule_sleep_begin, schedule_sleep_end;
int queue_add_begin, queue_add_end;
int queue_remove_begin, queue_remove_end;
#endif  /* defined(DAGUE_PROF_TRACE_SCHEDULING_EVENTS) */
int device_delegate_begin, device_delegate_end;
#endif  /* DAGUE_PROF_TRACE */

#ifdef HAVE_HWLOC
#define MAX_CORE_LIST 128
#endif

#if defined(HAVE_GETRUSAGE) || !defined(__bgp__)
#include <sys/time.h>
#include <sys/resource.h>

static int _dague_rusage_first_call = 1;
static struct rusage _dague_rusage;

static int dague_enable_dot = 0;

static void dague_statistics(char* str)
{
    struct rusage current;

    getrusage(RUSAGE_SELF, &current);
    if( !_dague_rusage_first_call ) {
        double usr, sys;

        usr = ((current.ru_utime.tv_sec - _dague_rusage.ru_utime.tv_sec) +
               (current.ru_utime.tv_usec - _dague_rusage.ru_utime.tv_usec) / 1000000.0);
        sys = ((current.ru_stime.tv_sec - _dague_rusage.ru_stime.tv_sec) +
               (current.ru_stime.tv_usec - _dague_rusage.ru_stime.tv_usec) / 1000000.0);

        STATUS(("=============================================================\n"));
        STATUS(("%s: Resource Usage Data...\n", str));
        STATUS(("-------------------------------------------------------------\n"));
        STATUS(("User Time   (secs)          : %10.3f\n", usr));
        STATUS(("System Time (secs)          : %10.3f\n", sys));
        STATUS(("Total Time  (secs)          : %10.3f\n", usr + sys));
        STATUS(("Minor Page Faults           : %10ld\n", (current.ru_minflt  - _dague_rusage.ru_minflt)));
        STATUS(("Major Page Faults           : %10ld\n", (current.ru_majflt  - _dague_rusage.ru_majflt)));
        STATUS(("Swap Count                  : %10ld\n", (current.ru_nswap   - _dague_rusage.ru_nswap)));
        STATUS(("Voluntary Context Switches  : %10ld\n", (current.ru_nvcsw   - _dague_rusage.ru_nvcsw)));
        STATUS(("Involuntary Context Switches: %10ld\n", (current.ru_nivcsw  - _dague_rusage.ru_nivcsw)));
        STATUS(("Block Input Operations      : %10ld\n", (current.ru_inblock - _dague_rusage.ru_inblock)));
        STATUS(("Block Output Operations     : %10ld\n", (current.ru_oublock - _dague_rusage.ru_oublock)));
        STATUS(("=============================================================\n"));
    }
    _dague_rusage_first_call = !_dague_rusage_first_call;
    _dague_rusage = current;
    return;
}
#else
static void dague_statistics(char* str) { (void)str; return; }
#endif /* defined(HAVE_GETRUSAGE) */

static void dague_handle_empty_repository(void);

typedef struct __dague_temporary_thread_initialization_t {
    dague_vp_t *virtual_process;
    int th_id;
    int nb_cores;
    int bindto;
} __dague_temporary_thread_initialization_t;

static int dague_parse_binding_parameter(void * optarg, dague_context_t* context,
                                         __dague_temporary_thread_initialization_t* startup);
static int dague_parse_comm_binding_parameter(void * optarg, dague_context_t* context);

const dague_function_t* dague_find(const dague_handle_t *dague_handle, const char *fname)
{
    unsigned int i;
    const dague_function_t* object;

    for( i = 0; i < dague_handle->nb_functions; i++ ) {
        object = dague_handle->functions_array[i];
        if( 0 == strcmp( object->name, fname ) ) {
            return object;
        }
    }
    return NULL;
}

static void* __dague_thread_init( __dague_temporary_thread_initialization_t* startup )
{
    dague_execution_unit_t* eu;
    int pi;

    /* Bind to the specified CORE */
    dague_bindthread(startup->bindto);
    DEBUG2(("VP %i : bind thread %i.%i on core %i\n", startup->virtual_process->vp_id, startup->virtual_process->vp_id, startup->th_id, startup->bindto));

    eu = (dague_execution_unit_t*)malloc(sizeof(dague_execution_unit_t));
    if( NULL == eu ) {
        return NULL;
    }
    eu->th_id           = startup->th_id;
    eu->virtual_process = startup->virtual_process;
    eu->scheduler_object = NULL;
    startup->virtual_process->execution_units[startup->th_id] = eu;

#if defined(DAGUE_SCHED_REPORT_STATISTICS)
    eu->sched_nb_tasks_done = 0;
#endif

    eu->context_mempool = &(eu->virtual_process->context_mempool.thread_mempools[eu->th_id]);
    for(pi = 0; pi <= MAX_PARAM_COUNT; pi++)
        eu->datarepo_mempools[pi] = &(eu->virtual_process->datarepo_mempools[pi].thread_mempools[eu->th_id]);

#ifdef DAGUE_PROF_TRACE
    eu->eu_profile = dague_profiling_thread_init( 2*1024*1024,
                                                  "DAGuE Thread %d of VP %d",
                                                  eu->th_id,
                                                  eu->virtual_process->vp_id );
#endif

#if defined(DAGUE_SIM)
    eu->largest_simulation_date = 0;
#endif

    /* The main thread of VP 0 will go back to the user level */
    if( DAGUE_THREAD_IS_MASTER(eu) ) {
#if (0 < DAGUE_DEBUG_VERBOSE)
        vpmap_display_map(stderr);
#endif
        return NULL;
    }

    return __dague_progress(eu);
}

static void dague_vp_init( dague_vp_t *vp,
                           int32_t nb_cores,
                           __dague_temporary_thread_initialization_t *startup)
{
    int t, pi;
    dague_execution_context_t fake_context;
    data_repo_entry_t fake_entry;

    vp->nb_cores = nb_cores;

    dague_mempool_construct( &vp->context_mempool, sizeof(dague_execution_context_t),
                             ((char*)&fake_context.mempool_owner) - ((char*)&fake_context),
                             vp->nb_cores );

    for(pi = 0; pi <= MAX_PARAM_COUNT; pi++)
        dague_mempool_construct( &vp->datarepo_mempools[pi],
                                 sizeof(data_repo_entry_t)+(pi-1)*sizeof(dague_arena_chunk_t*),
                                 ((char*)&fake_entry.data_repo_mempool_owner) - ((char*)&fake_entry),
                                 vp->nb_cores);


    /* Prepare the temporary storage for each thread startup */
    for( t = 0; t < vp->nb_cores; t++ ) {
        startup[t].th_id = t;
        startup[t].virtual_process = vp;
        startup[t].nb_cores = nb_cores;
        if( vpmap_get_nb_cores_affinity(vp->vp_id, t) == 1 )
            vpmap_get_core_affinity(vp->vp_id, t, &startup[t].bindto);
        else if( vpmap_get_nb_cores_affinity(vp->vp_id, t) > 1 )
            printf("multiple core to bind on... for now, do nothing\n");
        else
            startup[t].bindto= -1;
    }
}

dague_context_t* dague_init( int nb_cores, int* pargc, char** pargv[] )
{
    int argc = 0, nb_vp, p, t, nb_total_comp_threads;
    char** argv = NULL;
    __dague_temporary_thread_initialization_t *startup;
    dague_context_t* context;

    dague_installdirs_open();
    dague_mca_param_init();
    dague_output_init();

    mca_components_repository_init();

#if defined(HAVE_HWLOC)
    dague_hwloc_init();
#endif  /* defined(HWLOC) */

    /* Set a default the number of cores if not defined by parameters
     * - with hwloc if available
     * - with sysconf otherwise (hyperthreaded core number)
     */
    if( nb_cores <= 0 ) {
#if defined(HAVE_HWLOC)
        nb_cores = dague_hwloc_nb_real_cores();
#else
<<<<<<< HEAD
        nb_cores= sysconf(_SC_NPROCESSORS_ONLN);
        if(nb_cores== -1) {
=======
        nb_cores = sysconf(_SC_NPROCESSORS_ONLN);
        if(nb_cores == -1) {
>>>>>>> 438032ad
            perror("sysconf(_SC_NPROCESSORS_ONLN)\n");
            nb_cores = 1;
        }
#endif
    }

    /* Default case if vpmap has not been initialized */
    if(vpmap_get_nb_vp() == -1)
        vpmap_init_from_flat(nb_cores);

#if defined(HAVE_GETOPT_LONG)
    struct option long_options[] =
        {
            {"dague_help",       no_argument,        NULL, 'h'},
            {"dague_bind",       optional_argument,  NULL, 'b'},
            {"dague_bind_comm",  optional_argument,  NULL, 'c'},
#if defined(DAGUE_PROF_GRAPHER)
            {"dague_dot",        no_argument,        &dague_enable_dot, 1},
#endif  /* defined(DAGUE_PROF_GRAPHER) */
            {0, 0, 0, 0}
        };
#endif  /* defined(HAVE_GETOPT_LONG) */
    nb_vp = vpmap_get_nb_vp();

    context = (dague_context_t*)malloc(sizeof(dague_context_t) + (nb_vp-1) * sizeof(dague_vp_t*));

    context->__dague_internal_finalization_in_progress = 0;
    context->__dague_internal_finalization_counter = 0;
    context->nb_nodes       = 1;
    context->active_objects = 0;
    context->my_rank        = 0;

#if defined(DAGUE_SIM)
    context->largest_simulation_date = 0;
#endif /* DAGUE_SIM */

    /* TODO: nb_cores should depend on the vp_id */
    nb_total_comp_threads = 0;
    for(p = 0; p < nb_vp; p++) {
        nb_total_comp_threads += vpmap_get_nb_threads_in_vp(p);
    }

    if( nb_cores != nb_total_comp_threads ) {
        fprintf(stderr, "Warning: using %d threads instead of the requested %d (need to change features in VP MAP)\n",
                nb_total_comp_threads, nb_cores);
    }

    startup = (__dague_temporary_thread_initialization_t*)
        malloc(nb_total_comp_threads * sizeof(__dague_temporary_thread_initialization_t));

    context->nb_vp = nb_vp;
    t = 0;
    for(p = 0; p < nb_vp; p++) {
        dague_vp_t *vp;
        vp = (dague_vp_t *)malloc(sizeof(dague_vp_t) + (vpmap_get_nb_threads_in_vp(p)-1) * sizeof(dague_execution_unit_t*));
        vp->dague_context = context;
        vp->vp_id = p;
        context->virtual_processes[p] = vp;
        /** This creates startup[t] -> startup[t+nb_cores] */
        dague_vp_init(vp, vpmap_get_nb_threads_in_vp(p), &(startup[t]));
        t += vpmap_get_nb_threads_in_vp(p);
    }

#if defined(HAVE_HWLOC)
    context->comm_th_core   = -1;
#if defined(HAVE_HWLOC_BITMAP)
    context->comm_th_index_mask = hwloc_bitmap_alloc();
    context->index_core_free_mask = hwloc_bitmap_alloc();
    hwloc_bitmap_set_range(context->index_core_free_mask, 0, dague_hwloc_nb_real_cores()-1);
#endif /* HAVE_HWLOC_BITMAP */
#endif

    if( NULL != pargc ) {
        int index = 0;
        /* Check for the upper level arguments */
        while(1) {
            if( NULL == (*pargv)[index] )
                break;
            if( 0 == strcmp( "--", (*pargv)[index]) ) {
                argv = &(*pargv)[index];
                break;
            }
            index++;
        }
        argc = (*pargc) - index;
    }

    if( argv != NULL ) {
        optind = 1;
        do {
            int ret;
#if defined(HAVE_GETOPT_LONG)
            int option_index = 0;

            ret = getopt_long (argc, argv, "p:b:c:v:",
                               long_options, &option_index);
#else
            ret = getopt (argc, argv, "p:b:c:");
#endif  /* defined(HAVE_GETOPT_LONG) */
            if( -1 == ret ) break;  /* we're done */

            switch(ret) {
            case 'h': dague_usage(); break;
            case 'c': dague_parse_comm_binding_parameter(optarg, context); break;
            case 'b': dague_parse_binding_parameter(optarg, context, startup); break;
            }
        } while(1);
    }

#if defined(HAVE_HWLOC) && defined(HAVE_HWLOC_BITMAP)
    /* update the index_core_free_mask according to the thread binding defined */
    for(t = 0; t < nb_total_comp_threads; t++)
        hwloc_bitmap_clr(context->index_core_free_mask, startup[t].bindto);

#if defined(DAGUE_DEBUG_VERBOSE3)
    {
        char *str = NULL;
        hwloc_bitmap_asprintf(&str, context->index_core_free_mask);
        DEBUG3(( "binding core free mask is %s\n", str));
        free(str);
    }
#endif /* DAGUE_DEBUG_VERBOSE3 */
#endif /* HAVE_HWLOC && HAVE_HWLOC_BITMAP */

#if defined(DAGUE_PROF_TRACE)
        dague_profiling_init( "%s", (*pargv)[0] );

#  if defined(DAGUE_PROF_TRACE_SCHEDULING_EVENTS)
    dague_profiling_add_dictionary_keyword( "MEMALLOC", "fill:#FF00FF",
                                            0, NULL,
                                            &MEMALLOC_start_key, &MEMALLOC_end_key);
    dague_profiling_add_dictionary_keyword( "Sched POLL", "fill:#8A0886",
                                            0, NULL,
                                            &schedule_poll_begin, &schedule_poll_end);
    dague_profiling_add_dictionary_keyword( "Sched PUSH", "fill:#F781F3",
                                            0, NULL,
                                            &schedule_push_begin, &schedule_push_end);
    dague_profiling_add_dictionary_keyword( "Sched SLEEP", "fill:#FA58F4",
                                            0, NULL,
                                            &schedule_sleep_begin, &schedule_sleep_end);
    dague_profiling_add_dictionary_keyword( "Queue ADD", "fill:#767676",
                                            0, NULL,
                                            &queue_add_begin, &queue_add_end);
    dague_profiling_add_dictionary_keyword( "Queue REMOVE", "fill:#B9B243",
                                            0, NULL,
                                            &queue_remove_begin, &queue_remove_end);
#  endif /* DAGUE_PROF_TRACE_SCHEDULING_EVENTS */
    dague_profiling_add_dictionary_keyword( "Device delegate", "fill:#EAE7C6",
                                            0, NULL,
                                            &device_delegate_begin, &device_delegate_end);
#endif  /* DAGUE_PROF_TRACE */

<<<<<<< HEAD
    dague_devices_init(context);
    /* By now let's add one device for the CPUs */
    {
        dague_device_t* cpus = (dague_device_t*)calloc(1, sizeof(dague_device_t));
        cpus->name = "default";
        cpus->type = DAGUE_DEV_CPU;
        dague_devices_add(context, cpus);
        /* TODO: This is plain WRONG, but should work by now */
        cpus->device_sweight = nb_total_comp_threads * 8 * (float)2.27;
        cpus->device_dweight = nb_total_comp_threads * 4 * 2.27;
    }
    dague_devices_select(context);
    dague_devices_freeze(context);

    /* Init the data infrastructure. Must be done only after the freeze of the devices */
    dague_data_init(context);

    /* Initialize the barriers */
    dague_barrier_init( &(context->barrier), NULL, nb_total_comp_threads );
=======
    if(dague_enable_dot) {
#if defined(DAGUE_PROF_GRAPHER)
        dague_prof_grapher_init((*pargv)[0], nb_total_comp_threads);
#else
        fprintf(stderr,
                "************************************************************************************************\n"
                "*** Warning: dot generation requested, but DAGUE configured with DAGUE_PROF_GRAPHER disabled ***\n"
                "************************************************************************************************\n");
#endif  /* defined(DAGUE_PROF_GRAPHER) */
    }
>>>>>>> 438032ad

    if( nb_total_comp_threads > 1 ) {
        pthread_attr_t thread_attr;

        pthread_attr_init(&thread_attr);
        pthread_attr_setscope(&thread_attr, PTHREAD_SCOPE_SYSTEM);
#ifdef __linux
        pthread_setconcurrency(nb_total_comp_threads);
#endif  /* __linux */

        context->pthreads = (pthread_t*)malloc(nb_total_comp_threads * sizeof(pthread_t));

        /* The first execution unit is for the master thread */
        for( t = 1; t < nb_total_comp_threads; t++ ) {
            pthread_create( &((context)->pthreads[t]),
                            &thread_attr,
                            (void* (*)(void*))__dague_thread_init,
                            (void*)&(startup[t]));
        }
    } else {
        context->pthreads = NULL;
    }

    __dague_thread_init( &startup[0] );

    /* Wait until all threads are done binding themselves */
    dague_barrier_wait( &(context->barrier) );
    context->__dague_internal_finalization_counter++;

    /* Release the temporary array used for starting up the threads */
    free(startup);

    /* Introduce communication thread */
    context->nb_nodes = dague_remote_dep_init(context);
    dague_statistics("DAGuE");

    /* Load the default scheduler. User can change it afterward,
     * but we need to ensure that one is loadable and here.
     */
    if( 0 == dague_set_scheduler( context ) ) {
       /* TODO: handle memory leak / thread leak here: this is a fatal
        * error for PaRSEC */
        fprintf(stderr, "PaRSEC: unable to load any scheduler in init function. Fatal error.\n");
        return NULL;
    }

    AYU_INIT();
    return context;
}

static void dague_vp_fini( dague_vp_t *vp )
{
    int i;
    dague_mempool_destruct( &vp->context_mempool );
    for(i = 0; i <= MAX_PARAM_COUNT; i++)
        dague_mempool_destruct( &vp->datarepo_mempools[i]);

    for(i = 0; i < vp->nb_cores; i++) {
        free(vp->execution_units[i]);
        vp->execution_units[i] = NULL;
    }
}

/**
 *
 */
int dague_fini( dague_context_t** pcontext )
{
    dague_context_t* context = *pcontext;
    int nb_total_comp_threads, t, p;

    nb_total_comp_threads = 0;
    for(p = 0; p < context->nb_vp; p++) {
        nb_total_comp_threads += context->virtual_processes[p]->nb_cores;
    }

    /* Now wait until every thread is back */
    context->__dague_internal_finalization_in_progress = 1;
    dague_barrier_wait( &(context->barrier) );

    /* The first execution unit is for the master thread */
    if( nb_total_comp_threads > 1 ) {
        for(t = 1; t < nb_total_comp_threads; t++) {
            pthread_join( context->pthreads[t], NULL );
        }
        free(context->pthreads);
        context->pthreads = NULL;
    }

    (void) dague_remote_dep_fini( context );

    dague_remove_scheduler( context );

    for(p = 0; p < context->nb_vp; p++) {
        dague_vp_fini(context->virtual_processes[p]);
        free(context->virtual_processes[p]);
        context->virtual_processes[p] = NULL;
    }

    dague_devices_fini(context);

    AYU_FINI();
#ifdef DAGUE_PROF_TRACE
    dague_profiling_fini( );
#endif  /* DAGUE_PROF_TRACE */

    if(dague_enable_dot) {
#if defined(DAGUE_PROF_GRAPHER)
        dague_prof_grapher_fini();
#endif  /* defined(DAGUE_PROF_GRAPHER) */
    }
    /* Destroy all resources allocated for the barrier */
    dague_barrier_destroy( &(context->barrier) );

#if defined(HAVE_HWLOC_BITMAP)
    /* Release thread binding masks */
    hwloc_bitmap_free(context->comm_th_index_mask);
    hwloc_bitmap_free(context->index_core_free_mask);

    dague_hwloc_fini();
#endif  /* HAVE_HWLOC_BITMAP */

#if defined(DAGUE_STATS)
    {
        char filename[64];
        char prefix[32];
#if defined(DISTRIBUTED) && defined(HAVE_MPI)
        int rank, size;
        MPI_Comm_rank(MPI_COMM_WORLD, &rank);
        MPI_Comm_size(MPI_COMM_WORLD, &size);
        snprintf(filename, 64, "dague-%d.stats", rank);
        snprintf(prefix, 32, "%d/%d", rank, size);
# else
        snprintf(filename, 64, "dague.stats");
        prefix[0] = '\0';
# endif
        dague_stats_dump(filename, prefix);
    }
#endif

    dague_handle_empty_repository();
    debug_mark_purge_all_history();

    dague_mca_param_finalize();
    dague_installdirs_close();
    dague_output_finalize();

    free(context);
    *pcontext = NULL;
    return 0;
}

/**
 * Resolve all IN() dependencies for this particular instance of execution.
 */
static dague_dependency_t
dague_check_IN_dependencies_with_mask( const dague_handle_t *dague_handle,
                                       const dague_execution_context_t* exec_context )
{
    const dague_function_t* function = exec_context->function;
    int i, j, active;
    const dague_flow_t* flow;
    const dep_t* dep;
    dague_dependency_t ret = 0;

    if( !(function->flags & DAGUE_HAS_IN_IN_DEPENDENCIES) ) {
        return 0;
    }

    for( i = 0; (i < MAX_PARAM_COUNT) && (NULL != function->in[i]); i++ ) {
        flow = function->in[i];

        /**
         * Controls and data have different logic:
         * Flows can depend conditionally on multiple input or control.
         * It is assumed that in the data case, one input will always become true.
         *  So, the Input dependency is already solved if one is found with a true cond,
         *      and depend only on the data.
         *
         * On the other hand, if all conditions for the control are false,
         *  it is assumed that no control should be expected.
         */
        if( ACCESS_NONE == flow->access_type ) {
            active = (1 << flow->flow_index);
            /* Control case: resolved unless we find at least one input control */
            for( j = 0; (j < MAX_DEP_IN_COUNT) && (NULL != flow->dep_in[j]); j++ ) {
                dep = flow->dep_in[j];
                if( NULL != dep->cond ) {
                    /* Check if the condition apply on the current setting */
                    assert( dep->cond->op == EXPR_OP_INLINE );
                    if( 0 == dep->cond->inline_func(dague_handle, exec_context->locals) ) {
                        /* Cannot use control gather magic with the USE_DEPS_MASK */
                        assert( NULL == dep->ctl_gather_nb );
                        continue;
                    }
                }
                active = 0;
                break;
            }
        } else {
            /* Data case: resolved only if we found a data already ready */
            active = 0;
            for( j = 0; (j < MAX_DEP_IN_COUNT) && (NULL != flow->dep_in[j]); j++ ) {
                dep = flow->dep_in[j];
                if( dep->function_id == -1 ) {  /* this is only true for memory locations */
                    if( NULL != dep->cond ) {
                        /* Check if the condition apply on the current setting */
                        assert( dep->cond->op == EXPR_OP_INLINE );
                        if( 0 == dep->cond->inline_func(dague_handle, exec_context->locals) ) {
                            continue;
                        }
                    }
                    active = (1 << flow->flow_index);
                    break;
                }
            }
        }
        ret |= active;
    }
    return ret;
}

static dague_dependency_t
dague_check_IN_dependencies_with_counter( const dague_handle_t *dague_handle,
                                          const dague_execution_context_t* exec_context )
{
    const dague_function_t* function = exec_context->function;
    int i, j, active;
    const dague_flow_t* flow;
    const dep_t* dep;
    dague_dependency_t ret = 0;

    if( !(function->flags & DAGUE_HAS_CTL_GATHER) &&
        !(function->flags & DAGUE_HAS_IN_IN_DEPENDENCIES) ) {
        /* If the number of goal does not depend on this particular task instance,
         * it is pre-computed by the daguepp compiler
         */
        return function->dependencies_goal;
    }

    for( i = 0; (i < MAX_PARAM_COUNT) && (NULL != function->in[i]); i++ ) {
        flow = function->in[i];

        /**
         * Controls and data have different logic:
         * Flows can depend conditionally on multiple input or control.
         * It is assumed that in the data case, one input will always become true.
         *  So, the Input dependency is already solved if one is found with a true cond,
         *      and depend only on the data.
         *
         * On the other hand, if all conditions for the control are false,
         *  it is assumed that no control should be expected.
         */
        active = 0;
        if( ACCESS_NONE == flow->access_type ) {
            /* Control case: just count how many must be resolved */
            for( j = 0; (j < MAX_DEP_IN_COUNT) && (NULL != flow->dep_in[j]); j++ ) {
                dep = flow->dep_in[j];
                if( NULL != dep->cond ) {
                    /* Check if the condition apply on the current setting */
                    assert( dep->cond->op == EXPR_OP_INLINE );
                    if( dep->cond->inline_func(dague_handle, exec_context->locals) ) {
                        if( NULL == dep->ctl_gather_nb)
                            active++;
                        else {
                            assert( dep->ctl_gather_nb->op == EXPR_OP_INLINE );
                            active += dep->ctl_gather_nb->inline_func(dague_handle, exec_context->locals);
                        }
                    }
                } else {
                    if( NULL == dep->ctl_gather_nb)
                        active++;
                    else {
                        assert( dep->ctl_gather_nb->op == EXPR_OP_INLINE );
                        active += dep->ctl_gather_nb->inline_func(dague_handle, exec_context->locals);
                    }
                }
            }
        } else {
            /* Data case: count all that do not have a direct dependence on a data */
            for( j = 0; (j < MAX_DEP_IN_COUNT) && (NULL != flow->dep_in[j]); j++ ) {
                dep = flow->dep_in[j];
                if( dep->function_id != -1 ) {  /* we don't count memory locations */
                    if( NULL != dep->cond ) {
                        /* Check if the condition apply on the current setting */
                        assert( dep->cond->op == EXPR_OP_INLINE );
                        if( dep->cond->inline_func(dague_handle, exec_context->locals) ) {
                            active++;
                        }
                    } else {
                        active++;
                    }
                }
            }
        }
        ret += active;
    }
    return ret;
}

static dague_dependency_t *find_deps(dague_handle_t *dague_handle,
                                     dague_execution_context_t* restrict exec_context)
{
    dague_dependencies_t *deps;
    int p;

    deps = dague_handle->dependencies_array[exec_context->function->function_id];
    assert( NULL != deps );

    for(p = 0; p < exec_context->function->nb_parameters - 1; p++) {
        assert( (deps->flags & DAGUE_DEPENDENCIES_FLAG_NEXT) != 0 );
        deps = deps->u.next[exec_context->locals[exec_context->function->params[p]->context_index].value - deps->min];
        assert( NULL != deps );
    }

    return &(deps->u.dependencies[exec_context->locals[exec_context->function->params[p]->context_index].value - deps->min]);
}

static int dague_update_deps_with_counter( dague_handle_t *dague_handle,
                                           dague_execution_context_t* restrict exec_context,
                                           dague_dependency_t *deps )
{
    dague_dependency_t dep_new_value, dep_cur_value;

    if( 0 == *deps ) {
        dep_new_value = dague_check_IN_dependencies_with_counter( dague_handle, exec_context ) - 1;
        if( dague_atomic_cas( deps, 0, dep_new_value ) == 1 )
            dep_cur_value = dep_new_value;
        else
            dep_cur_value = dague_atomic_dec_32b( deps );
    } else {
        dep_cur_value = dague_atomic_dec_32b( deps );
    }

#if defined(DAGUE_DEBUG_ENABLE)
    {
        char tmp[MAX_TASK_STRLEN];
        if( (uint32_t)dep_cur_value > (uint32_t)-128) {
            ERROR(("function %s as reached an improbable dependency count of %u\n",
                   dague_snprintf_execution_context(tmp, MAX_TASK_STRLEN, exec_context), dep_cur_value ));
        }

        DEBUG3(("Task %s has a current dependencies count of %d (remaining). It %s using the mask approach\n",
                dague_snprintf_execution_context(tmp, MAX_TASK_STRLEN, exec_context),
                dep_cur_value,
                (dep_cur_value == 0) ? "becomes ready" : "stays there waiting"));
    }
#endif /* DAGUE_DEBUG_ENABLE */

    return dep_cur_value == 0;
}

static int dague_update_deps_with_mask( dague_handle_t *dague_handle,
                                        dague_execution_context_t* restrict exec_context,
                                        dague_dependency_t *deps,
                                        const dague_execution_context_t* restrict origin,
                                        const dague_flow_t* restrict origin_flow,
                                        const dague_flow_t* restrict dest_flow )
{
#if defined(DAGUE_DEBUG_VERBOSE3) || defined(DAGUE_DEBUG_ENABLE)
    char tmp1[MAX_TASK_STRLEN], tmp2[MAX_TASK_STRLEN];
#endif
    dague_dependency_t dep_new_value, dep_cur_value;
    const dague_function_t* function = exec_context->function;

#if defined(DAGUE_DEBUG_ENABLE)
    if( (*deps) & (1 << dest_flow->flow_index) ) {
        ERROR(("Output dependencies 0x%x from %s (flow %s) activate an already existing dependency 0x%x on %s (flow %s)\n",
               dest_flow->flow_index, dague_snprintf_execution_context(tmp1, MAX_TASK_STRLEN, origin), origin_flow->name,
               *deps,
               dague_snprintf_execution_context(tmp2, MAX_TASK_STRLEN, exec_context),  dest_flow->name ));
    }
#else
    (void) origin; (void) origin_flow;
#endif

    assert( 0 == (*deps & (1 << dest_flow->flow_index)) );

    dep_new_value = DAGUE_DEPENDENCIES_IN_DONE | (1 << dest_flow->flow_index);
    /* Mark the dependencies and check if this particular instance can be executed */
    if( !(DAGUE_DEPENDENCIES_IN_DONE & (*deps)) ) {
        dep_new_value |= dague_check_IN_dependencies_with_mask( dague_handle, exec_context );
#ifdef DAGUE_DEBUG_VERBOSE3
        if( dep_new_value != 0 ) {
            DEBUG3(("Activate IN dependencies with mask 0x%x\n", dep_new_value));
        }
#endif /* DAGUE_DEBUG_VERBOSE3 */
    }

    dep_cur_value = dague_atomic_bor( deps, dep_new_value );

#if defined(DAGUE_DEBUG_ENABLE)
    if( (dep_cur_value & function->dependencies_goal) == function->dependencies_goal ) {
        int success;
        dague_dependency_t tmp_mask;
        tmp_mask = *deps;
        success = dague_atomic_cas( deps,
                                    tmp_mask, (tmp_mask | DAGUE_DEPENDENCIES_TASK_DONE) );
        if( !success || (tmp_mask & DAGUE_DEPENDENCIES_TASK_DONE) ) {
            ERROR(("Task %s scheduled twice (second time by %s)!!!\n",
                   dague_snprintf_execution_context(tmp1, MAX_TASK_STRLEN, exec_context),
                   dague_snprintf_execution_context(tmp2, MAX_TASK_STRLEN, origin)));
        }
    }
#endif  /* defined(DAGUE_DEBUG_ENABLE) */

    DEBUG3(("Task %s has a current dependencies of 0x%x and a goal of 0x%x -- It %s using the mask approach\n",
            dague_snprintf_execution_context(tmp1, MAX_TASK_STRLEN, exec_context),
            dep_cur_value, function->dependencies_goal,
            ((dep_cur_value & function->dependencies_goal) == function->dependencies_goal) ?
            "becomes ready" : "stays there waiting"));
    return (dep_cur_value & function->dependencies_goal) == function->dependencies_goal;
}

/**
 * Release the OUT dependencies for a single instance of a task. No ranges are
 * supported and the task is supposed to be valid (no input/output tasks) and
 * local.
 */
int dague_release_local_OUT_dependencies( dague_handle_t *dague_handle,
                                          dague_execution_unit_t* eu_context,
                                          const dague_execution_context_t* restrict origin,
                                          const dague_flow_t* restrict origin_flow,
                                          dague_execution_context_t* restrict exec_context,
                                          const dague_flow_t* restrict dest_flow,
                                          data_repo_entry_t* dest_repo_entry,
                                          dague_execution_context_t** pready_ring)
{
    const dague_function_t* function = exec_context->function;
    dague_dependency_t *deps;
    int completed;
#if defined(DAGUE_DEBUG_VERBOSE2)
    char tmp[MAX_TASK_STRLEN];
#endif

    (void)eu_context;
    DEBUG2(("Activate dependencies for %s flags = 0x%04x\n",
            dague_snprintf_execution_context(tmp, MAX_TASK_STRLEN, exec_context), function->flags));
    deps = find_deps(dague_handle, exec_context);

    if( function->flags & DAGUE_USE_DEPS_MASK ) {
        completed = dague_update_deps_with_mask(dague_handle, exec_context, deps, origin, origin_flow, dest_flow);
    } else {
        completed = dague_update_deps_with_counter(dague_handle, exec_context, deps);
    }

    if( completed ) {
        dague_prof_grapher_dep(origin, exec_context, 1, origin_flow, dest_flow);

        DAGUE_STAT_INCREASE(counter_nbtasks, 1ULL);

        /* This service is ready to be executed as all dependencies
         * are solved.  Queue it into the ready_list passed as an
         * argument.
         */
        {
#if defined(DAGUE_DEBUG_VERBOSE1)
            char tmp1[MAX_TASK_STRLEN], tmp2[MAX_TASK_STRLEN];
#endif
            dague_execution_context_t* new_context;
            dague_thread_mempool_t *mpool;
            new_context = (dague_execution_context_t*)dague_thread_mempool_allocate( eu_context->context_mempool );
            /* this should not be copied over from the old execution context */
            mpool = new_context->mempool_owner;
            /* we copy everything but the dague_list_item_t at the beginning, to
             * avoid copying uninitialized stuff from the stack
             */
            memcpy( ((char*)new_context) + sizeof(dague_list_item_t),
                    ((char*)exec_context) + sizeof(dague_list_item_t),
                    sizeof(struct dague_minimal_execution_context_s) - sizeof(dague_list_item_t) );
            new_context->mempool_owner = mpool;
            DAGUE_STAT_INCREASE(mem_contexts, sizeof(dague_execution_context_t) + STAT_MALLOC_OVERHEAD);
            AYU_ADD_TASK(new_context);

            DEBUG(("%s becomes ready from %s on thread %d:%d, with mask 0x%04x and priority %d\n",
                   dague_snprintf_execution_context(tmp1, MAX_TASK_STRLEN, exec_context),
                   dague_snprintf_execution_context(tmp2, MAX_TASK_STRLEN, origin),
                   eu_context->th_id, eu_context->virtual_process->vp_id,
                   *deps,
                   exec_context->priority));

            assert( dest_flow->flow_index <= new_context->function->nb_flows);
            memset( new_context->data, 0, sizeof(dague_data_pair_t) * new_context->function->nb_flows);
            /**
             * Save the data_repo and the pointer to the data for later use. This will prevent the
             * engine from atomically locking the hash table for at least one of the flow
             * for each execution context.
             */
            new_context->data[(int)dest_flow->flow_index].data_repo = dest_repo_entry;
            new_context->data[(int)dest_flow->flow_index].data_in   = origin->data[(int)origin_flow->flow_index].data_out;
            AYU_ADD_TASK_DEP(new_context, (int)dest_flow->flow_index);

            if(exec_context->function->flags & DAGUE_IMMEDIATE_TASK) {
                DEBUG3(("  Task %s is immediate and will be executed ASAP\n", dague_snprintf_execution_context(tmp, MAX_TASK_STRLEN, new_context)));
                __dague_execute(eu_context, new_context);
                __dague_complete_execution(eu_context, new_context);
#if 0 /* TODO */
                SET_HIGHEST_PRIORITY(new_context, dague_execution_context_priority_comparator);
                DAGUE_LIST_ITEM_SINGLETON(&(new_context->list_item));
                if( NULL != (*pimmediate_ring) ) {
                    (void)dague_list_item_ring_push( (dague_list_item_t*)(*pimmediate_ring), &new_context->list_item );
                }
                *pimmediate_ring = new_context;
#endif
            } else {
                *pready_ring = (dague_execution_context_t*)dague_list_item_ring_push_sorted( (dague_list_item_t*)(*pready_ring),
                                                                                             &new_context->list_item,
                                                                                             dague_execution_context_priority_comparator );
            }
        }

    } else { /* Service not ready */
        dague_prof_grapher_dep(origin, exec_context, 0, origin_flow, dest_flow);

        DEBUG2(("  => Service %s not yet ready\n",
                dague_snprintf_execution_context(tmp, MAX_TASK_STRLEN, exec_context)));
    }

    return 0;
}

#define is_inplace(ctx,flow,dep) NULL
#define is_read_only(ctx,flow,dep) NULL

dague_ontask_iterate_t
dague_release_dep_fct(dague_execution_unit_t *eu,
                      dague_execution_context_t *newcontext,
                      dague_execution_context_t *oldcontext,
                      int out_index, int outdep_index,
                      int src_rank, int dst_rank,
                      int dst_vpid,
                      dague_arena_t* arena,
                      int nbelt,
                      void *param)
{
    dague_release_dep_fct_arg_t *arg = (dague_release_dep_fct_arg_t *)param;
    const dague_flow_t* target = oldcontext->function->out[out_index];

    if( !(arg->action_mask & (1 << out_index)) ) {
        char tmp[MAX_TASK_STRLEN];
        WARNING(("On task %s out_index %d not on the action_mask %x\n",
                 dague_snprintf_execution_context(tmp, MAX_TASK_STRLEN, oldcontext), out_index, arg->action_mask));
        return DAGUE_ITERATE_CONTINUE;
    }

#if defined(DISTRIBUTED)
    if( dst_rank != src_rank ) {
        if( arg->action_mask & DAGUE_ACTION_RECV_INIT_REMOTE_DEPS ) {
            void* data = is_read_only(oldcontext, out_index, outdep_index);
            if(NULL != data) {
                arg->deps->msg.which &= ~(1 << out_index); /* unmark all data that are RO we already hold from previous tasks */
            } else {
                arg->deps->msg.which |= (1 << out_index); /* mark all data that are not RO */
                data = is_inplace(oldcontext, out_index, outdep_index);  /* Can we do it inplace */
            }
            arg->deps->output[out_index].data = data; /* if still NULL allocate it */
            arg->deps->output[out_index].type = arena;
            arg->deps->output[out_index].nbelt = nbelt;
            if(newcontext->priority > arg->deps->max_priority) arg->deps->max_priority = newcontext->priority;
        }
        if( arg->action_mask & DAGUE_ACTION_SEND_INIT_REMOTE_DEPS ) {
            int _array_pos, _array_mask;

            _array_pos = dst_rank / (8 * sizeof(uint32_t));
            _array_mask = 1 << (dst_rank % (8 * sizeof(uint32_t)));
            DAGUE_ALLOCATE_REMOTE_DEPS_IF_NULL(arg->remote_deps, oldcontext, MAX_PARAM_COUNT);
            assert( (-1 == arg->remote_deps->root) || (arg->remote_deps->root == src_rank) );
            arg->remote_deps->root = src_rank;
            if( !(arg->remote_deps->output[out_index].rank_bits[_array_pos] & _array_mask) ) {
                arg->remote_deps->output[out_index].type = arena;
                arg->remote_deps->output[out_index].nbelt = nbelt;
                arg->remote_deps->output[out_index].data = oldcontext->data[target->flow_index].data_out;
                arg->remote_deps->output[out_index].rank_bits[_array_pos] |= _array_mask;
                arg->remote_deps->output[out_index].count++;
                arg->remote_deps_count++;
            } else {
                /* The bit is already flipped. This means either that we reached the same peer
                 * several times with the same operation (broadcast), or that we reached the
                 * same peer with two operations that dispatch the same output dependency
                 * (aka. the same data) using distinct communication paths due to different
                 * outdep index.
                 */
            }
            if(newcontext->priority > arg->remote_deps->max_priority)
                arg->remote_deps->max_priority = newcontext->priority;
        }
    }
#else
    (void)src_rank;
    (void)arena;
    (void)nbelt;
#endif

    if( (arg->action_mask & DAGUE_ACTION_RELEASE_LOCAL_DEPS) &&
        (eu->virtual_process->dague_context->my_rank == dst_rank) ) {
        if( ACCESS_NONE != target->access_type ) {
            arg->output_entry->data[out_index] = oldcontext->data[target->flow_index].data_out;
            arg->output_usage++;
            /* BEWARE: This increment is required to be done here. As the target task
             * bits are marked, another thread can now enable the task. Once schedulable
             * the task will try to access its input data and decrement their ref count.
             * Thus, if the ref count is not increased here, the data might dissapear
             * before it become useless.
             */
            OBJ_RETAIN( arg->output_entry->data[out_index] );
        }
        arg->nb_released += dague_release_local_OUT_dependencies(oldcontext->dague_handle,
                                                                 eu, oldcontext,
                                                                 oldcontext->function->out[out_index],
                                                                 newcontext,
                                                                 oldcontext->function->out[out_index]->dep_out[outdep_index]->flow,
                                                                 arg->output_entry,
                                                                 &arg->ready_lists[dst_vpid]);
    }

    return DAGUE_ITERATE_CONTINUE;
}

/**
 * Convert the execution context to a string.
 */
char* dague_snprintf_execution_context( char* str, size_t size,
                                        const dague_execution_context_t* task)
{
    const dague_function_t* function = task->function;
    unsigned int ip, index = 0;

    assert( NULL != task->dague_handle );
    index += snprintf( str + index, size - index, "%s", function->name );
    if( index >= size ) return str;
    for( ip = 0; ip < function->nb_parameters; ip++ ) {
        index += snprintf( str + index, size - index, "%s%d",
                           (ip == 0) ? "(" : ", ",
                           task->locals[function->params[ip]->context_index].value );
        if( index >= size ) return str;
    }
    index += snprintf(str + index, size - index, ")<%d>{%u}", task->priority, task->dague_handle->handle_id );

    return str;
}

void dague_destruct_dependencies(dague_dependencies_t* d)
{
    int i;
    if( (d != NULL) && (d->flags & DAGUE_DEPENDENCIES_FLAG_NEXT) ) {
        for(i = d->min; i <= d->max; i++)
            if( NULL != d->u.next[i - d->min] )
                dague_destruct_dependencies(d->u.next[i-d->min]);
    }
    free(d);
}

/**
 *
 */
int dague_set_complete_callback( dague_handle_t* dague_handle,
                                 dague_completion_cb_t complete_cb, void* complete_cb_data )
{
    if( NULL == dague_handle->complete_cb ) {
        dague_handle->complete_cb      = complete_cb;
        dague_handle->complete_cb_data = complete_cb_data;
        return 0;
    }
    return -1;
}

/**
 *
 */
int dague_get_complete_callback( const dague_handle_t* dague_handle,
                                 dague_completion_cb_t* complete_cb, void** complete_cb_data )
{
    if( NULL != dague_handle->complete_cb ) {
        *complete_cb      = dague_handle->complete_cb;
        *complete_cb_data = dague_handle->complete_cb_data;
        return 0;
    }
    return -1;
}

/* TODO: Change this code to something better */
static volatile uint32_t object_array_lock = 0;
static dague_handle_t** object_array = NULL;
static uint32_t object_array_size = 1, object_array_pos = 0;
#define NOOBJECT ((void*)-1)

static void dague_handle_empty_repository(void)
{
    dague_atomic_lock( &object_array_lock );
    free(object_array);
    object_array = NULL;
    object_array_size = 1;
    object_array_pos = 0;
    dague_atomic_unlock( &object_array_lock );
}

/**< Retrieve the local object attached to a unique object id */
dague_handle_t* dague_handle_lookup( uint32_t handle_id )
{
    dague_handle_t *r;
    dague_atomic_lock( &object_array_lock );
    if( handle_id > object_array_pos ) {
        r = NULL;
    } else {
        r = object_array[handle_id];
    }
    dague_atomic_unlock( &object_array_lock );
    return r;
}

/**< Register the object with the engine. Create the unique identifier for the object */
int dague_handle_register( dague_handle_t* object )
{
    uint32_t index;

    dague_atomic_lock( &object_array_lock );
    index = (uint32_t)++object_array_pos;

    if( index >= object_array_size ) {
        object_array_size *= 2;
        object_array = (dague_handle_t**)realloc(object_array, object_array_size * sizeof(dague_handle_t*) );
#if defined(DAGUE_DEBUG_ENABLE)
        {
            unsigned int i;
            for(i = index; i < object_array_size; i++)
                object_array[i] = NOOBJECT;
        }
#endif  /* defined(DAGUE_DEBUG_ENABLE */
    }
    object_array[index] = object;
    object->handle_id = index;
    dague_atomic_unlock( &object_array_lock );
    (void)dague_remote_dep_new_object( object );
    return (int)index;
}

/**< Unregister the object with the engine. */
void dague_handle_unregister( dague_handle_t* object )
{
    dague_atomic_lock( &object_array_lock );
    assert( object->handle_id < object_array_size );
    assert( object_array[object->handle_id] == object );
    assert( object->nb_local_tasks == 0 );
    assert( object->nb_local_tasks == 0 );
    object_array[object->handle_id] = NOOBJECT;
    dague_atomic_unlock( &object_array_lock );
}

/**< Print DAGuE usage message */
void dague_usage(void)
{
    fprintf(stderr,"\n"
            "A DAGuE argument sequence prefixed by \"--\" can end the command line\n\n"
            "     --dague_bind_comm   : define the core the communication thread will be bound on\n"
            "\n"
            "     Warning:: The binding options rely on hwloc. The core numerotation is defined between 0 and the number of cores.\n"
            "     Be careful when used with cgroups.\n"
            "\n"
            "     --dague_help         : this message\n"
            "\n"
            );
}




/* Parse --dague_bind parameter (define a set of core for the thread binding)
 * The parameter can be
 * - a core list
 * - a hexadecimal mask
 * - a range expression
 * - a file containing the parameters (list, mask or expression) for each processes
 *
 * The function rely on a version of hwloc which support for bitmap.
 * It redefines the fields "bindto" of the startup structure used to initialize the threads
 */

/* We use the topology core indexes to define the binding, not the core numbers.
 * The index upper/lower bounds are 0 and (number_of_cores - 1).
 * The core_index_mask stores core indexes and will be converted into a core_number_mask
 * for the hwloc binding. It will ensure a homogeneous behavior on topology without a sequential
 * core numeration starting from zero (partial topology returned with control groups).
 */

int dague_parse_binding_parameter(void * optarg, dague_context_t* context,
                                  __dague_temporary_thread_initialization_t* startup)
{
#if defined(HAVE_HWLOC) && defined(HAVE_HWLOC_BITMAP)
    char* option = optarg;
    char* position;
    int p, t, nb_total_comp_threads;

    int nb_real_cores=dague_hwloc_nb_real_cores();

    nb_total_comp_threads = 0;
    for(p = 0; p < context->nb_vp; p++)
        nb_total_comp_threads += context->virtual_processes[p]->nb_cores;


    /* The parameter is a file */
    if( NULL != (position = strstr(option, "file:")) ) {
        /* Read from the file the binding parameter set for the local process and parse it
           (recursive call). */

        char *filename=position+5;
        FILE *f;
        char *line = NULL;
        size_t line_len = 0;

        f = fopen(filename, "r");
        if( NULL == f ) {
            WARNING(("invalid binding file %s.\n", filename));
            return -1;
        }

#if defined(DISTRIBUTED) && defined(HAVE_MPI)
        /* distributed version: first retrieve the parameter for the process */
        int rank, line_num=0;
        MPI_Comm_rank(MPI_COMM_WORLD, &rank);
        while (getline(&line, &line_len, f) != -1) {
            if(line_num==rank){
                DEBUG2(("MPI_process %i uses the binding parameters: %s", rank, line));
                break;
            }
            line_num++;
        }

        if( line ){
            if( line_num==rank )
                dague_parse_binding_parameter(line, context, startup);
            else
                DEBUG2(("MPI_process %i uses the default thread binding\n", rank));
            free(line);
        }
#else
        /* Single process, read the first line */
        if( getline(&line, &line_len, f) != -1 ) {
            DEBUG2(("Binding parameters: %s", line));
        }
        if( line ){
            dague_parse_binding_parameter(line, context, startup);
            free(line);
        }
#endif /* DISTRIBUTED && HAVE_MPI */
        else
            WARNING(("default thread binding"));
        fclose(f);
        return -1;
    }


    if( (option[0]=='+') && (context->comm_th_core == -1)) {
        /* The parameter starts with "+" and no specific binding is (yet) defined for the communication thread.
       It is included in the thread mapping. */
        context->comm_th_core=-2;
        option++;  /* skip the + */
    }


    /* Parse  hexadecimal mask, range expression of core list expression */
    if( NULL != (position = strchr(option, 'x')) ) {
        /* The parameter is a hexadecimal mask */
        position++; /* skip the x */

        /* convert the mask into a bitmap (define legal core indexes) */
         unsigned long mask = strtoul(position, NULL, 16);

         if( context->comm_th_index_mask==NULL )
            context->comm_th_index_mask=hwloc_bitmap_alloc();
        hwloc_bitmap_from_ulong(context->comm_th_index_mask, mask);

        /* update binding information in the startup structure */
        int prev=-1;

        for( t = 0; t < nb_total_comp_threads; t++ ) {
            prev=hwloc_bitmap_next(context->comm_th_index_mask, prev);
            if(prev==-1){
                /* reached the last index, start again */
                prev=hwloc_bitmap_next(context->comm_th_index_mask, prev);
            }
            startup[t].bindto=prev;
        }

#if defined(DAGUE_DEBUG_VERBOSE3)
        {
            char *str = NULL;
            hwloc_bitmap_asprintf(&str, context->comm_th_index_mask);
            DEBUG3(( "binding (core indexes) defined by the mask %s\n", str));
            free(str);
        }
#endif /* DAGUE_DEBUG_VERBOSE3 */
    }

    else if( NULL != (position = strchr(option, ':'))) {
        /* The parameter is a range expression such as [start]:[end]:[step] */
        int arg;
        int start = 0, step = 1;
        int end=nb_real_cores-1;
        if( position != option ) {
            /* we have a starting position */
            arg = strtol(option, NULL, 10);
            if( (arg < nb_real_cores) && (arg > -1) )
                start = strtol(option, NULL, 10);
            else
                WARNING(("binding start core not valid (restored to default value)"));
        }
        position++;  /* skip the : */
        if( '\0' != position[0] ) {
            /* check for the ending position */
            if( ':' != position[0] ) {
                arg = strtol(position, &position, 10);
                if( (arg < nb_real_cores) && (arg > -1) )
                    end = arg;
                else
                    WARNING(("binding end core not valid (restored to default value)\n"));
            }
            position = strchr(position, ':');  /* find the step */
        }
        if( NULL != position )
            position++;  /* skip the : directly into the step */
        if( (NULL != position) && ('\0' != position[0]) ) {
            arg = strtol(position, NULL, 10);
            if( (arg < nb_real_cores) && (arg > -1) )
                step = arg;
            else
                WARNING(("binding step not valid (restored to default value)\n"));
        }
        DEBUG3(("binding defined by core range [%d:%d:%d]\n", start, end, step));

        /* redefine the core according to the trio start/end/step */
        {
            int where = start, skip = 1;
            for( t = 0; t < nb_total_comp_threads; t++ ) {
                startup[t].bindto = where;
                where += step;
                if( where > end ) {
                    where = start + skip;
                    skip++;
                    if((skip > step) && (t < (nb_total_comp_threads - 1))) {
                        STATUS(( "No more available cores to bind to. The remaining %d threads are not bound\n", nb_total_comp_threads -1-t));
                        int j;
                        for( j = t+1; j < nb_total_comp_threads; j++ )
                            startup[j].bindto = -1;
                        break;
                    }
                }
            }
        }

        /* communication thread binding is legal on cores indexes from start to end */
        for(t=start; t <= end; t++)
            hwloc_bitmap_set(context->comm_th_index_mask, t);
    } else {
        /* List of cores */
        int core_tab[MAX_CORE_LIST];
        memset(core_tab, -1, MAX_CORE_LIST*sizeof(int));
        int cmp=0;
        int arg, next_arg;

        if( NULL == option ) {
            /* default binding  no restrinction for the communication thread binding */
            hwloc_bitmap_fill(context->comm_th_index_mask);
        } else {
            while( option != NULL && option[0] != '\0') {
                /* first core of the remaining list */
                arg = strtol(option, &option, 10);
                if( (arg < nb_real_cores) && (arg > -1) ) {
                    core_tab[cmp]=arg;
                    hwloc_bitmap_set(context->comm_th_index_mask, arg);
                    cmp++;
                } else {
                    WARNING(("binding core #%i not valid (must be between 0 and %i (nb_core-1)\n Binding restored to default\n", arg, nb_real_cores-1));
                }

                if( NULL != (position = strpbrk(option, ",-"))) {
                    if( position[0] == '-' ) {
                        /* core range */
                        position++;
                        next_arg = strtol(position, &position, 10);

                        for(t=arg+1; t<=next_arg; t++)
                            if( (t < nb_real_cores) && (t > -1) ) {
                                core_tab[cmp]=t;
                                hwloc_bitmap_set(context->comm_th_index_mask, t);
                                cmp++;
                            }
                        option++; /* skip the - and folowing number  */
                        option++;
                    }
                }
                if( '\0' == option[0])
                    option=NULL;
                else
                    /*skip the comma */
                    option++;
            }
        }
        if( core_tab[0]== -1 )
            WARNING(("bindind arguments are not valid (restored to default value)\n"));
        else { /* we have a legal list to defined the binding  */
            cmp=0;
            for(t=0; t<nb_total_comp_threads; t++) {
                startup[t].bindto=core_tab[cmp];
                cmp++;
                if(core_tab[cmp] == -1)
                    cmp=0;
            }
        }
#if defined(DAGUE_DEBUG_VERBOSE3)
        {
            char tmp[MAX_CORE_LIST];
            char* str = tmp;
            size_t offset;
            int i;
            for(i=0; i<MAX_CORE_LIST; i++) {
                if(core_tab[i]==-1)
                    break;
                offset = sprintf(str, "%i ", core_tab[i]);
                str += offset;
            }
            DEBUG3(("binding defined by the parsed list: %s \n", tmp));
        }
#endif /* DAGUE_DEBUG_VERBOSE3 */

#if defined(DAGUE_DEBUG_VERBOSE)
        char tmp[MAX_CORE_LIST];
        char* str = tmp;
        size_t offset;
        for(t=0; t<MAX_CORE_LIST; t++){
            if(core_tab[t]==-1)
                break;
            offset = sprintf(str, "%i ", core_tab[t]);
            str += offset;
        }
        DEBUG(( "binding defined by the parsed list: %s \n", tmp));
#endif /* defined(DAGUE_DEBUG_VERBOSE) */
    }
    return 0;
#else
    (void)optarg;
    (void)context;
    (void)startup;
    WARNING(("the binding defined by --dague_bind has been ignored (requires a build with HWLOC with bitmap support).\n"));
    return -1;
#endif /* HAVE_HWLOC && HAVE_HWLOC_BITMAP */
}

static int dague_parse_comm_binding_parameter(void * optarg, dague_context_t* context)
{
#if defined(HAVE_HWLOC)
    char* option = optarg;
    if( option[0]!='\0' ) {
        int core=atoi(optarg);
        if( (core > -1) && (core < dague_hwloc_nb_real_cores()) )
            context->comm_th_core=core;
        else
            WARNING(("the binding defined by --dague_bind_comm has been ignored (illegal core number)\n"));
    } else {
        /* TODO:: Add binding NUIOA aware by default */
        DEBUG3(("default binding for the communication thread\n"));
    }
    return 0;
#else
    (void)optarg; (void)context;
    WARNING(("The binding defined by --dague_bind has been ignored (requires HWLOC use with bitmap support).\n"));
    return -1;
#endif  /* HAVE_HWLOC */
}

#if defined(DAGUE_SIM)
int dague_getsimulationdate( dague_context_t *dague_context ){
    return dague_context->largest_simulation_date;
}
#endif<|MERGE_RESOLUTION|>--- conflicted
+++ resolved
@@ -248,13 +248,8 @@
 #if defined(HAVE_HWLOC)
         nb_cores = dague_hwloc_nb_real_cores();
 #else
-<<<<<<< HEAD
-        nb_cores= sysconf(_SC_NPROCESSORS_ONLN);
-        if(nb_cores== -1) {
-=======
         nb_cores = sysconf(_SC_NPROCESSORS_ONLN);
         if(nb_cores == -1) {
->>>>>>> 438032ad
             perror("sysconf(_SC_NPROCESSORS_ONLN)\n");
             nb_cores = 1;
         }
@@ -407,7 +402,6 @@
                                             &device_delegate_begin, &device_delegate_end);
 #endif  /* DAGUE_PROF_TRACE */
 
-<<<<<<< HEAD
     dague_devices_init(context);
     /* By now let's add one device for the CPUs */
     {
@@ -427,7 +421,7 @@
 
     /* Initialize the barriers */
     dague_barrier_init( &(context->barrier), NULL, nb_total_comp_threads );
-=======
+
     if(dague_enable_dot) {
 #if defined(DAGUE_PROF_GRAPHER)
         dague_prof_grapher_init((*pargv)[0], nb_total_comp_threads);
@@ -438,7 +432,6 @@
                 "************************************************************************************************\n");
 #endif  /* defined(DAGUE_PROF_GRAPHER) */
     }
->>>>>>> 438032ad
 
     if( nb_total_comp_threads > 1 ) {
         pthread_attr_t thread_attr;
