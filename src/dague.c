--- conflicted
+++ resolved
@@ -889,8 +889,8 @@
 void dague_dependencies_mark_task_as_startup(dague_execution_context_t* restrict exec_context)
 {
     const dague_function_t* function = exec_context->function;
-    dague_object_t *dague_object = exec_context->dague_object;
-    dague_dependency_t *deps = find_deps(dague_object, exec_context);
+    dague_handle_t *dague_handle = exec_context->dague_handle;
+    dague_dependency_t *deps = find_deps(dague_handle, exec_context);
 
     if( function->flags & DAGUE_USE_DEPS_MASK ) {
         *deps = DAGUE_DEPENDENCIES_STARTUP_TASK | function->dependencies_goal;
@@ -1112,10 +1112,7 @@
     const dague_function_t* function = task->function;
     unsigned int i, ip, index = 0, is_param;
 
-<<<<<<< HEAD
     assert( NULL != task->dague_handle );
-=======
-    assert( NULL != task->dague_object );
     index += snprintf( str + index, size - index, "%s(", function->name );
     if( index >= size ) return str;
     for( ip = 0; ip < function->nb_parameters; ip++ ) {
@@ -1141,7 +1138,7 @@
                            task->locals[i].value );
         if( index >= size ) return str;
     }
-    index += snprintf(str + index, size - index, "]<%d>{%u}", task->priority, task->dague_object->object_id );
+    index += snprintf(str + index, size - index, "]<%d>{%u}", task->priority, task->dague_handle->handle_id );
 
     return str;
 }
@@ -1149,12 +1146,11 @@
  * Convert assignments to a string.
  */
 char* dague_snprintf_assignments( char* str, size_t size,
-                                  const struct dague_function_s* function,
-                                  const struct assignment* locals)
+                                  const dague_function_t* function,
+                                  const assignment_t* locals)
 {
     unsigned int ip, index = 0;
 
->>>>>>> 337d2907
     index += snprintf( str + index, size - index, "%s", function->name );
     if( index >= size ) return str;
     for( ip = 0; ip < function->nb_parameters; ip++ ) {
@@ -1163,11 +1159,7 @@
                            locals[function->params[ip]->context_index].value );
         if( index >= size ) return str;
     }
-<<<<<<< HEAD
-    index += snprintf(str + index, size - index, ")<%d>{%u}", task->priority, task->dague_handle->handle_id );
-=======
     index += snprintf(str + index, size - index, ")" );
->>>>>>> 337d2907
 
     return str;
 }
@@ -1664,10 +1656,10 @@
 
 static int dague_expr_eval(const expr_t *expr, dague_execution_context_t *context)
 {
-    dague_object_t *object = context->dague_object;
+    dague_handle_t *handle = context->dague_handle;
 
     assert( expr->op == EXPR_OP_INLINE );
-    return expr->inline_func(object, context->locals);
+    return expr->inline_func(handle, context->locals);
 }
 
 static int dague_debug_enumerate_next_in_execution_space(dague_execution_context_t *context,
@@ -1699,7 +1691,7 @@
     return 1;
 }
 
-void dague_debug_print_local_expecting_tasks_for_function( dague_object_t *object,
+void dague_debug_print_local_expecting_tasks_for_function( dague_handle_t *handle,
                                                            const dague_function_t *function,
                                                            int show_remote,
                                                            int show_startup,
@@ -1710,11 +1702,13 @@
 {
     dague_execution_context_t context;
     dague_dependency_t *dep;
+    dague_ddesc_t *ref;
+    dague_data_key_t key;
     int pi, li;
 
     DAGUE_LIST_ITEM_SINGLETON( &context.list_item );
     context.mempool_owner = NULL;
-    context.dague_object = object;
+    context.dague_handle = handle;
     context.function = function;
     context.priority = -1;
     context.status = DAGUE_TASK_STATUS_NONE;
@@ -1739,9 +1733,10 @@
     do {
         char tmp[MAX_TASK_STRLEN];
         (*ntotal)++;
-        if( dague_expr_eval(function->pred, &context) ) {
+        ref = function->data_affinity(&context, &key);
+        if( ref->rank_of_key(ref, key) == ref->myrank ) {
             (*nlocal)++;
-            dep = find_deps(object, &context);
+            dep = find_deps(handle, &context);
             if( function->flags & DAGUE_USE_DEPS_MASK ) {
                 if( *dep & DAGUE_DEPENDENCIES_STARTUP_TASK ) {
                     (*nreleased)++;
@@ -1779,40 +1774,40 @@
     } while( dague_debug_enumerate_next_in_execution_space(&context, 0)  );
 }
 
-void dague_debug_print_local_expecting_tasks_for_object( dague_object_t *object,
+void dague_debug_print_local_expecting_tasks_for_handle( dague_handle_t *handle,
                                                          int show_remote, int show_startup, int show_complete)
 {
     uint32_t fi;
     int nlocal, ntotal, nreleased;
-    /* The object has not been initialized yet, or it has been completed */
-    if( object->dependencies_array == NULL )
+    /* The handle has not been initialized yet, or it has been completed */
+    if( handle->dependencies_array == NULL )
         return;
 
-    for(fi = 0; fi < object->nb_functions; fi++) {
-        fprintf(stderr, " Tasks of Function %u (%s):\n", fi, object->functions_array[fi]->name);
-        dague_debug_print_local_expecting_tasks_for_function( object, object->functions_array[fi],
+    for(fi = 0; fi < handle->nb_functions; fi++) {
+        fprintf(stderr, " Tasks of Function %u (%s):\n", fi, handle->functions_array[fi]->name);
+        dague_debug_print_local_expecting_tasks_for_function( handle, handle->functions_array[fi],
                                                               show_remote, show_startup, show_complete,
                                                               &nlocal, &nreleased, &ntotal );
-        fprintf(stderr, " Total number of Tasks of Class %s: %d\n", object->functions_array[fi]->name, ntotal);
-        fprintf(stderr, " Local number of Tasks of Class %s: %d\n", object->functions_array[fi]->name, nlocal);
-        fprintf(stderr, " Number of Tasks of Class %s that have been released: %d\n", object->functions_array[fi]->name, nreleased);
+        fprintf(stderr, " Total number of Tasks of Class %s: %d\n", handle->functions_array[fi]->name, ntotal);
+        fprintf(stderr, " Local number of Tasks of Class %s: %d\n", handle->functions_array[fi]->name, nlocal);
+        fprintf(stderr, " Number of Tasks of Class %s that have been released: %d\n", handle->functions_array[fi]->name, nreleased);
     }
 }
 
 void dague_debug_print_local_expecting_tasks( int show_remote, int show_startup, int show_complete )
 {
-    dague_object_t *object;
+    dague_handle_t *handle;
     uint32_t oi;
 
     dague_atomic_lock( &object_array_lock );
     for( oi = 1; oi <= object_array_pos; oi++) {
-        object = object_array[ oi ];
-        if( object == NOOBJECT )
+        handle = object_array[ oi ];
+        if( handle == NOOBJECT )
             continue;
-        if( object == NULL )
+        if( handle == NULL )
             continue;
-        fprintf(stderr, "Tasks of Object %u:\n", oi);
-        dague_debug_print_local_expecting_tasks_for_object( object,
+        fprintf(stderr, "Tasks of Handle %u:\n", oi);
+        dague_debug_print_local_expecting_tasks_for_handle( handle,
                                                             show_remote,
                                                             show_startup,
                                                             show_complete );
