/*
 * Copyright (c) 2010-2014 The University of Tennessee and The University
 *                         of Tennessee Research Foundation.  All rights
 *                         reserved.
 */

#include "dague_config.h"
#include "dague_internal.h"
#include <dague/utils/mca_param.h>
#include <dague/constants.h>

#if defined(HAVE_CUDA)
#include "dague.h"
#include "data.h"
#include <dague/devices/cuda/dev_cuda.h>
#include "profiling.h"
#include "execution_unit.h"
#include "arena.h"
#include <dague/utils/output.h>
#include <dague/utils/argv.h>

#include <cuda.h>
#include <cuda_runtime_api.h>
#include <errno.h>
#include <dlfcn.h>
#include <sys/stat.h>

#if defined(DAGUE_PROF_TRACE)
/* Accepted values are: DAGUE_PROFILE_CUDA_TRACK_DATA_IN | DAGUE_PROFILE_CUDA_TRACK_DATA_OUT |
 *                      DAGUE_PROFILE_CUDA_TRACK_OWN | DAGUE_PROFILE_CUDA_TRACK_EXEC
 */
int dague_cuda_trackable_events = DAGUE_PROFILE_CUDA_TRACK_DATA_IN | DAGUE_PROFILE_CUDA_TRACK_DATA_OUT | DAGUE_PROFILE_CUDA_TRACK_EXEC | DAGUE_PROFILE_CUDA_TRACK_OWN;
int dague_cuda_movein_key_start;
int dague_cuda_movein_key_end;
int dague_cuda_moveout_key_start;
int dague_cuda_moveout_key_end;
int dague_cuda_own_GPU_key_start;
int dague_cuda_own_GPU_key_end;
#endif  /* defined(PROFILING) */

int dague_cuda_output_stream = -1;
static char* cuda_lib_path = NULL;

/* Dirty selection for now */
//float gpu_speeds[2][3] ={
    /* C1060, C2050, K20 */
//    { 622.08, 1030.4, 3520 },
//    {  77.76,  515.2, 1170 }
//}; leave for reference

/* the rate represents how many times single is faster than double */
int stod_rate[3] = {8, 2, 3};

/* look up how many cuda cores per SM
 * 1.x    8
 * 2.0    32
 * 2.1    48
 * 3.x    192
 */
static int dague_cuda_lookup_device_cudacores(int *cuda_cores, int major, int minor)
{
    if (major == 1) {
        *cuda_cores = 8;
    } else if (major == 2 && minor == 0) {
        *cuda_cores = 32;
    } else if (major == 2 && minor == 1) {
        *cuda_cores = 48;
    } else if (major == 3) {
        *cuda_cores = 192;
    } else {
        fprintf(stderr, "Unsupporttd GPU, skip.\n");
            return DAGUE_ERROR;
    }
    return DAGUE_SUCCESS;
}

static int dague_cuda_device_fini(dague_device_t* device)
{
    gpu_device_t* gpu_device = (gpu_device_t*)device;
    CUresult status;
    int j, k;

    status = cuCtxPushCurrent( gpu_device->ctx );
    DAGUE_CUDA_CHECK_ERROR( "(dague_cuda_device_fini) cuCtxPushCurrent ", status,
                            {continue;} );
    /* Release pending queue */
    OBJ_DESTRUCT(&gpu_device->pending);

    /* Release all streams */
    for( j = 0; j < gpu_device->max_exec_streams; j++ ) {
        dague_gpu_exec_stream_t* exec_stream = &(gpu_device->exec_stream[j]);

        exec_stream->max_events   = DAGUE_MAX_EVENTS_PER_STREAM;
        exec_stream->executed     = 0;
        exec_stream->start        = 0;
        exec_stream->end          = 0;

        for( k = 0; k < exec_stream->max_events; k++ ) {
            assert( NULL == exec_stream->tasks[k] );
            status = cuEventDestroy(exec_stream->events[k]);
            DAGUE_CUDA_CHECK_ERROR( "(FINI) cuEventDestroy ", status,
                                    {continue;} );
        }
        free(exec_stream->events); exec_stream->events = NULL;
        free(exec_stream->tasks); exec_stream->tasks = NULL;
        free(exec_stream->fifo_pending); exec_stream->fifo_pending = NULL;
        /* Release the stream */
        cudaStreamDestroy( exec_stream->cuda_stream );
    }

    status = cuCtxDestroy( gpu_device->ctx );
    DAGUE_CUDA_CHECK_ERROR( "(dague_cuda_device_fini) cuCtxDestroy ", status,
                                {continue;} );
    gpu_device->ctx = NULL;

    /* Cleanup the GPU memory. */
    OBJ_DESTRUCT(&gpu_device->gpu_mem_lru);
    OBJ_DESTRUCT(&gpu_device->gpu_mem_owned_lru);

    free(gpu_device);

    return DAGUE_SUCCESS;
}

static int dague_cuda_memory_register(dague_device_t* device, dague_ddesc_t* desc, void* ptr, size_t length)
{
    gpu_device_t* gpu_device = (gpu_device_t*)device;
    CUresult status;
    CUcontext ctx;
    int rc = DAGUE_ERROR;

    if (desc->memory_registration_status == MEMORY_STATUS_REGISTERED) {
        rc = DAGUE_SUCCESS;
        return rc;
    }

    /* Atomically get the GPU context */
    do {
        ctx = gpu_device->ctx;
        dague_atomic_cas( &(gpu_device->ctx), ctx, NULL );
    } while( NULL == ctx );

    status = cuCtxPushCurrent( ctx );
    DAGUE_CUDA_CHECK_ERROR( "(dague_cuda_memory_register) cuCtxPushCurrent ", status,
                            {goto restore_and_return;} );

    status = cuMemHostRegister(ptr, length, CU_MEMHOSTREGISTER_PORTABLE);
    DAGUE_CUDA_CHECK_ERROR( "(dague_cuda_memory_register) cuMemHostRegister ", status,
                            { goto restore_and_return; } );

    status = cuCtxPopCurrent(NULL);
    DAGUE_CUDA_CHECK_ERROR( "(dague_cuda_memory_register) cuCtxPopCurrent ", status,
                            {goto restore_and_return;} );
    rc = DAGUE_SUCCESS;
    desc->memory_registration_status = MEMORY_STATUS_REGISTERED;

  restore_and_return:
    /* Restore the context so the others can steal it */
    dague_atomic_cas( &(gpu_device->ctx), NULL, ctx );

    return rc;
}

static int dague_cuda_memory_unregister(dague_device_t* device, dague_ddesc_t* desc, void* ptr)
{
    gpu_device_t* gpu_device = (gpu_device_t*)device;
    CUresult status;
    CUcontext ctx;
    int rc = DAGUE_ERROR;

    if (desc->memory_registration_status == MEMORY_STATUS_UNREGISTERED) {
        rc = DAGUE_SUCCESS;
        return rc;
    }

    /* Atomically get the GPU context */
    do {
        ctx = gpu_device->ctx;
        dague_atomic_cas( &(gpu_device->ctx), ctx, NULL );
    } while( NULL == ctx );

    status = cuCtxPushCurrent( ctx );
    DAGUE_CUDA_CHECK_ERROR( "(dague_cuda_memory_unregister) cuCtxPushCurrent ", status,
                            {goto restore_and_return;} );

    status = cuMemHostUnregister(ptr);
    DAGUE_CUDA_CHECK_ERROR( "(dague_cuda_memory_ununregister) cuMemHostUnregister ", status,
                            {continue;} );

    status = cuCtxPopCurrent(NULL);
    DAGUE_CUDA_CHECK_ERROR( "(dague_cuda_memory_unregister) cuCtxPopCurrent ", status,
                            {goto restore_and_return;} );
    rc = DAGUE_SUCCESS;
    desc->memory_registration_status = MEMORY_STATUS_UNREGISTERED;

  restore_and_return:
    /* Restore the context so the others can use it */
    dague_atomic_cas( &(gpu_device->ctx), NULL, ctx );

    return rc;
}

static int cuda_legal_compute_capabilitites[] = {10, 11, 12, 13, 20, 21, 30, 35};

void* cuda_solve_handle_dependencies(gpu_device_t* gpu_device,
                                     const char* fname)
{
    char library_name[FILENAME_MAX], function_name[FILENAME_MAX], *env;
    int i, index, capability = gpu_device->major * 10 + gpu_device->minor;
    CUresult status;
    void *fn = NULL, *dlh = NULL;
    char** argv = NULL, **target;

    status = cuCtxPushCurrent( gpu_device->ctx );
    DAGUE_CUDA_CHECK_ERROR( "(cuda_solve_handle_dependencies) cuCtxPushCurrent ", status, {continue;} );

    for( i = 0, index = -1; i < (int)sizeof(cuda_legal_compute_capabilitites); i++ ) {
        if(cuda_legal_compute_capabilitites[i] == capability) {
            index = i;
            break;
        }
    }
    if( -1 == index ) {  /* This shouldn't have happened */
        return NULL;
    }

    /**
     * Prepare the list of PATH or FILE to be searched for a CUDA shared library.
     * In any case this list might be a list of ; separated possible targets,
     * where each target can be either a directory or a specific file.
     */
    env = getenv("DAGUE_CUCORES_LIB");
    if( NULL != env ) {
        argv = dague_argv_split(env, ';');
    } else if( NULL != cuda_lib_path ) {
        argv = dague_argv_split(cuda_lib_path, ';');
    }

  retry_lesser_sm_version:
    if( -1 == index ) {
        capability = 0;
        snprintf(function_name, FILENAME_MAX, "%s", fname);
    } 
    else {
        capability = cuda_legal_compute_capabilitites[index];
        snprintf(function_name, FILENAME_MAX, "%s_SM%2d", fname, capability);
    }

    for( target = argv; (NULL != target) && (NULL != *target); target++ ) {
        struct stat status;
        if( 0 != stat(*target, &status) ) {
            dague_output_verbose(5, dague_cuda_output_stream,
                                 "Could not stat the %s path (%s)\n", *target, strerror(errno));
            continue;
        }
        if( S_ISDIR(status.st_mode) ) {
            if( capability )
                snprintf(library_name,  FILENAME_MAX, "%s/libdplasma_cucores_sm%d.so", *target, capability);
            else
                snprintf(library_name,  FILENAME_MAX, "%s/libdplasma_cores_cuda.so", *target);
        } else {
            snprintf(library_name,  FILENAME_MAX, "%s", *target);
        }

        dlh = dlopen(library_name, RTLD_NOW | RTLD_NODELETE );
        if(NULL == dlh) {
            dague_output_verbose(5, dague_cuda_output_stream,
                                 "Could not find %s dynamic library (%s)\n", library_name, dlerror());
            continue;
        }
        fn = dlsym(dlh, function_name);
        dlclose(dlh);
        if( NULL != fn ) {
            dague_output_verbose(10, dague_cuda_output_stream,
                                 "Function %s found in shared object %s\n",
                                 function_name, library_name);
            break;  /* we got one, stop here */
        }
    }
    /* Couldn't load from named dynamic libs, try linked/static */
    if(NULL == fn) {
        dague_output_verbose(5, dague_cuda_output_stream,
                             "No dynamic function %s found, trying from compile time linked in\n",
                             function_name);
        dlh = dlopen("", RTLD_NOW | RTLD_NODELETE);
        if(NULL != dlh) {
            fn = dlsym(dlh, function_name);
            if(NULL != fn) {
                dague_output_verbose(10, dague_cuda_output_stream,
                                     "Function %s found in the application object\n",
                                     function_name);
            }
            dlclose(dlh);
        }
    }

    /* Still not found?? skip this GPU */
    if(NULL == fn) {
        dague_output_verbose(10, dague_cuda_output_stream,
                             "No function %s found for CUDA device %s\n",
                             function_name, gpu_device->super.name);
        index--;
        if(-1 <= index)
            goto retry_lesser_sm_version;
    }

    status = cuCtxPopCurrent(NULL);
    DAGUE_CUDA_CHECK_ERROR( "(INIT) cuCtxPopCurrent ", status,
                            {continue;} );
    if( NULL != argv )
        dague_argv_free(argv);

    return fn;
}

static int
dague_cuda_handle_register(dague_device_t* device, dague_handle_t* handle)
{
    gpu_device_t* gpu_device = (gpu_device_t*)device;
    uint32_t i, j, dev_mask = 0x0, rc = DAGUE_ERR_NOT_FOUND;

    /**
     * Let's suppose it is not our job to detect if a particular body can
     * run or not. We will need to add some properties that will allow the
     * user to write the code to assess this.
     */
    assert(DAGUE_DEV_CUDA == device->type);
    for( i = 0; i < handle->nb_functions; i++ ) {
        const dague_function_t* function = handle->functions_array[i];
        __dague_chore_t* chores = (__dague_chore_t*)function->incarnations;
        for( dev_mask = j = 0; NULL != chores[j].hook; j++ ) {
            if( chores[j].type == device->type ) {
                void* devf = cuda_solve_handle_dependencies(gpu_device, NULL==chores[j].dyld?function->name:chores[j].dyld);
                if( NULL != devf ) {
                    chores[gpu_device->cuda_index].dyld_fn = devf;
                    rc = DAGUE_SUCCESS;
                    dev_mask |= (1 << chores[j].type);
                }
            }
        }
    }
    /* Not a single chore supports this device, there is no reason to check anything further */
    if(DAGUE_SUCCESS != rc) {
        handle->devices_mask &= ~(device->device_index);
    }

    return rc;
}

static int
dague_cuda_handle_unregister(dague_device_t* device, dague_handle_t* handle)
{
    (void)device; (void)handle;
    return DAGUE_SUCCESS;
}

int dague_gpu_init(dague_context_t *dague_context)
{
    int show_caps_index, show_caps = 0;
    int use_cuda_index, use_cuda;
    int cuda_mask, cuda_verbosity;
    int ndevices, i, j, k;
    int isdouble = 0;
    CUresult status;

    use_cuda_index = dague_mca_param_reg_int_name("device_cuda", "enabled",
                                                  "The number of CUDA device to enable for the next PaRSEC context",
                                                  false, false, 0, &use_cuda);
    (void)dague_mca_param_reg_int_name("device_cuda", "mask",
                                       "The bitwise mask of CUDA devices to be enabled (default all)",
                                       false, false, 0xffffffff, &cuda_mask);
    (void)dague_mca_param_reg_int_name("device_cuda", "verbose",
                                       "Set the verbosity level of the CUDA device (negative value turns all output off, higher is less verbose)\n",
                                       false, false, -1, &cuda_verbosity);
    (void)dague_mca_param_reg_string_name("device_cuda", "path",
                                          "Path to the shared library files containing the CUDA version of the hooks. It is a ;-separated list of either directories or .so files.\n",
                                          false, false, DAGUE_LIB_CUDA_PREFIX, &cuda_lib_path);

    if( 0 == use_cuda ) {
        return -1;  /* Nothing to do around here */
    }

    if( cuda_verbosity >= 0 ) {
        dague_cuda_output_stream = dague_output_open(NULL);
        dague_output_set_verbosity(dague_cuda_output_stream, cuda_verbosity);
    }

    status = cuInit(0);
    DAGUE_CUDA_CHECK_ERROR( "cuInit ", status,
                            {
                                if( 0 < use_cuda_index )
                                    dague_mca_param_set_int(use_cuda_index, 0);
                                return -1;
                            } );

    cuDeviceGetCount( &ndevices );

    if( ndevices > use_cuda ) {
        if( 0 < use_cuda_index ) {
            ndevices = use_cuda;
        }
    } else if (ndevices < use_cuda ) {
        if( 0 < use_cuda_index ) {
            fprintf(stderr, "There are only %d GPU available in this machine. PaRSEC will enable all of them.\n", ndevices);
            dague_mca_param_set_int(use_cuda_index, ndevices);
        }
    }

    /* Update the number of GPU for the upper layer */
    use_cuda = ndevices;
    if( 0 == ndevices ) {
        return -1;
    }

    show_caps_index = dague_mca_param_find("device", NULL, "show_capabilities");
    if(0 < show_caps_index) {
        dague_mca_param_lookup_int(show_caps_index, &show_caps);
    }
#if defined(DAGUE_PROF_TRACE)
    dague_profiling_add_dictionary_keyword( "movein", "fill:#33FF33",
                                            0, NULL,
                                            &dague_cuda_movein_key_start, &dague_cuda_movein_key_end);
    dague_profiling_add_dictionary_keyword( "moveout", "fill:#ffff66",
                                            0, NULL,
                                            &dague_cuda_moveout_key_start, &dague_cuda_moveout_key_end);
    dague_profiling_add_dictionary_keyword( "cuda", "fill:#66ff66",
                                            0, NULL,
                                            &dague_cuda_own_GPU_key_start, &dague_cuda_own_GPU_key_end);
#endif  /* defined(PROFILING) */

    for( i = 0; i < ndevices; i++ ) {
#if CUDA_VERSION >= 3020
        size_t total_mem;
#else
        unsigned int total_mem;
#endif  /* CUDA_VERSION >= 3020 */
        gpu_device_t* gpu_device;
        CUdevprop devProps;
        char szName[256];
        int major, minor, concurrency, computemode, streaming_multiprocessor, cuda_cores;
        CUdevice hcuDevice;

        status = cuDeviceGet( &hcuDevice, i );
        DAGUE_CUDA_CHECK_ERROR( "cuDeviceGet ", status, {continue;} );
        status = cuDeviceGetName( szName, 256, hcuDevice );
        DAGUE_CUDA_CHECK_ERROR( "cuDeviceGetName ", status, {continue;} );

        status = cuDeviceComputeCapability( &major, &minor, hcuDevice);
        DAGUE_CUDA_CHECK_ERROR( "cuDeviceComputeCapability ", status, {continue;} );

        status = cuDeviceGetProperties( &devProps, hcuDevice );
        DAGUE_CUDA_CHECK_ERROR( "cuDeviceGetProperties ", status, {continue;} );

        status = cuDeviceGetAttribute( &concurrency, CU_DEVICE_ATTRIBUTE_CONCURRENT_KERNELS, hcuDevice );
        DAGUE_CUDA_CHECK_ERROR( "cuDeviceGetAttribute ", status, {continue;} );

        status = cuDeviceGetAttribute( &streaming_multiprocessor, CU_DEVICE_ATTRIBUTE_MULTIPROCESSOR_COUNT, hcuDevice );
        DAGUE_CUDA_CHECK_ERROR( "cuDeviceGetAttribute ", status, {continue;} );

        /* Allow fine grain selection of the GPU's */
        if( !((1 << i) & cuda_mask) ) continue;

        status = cuDeviceGetAttribute( &computemode, CU_DEVICE_ATTRIBUTE_COMPUTE_MODE, hcuDevice );
        DAGUE_CUDA_CHECK_ERROR( "cuDeviceGetAttribute ", status, {continue;} );

        if( show_caps ) {
            STATUS(("GPU Device %d (capability %d.%d): %s\n", i, major, minor, szName ));
            STATUS(("\tSM                 : %d\n", streaming_multiprocessor ));
            STATUS(("\tmaxThreadsPerBlock : %d\n", devProps.maxThreadsPerBlock ));
            STATUS(("\tmaxThreadsDim      : [%d %d %d]\n", devProps.maxThreadsDim[0],
                    devProps.maxThreadsDim[1], devProps.maxThreadsDim[2] ));
            STATUS(("\tmaxGridSize        : [%d %d %d]\n", devProps.maxGridSize[0],
                    devProps.maxGridSize[1], devProps.maxGridSize[2] ));
            STATUS(("\tsharedMemPerBlock  : %d\n", devProps.sharedMemPerBlock ));
            STATUS(("\tconstantMemory     : %d\n", devProps.totalConstantMemory ));
            STATUS(("\tSIMDWidth          : %d\n", devProps.SIMDWidth ));
            STATUS(("\tmemPitch           : %d\n", devProps.memPitch ));
            STATUS(("\tregsPerBlock       : %d\n", devProps.regsPerBlock ));
            STATUS(("\tclockRate          : %d\n", devProps.clockRate ));
            STATUS(("\tconcurrency        : %s\n", (concurrency == 1 ? "yes" : "no") ));
            STATUS(("\tcomputeMode        : %d\n", computemode ));
        }
        status = cuDeviceTotalMem( &total_mem, hcuDevice );
        DAGUE_CUDA_CHECK_ERROR( "cuDeviceTotalMem ", status, {continue;} );

        gpu_device = (gpu_device_t*)calloc(1, sizeof(gpu_device_t));
        OBJ_CONSTRUCT(gpu_device, dague_list_item_t);
        gpu_device->major = (uint8_t)major;
        gpu_device->minor = (uint8_t)minor;
        gpu_device->super.name = strdup(szName);

        /* cuCtxCreate: Function works on floating contexts and current context */
        status = cuCtxCreate( &(gpu_device->ctx), 0 /*CU_CTX_BLOCKING_SYNC*/, hcuDevice );
        DAGUE_CUDA_CHECK_ERROR( "(INIT) cuCtxCreate ", status,
                                {free(gpu_device); continue; } );

        gpu_device->max_exec_streams = DAGUE_MAX_STREAMS;
        gpu_device->exec_stream =
            (dague_gpu_exec_stream_t*)malloc(gpu_device->max_exec_streams
                                             * sizeof(dague_gpu_exec_stream_t));
        for( j = 0; j < gpu_device->max_exec_streams; j++ ) {
            cudaError_t cudastatus;
            dague_gpu_exec_stream_t* exec_stream = &(gpu_device->exec_stream[j]);

            /* Allocate the stream */
            cudastatus = cudaStreamCreate( &(exec_stream->cuda_stream) );
            DAGUE_CUDA_CHECK_ERROR( "cudaStreamCreate ", cudastatus,
                                    {break;} );
            exec_stream->workspace    = NULL;
            exec_stream->max_events   = DAGUE_MAX_EVENTS_PER_STREAM;
            exec_stream->executed     = 0;
            exec_stream->start        = 0;
            exec_stream->end          = 0;
            exec_stream->fifo_pending = (dague_list_t*)OBJ_NEW(dague_list_t);
            OBJ_CONSTRUCT(exec_stream->fifo_pending, dague_list_t);
            exec_stream->tasks  = (dague_gpu_context_t**)malloc(exec_stream->max_events
                                                                * sizeof(dague_gpu_context_t*));
            exec_stream->events = (CUevent*)malloc(exec_stream->max_events * sizeof(CUevent));
            /* and the corresponding events */
            for( k = 0; k < exec_stream->max_events; k++ ) {
                exec_stream->events[k] = NULL;
                exec_stream->tasks[k]  = NULL;
#if CUDA_VERSION >= 3020
                status = cuEventCreate(&(exec_stream->events[k]), CU_EVENT_DISABLE_TIMING);
#else
                status = cuEventCreate(&(exec_stream->events[k]), CU_EVENT_DEFAULT);
#endif  /* CUDA_VERSION >= 3020 */
                DAGUE_CUDA_CHECK_ERROR( "(INIT) cuEventCreate ", (cudaError_t)status,
                                        {break;} );
            }
#if defined(DAGUE_PROF_TRACE)
            exec_stream->profiling = dague_profiling_thread_init( 2*1024*1024, DAGUE_PROFILE_STREAM_STR, i, j );
            exec_stream->prof_event_track_enable = dague_cuda_trackable_events & DAGUE_PROFILE_CUDA_TRACK_EXEC;
            exec_stream->prof_event_key_start    = -1;
            exec_stream->prof_event_key_end      = -1;
#endif  /* defined(DAGUE_PROF_TRACE) */
        }

        status = cuCtxPopCurrent(NULL);
        DAGUE_CUDA_CHECK_ERROR( "(INIT) cuCtxPopCurrent ", status,
                                {free(gpu_device); continue;} );

        gpu_device->cuda_index                 = (uint8_t)i;
        gpu_device->super.type                 = DAGUE_DEV_CUDA;
        gpu_device->super.executed_tasks       = 0;
        gpu_device->super.transferred_data_in  = 0;
        gpu_device->super.transferred_data_out = 0;
        gpu_device->super.required_data_in     = 0;
        gpu_device->super.required_data_out    = 0;

        gpu_device->super.device_fini              = dague_cuda_device_fini;
        gpu_device->super.device_memory_register   = dague_cuda_memory_register;
        gpu_device->super.device_memory_unregister = dague_cuda_memory_unregister;
        gpu_device->super.device_handle_register   = dague_cuda_handle_register;
        gpu_device->super.device_handle_unregister = dague_cuda_handle_unregister;

        if (dague_cuda_lookup_device_cudacores(&cuda_cores, major, minor) == DAGUE_ERROR ) {
            return -1;
        }
        gpu_device->super.device_sweight = (float)streaming_multiprocessor * (float)cuda_cores * (float)devProps.clockRate * 2.0 / 1000000;
        gpu_device->super.device_dweight = gpu_device->super.device_sweight / stod_rate[major-1];

        if( show_caps ) {
            STATUS(("\tFlops capacity     : single %2.4f, double %2.4f\n", gpu_device->super.device_sweight, gpu_device->super.device_dweight));
        }

        /* Initialize internal lists */
        OBJ_CONSTRUCT(&gpu_device->gpu_mem_lru,       dague_list_t);
        OBJ_CONSTRUCT(&gpu_device->gpu_mem_owned_lru, dague_list_t);
        OBJ_CONSTRUCT(&gpu_device->pending,           dague_list_t);

        dague_devices_add(dague_context, &(gpu_device->super));
    }

    /**
     * Reconfigure the stream 0 and 1 for input and outputs.
     */
#if defined(DAGUE_PROF_TRACE)
    for( i = 0; i < ndevices; i++ ) {
        gpu_device_t *gpu_device = (gpu_device_t*)dague_devices_get(i);
        if( (NULL == gpu_device) || (DAGUE_DEV_CUDA != gpu_device->super.type) ) continue;

        gpu_device->exec_stream[0].prof_event_track_enable = dague_cuda_trackable_events & DAGUE_PROFILE_CUDA_TRACK_DATA_IN;
        gpu_device->exec_stream[0].prof_event_key_start    = dague_cuda_movein_key_start;
        gpu_device->exec_stream[0].prof_event_key_end      = dague_cuda_movein_key_end;

        gpu_device->exec_stream[1].prof_event_track_enable = dague_cuda_trackable_events & DAGUE_PROFILE_CUDA_TRACK_DATA_OUT;
        gpu_device->exec_stream[1].prof_event_key_start    = dague_cuda_moveout_key_start;
        gpu_device->exec_stream[1].prof_event_key_end      = dague_cuda_moveout_key_end;
    }
#endif  /* defined(DAGUE_PROF_TRACE) */

#if defined(DAGUE_HAVE_PEER_DEVICE_MEMORY_ACCESS)
    for( i = 0; i < ndevices; i++ ) {
        gpu_device_t *source_gpu, *target_gpu;
        CUdevice source, target;
        int canAccessPeer;

        if( NULL == (source_gpu = (gpu_device_t*)dague_devices_get(i)) ) continue;
        /* Skip all non CUDA devices */
        if( DAGUE_DEV_CUDA != source_gpu->super.type ) continue;

        source_gpu->peer_access_mask = 0;
        status = cuDeviceGet( &source, source_gpu->cuda_index );
        DAGUE_CUDA_CHECK_ERROR( "No peer memory access: cuDeviceGet ", status, {continue;} );
        status = cuCtxPushCurrent( source_gpu->ctx );
        DAGUE_CUDA_CHECK_ERROR( "(dague_gpu_init) cuCtxPushCurrent ", status,
                                {continue;} );

        for( j = 0; j < ndevices; j++ ) {
            if( (NULL == (target_gpu = (gpu_device_t*)dague_devices_get(j))) || (i == j) ) continue;
            /* Skip all non CUDA devices */
            if( DAGUE_DEV_CUDA != target_gpu->super.type ) continue;

            status = cuDeviceGet( &target, target_gpu->cuda_index );
            DAGUE_CUDA_CHECK_ERROR( "No peer memory access: cuDeviceGet ", status, {continue;} );

            /* Communication mask */
            status = cuDeviceCanAccessPeer( &canAccessPeer, source, target );
            DAGUE_CUDA_CHECK_ERROR( "cuDeviceCanAccessPeer ", status,
                                    {continue;} );
            if( 1 == canAccessPeer ) {
                status = cuCtxEnablePeerAccess( target_gpu->ctx, 0 );
                DAGUE_CUDA_CHECK_ERROR( "cuCtxEnablePeerAccess ", status,
                                        {continue;} );
                source_gpu->peer_access_mask = (int16_t)(source_gpu->peer_access_mask | (int16_t)(1 << target_gpu->cuda_index));
            }
        }
        status = cuCtxPopCurrent(NULL);
        DAGUE_CUDA_CHECK_ERROR( "(dague_gpu_init) cuCtxPopCurrent ", status,
                                {continue;} );
    }
#endif

    return 0;
}

int dague_gpu_fini(void)
{
    gpu_device_t* gpu_device;
    CUresult status;
    int i, j, k;

    dague_output_close(dague_cuda_output_stream);
    dague_cuda_output_stream = -1;

    for(i = 0; i < dague_devices_enabled(); i++) {
        if( NULL == (gpu_device = (gpu_device_t*)dague_devices_get(i)) ) continue;
        if(DAGUE_DEV_CUDA != gpu_device->super.type) continue;
        dague_device_remove((dague_device_t*)gpu_device);

        status = cuCtxPushCurrent( gpu_device->ctx );
        DAGUE_CUDA_CHECK_ERROR( "(dague_gpu_fini) cuCtxPushCurrent ", status,
                                {continue;} );
        OBJ_DESTRUCT(&gpu_device->pending);  /* Release pending queue */

        /**
         * Release all streams
         */
        for( j = 0; j < gpu_device->max_exec_streams; j++ ) {
            dague_gpu_exec_stream_t* exec_stream = &(gpu_device->exec_stream[j]);

            exec_stream->max_events   = DAGUE_MAX_EVENTS_PER_STREAM;
            exec_stream->executed     = 0;
            exec_stream->start        = 0;
            exec_stream->end          = 0;

            for( k = 0; k < exec_stream->max_events; k++ ) {
                assert( NULL == exec_stream->tasks[k] );
                status = cuEventDestroy(exec_stream->events[k]);
                DAGUE_CUDA_CHECK_ERROR( "(FINI) cuEventDestroy ", status,
                                        {continue;} );
            }
            free(exec_stream->events); exec_stream->events = NULL;
            free(exec_stream->tasks); exec_stream->tasks = NULL;
            free(exec_stream->fifo_pending); exec_stream->fifo_pending = NULL;

            /* Release the stream */
            cudaStreamDestroy( exec_stream->cuda_stream );
        }

        free(gpu_device->exec_stream);

        status = cuCtxDestroy( gpu_device->ctx );
        DAGUE_CUDA_CHECK_ERROR( "(dague_gpu_fini) cuCtxDestroy ", status,
                                {continue;} );
        gpu_device->ctx = NULL;

        /* Release the GPU memory. */
        OBJ_DESTRUCT(&gpu_device->gpu_mem_lru);
        OBJ_DESTRUCT(&gpu_device->gpu_mem_owned_lru);

        free(gpu_device);
    }

    return 0;
}

/*
 * TODO: this function should not be necessary anymore.
 */
int dague_gpu_data_register( dague_context_t *dague_context,
                             dague_ddesc_t   *data,
                             int              nbelem, /* Could be a function of the dague_desc_t */
                             size_t           eltsize )
{
    gpu_device_t* gpu_device;
    CUresult status;
    cudaError_t cuda_status;
    uint32_t i;
    (void)eltsize; (void)data;

    for(i = 0; i < dague_nb_devices; i++) {
        size_t how_much_we_allocate;
#if CUDA_VERSION < 3020
        unsigned int total_mem, free_mem, initial_free_mem;
#else
        size_t total_mem, free_mem, initial_free_mem;
#endif  /* CUDA_VERSION < 3020 */
        uint32_t mem_elem_per_gpu = 0;

        if( NULL == (gpu_device = (gpu_device_t*)dague_devices_get(i)) ) continue;
        /* Skip all non CUDA devices */
        if( DAGUE_DEV_CUDA != gpu_device->super.type ) continue;

        status = cuCtxPushCurrent( gpu_device->ctx );
        DAGUE_CUDA_CHECK_ERROR( "(dague_gpu_data_register) cuCtxPushCurrent ", status,
                                {continue;} );

        /**
         * It appears that CUDA allocate the memory in chunks of 1MB,
         * so we need to adapt to this.
         */
        cuMemGetInfo( &initial_free_mem, &total_mem );
        free_mem = initial_free_mem;
        /* We allocate 9/10 of the available memory */
        how_much_we_allocate = (9 * initial_free_mem) / 10;

#if defined(DAGUE_GPU_CUDA_ALLOC_PER_TILE)
        /*
         * We allocate a bunch of tiles that will be used
         * during the computations
         */
        while( (free_mem > eltsize )
               && ((total_mem - free_mem) < how_much_we_allocate)
               && !(mem_elem_per_gpu > (uint32_t)(nbelem/2*3)) ) {
            dague_gpu_data_copy_t* gpu_elem;
            CUdeviceptr device_ptr;
#if 0
            /* Enable to stress the GPU memory subsystem and the coherence protocol */
            if( mem_elem_per_gpu > 10 )
                break;
#endif
            gpu_elem = OBJ_NEW(dague_data_copy_t);

            cuda_status = (cudaError_t)cuMemAlloc( &device_ptr, eltsize);
            DAGUE_CUDA_CHECK_ERROR( "cuMemAlloc ", cuda_status,
                                    ({
#if CUDA_VERSION < 3020
                                        unsigned int _free_mem, _total_mem;
#else
                                        size_t _free_mem, _total_mem;
#endif  /* CUDA_VERSION < 3020 */
                                        cuMemGetInfo( &_free_mem, &_total_mem );
                                        WARNING(("Per context: free mem %zu total mem %zu (allocated tiles %u)\n",
                                                 _free_mem, _total_mem, mem_elem_per_gpu));
                                        free( gpu_elem );
                                        break;
                                     }) );
            gpu_elem->device_private = (void*)(long)device_ptr;
            gpu_elem->device_index = gpu_device->super.device_index;
            mem_elem_per_gpu++;
            dague_ulist_fifo_push( &gpu_device->gpu_mem_lru, (dague_list_item_t*)gpu_elem );
            cuMemGetInfo( &free_mem, &total_mem );
        }
        if( 0 == mem_elem_per_gpu && dague_ulist_is_empty( &gpu_device->gpu_mem_lru ) ) {
            WARNING(("GPU:\tRank %d Cannot allocate memory on GPU %d. Skip it!\n",
                     dague_context->my_rank, i));
        }
        else {
            DEBUG3(( "GPU:\tAllocate %u tiles on the GPU memory\n", mem_elem_per_gpu ));
        }
        DAGUE_OUTPUT_VERBOSE((5, dague_cuda_output_stream,
                              "GPU:\tAllocate %u tiles on the GPU memory\n", mem_elem_per_gpu ));
#else
        if( NULL == gpu_device->memory ) {
            void* base_ptr;
            /*
             * We allocate all the memory on the GPU and we use our memory management
             */
            mem_elem_per_gpu = (how_much_we_allocate + ZONE_MALLOC_UNIT_SIZE - 1 ) / ZONE_MALLOC_UNIT_SIZE ;
            cuda_status = (cudaError_t)cudaMalloc(&base_ptr, (mem_elem_per_gpu * ZONE_MALLOC_UNIT_SIZE));
            DAGUE_CUDA_CHECK_ERROR( "cudaMalloc ", cuda_status,
                                    ({ WARNING(("Allocating memory on the GPU device failed\n")); }) );

            gpu_device->memory = zone_malloc_init( base_ptr, mem_elem_per_gpu, ZONE_MALLOC_UNIT_SIZE );

            if( gpu_device->memory == NULL ) {
                WARNING(("GPU:\tRank %d Cannot allocate memory on GPU %d. Skip it!\n",
                         dague_context->my_rank, i));
            } else {
                DAGUE_OUTPUT_VERBOSE((5, dague_cuda_output_stream,
                                      "GPU:\tAllocate %u segment of size %d on the GPU memory\n",
                                      mem_elem_per_gpu, ZONE_MALLOC_UNIT_SIZE ));
            }
        }
#endif

        status = cuCtxPopCurrent(NULL);
        DAGUE_CUDA_CHECK_ERROR( "(INIT) cuCtxPopCurrent ", status,
                                {continue;} );
    }

    return 0;
}

/**
 * This function release all copies of a data on all devices. It ensure
 * the most recent version is moved back in main memory, and then release
 * the corresponding data from all attached devices.
 *
 * One has to notice that all the data available on the GPU is stored in one of
 * the two used to keep track of the allocated data, either the gpu_mem_lru or
 * the gpu_mem_owner_lru. Thus, going over all the elements in these two lists
 * should be enough to enforce a clean release.
 */
int dague_gpu_data_unregister( dague_ddesc_t* ddesc )
{
    gpu_device_t* gpu_device;
    CUresult status;
    uint32_t i;

    for(i = 0; i < dague_nb_devices; i++) {
        dague_list_item_t* item;
        if( NULL == (gpu_device = (gpu_device_t*)dague_devices_get(i)) ) continue;
        /* Skip all non CUDA devices */
        if( DAGUE_DEV_CUDA != gpu_device->super.type ) continue;
#if 0
        dump_GPU_state(gpu_device); // debug only
#endif
        status = cuCtxPushCurrent( gpu_device->ctx );
        DAGUE_CUDA_CHECK_ERROR( "(dague_gpu_data_unregister) cuCtxPushCurrent ", status,
                                {continue;} );
        /* Free memory on GPU */
        while(NULL != (item = dague_ulist_fifo_pop(&gpu_device->gpu_mem_lru)) ) {
            dague_gpu_data_copy_t* gpu_copy = (dague_gpu_data_copy_t*)item;
            dague_data_t* original = gpu_copy->original;
            DAGUE_OUTPUT_VERBOSE((5, dague_cuda_output_stream,
                                  "Release copy %p, attached to %p, in map %p",
                                  gpu_copy, original, ddesc));
            assert( gpu_copy->device_index == gpu_device->super.device_index );
#if defined(DAGUE_GPU_CUDA_ALLOC_PER_TILE)
            cuMemFree( (CUdeviceptr)gpu_copy->device_private );
#else
            zone_free( gpu_device->memory, (void*)gpu_copy->device_private );
#endif
            if( NULL != original )
                dague_data_copy_detach(original, gpu_copy, gpu_device->super.device_index);
            OBJ_RELEASE(gpu_copy); assert(NULL == gpu_copy);
        }
        while(NULL != (item = dague_ulist_fifo_pop(&gpu_device->gpu_mem_owned_lru)) ) {
            dague_gpu_data_copy_t* gpu_copy = (dague_gpu_data_copy_t*)item;
            dague_data_t* original = gpu_copy->original;
            DAGUE_OUTPUT_VERBOSE((5, dague_cuda_output_stream,
                                  "Release owned copy %p, attached to %p, in map %p",
                                  gpu_copy, original, ddesc));
            assert( gpu_copy->device_index == gpu_device->super.device_index );
            if( DATA_COHERENCY_OWNED == gpu_copy->coherency_state ) {
                WARNING(("GPU[%d] still OWNS the master memory copy for data %d and it is discarding it!\n",
                         i, original->key));
            }
#if defined(DAGUE_GPU_CUDA_ALLOC_PER_TILE)
            cuMemFree( (CUdeviceptr)gpu_copy->device_private );
#else
            zone_free( gpu_device->memory, (void*)gpu_copy->device_private );
#endif
            dague_data_copy_detach(original, gpu_copy, gpu_device->super.device_index);
            OBJ_RELEASE(gpu_copy); assert(NULL == gpu_copy);
        }

#if !defined(DAGUE_GPU_CUDA_ALLOC_PER_TILE)
        if( gpu_device->memory ) {
<<<<<<< HEAD
            dague_gpu_free_workspace(gpu_device);
            gpu_malloc_fini( gpu_device->memory );
            free( gpu_device->memory );
            gpu_device->memory = NULL;
=======
            void* ptr = zone_malloc_fini(&gpu_device->memory);
            status = (cudaError_t)cudaFree(ptr);
            DAGUE_CUDA_CHECK_ERROR( "cudaFree ", status,
                                    { WARNING(("Failed to free the GPU backend memory.\n")); } );
>>>>>>> c452c558
        }
#endif

        status = cuCtxPopCurrent(NULL);
        DAGUE_CUDA_CHECK_ERROR( "(INIT) cuCtxPopCurrent ", status,
                                {continue;} );
    }

    return 0;
}

/**
 * Try to find memory space to move all data on the GPU. We attach a device_elem to
 * a memory_elem as soon as a device_elem is available. If we fail to find enough
 * available elements, we push all the elements handled during this allocation
 * back into the pool of available device_elem, to be picked up by another call
 * (this call will remove them from the current task).
 * Returns:
 *    0: All gpu_mem/mem_elem have been initialized
 *   -2: The task needs to rescheduled
 */
int dague_gpu_data_reserve_device_space( gpu_device_t* gpu_device,
                                         dague_execution_context_t *this_task,
                                         int  move_data_count )
{
    dague_gpu_data_copy_t* temp_loc[MAX_PARAM_COUNT], *gpu_elem, *lru_gpu_elem;
    dague_data_t* master;
    int eltsize = 0, i, j;
    (void)eltsize;

    /**
     * Parse all the input and output flows of data and ensure all have
     * corresponding data on the GPU available.
     */
    for( i = 0; i < this_task->function->nb_flows; i++ ) {
        if(NULL == this_task->function->in[i]) continue;

        temp_loc[i] = NULL;
        master = this_task->data[i].data_in->original;
        gpu_elem = dague_data_get_copy(master, gpu_device->super.device_index);
        /* There is already a copy on the device */
        if( NULL != gpu_elem ) continue;

#if !defined(DAGUE_GPU_CUDA_ALLOC_PER_TILE)
        gpu_elem = OBJ_NEW(dague_data_copy_t);

        eltsize = master->nb_elts;
        eltsize = (eltsize + ZONE_MALLOC_UNIT_SIZE - 1) / ZONE_MALLOC_UNIT_SIZE;

    malloc_data:
        gpu_elem->device_private = zone_malloc( gpu_device->memory, eltsize );
        if( NULL == gpu_elem->device_private ) {
#endif

        find_another_data:
            lru_gpu_elem = (dague_gpu_data_copy_t*)dague_ulist_fifo_pop(&gpu_device->gpu_mem_lru);
            if( NULL == lru_gpu_elem ) {
                /* Make sure all remaining temporary locations are set to NULL */
                for( ;  i < this_task->function->nb_flows; temp_loc[i++] = NULL );
                break;  /* Go and cleanup */
            }
            DAGUE_LIST_ITEM_SINGLETON(lru_gpu_elem);

            /* If there are pending readers, let the gpu_elem loose. This is a weak coordination
             * protocol between here and the dague_gpu_data_stage_in, where the readers don't necessarily
             * always remove the data from the LRU.
             */
            if( 0 != lru_gpu_elem->readers ) {
                goto find_another_data; // TODO: potential leak here? I think not, but needs check.
            }
            /* Make sure the new GPU element is clean and ready to be used */
            assert( master != lru_gpu_elem->original );
#if !defined(DAGUE_GPU_CUDA_ALLOC_PER_TILE)
            assert(NULL != lru_gpu_elem->original);
#endif
            if( master != lru_gpu_elem->original ) {
                if( NULL != lru_gpu_elem->original ) {
                    dague_data_t* oldmaster = lru_gpu_elem->original;
                    /* Let's check we're not trying to steal one of our own data */
                    for( j = 0; j < this_task->function->nb_flows; j++ ) {
                        if( NULL == this_task->data[j].data_in ) continue;
                        if( this_task->data[j].data_in->original == oldmaster ) {
                            temp_loc[j] = lru_gpu_elem; // TODO: potential leak here? 
                            goto find_another_data;
                        }
                    }

                    dague_data_copy_detach(oldmaster, lru_gpu_elem, gpu_device->super.device_index);
                    DAGUE_OUTPUT_VERBOSE((3, dague_cuda_output_stream,
                                          "GPU[%d]:\tRepurpose copy %p to mirror block %p (in task %s:i) instead of %p\n",
                                          gpu_device->cuda_index, lru_gpu_elem, master, this_task->function->name, i, oldmaster));

#if !defined(DAGUE_GPU_CUDA_ALLOC_PER_TILE)
                    zone_free( gpu_device->memory, (void*)(lru_gpu_elem->device_private) );
                    free(lru_gpu_elem);
                    goto malloc_data;
#endif
                }
            }
            gpu_elem = lru_gpu_elem;

#if !defined(DAGUE_GPU_CUDA_ALLOC_PER_TILE)
        }
#endif
        assert( 0 == gpu_elem->readers );
        gpu_elem->coherency_state = DATA_COHERENCY_INVALID;
        gpu_elem->version = 0;
        dague_data_copy_attach(master, gpu_elem, gpu_device->super.device_index);
        this_task->data[i].data_out = gpu_elem;
        move_data_count--;
        temp_loc[i] = gpu_elem;
        dague_ulist_fifo_push(&gpu_device->gpu_mem_lru, (dague_list_item_t*)gpu_elem);
    }
    if( 0 != move_data_count ) {
        WARNING(("GPU:\tRequest space on GPU failed for %d out of %d data\n",
                 move_data_count, this_task->function->nb_flows));
        /* We can't find enough room on the GPU. Insert the tiles in the begining of
         * the LRU (in order to be reused asap) and return without scheduling the task.
         */
        for( i = 0; NULL != this_task->data[i].data_in; i++ ) {
            if( NULL == temp_loc[i] ) continue;
            dague_ulist_lifo_push(&gpu_device->gpu_mem_lru, (dague_list_item_t*)temp_loc[i]);
        }
        return -2;
    }
    return 0;
}

//#define WEI_DEBUG
/**
 * If the most current version of the data is not yet available on the GPU memory
 * schedule a transfer.
 * Returns:
 *    0: The most recent version of the data is already available on the GPU
 *    1: A copy has been scheduled on the corresponding stream
 *   -1: A copy cannot be issued due to CUDA.
 */
int dague_gpu_data_stage_in( gpu_device_t* gpu_device,
                             int32_t type,
                             dague_data_pair_t* task_data,
                             dague_gpu_context_t *gpu_task,
                             CUstream stream )
{
    dague_data_copy_t* in_elem = task_data->data_in;
    dague_data_t* original = in_elem->original;
    dague_gpu_data_copy_t* gpu_elem = task_data->data_out;
    int transfer_from = -1;

    /* If the data will be accessed in write mode, remove it from any lists
     * until the task is completed.
     */
    if( FLOW_ACCESS_WRITE & type ) {
        dague_list_item_ring_chop((dague_list_item_t*)gpu_elem);
        DAGUE_LIST_ITEM_SINGLETON(gpu_elem);
    }

    /* If the source and target data are on the same device then they should be
     * identical and the only thing left to do is update the number of readers.
     */
    if( in_elem == gpu_elem ) {
        if( FLOW_ACCESS_READ & type ) gpu_elem->readers++;
        gpu_elem->data_transfer_status = DATA_STATUS_COMPLETE_TRANSFER; /* data is already in GPU, so no transfer required.*/
        return 0;
    }
    
    /* DtoD copy, if data is read only, then we go back to CPU copy, and fetch data from CPU (HtoD) */
    if (in_elem != gpu_elem && in_elem != original->device_copies[0] && in_elem->version == original->device_copies[0]->version) {
        printf("####################GPU1 TO GPU2######################\n");
        dague_data_copy_release(in_elem);  /* release the copy in GPU1 */
        task_data->data_in = original->device_copies[0];
        in_elem = task_data->data_in;
        OBJ_RETAIN(in_elem);  /* retain the corresponding CPU copy */
    }

    transfer_from = dague_data_transfer_ownership_to_copy(original, gpu_device->super.device_index, (uint8_t)type);
    gpu_device->super.required_data_in += original->nb_elts;
    if( -1 != transfer_from ) {
        cudaError_t status;

        DAGUE_OUTPUT_VERBOSE((2, dague_cuda_output_stream,
                              "GPU:\tMove H2D data %x (H %p:D %p) %d bytes to GPU %d\n",
                              original->key, in_elem->device_private, (void*)gpu_elem->device_private, original->nb_elts, gpu_device->super.device_index));

#if defined(WEI_DEBUG)
        printf("PUSH from %p to %p, size %d\n", in_elem->device_private, gpu_elem->device_private, original->nb_elts);
#endif

        /* Push data into the GPU */
        status = (cudaError_t)cuMemcpyHtoDAsync( (CUdeviceptr)gpu_elem->device_private,
                                                 in_elem->device_private, original->nb_elts, stream );
        DAGUE_CUDA_CHECK_ERROR( "cuMemcpyHtoDAsync to device ", status,
                                { WARNING(("<<%p>> -> <<%p>> [%d]\n", in_elem->device_private, gpu_elem->device_private, original->nb_elts));
                                    return -1; } );
        gpu_device->super.transferred_data_in += original->nb_elts;

        /* update the data version in GPU immediately, and mark the data under transfer */
        gpu_elem->version = in_elem->version;
        gpu_elem->data_transfer_status = DATA_STATUS_UNDER_TRANSFER;
        gpu_elem->push_task = gpu_task->ec;  /* only the task who does the transfer can modify the data status later. */
        /* TODO: take ownership of the data */
        return 1;
    }
#if defined(WEI_DEBUG)
    else {
        printf("NO PUSH from %p to %p, size %d\n", in_elem->device_private, gpu_elem->device_private, original->nb_elts);
    }
#endif

    /* TODO: data keeps the same coherence flags as before */
    return 0;
}


void* dague_gpu_pop_workspace(gpu_device_t* gpu_device, dague_gpu_exec_stream_t* gpu_stream, size_t size)
{
    void *work = NULL;

#if !defined(DAGUE_GPU_CUDA_ALLOC_PER_TILE)
    if (gpu_stream->workspace == NULL) {
        gpu_stream->workspace = (dague_gpu_workspace_t *)malloc(sizeof(dague_gpu_workspace_t));
        gpu_stream->workspace->total_workspace = DAGUE_GPU_MAX_WORKSPACE;
        gpu_stream->workspace->stack_head = DAGUE_GPU_MAX_WORKSPACE - 1;
        
        int i, nb_unit;
        nb_unit = (size + GPU_MALLOC_UNIT_SIZE - 1) / GPU_MALLOC_UNIT_SIZE;
        for (i = 0; i < DAGUE_GPU_MAX_WORKSPACE; i++) {
            gpu_stream->workspace->workspace[i] = gpu_malloc( gpu_device->memory, nb_unit);
        }
    }
    assert (gpu_stream->workspace->stack_head >= 0);
    work = gpu_stream->workspace->workspace[gpu_stream->workspace->stack_head];
    gpu_stream->workspace->stack_head --;
#endif /* !defined(DAGUE_GPU_CUDA_ALLOC_PER_TILE) */
    return work;
}

int dague_gpu_push_workspace(gpu_device_t* gpu_device, dague_gpu_exec_stream_t* gpu_stream)
{
#if !defined(DAGUE_GPU_CUDA_ALLOC_PER_TILE)
    gpu_stream->workspace->stack_head ++;
    assert (gpu_stream->workspace->stack_head < DAGUE_GPU_MAX_WORKSPACE);
#endif /* !defined(DAGUE_GPU_CUDA_ALLOC_PER_TILE) */
    return 0;
}

int dague_gpu_free_workspace(gpu_device_t * gpu_device)
{
#if !defined(DAGUE_GPU_CUDA_ALLOC_PER_TILE)  
    int i, j;
    for( i = 0; i < gpu_device->max_exec_streams; i++ ) {
        dague_gpu_exec_stream_t *gpu_stream = &(gpu_device->exec_stream[i]);
        if (gpu_stream->workspace != NULL) {
            for (j = 0; j < gpu_stream->workspace->total_workspace; j++) {
                gpu_free( gpu_device->memory, gpu_stream->workspace->workspace[j] );
            }
            free(gpu_stream->workspace);
            gpu_stream->workspace = NULL;
        }
    }
#endif /* !defined(DAGUE_GPU_CUDA_ALLOC_PER_TILE) */
    return 0;
}

#if DAGUE_GPU_USE_PRIORITIES
static inline dague_list_item_t* dague_fifo_push_ordered( dague_list_t* fifo,
                                                          dague_list_item_t* elem )
{
    dague_ulist_push_sorted(fifo, elem, dague_execution_context_priority_comparator);
    return elem;
}
#define DAGUE_FIFO_PUSH  dague_fifo_push_ordered
#else
#define DAGUE_FIFO_PUSH  dague_ulist_fifo_push
#endif

int progress_stream( gpu_device_t* gpu_device,
                     dague_gpu_exec_stream_t* exec_stream,
                     advance_task_function_t progress_fct,
                     dague_gpu_context_t* task,
                     dague_gpu_context_t** out_task )
{
    int saved_rc = 0, rc, i;
    *out_task = NULL;
     dague_execution_context_t *this_task;

    if( NULL != task ) {
        DAGUE_FIFO_PUSH(exec_stream->fifo_pending, (dague_list_item_t*)task);
        task = NULL;
    }
 grab_a_task:
    if( NULL == exec_stream->tasks[exec_stream->start] ) {
        /* get the best task */
        task = (dague_gpu_context_t*)dague_ulist_fifo_pop(exec_stream->fifo_pending);
    }
    if( NULL == task ) {
        /* No more room on the event list or no tasks. Keep moving */
        goto check_completion;
    }
    DAGUE_LIST_ITEM_SINGLETON((dague_list_item_t*)task);

    assert( NULL == exec_stream->tasks[exec_stream->start] );
    /**
     * In case the task is succesfully progressed, the corresponding profiling
     * event is triggered.
     */
    rc = progress_fct( gpu_device, task, exec_stream );
    if( 0 > rc ) {
        if( -1 == rc ) return -1;  /* Critical issue */
        assert(0); // want to debug this. It happens too often
        /* No more room on the GPU. Push the task back on the queue and check the completion queue. */
        DAGUE_FIFO_PUSH(exec_stream->fifo_pending, (dague_list_item_t*)task);
        DAGUE_OUTPUT_VERBOSE((3, dague_cuda_output_stream,
                              "GPU: Reschedule %s(task %p) priority %d: no room available on the GPU for data\n",
                              task->ec->function->name, (void*)task->ec, task->ec->priority ));
        saved_rc = rc;  /* keep the info for the upper layer */
    } else {
        /**
         * Do not skip the cuda event generation. The problem is that some of the inputs
         * might be in the pipe of being transferred to the GPU. If we activate this task
         * too early, it might get executed before the data is available on the GPU.
         * Obviously, this lead to incorrect results.
         */
        rc = cuEventRecord( exec_stream->events[exec_stream->start], exec_stream->cuda_stream );
        exec_stream->tasks[exec_stream->start] = task;
        exec_stream->start = (exec_stream->start + 1) % exec_stream->max_events;
        DAGUE_OUTPUT_VERBOSE((3, dague_cuda_output_stream,
                              "GPU: Submitted %s(task %p) priority %d on stream %p\n",
                              task->ec->function->name, (void*)task->ec, task->ec->priority,
                              (void*)exec_stream->cuda_stream));
    }
    task = NULL;

 check_completion:
    if( (NULL == *out_task) && (NULL != exec_stream->tasks[exec_stream->end]) ) {
        rc = cuEventQuery(exec_stream->events[exec_stream->end]);
        if( CUDA_SUCCESS == rc ) {

            /* even though cuda event return success, the PUSH may not be completed if no PUSH is required by this task and the PUSH is actually
               done  by another task, so we need to check if the data is actually ready to use */
            if (exec_stream == &(gpu_device->exec_stream[0])) {  /* exec_stream[0] is the PUSH stream */
                            this_task = exec_stream->tasks[exec_stream->end]->ec;
                for( i = 0; i < this_task->function->nb_flows; i++ ) {
                    if(NULL == this_task->function->in[i]) continue;
                    if (this_task->data[i].data_out->push_task == this_task) {   /* only the task who did this PUSH can modify the status */
                        this_task->data[i].data_out->data_transfer_status = DATA_STATUS_COMPLETE_TRANSFER;
                        //printf("I did the push, now I set it to complete\n");
                        continue;
                    }
                    if (this_task->data[i].data_out->data_transfer_status != DATA_STATUS_COMPLETE_TRANSFER) {  /* data is not ready */
                        return saved_rc;
                    }
                    //printf("I did NOT do the push, but it is complete\n");
                }
                        }

            /* Save the task for the next step */
            task = *out_task = exec_stream->tasks[exec_stream->end];
            DAGUE_OUTPUT_VERBOSE((3, dague_cuda_output_stream,
                                  "GPU: Complete %s(task %p) on stream %p\n", task->ec->function->name, (void*)task,
                                  (void*)exec_stream->cuda_stream));
            exec_stream->tasks[exec_stream->end] = NULL;
            exec_stream->end = (exec_stream->end + 1) % exec_stream->max_events;
            DAGUE_TASK_PROF_TRACE_IF(exec_stream->prof_event_track_enable,
                                     exec_stream->profiling,
                                     (-1 == exec_stream->prof_event_key_end ?
                                      DAGUE_PROF_FUNC_KEY_END(task->ec->dague_handle,
                                                              task->ec->function->function_id) :
                                      exec_stream->prof_event_key_end),
                                     task->ec);
            task = NULL;  /* Try to schedule another task */
            goto grab_a_task;
        }
        if( CUDA_ERROR_NOT_READY != rc ) {
            DAGUE_CUDA_CHECK_ERROR( "cuEventQuery ", rc,
                                    {return -1;} );
        }
    }
    return saved_rc;
}

void dump_exec_stream(dague_gpu_exec_stream_t* exec_stream)
{
    char task_str[128];
    int i;

    printf( "Dump GPU exec stream %p [events = %d, start = %d, end = %d, executed = %d]\n",
            exec_stream, exec_stream->max_events, exec_stream->start, exec_stream->end,
            exec_stream->executed);
    for( i = 0; i < exec_stream->max_events; i++ ) {
        if( NULL == exec_stream->tasks[i] ) continue;
        printf( "    %d: %s\n", i, dague_snprintf_execution_context(task_str, 128, exec_stream->tasks[i]->ec));
    }
    /* Don't yet dump the fifo_pending queue */
}

void dump_GPU_state(gpu_device_t* gpu_device)
{
    int i;

    printf("\n\n");
    printf("Device %d:%d (%p)\n", gpu_device->cuda_index, gpu_device->super.device_index, gpu_device);
    printf("\tpeer mask %x executed tasks %llu max streams %d\n",
           gpu_device->peer_access_mask, (unsigned long long)gpu_device->super.executed_tasks, gpu_device->max_exec_streams);
    printf("\tstats transferred [in %llu out %llu] required [in %llu out %llu]\n",
           (unsigned long long)gpu_device->super.transferred_data_in, (unsigned long long)gpu_device->super.transferred_data_out,
           (unsigned long long)gpu_device->super.required_data_in, (unsigned long long)gpu_device->super.required_data_out);
    for( i = 0; i < gpu_device->max_exec_streams; i++ ) {
        dump_exec_stream(&gpu_device->exec_stream[i]);
    }
    if( !dague_ulist_is_empty(&gpu_device->gpu_mem_lru) ) {
        printf("#\n# LRU list\n#\n");
        i = 0;
        DAGUE_ULIST_ITERATOR(&gpu_device->gpu_mem_lru, item,
                            {
                                dague_gpu_data_copy_t* gpu_copy = (dague_gpu_data_copy_t*)item;
                                printf("  %d. elem %p GPU mem %p\n", i, gpu_copy, gpu_copy->device_private);
                                dague_dump_data_copy(gpu_copy);
                                i++;
                            });
    };
    if( !dague_ulist_is_empty(&gpu_device->gpu_mem_owned_lru) ) {
        printf("#\n# Owned LRU list\n#\n");
        i = 0;
        DAGUE_ULIST_ITERATOR(&gpu_device->gpu_mem_owned_lru, item,
                            {
                                dague_gpu_data_copy_t* gpu_copy = (dague_gpu_data_copy_t*)item;
                                printf("  %d. elem %p GPU mem %p\n", i, gpu_copy, gpu_copy->device_private);
                                dague_dump_data_copy(gpu_copy);
                                i++;
                            });
    };
    printf("\n\n");
}

#endif /* HAVE_CUDA */<|MERGE_RESOLUTION|>--- conflicted
+++ resolved
@@ -29,7 +29,8 @@
 /* Accepted values are: DAGUE_PROFILE_CUDA_TRACK_DATA_IN | DAGUE_PROFILE_CUDA_TRACK_DATA_OUT |
  *                      DAGUE_PROFILE_CUDA_TRACK_OWN | DAGUE_PROFILE_CUDA_TRACK_EXEC
  */
-int dague_cuda_trackable_events = DAGUE_PROFILE_CUDA_TRACK_DATA_IN | DAGUE_PROFILE_CUDA_TRACK_DATA_OUT | DAGUE_PROFILE_CUDA_TRACK_EXEC | DAGUE_PROFILE_CUDA_TRACK_OWN;
+int dague_cuda_trackable_events = DAGUE_PROFILE_CUDA_TRACK_EXEC | DAGUE_PROFILE_CUDA_TRACK_DATA_OUT
+  | DAGUE_PROFILE_CUDA_TRACK_DATA_IN | DAGUE_PROFILE_CUDA_TRACK_OWN;
 int dague_cuda_movein_key_start;
 int dague_cuda_movein_key_end;
 int dague_cuda_moveout_key_start;
@@ -332,7 +333,7 @@
             if( chores[j].type == device->type ) {
                 void* devf = cuda_solve_handle_dependencies(gpu_device, NULL==chores[j].dyld?function->name:chores[j].dyld);
                 if( NULL != devf ) {
-                    chores[gpu_device->cuda_index].dyld_fn = devf;
+                    chores[j].dyld_fn = devf;
                     rc = DAGUE_SUCCESS;
                     dev_mask |= (1 << chores[j].type);
                 }
@@ -506,7 +507,6 @@
             cudastatus = cudaStreamCreate( &(exec_stream->cuda_stream) );
             DAGUE_CUDA_CHECK_ERROR( "cudaStreamCreate ", cudastatus,
                                     {break;} );
-            exec_stream->workspace    = NULL;
             exec_stream->max_events   = DAGUE_MAX_EVENTS_PER_STREAM;
             exec_stream->executed     = 0;
             exec_stream->start        = 0;
@@ -880,17 +880,10 @@
 
 #if !defined(DAGUE_GPU_CUDA_ALLOC_PER_TILE)
         if( gpu_device->memory ) {
-<<<<<<< HEAD
-            dague_gpu_free_workspace(gpu_device);
-            gpu_malloc_fini( gpu_device->memory );
-            free( gpu_device->memory );
-            gpu_device->memory = NULL;
-=======
             void* ptr = zone_malloc_fini(&gpu_device->memory);
             status = (cudaError_t)cudaFree(ptr);
             DAGUE_CUDA_CHECK_ERROR( "cudaFree ", status,
                                     { WARNING(("Failed to free the GPU backend memory.\n")); } );
->>>>>>> c452c558
         }
 #endif
 
@@ -925,7 +918,7 @@
      * Parse all the input and output flows of data and ensure all have
      * corresponding data on the GPU available.
      */
-    for( i = 0; i < this_task->function->nb_flows; i++ ) {
+    for( i = 0; i < this_task->function->nb_parameters; i++ ) {
         if(NULL == this_task->function->in[i]) continue;
 
         temp_loc[i] = NULL;
@@ -949,7 +942,7 @@
             lru_gpu_elem = (dague_gpu_data_copy_t*)dague_ulist_fifo_pop(&gpu_device->gpu_mem_lru);
             if( NULL == lru_gpu_elem ) {
                 /* Make sure all remaining temporary locations are set to NULL */
-                for( ;  i < this_task->function->nb_flows; temp_loc[i++] = NULL );
+                for( ;  i < this_task->function->nb_parameters; temp_loc[i++] = NULL );
                 break;  /* Go and cleanup */
             }
             DAGUE_LIST_ITEM_SINGLETON(lru_gpu_elem);
@@ -970,7 +963,7 @@
                 if( NULL != lru_gpu_elem->original ) {
                     dague_data_t* oldmaster = lru_gpu_elem->original;
                     /* Let's check we're not trying to steal one of our own data */
-                    for( j = 0; j < this_task->function->nb_flows; j++ ) {
+                    for( j = 0; j < this_task->function->nb_parameters; j++ ) {
                         if( NULL == this_task->data[j].data_in ) continue;
                         if( this_task->data[j].data_in->original == oldmaster ) {
                             temp_loc[j] = lru_gpu_elem; // TODO: potential leak here? 
@@ -1006,7 +999,7 @@
     }
     if( 0 != move_data_count ) {
         WARNING(("GPU:\tRequest space on GPU failed for %d out of %d data\n",
-                 move_data_count, this_task->function->nb_flows));
+                 move_data_count, this_task->function->nb_parameters));
         /* We can't find enough room on the GPU. Insert the tiles in the begining of
          * the LRU (in order to be reused asap) and return without scheduling the task.
          */
@@ -1019,7 +1012,7 @@
     return 0;
 }
 
-//#define WEI_DEBUG
+
 /**
  * If the most current version of the data is not yet available on the GPU memory
  * schedule a transfer.
@@ -1098,11 +1091,9 @@
         printf("NO PUSH from %p to %p, size %d\n", in_elem->device_private, gpu_elem->device_private, original->nb_elts);
     }
 #endif
-
     /* TODO: data keeps the same coherence flags as before */
     return 0;
 }
-
 
 void* dague_gpu_pop_workspace(gpu_device_t* gpu_device, dague_gpu_exec_stream_t* gpu_stream, size_t size)
 {
@@ -1153,6 +1144,8 @@
 #endif /* !defined(DAGUE_GPU_CUDA_ALLOC_PER_TILE) */
     return 0;
 }
+
+
 
 #if DAGUE_GPU_USE_PRIORITIES
 static inline dague_list_item_t* dague_fifo_push_ordered( dague_list_t* fifo,
@@ -1232,7 +1225,7 @@
                done  by another task, so we need to check if the data is actually ready to use */
             if (exec_stream == &(gpu_device->exec_stream[0])) {  /* exec_stream[0] is the PUSH stream */
                             this_task = exec_stream->tasks[exec_stream->end]->ec;
-                for( i = 0; i < this_task->function->nb_flows; i++ ) {
+                for( i = 0; i < this_task->function->nb_parameters; i++ ) {
                     if(NULL == this_task->function->in[i]) continue;
                     if (this_task->data[i].data_out->push_task == this_task) {   /* only the task who did this PUSH can modify the status */
                         this_task->data[i].data_out->data_transfer_status = DATA_STATUS_COMPLETE_TRANSFER;
