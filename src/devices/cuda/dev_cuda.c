--- conflicted
+++ resolved
@@ -810,15 +810,9 @@
         if( NULL == (gpu_device = (gpu_device_t*)dague_devices_get(i)) ) continue;
         /* Skip all non CUDA devices */
         if( DAGUE_DEV_CUDA != gpu_device->super.type ) continue;
-<<<<<<< HEAD
-
-       // dump_GPU_state(gpu_device);
-            
-=======
 #if 0
         dump_GPU_state(gpu_device); // debug only
 #endif            
->>>>>>> dc6d7c73
         status = cuCtxPushCurrent( gpu_device->ctx );
         DAGUE_CUDA_CHECK_ERROR( "(dague_gpu_data_unregister) cuCtxPushCurrent ", status,
                                 {continue;} );
@@ -946,12 +940,7 @@
                     for( j = 0; j < this_task->function->nb_parameters; j++ ) {
                         if( NULL == this_task->data[j].data_in ) continue;
                         if( this_task->data[j].data_in->original == oldmaster ) {
-<<<<<<< HEAD
-                            assert( NULL == temp_loc[j] );
-                            temp_loc[j] = lru_gpu_elem;
-=======
                             temp_loc[j] = lru_gpu_elem; // TODO: potential leak here? 
->>>>>>> dc6d7c73
                             goto find_another_data;
                         }
                     }
