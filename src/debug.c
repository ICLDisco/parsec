/*
 * Copyright (c) 2009-2010 The University of Tennessee and The University
 *                         of Tennessee Research Foundation.  All rights
 *                         reserved.
 */

#include "dague_config.h"
#include "dague_internal.h"
#include "remote_dep.h"
#include "atomic.h"

#if defined(HAVE_ERRNO_H)
#include <errno.h>
#endif  /* defined(HAVE_ERRNO_H) */
#include <stdio.h>

<<<<<<< HEAD
#include <execinfo.h>

#define ST_SIZE 128
#define ST_ASIZE 64
static uint32_t st_idx = 0;
static void *stack[ST_ASIZE][ST_SIZE];
static int   stack_size[ST_ASIZE];

void debug_save_stack_trace(void)
{
    uint32_t my_idx = dague_atomic_inc_32b( &st_idx ) % ST_ASIZE;
    stack_size[my_idx] = backtrace( stack[my_idx], ST_SIZE );
}

void debug_dump_stack_traces(void)
{
    int i, my, r = 0, t;
    char **s;
#if defined(HAVE_MPI)
    MPI_Comm_rank(MPI_COMM_WORLD, &r);
#endif

    for(i = 0; i < ST_ASIZE; i++) {
        my = (st_idx + i) % ST_ASIZE;
        fprintf(stderr, "[%d] --- %u ---\n", r, st_idx + i);
        s = backtrace_symbols(stack[my], stack_size[my]);
        for(t = 0; t < stack_size[my]; t++) {
            fprintf(stderr, "[%d]  %s\n", r, s[t]);
        }
        free(s);
        fprintf(stderr, "[%d]\n", r);
    }
}
=======
int dague_verbose = 0;
>>>>>>> 48f6695a

#if !defined(HAVE_ASPRINTF)
int asprintf(char **ptr, const char *fmt, ...)
{
    int length;
    va_list ap;

    va_start(ap, fmt);
    length = vasprintf(ptr, fmt, ap);
    va_end(ap);

    return length;
}
#endif  /* !defined(HAVE_ASPRINTF) */

#if !defined(HAVE_VASPRINTF)
int vasprintf(char **ptr, const char *fmt, va_list ap)
{
    int length;
    va_list ap2;
    char* temp = (char*)malloc(64);

    /* va_list might have pointer to internal state and using
       it twice is a bad idea.  So make a copy for the second
       use.  Copy order taken from Autoconf docs. */
#if defined(HAVE_VA_COPY)
    va_copy(ap2, ap);
#elif defined(HAVE_UNDERSCORE_VA_COPY)
    __va_copy(ap2, ap);
#else
    memcpy (&ap2, &ap, sizeof(va_list));
#endif

    /* guess the size using a nice feature of snprintf and friends:
     *
     *  The functions snprintf() and vsnprintf() do not write more than size bytes (including
     *  the  trailing  '\0').  If the output was truncated due to this limit then the return
     *  value is the number of characters (not including the trailing '\0') which  would
     *  have  been written  to  the  final  string  if enough space had been available.
     */
    length = vsnprintf(temp, 64, fmt, ap);
    free(temp);

    /* allocate a buffer */
    *ptr = (char *) malloc((size_t) length + 1);
    if (NULL == *ptr) {
        errno = ENOMEM;
        va_end(ap2);
        return -1;
    }

    /* fill the buffer */
    length = vsprintf(*ptr, fmt, ap2);
#if defined(HAVE_VA_COPY) || defined(HAVE_UNDERSCORE_VA_COPY)
    va_end(ap2);
#endif  /* defined(HAVE_VA_COPY) || defined(HAVE_UNDERSCORE_VA_COPY) */

    /* realloc */
    *ptr = (char*) realloc(*ptr, (size_t) length + 1);
    if (NULL == *ptr) {
        errno = ENOMEM;
        return -1;
    }

    return length;
}
#endif  /* !defined(HAVE_VASPRINTF) */

#if defined(DAGUE_DEBUG_HISTORY)

#define MAX_MARKS 96

typedef struct {
    volatile uint32_t nextmark;
    char *marks[MAX_MARKS];
} mark_buffer_t;

static mark_buffer_t marks_A = {.nextmark = 0},
                     marks_B = {.nextmark = 0};
static mark_buffer_t  *marks = &marks_A;

static inline void set_my_mark(const char *newm)
{
    uint32_t mymark_idx = dague_atomic_inc_32b(&marks->nextmark) - 1;
    char *oldm;
    mymark_idx %= MAX_MARKS;
    
    do {
        oldm = marks->marks[mymark_idx];
    } while( !dague_atomic_cas( &marks->marks[mymark_idx], oldm, newm ) );
    if( oldm != NULL )
        free(oldm);
}

void dague_debug_history_add(const char *format, ...)
{
    char* debug_str;
    va_list args;
    
    va_start(args, format);
    vasprintf(&debug_str, format, args);
    va_end(args);
    
    set_my_mark( debug_str );
}

void debug_mark_exe(int th, int vp, const struct dague_execution_context_t *ctx)
{
    int j;
    char msg[512];
    int pos = 0;
    int len = 512;

    pos += snprintf(msg+pos, len-pos, "%s(", ctx->function->name);
    for(j = 0; j < ctx->function->nb_parameters; j++) {
        pos += snprintf(msg+pos, len-pos, "locals[%d](%s)=%d%s",
                        j, ctx->function->locals[j]->name, ctx->locals[j].value,
                        (j == ctx->function->nb_parameters-1) ? ")\n" : ", ");
    }

    dague_debug_history_add("Mark: execution on thread %d of VP %d:\t%s",
                            th, vp, msg);
}

void debug_mark_ctl_msg_activate_sent(int to, const void *b, const struct remote_dep_wire_activate_t *m)
{
    int j;
    char msg[512];
    int pos = 0;
    int len = 512;
    dague_object_t *object;
    const dague_function_t *f;

    pos += snprintf(msg+pos, len-pos, "Mark: emission of an activate message to %d\n", to);
    pos += snprintf(msg+pos, len-pos, "\t      Using buffer %p for emision\n", b);
    object = dague_object_lookup( m->object_id );
    f = object->functions_array[m->function_id];
    pos += snprintf(msg+pos, len-pos, "\t      Activation passed=%s(", f->name);
    for(j = 0; j < f->nb_parameters; j++) {
        pos += snprintf(msg+pos, len-pos, "locals[%d](%s)=%d%s", 
                        j,
                        f->locals[j]->name, m->locals[j].value,
                        (j == f->nb_parameters - 1) ? ")\n" : ", ");
    }
    pos += snprintf(msg+pos, len-pos, "\t      which = 0x%08x\n", 
                    (uint32_t)m->which);

    /* Do not use set_my_mark: msg is a stack-allocated buffer */
    dague_debug_history_add("%s", msg);
}

void debug_mark_ctl_msg_activate_recv(int from, const void *b, const struct remote_dep_wire_activate_t *m)
{
    int j;
    char msg[512];
    int pos = 0;
    int len = 512;
    dague_object_t *object;
    const dague_function_t *f;

    pos += snprintf(msg+pos, len-pos, "Mark: reception of an activate message from %d\n", from);
    pos += snprintf(msg+pos, len-pos, "\t      Using buffer %p for reception\n", b);
    object = dague_object_lookup( m->object_id );
    f = object->functions_array[m->function_id];
    pos += snprintf(msg+pos, len-pos, "\t      Activation passed=%s(", f->name);
    for(j = 0; j < f->nb_parameters; j++) {
        pos += snprintf(msg+pos, len-pos, "locals[%d](%s)=%d%s", 
                        j,
                        f->locals[j]->name, m->locals[j].value,
                        (j == f->nb_parameters - 1) ? ")\n" : ", ");
    }
    pos += snprintf(msg+pos, len-pos, "\t      which = 0x%08x\n", 
                    (uint32_t)m->which);
    pos += snprintf(msg+pos, len-pos, "\t      deps = 0x%X\n",
                    (uint32_t)m->deps);

    /* Do not use set_my_mark: msg is a stack-allocated buffer */
    dague_debug_history_add("%s", msg);
}

void debug_mark_ctl_msg_get_sent(int to, const void *b, const struct remote_dep_wire_get_t *m)
{
    dague_debug_history_add("Mark: emission of a Get control message to %d\n"
                            "\t      Using buffer %p for emission\n"
                            "\t      deps requested = 0x%X\n"
                            "\t      which requested = 0x%08x\n"
                            "\t      tag for the reception of data = %d\n", 
                            to, b, m->deps, m->which, m->tag);
}

void debug_mark_ctl_msg_get_recv(int from, const void *b, const remote_dep_wire_get_t *m)
{
    dague_debug_history_add("Mark: reception of a Get control message from %d\n"
                            "\t      Using buffer %p for reception\n"
                            "\t      deps requested = 0x%X\n"
                            "\t      which requested = 0x%08x\n"
                            "\t      tag for the reception of data = %d\n", 
                            from, b, m->deps, m->which, m->tag);
}

void debug_mark_dta_msg_start_send(int to, const void *b, int tag)
{
    dague_debug_history_add("Mark: Start emitting data to %d\n"
                            "\t      Using buffer %p for emission\n"
                            "\t      tag for the emission of data = %d\n", 
                            to, b, tag);
}

void debug_mark_dta_msg_end_send(int tag)
{
    dague_debug_history_add("Mark: Done sending data of tag %d\n", tag);
}

void debug_mark_dta_msg_start_recv(int from, const void *b, int tag)
{
    dague_debug_history_add("Mark: Start receiving data from %d\n"
                            "\t      Using buffer %p for reception\n"
                            "\t      tag for the reception of data = %d\n",
                            from, b, tag);
}

void debug_mark_dta_msg_end_recv(int tag)
{
    dague_debug_history_add("Mark: Done receiving data with tag %d\n", tag);
}

void debug_mark_display_history(void)
{
    int current_mark, ii;
    char *gm;
    mark_buffer_t *cmark, *nmark;

    /* Atomically swap the current marks buffer, to avoid the case when we read
     * something that is changing
     */
    cmark = marks;
    nmark = (marks == &marks_A ? &marks_B : &marks_A );
    nmark->nextmark = 0;
    /* This CAS can only fail if debug_mark_display_history is called
     * in parallel by two threads. The atomic swap is not wanted for that,
     * it is wanted to avoid reading from the buffer that is being used to
     * push new marks.
     */
    dague_atomic_cas( &marks, cmark, nmark );

    current_mark = cmark->nextmark > MAX_MARKS ? MAX_MARKS : cmark->nextmark;
    for(ii = 0; ii < MAX_MARKS; ii++) {
        int i = ((int)cmark->nextmark + ii) % MAX_MARKS;
        do {
            gm = cmark->marks[i];
        } while( !dague_atomic_cas( &cmark->marks[i], gm, NULL ) );
        if( gm != NULL ) {
            _DAGUE_OUTPUT("..", ("%s", gm));
            free(gm);
        } else {
            if(dague_verbose) _DAGUE_OUTPUT("^.", ("A mark here was already displayed, or has not been pushed yet\n"));
        }
    }
    if(dague_verbose) _DAGUE_OUTPUT("^.", ("DISPLAYED last %d of %u events pushed since last display\n", current_mark, cmark->nextmark));
}

void debug_mark_purge_history(void)
{
    int ii;
    char *gm;
    mark_buffer_t *cmark, *nmark;

    /* Atomically swap the current marks buffer, to avoid the case when we read
     * something that is changing
     */
    cmark = marks;
    nmark = (marks == &marks_A ? &marks_B : &marks_A );
    nmark->nextmark = 0;
    /* This CAS can only fail if debug_mark_display_history is called
     * in parallel by two threads. The atomic swap is not wanted for that,
     * it is wanted to avoid reading from the buffer that is being used to
     * push new marks.
     */
    dague_atomic_cas( &marks, cmark, nmark );

    for(ii = 0; ii < MAX_MARKS; ii++) {
        int i = ((int)cmark->nextmark + ii) % MAX_MARKS;
        do {
            gm = cmark->marks[i];
        } while( !dague_atomic_cas( &cmark->marks[i], gm, NULL ) );
        if( gm != NULL ) {
            free(gm);
        } 
    }
}

void debug_mark_purge_all_history(void) {
    debug_mark_purge_history();
    debug_mark_purge_history();
}

#endif<|MERGE_RESOLUTION|>--- conflicted
+++ resolved
@@ -14,9 +14,9 @@
 #endif  /* defined(HAVE_ERRNO_H) */
 #include <stdio.h>
 
-<<<<<<< HEAD
 #include <execinfo.h>
 
+int dague_verbose = 0;
 #define ST_SIZE 128
 #define ST_ASIZE 64
 static uint32_t st_idx = 0;
@@ -48,9 +48,6 @@
         fprintf(stderr, "[%d]\n", r);
     }
 }
-=======
-int dague_verbose = 0;
->>>>>>> 48f6695a
 
 #if !defined(HAVE_ASPRINTF)
 int asprintf(char **ptr, const char *fmt, ...)
