--- conflicted
+++ resolved
@@ -165,15 +165,10 @@
     if( !dague_atomic_cas(&data->device_copies[device], copy, copy->older) ) {
         return DAGUE_ERROR;
     }
-<<<<<<< HEAD
     copy->device_index = 0;
     copy->original     = NULL;
     copy->older        = NULL;
-=======
-    copy->device_index    = 0;
-    copy->original        = NULL;
     OBJ_RELEASE(data);
->>>>>>> 2acf894b
     return DAGUE_SUCCESS;
 }
 
