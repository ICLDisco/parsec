#include "dague_config.h"
/*  unset options that make debug.h unpure, we need bindthread to compile standalone for unit tests */
#undef HAVE_MPI
#undef DAGUE_DEBUG_HISTORY
#include "debug.h"
#include "bindthread.h"
#if defined(HAVE_HWLOC)
#include "dague_hwloc.h"
#elif defined(ARCH_COMPAQ)
#  include <sys/types.h>
#  include <sys/resource.h>
#  include <sys/processor.h>
#  include <sys/sysinfo.h>
#  include <machine/hal_sysinfo.h>
#  define X_INCLUDE_CXML
#elif defined(HAVE_SCHED_SETAFFINITY)
#  include <linux/unistd.h>
#  include <sched.h>
#elif defined(MAC_OS_X)
#  include <mach/mach_init.h>
#  include <mach/thread_policy.h>
/**
 * Expose the hidden kernel interface.
 */
extern kern_return_t thread_policy_set( thread_t               thread,
                                        thread_policy_flavor_t flavor,
                                        thread_policy_t        policy_info,
                                        mach_msg_type_number_t count);
#endif  /* define(HAVE_HWLOC) */

int dague_bindthread(int cpu)
{
#ifdef MARCEL
    {
        marcel_vpset_t vpset = MARCEL_VPSET_ZERO;
        marcel_vpset_vp(&vpset, cpu);
        marcel_apply_vpset(&vpset);
    }

#elif defined(HAVE_HWLOC)
    {
<<<<<<< HEAD
        hwloc_topology_t topology; /* Topology object */
        hwloc_obj_t      obj;      /* Hwloc object    */
        hwloc_cpuset_t   cpuset;   /* HwLoc cpuset    */

        /* Allocate and initialize topology object.  */
        hwloc_topology_init(&topology);

        /* Perform the topology detection.  */
        hwloc_topology_load(topology);

        /* Get last one.  */
        obj = hwloc_get_obj_by_type(topology, HWLOC_OBJ_CORE, cpu);
        if (!obj) {
            /* Destroy topology object.  */
            hwloc_topology_destroy(topology);

            return 0;
        }

        /* Get a copy of its cpuset that we may modify.  */
        /* Get only one logical processor (in case the core is SMT/hyperthreaded).  */
#if !defined(HAVE_HWLOC_BITMAP)
        cpuset = hwloc_cpuset_dup(obj->cpuset);
        hwloc_cpuset_singlify(cpuset);
#else
        cpuset = hwloc_bitmap_dup(obj->cpuset);
        hwloc_bitmap_singlify(cpuset);
#endif

        /* And try to bind ourself there.  */
        if (hwloc_set_cpubind(topology, cpuset, HWLOC_CPUBIND_THREAD)) {
            char *str = NULL;
#if !defined(HAVE_HWLOC_BITMAP)
            hwloc_cpuset_asprintf(&str, obj->cpuset);
#else
            hwloc_bitmap_asprintf(&str, obj->cpuset);
#endif
            WARNING(("Couldn't bind to cpuset %s\n", str));
            free(str);

            /* Free our cpuset copy */
#if !defined(HAVE_HWLOC_BITMAP)
            hwloc_cpuset_free(cpuset);
#else
            hwloc_bitmap_free(cpuset);
#endif
            /* Destroy topology object.  */
            hwloc_topology_destroy(topology);
            return -1;
        }

        /* Get the number at Proc level ( We don't want to use HyperThreading ) */
        cpu = obj->children[0]->os_index;

        /* Free our cpuset copy */
#if !defined(HAVE_HWLOC_BITMAP)
        hwloc_cpuset_free(cpuset);
#else
        hwloc_bitmap_free(cpuset);
#endif
        /* Destroy topology object.  */
        hwloc_topology_destroy(topology);
=======
        cpu=dague_hwloc_bind_on_core_index(cpu);
        if(cpu == -1 ) {
            DEBUG(("Core binding on node %i failed\n", cpu));
            return -1;
        }
>>>>>>> d5383e23
    }
#else /* We bind thread ourself in funtion of architecture */

#ifdef ARCH_PPC
    {
        tid_t self_ktid = thread_self ();
        bindprocessor(BINDTHREAD, self_ktid, cpu*2);
    }
#elif (defined ARCH_COMPAQ)
    {
        bind_to_cpu_id(getpid(), cpu, 0);
    }
#elif defined(HAVE_SCHED_SETAFFINITY)
    {
        cpu_set_t mask;
        CPU_ZERO(&mask);
        CPU_SET(cpu, &mask);

#ifdef HAVE_OLD_SCHED_SETAFFINITY
        if(sched_setaffinity(0,&mask) < 0)
#else /* HAVE_OLD_SCHED_SETAFFINITY */
        if(sched_setaffinity(0,sizeof(mask),&mask) < 0)
#endif /* HAVE_OLD_SCHED_SETAFFINITY */
            {
                return -1;
            }
    }
#elif (defined MAC_OS_X)
    {
        thread_affinity_policy_data_t ap;
        int                           ret;

        ap.affinity_tag = 1; /* non-null affinity tag */
        ret = thread_policy_set(
                                mach_thread_self(),
                                THREAD_AFFINITY_POLICY,
                                (integer_t*) &ap,
                                THREAD_AFFINITY_POLICY_COUNT
                                );
        if(ret != 0) {
            return -1;
        }
    }
#endif /* Architectures */

#endif /* WITH_HWLOC     */

    return cpu;
}


#if defined(HAVE_HWLOC)
int dague_bindthread_mask(hwloc_cpuset_t cpuset)
{
    return dague_hwloc_bind_on_mask_index(cpuset);
}
#endif
<|MERGE_RESOLUTION|>--- conflicted
+++ resolved
@@ -39,76 +39,12 @@
 
 #elif defined(HAVE_HWLOC)
     {
-<<<<<<< HEAD
-        hwloc_topology_t topology; /* Topology object */
-        hwloc_obj_t      obj;      /* Hwloc object    */
-        hwloc_cpuset_t   cpuset;   /* HwLoc cpuset    */
 
-        /* Allocate and initialize topology object.  */
-        hwloc_topology_init(&topology);
-
-        /* Perform the topology detection.  */
-        hwloc_topology_load(topology);
-
-        /* Get last one.  */
-        obj = hwloc_get_obj_by_type(topology, HWLOC_OBJ_CORE, cpu);
-        if (!obj) {
-            /* Destroy topology object.  */
-            hwloc_topology_destroy(topology);
-
-            return 0;
-        }
-
-        /* Get a copy of its cpuset that we may modify.  */
-        /* Get only one logical processor (in case the core is SMT/hyperthreaded).  */
-#if !defined(HAVE_HWLOC_BITMAP)
-        cpuset = hwloc_cpuset_dup(obj->cpuset);
-        hwloc_cpuset_singlify(cpuset);
-#else
-        cpuset = hwloc_bitmap_dup(obj->cpuset);
-        hwloc_bitmap_singlify(cpuset);
-#endif
-
-        /* And try to bind ourself there.  */
-        if (hwloc_set_cpubind(topology, cpuset, HWLOC_CPUBIND_THREAD)) {
-            char *str = NULL;
-#if !defined(HAVE_HWLOC_BITMAP)
-            hwloc_cpuset_asprintf(&str, obj->cpuset);
-#else
-            hwloc_bitmap_asprintf(&str, obj->cpuset);
-#endif
-            WARNING(("Couldn't bind to cpuset %s\n", str));
-            free(str);
-
-            /* Free our cpuset copy */
-#if !defined(HAVE_HWLOC_BITMAP)
-            hwloc_cpuset_free(cpuset);
-#else
-            hwloc_bitmap_free(cpuset);
-#endif
-            /* Destroy topology object.  */
-            hwloc_topology_destroy(topology);
-            return -1;
-        }
-
-        /* Get the number at Proc level ( We don't want to use HyperThreading ) */
-        cpu = obj->children[0]->os_index;
-
-        /* Free our cpuset copy */
-#if !defined(HAVE_HWLOC_BITMAP)
-        hwloc_cpuset_free(cpuset);
-#else
-        hwloc_bitmap_free(cpuset);
-#endif
-        /* Destroy topology object.  */
-        hwloc_topology_destroy(topology);
-=======
         cpu=dague_hwloc_bind_on_core_index(cpu);
         if(cpu == -1 ) {
             DEBUG(("Core binding on node %i failed\n", cpu));
             return -1;
         }
->>>>>>> d5383e23
     }
 #else /* We bind thread ourself in funtion of architecture */
 
