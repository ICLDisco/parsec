/*
 * Copyright (c) 2009-2012 The University of Tennessee and The University
 *                         of Tennessee Research Foundation.  All rights
 *                         reserved.
 */

#include "dague_config.h"
#include "debug.h"
#include "scheduling.h"
#include "schedulers.h"
#include "dague_hwloc.h"
#include "dequeue.h"
#include "list.h"
#include "remote_dep.h"
#include "datarepo.h"
#include "maxheap.h"

#if defined(DAGUE_PROF_TRACE) && 0
#define TAKE_TIME(EU_PROFILE, KEY, ID)  dague_profiling_trace((EU_PROFILE), (KEY), (ID), NULL)
#else
#define TAKE_TIME(EU_PROFILE, KEY, ID) do {} while(0)
#endif

typedef struct { 
    dague_dequeue_t   *system_queue;
    dague_hbbuffer_t  *task_queue;
    int                nb_hierarch_queues;
    dague_hbbuffer_t **hierarch_queues;
} local_queues_scheduler_object_t;

#define LOCAL_QUEUES_OBJECT(eu_context) ((local_queues_scheduler_object_t*)(eu_context)->scheduler_object)

static unsigned int ranking_function_bypriority(dague_list_item_t *elt, void *_)
{
    dague_execution_context_t *exec = (dague_execution_context_t*)elt;
    (void)_;
    return (~(unsigned int)0) - exec->priority;
}

static void push_in_queue_wrapper(void *store, dague_list_item_t *elt)
{
    dague_dequeue_chain_back( (dague_dequeue_t*)store, elt );
}

/** In case of hierarchical bounded buffer, define
 *  the wrappers to functions
 */
static void push_in_buffer_wrapper(void *store, dague_list_item_t *elt)
{ 
    /* Store is a hbbbuffer */
    dague_hbbuffer_push_all( (dague_hbbuffer_t*)store, elt );
}


/*********************************************************************/
/*************************** List of Trees ***************************/
/*********************************************************************/

static unsigned int ranking_function_heap_bypriority(dague_list_item_t *elt, void *_)
{
    dague_heap_t *heap = (dague_heap_t*)elt;
    (void)_;
    return (~(unsigned int)0) - heap->priority;
}

// TREE
static int init_tree_queues(  dague_context_t *master )
{
    int i, nq = 1;
    dague_execution_unit_t *eu;
    uint32_t queue_size = master->nb_cores * 4;
    local_queues_scheduler_object_t *sched_obj = NULL;

    for(i = 0; i < master->nb_cores; i++) {
        eu = master->execution_units[i];
        if( eu->scheduler_object != NULL ) {
            return -1;
        }
    }

    for(i = 0; i < master->nb_cores; i++) {
        eu = master->execution_units[i];

        sched_obj = (local_queues_scheduler_object_t*)malloc(sizeof(local_queues_scheduler_object_t));
        eu->scheduler_object = sched_obj;
    
        if( eu->eu_id == 0 ) {
            sched_obj->system_queue = (dague_dequeue_t*)malloc(sizeof(dague_dequeue_t));
            dague_dequeue_construct( sched_obj->system_queue );
        } else {
            sched_obj->system_queue = LOCAL_QUEUES_OBJECT(master->execution_units[0])->system_queue;
        }
    }

    for(i = 0; i < master->nb_cores; i++) {
        eu = master->execution_units[i];
        sched_obj = LOCAL_QUEUES_OBJECT(eu);

        sched_obj->nb_hierarch_queues = master->nb_cores;    
        sched_obj->hierarch_queues = (dague_hbbuffer_t **)malloc(sched_obj->nb_hierarch_queues * sizeof(dague_hbbuffer_t*) );

        /* Each thread creates its own "local" queue, connected to the shared dequeue */
        sched_obj->task_queue = dague_hbbuffer_new( queue_size, 1, push_in_queue_wrapper, 
                                                    (void*)sched_obj->system_queue);
        sched_obj->hierarch_queues[0] = sched_obj->task_queue;
    }

    for(i = 0; i < master->nb_cores; i++) {
        nq = 1;
        eu = master->execution_units[i];
        sched_obj = LOCAL_QUEUES_OBJECT(eu);
 
        /* Then, they know about all other queues, from the closest to the farthest */
#if defined(HAVE_HWLOC)
        for(int level = 0; level <= dague_hwloc_nb_levels(); level++) {
            for(int id = (eu->eu_id + 1) % master->nb_cores; 
                id != eu->eu_id; 
                id = (id + 1) %  master->nb_cores) {
                int d;
                
                d = dague_hwloc_distance(eu->eu_id, id);
                if( d == 2*level || d == 2*level + 1 ) {
                    sched_obj->hierarch_queues[nq] = LOCAL_QUEUES_OBJECT(master->execution_units[id])->task_queue;
                    DEBUG(("%d: my %d preferred queue is the task queue of %d (%p)\n",
                           eu->eu_id, nq, id, sched_obj->hierarch_queues[nq]));
                    nq++;
                    if( nq == sched_obj->nb_hierarch_queues )
                        break;
                }
            }
            if( nq == sched_obj->nb_hierarch_queues )
                break;
        }
        assert( nq == sched_obj->nb_hierarch_queues );
#else
        for( ; nq < sched_obj->nb_hierarch_queues; nq++ ) {
            sched_obj->hierarch_queues[nq] =
                LOCAL_QUEUES_OBJECT(master->execution_units[(eu->eu_id + nq) % master->nb_cores])->task_queue;
        }
#endif
    }

    return 0;
}

// TREE
static dague_execution_context_t * choose_job_tree_queues( dague_execution_unit_t *eu_context )
{
    dague_heap_t* heap = NULL;
    dague_heap_t* new_heap = NULL;
    dague_execution_context_t * exec_context = NULL;
    int i;
    /*
     possible future improvement over using existing pop_best function:
     instead, i need to iterate manually over the buffer
     and choose a tree that has the highest value
     then take that task from that tree.
     i may be able to alternate between splitting the tree
     and just taking the top node, if it only has one child
     no, don't think so. each time you split you get one node
     with a single child, so there will always be a split.
     */
    heap = (dague_heap_t*)dague_hbbuffer_pop_best(
        LOCAL_QUEUES_OBJECT(eu_context)->task_queue,
        ranking_function_heap_bypriority,
        NULL);
    exec_context = heap_split_and_steal(&heap, &new_heap);
    if( NULL != heap )
        dague_hbbuffer_push_all(LOCAL_QUEUES_OBJECT(eu_context)->task_queue, (dague_list_item_t*)heap);
    if (exec_context != NULL)
        return exec_context;

    // if we failed to find one in our queue
    for(i = 0; i <  LOCAL_QUEUES_OBJECT(eu_context)->nb_hierarch_queues; i++ ) {
        heap = (dague_heap_t*)dague_hbbuffer_pop_best(
            LOCAL_QUEUES_OBJECT(eu_context)->hierarch_queues[i],
            ranking_function_heap_bypriority,
            NULL);
        exec_context = heap_split_and_steal(&heap, &new_heap);
        if( NULL != heap ) {
            if (NULL != new_heap) {
                /* turn two-element doubly-linked list
                 (the default side effect of heap_split_and_steal)
                 into two singleton doubly-linked lists
                 */
                heap->list_item.list_next = (dague_list_item_t*)heap;
                heap->list_item.list_prev = (dague_list_item_t*)heap;
                new_heap->list_item.list_next = (dague_list_item_t*)new_heap;
                new_heap->list_item.list_prev = (dague_list_item_t*)new_heap;

                // put new heap back in neighboring queue
                dague_hbbuffer_push_all(LOCAL_QUEUES_OBJECT(eu_context)->hierarch_queues[i], (dague_list_item_t*)new_heap);
            }
            // put old heap in our queue -- it's a singleton either way by this point
            dague_hbbuffer_push_all(LOCAL_QUEUES_OBJECT(eu_context)->task_queue, (dague_list_item_t*)heap);
        }
        if (exec_context != NULL)
            return exec_context;
    }

    // if nothing yet, then go to system queue
    heap = (dague_heap_t *)dague_dequeue_pop_front(LOCAL_QUEUES_OBJECT(eu_context)->system_queue);
    exec_context = heap_split_and_steal(&heap, &new_heap);
    if (heap != NULL)
        dague_hbbuffer_push_all(LOCAL_QUEUES_OBJECT(eu_context)->task_queue, (dague_list_item_t*)heap);

    return exec_context;
}

// TREE
/*
 * this function is basically thread-safe, in the sense that it does not affect
 * anything globally until it performs the dague_hbbuffer_push_all
 */
static int schedule_tree_queues( dague_execution_unit_t* eu_context,
                                 dague_execution_context_t* new_context )
{
    dague_execution_context_t * cur = new_context;
    dague_execution_context_t * next;
    dague_heap_t* heap = heap_create();
    dague_heap_t* first_h = heap;
    char * flowname = cur->flowname;
    while (1) {
        next = (dague_execution_context_t*)cur->list_item.list_next;
        heap_insert(heap, cur);
        assert(next != NULL);
        if (next == cur /* looped */ || next == new_context /* looped */)
            break;
        cur = next;
        // separate startup tasks
        if (cur->flowname == NULL || flowname == NULL || strncmp(cur->flowname, flowname, 10) != 0) {
            // make new heap
            dague_heap_t * new_heap = heap_create();
            flowname = cur->flowname;
            heap->list_item.list_next->list_prev = (dague_list_item_t*)new_heap;
            new_heap->list_item.list_prev = (dague_list_item_t*)heap;
            new_heap->list_item.list_next = (dague_list_item_t*)heap->list_item.list_next;
            heap->list_item.list_next = (dague_list_item_t*)new_heap;
            heap = new_heap;
        }
    }
    // i think this is where i should be actually creating
    // the heaps. set size to zero, perhaps, to verify that these are heaps
    // and not raw dague_execution_contexts
    dague_hbbuffer_push_all( LOCAL_QUEUES_OBJECT(eu_context)->task_queue, (dague_list_item_t*)first_h );
#if defined(DAGUE_PROF_TRACE)
    // PETER this is where we're ADDING things to the queue! (not removing them!!!)
    // somehow we need to do something differently here so that we keep different groups separate
    TAKE_TIME(eu_context->eu_profile, queue_add_begin, 0);
    TAKE_TIME(eu_context->eu_profile, queue_add_end, 0);
#endif
    return 0;
}

static void finalize_tree_queues( dague_context_t *master )
{
    int i;
    dague_execution_unit_t *eu;
    local_queues_scheduler_object_t *sched_obj;

    for(i = 0; i < master->nb_cores; i++) {
        eu = master->execution_units[i];
        sched_obj = LOCAL_QUEUES_OBJECT(eu);

        if( eu->eu_id == 0 ) {
            dague_dequeue_destruct( sched_obj->system_queue );
            free( sched_obj->system_queue );
        }
        sched_obj->system_queue = NULL;

        dague_hbbuffer_destruct( sched_obj->task_queue );
        sched_obj->task_queue = NULL;

        free(sched_obj->hierarch_queues);
        sched_obj->hierarch_queues = NULL;

        free(eu->scheduler_object);
        eu->scheduler_object = NULL;
    }
}


dague_scheduler_t sched_local_tree_queues = {
    .init = init_tree_queues,
    .schedule_task = schedule_tree_queues,
    .select_task = choose_job_tree_queues,
    .display_stats = NULL,
    .finalize = finalize_tree_queues
};

/*********************************************************************/
/************************ Global Dequeue *****************************/
/*********************************************************************/

static int init_global_dequeue( dague_context_t *master )
{
    int i;
    dague_execution_unit_t *eu_context;

    for(i = 0; i < master->nb_cores; i++) {
        eu_context = master->execution_units[i];
        if( eu_context->scheduler_object != NULL ) {
            return -1;
        }
    }

    for(i = 0; i < master->nb_cores; i++) {
        eu_context = master->execution_units[i];

        if( eu_context->eu_id == 0 ) {
            eu_context->scheduler_object = malloc(sizeof(dague_dequeue_t));
            dague_dequeue_construct( (dague_dequeue_t*)eu_context->scheduler_object );
        } else {
            eu_context->scheduler_object = eu_context->master_context->execution_units[0]->scheduler_object;
        }
    }

    return 0;
}

static dague_execution_context_t *choose_job_global_dequeue( dague_execution_unit_t *eu_context )
{
    return (dague_execution_context_t*)dague_dequeue_try_pop_front( (dague_dequeue_t*)eu_context->scheduler_object );
}

static int schedule_global_dequeue( dague_execution_unit_t* eu_context,
                                    dague_execution_context_t* new_context )
{
    if( new_context->function->flags & DAGUE_HIGH_PRIORITY_TASK ) {
        dague_dequeue_chain_front( (dague_dequeue_t*)eu_context->scheduler_object, (dague_list_item_t*)new_context);
    } else {
        dague_dequeue_chain_back( (dague_dequeue_t*)eu_context->scheduler_object, (dague_list_item_t*)new_context);
    }
    return 0;
}

static void finalize_global_dequeue( dague_context_t *master )
{
    int i;
    dague_execution_unit_t *eu;
    
    for(i = 0; i < master->nb_cores; i++) {
        eu = master->execution_units[i];
        if( eu->eu_id == 0 ) {
            dague_dequeue_destruct( (dague_dequeue_t*)eu->scheduler_object );
            free(eu->scheduler_object);
        }
        eu->scheduler_object = NULL;
    }
}

dague_scheduler_t sched_global_dequeue = {
    .init = init_global_dequeue,
    .schedule_task = schedule_global_dequeue,
    .select_task = choose_job_global_dequeue,
    .display_stats = NULL,
    .finalize = finalize_global_dequeue
};


/*********************************************************************/
/****************** Local Queues (flat & hier) ***********************/
/****************** and Priority-Based Queues  ***********************/
/*********************************************************************/

static int init_local_flat_queues(  dague_context_t *master )
{
    int i, nq = 1;
    dague_execution_unit_t *eu;
    uint32_t queue_size = master->nb_cores * 4;
    local_queues_scheduler_object_t *sched_obj = NULL;
    int hwloc_levels;

    for(i = 0; i < master->nb_cores; i++) {
        eu = master->execution_units[i];
        if( eu->scheduler_object != NULL ) {
            return -1;
        }
    }

    for(i = 0; i < master->nb_cores; i++) {
        eu = master->execution_units[i];

        sched_obj = (local_queues_scheduler_object_t*)malloc(sizeof(local_queues_scheduler_object_t));
        eu->scheduler_object = sched_obj;
    
        if( eu->eu_id == 0 ) {
            sched_obj->system_queue = (dague_dequeue_t*)malloc(sizeof(dague_dequeue_t));
            dague_dequeue_construct( sched_obj->system_queue );
        } else {
            sched_obj->system_queue = LOCAL_QUEUES_OBJECT(master->execution_units[0])->system_queue;
        }
    }

    for(i = 0; i < master->nb_cores; i++) {
        eu = master->execution_units[i];
        sched_obj = LOCAL_QUEUES_OBJECT(eu);

        sched_obj->nb_hierarch_queues = master->nb_cores;    
        sched_obj->hierarch_queues = (dague_hbbuffer_t **)malloc(sched_obj->nb_hierarch_queues * sizeof(dague_hbbuffer_t*) );

        /* Each thread creates its own "local" queue, connected to the shared dequeue */
        sched_obj->task_queue = dague_hbbuffer_new( queue_size, 1, push_in_queue_wrapper, 
                                                    (void*)sched_obj->system_queue);
        sched_obj->hierarch_queues[0] = sched_obj->task_queue;
    }

    for(i = 0; i < master->nb_cores; i++) {
        nq = 1;
        eu = master->execution_units[i];
        sched_obj = LOCAL_QUEUES_OBJECT(eu);
 
#if defined(HAVE_HWLOC)
        hwloc_levels = dague_hwloc_nb_levels();
#else
        hwloc_levels = -1;
#endif

        /* Handle the case when HWLOC is present but cannot compute the hierarchy, 
         * as well as the casewhen HWLOC is not present
         */
        if( hwloc_levels == -1 ) {
            for( ; nq < sched_obj->nb_hierarch_queues; nq++ ) {
                sched_obj->hierarch_queues[nq] =
                    LOCAL_QUEUES_OBJECT(master->execution_units[(eu->eu_id + nq) % master->nb_cores])->task_queue;
            }
        } else {
#if defined(HAVE_HWLOC)
            /* Then, they know about all other queues, from the closest to the farthest */
            for(int level = 0; level <= dague_hwloc_nb_levels(); level++) {
                for(int id = (eu->eu_id + 1) % master->nb_cores; 
                    id != eu->eu_id; 
                    id = (id + 1) %  master->nb_cores) {
                    int d;
                    
                    d = dague_hwloc_distance(eu->eu_id, id);
                    if( d == 2*level || d == 2*level + 1 ) {
                        sched_obj->hierarch_queues[nq] = LOCAL_QUEUES_OBJECT(master->execution_units[id])->task_queue;
                        DEBUG3(("schedLFQ %d:\tmy %d preferred queue is the task queue of %d (%p)\n",
                                eu->eu_id, nq, id, sched_obj->hierarch_queues[nq]));
                        nq++;
                        if( nq == sched_obj->nb_hierarch_queues )
                            break;
                    }
                }
                if( nq == sched_obj->nb_hierarch_queues )
                    break;
            }
            assert( nq == sched_obj->nb_hierarch_queues );
#endif
        }
    }

    return 0;
}


static int init_local_hier_queues( dague_context_t *master )
{
#if !defined(HAVE_HWLOC)
    (void)master;
    ERROR(("hierarchical scheduler cannot be selected, you need to recompile DAGuE with hwloc, or select another scheduler.\n"));
    return -1;
#else

    int i;
    dague_execution_unit_t *eu;
    local_queues_scheduler_object_t *sched_obj = NULL;

    for(i = 0; i < master->nb_cores; i++) {
        eu = master->execution_units[i];
        if( eu->scheduler_object != NULL ) {
            return -1;
        }
    }

    for(i = 0; i < master->nb_cores; i++) {
        eu = master->execution_units[i];

        sched_obj = (local_queues_scheduler_object_t*)malloc(sizeof(local_queues_scheduler_object_t));
        eu->scheduler_object = sched_obj;
    
        if( eu->eu_id == 0 ) {
            sched_obj->system_queue = (dague_dequeue_t*)malloc(sizeof(dague_dequeue_t));
            dague_list_construct( sched_obj->system_queue );
        } else {
            sched_obj->system_queue = LOCAL_QUEUES_OBJECT(master->execution_units[0])->system_queue;
        }

        sched_obj->nb_hierarch_queues = master->nb_cores;    
        sched_obj->hierarch_queues = (dague_hbbuffer_t **)malloc(sched_obj->nb_hierarch_queues * sizeof(dague_hbbuffer_t*) );

        sched_obj->nb_hierarch_queues = dague_hwloc_nb_levels();
        sched_obj->hierarch_queues = (dague_hbbuffer_t **)malloc(sched_obj->nb_hierarch_queues * sizeof(dague_hbbuffer_t*) );

        for(int level = 0; level < sched_obj->nb_hierarch_queues; level++) {
            int idx = sched_obj->nb_hierarch_queues - 1 - level;
            int m = dague_hwloc_master_id(level, eu->eu_id);
            if( eu->eu_id == m ) {
                int nbcores = dague_hwloc_nb_cores(level, m);
                int queue_size = 96 * (level+1) / nbcores;
                if( queue_size < nbcores ) queue_size = nbcores;
                
                /* The master(s) create the shared queues */               
                sched_obj->hierarch_queues[idx] = dague_hbbuffer_new( queue_size, nbcores,
                                                                      level == 0 ? push_in_queue_wrapper : push_in_buffer_wrapper,
                                                                      level == 0 ? (void*)sched_obj->system_queue : (void*)sched_obj->hierarch_queues[idx+1]);
                DEBUG3(("schedHQ %d:\tcreates hbbuffer of size %d (ideal %d) for level %d stored in %d: %p (parent: %p -- %s)\n",
                        eu->eu_id, queue_size, nbcores,
                        level, idx, sched_obj->hierarch_queues[idx],
                        level == 0 ? (void*)sched_obj->system_queue : (void*)sched_obj->hierarch_queues[idx+1],
                        level == 0 ? "System queue" : "upper level hhbuffer"));
            }
        }
    }
        
    for(i = 0; i < master->nb_cores; i++) {
        eu = master->execution_units[i];
        sched_obj = (local_queues_scheduler_object_t*)eu->scheduler_object;
        for(int level = 0; level < sched_obj->nb_hierarch_queues; level++) {
            int idx = sched_obj->nb_hierarch_queues - 1 - level;
            int m = dague_hwloc_master_id(level, eu->eu_id);
            if( eu->eu_id != m ) {
                DEBUG3(("schedHQ %d:\ttakes the buffer of %d at level %d stored in %d: %p\n",
                        eu->eu_id, m, level, idx, LOCAL_QUEUES_OBJECT(master->execution_units[m])->hierarch_queues[idx]));
                /* The slaves take their queue for this level from their master */
                sched_obj->hierarch_queues[idx] = LOCAL_QUEUES_OBJECT(master->execution_units[m])->hierarch_queues[idx];
            }
        }
        sched_obj->task_queue = sched_obj->hierarch_queues[0];
    }
    
    return 0;
#endif
}

static dague_execution_context_t *choose_job_local_queues( dague_execution_unit_t *eu_context )
{
    dague_execution_context_t *exec_context = NULL;
    int i;

    exec_context = (dague_execution_context_t*)dague_hbbuffer_pop_best(LOCAL_QUEUES_OBJECT(eu_context)->task_queue,
                                                                       ranking_function_bypriority,
                                                                       NULL);
    if( NULL != exec_context ) {
        return exec_context;
    }
    // PETER and here - if we steal, we need to steal a whole group!
    // this could get a little tricky, because we'd basically need to reschedule the
    // entire group by popping it, then doing a schedule()-type call with
    // all the tasks we aren't going to immediately consume
    for(i = 0; i <  LOCAL_QUEUES_OBJECT(eu_context)->nb_hierarch_queues; i++ ) {
        exec_context = (dague_execution_context_t*)dague_hbbuffer_pop_best(LOCAL_QUEUES_OBJECT(eu_context)->hierarch_queues[i],
                                                                           ranking_function_bypriority,
                                                                           NULL);
        if( NULL != exec_context ) {
            return exec_context;
        }
    }

    exec_context = (dague_execution_context_t *)dague_dequeue_try_pop_front(LOCAL_QUEUES_OBJECT(eu_context)->system_queue);
    return exec_context;
}

static int schedule_local_queues( dague_execution_unit_t* eu_context,
                                  dague_execution_context_t* new_context )
{
    dague_hbbuffer_push_all( LOCAL_QUEUES_OBJECT(eu_context)->task_queue, (dague_list_item_t*)new_context );
#if defined(DAGUE_PROF_TRACE)
    // PETER this is where we're ADDING things to the queue! (not removing them!!!)
    // somehow we need to do something differently here so that we keep different groups separate
    TAKE_TIME(eu_context->eu_profile, queue_add_begin, 0);
    TAKE_TIME(eu_context->eu_profile, queue_add_end, 0);
#endif
    return 0;
}

<<<<<<< HEAD
static int schedule_local_queues_by_priority( dague_execution_unit_t* eu_context,
                                              dague_execution_context_t* new_context )
{
    dague_hbbuffer_push_all_by_priority( LOCAL_QUEUES_OBJECT(eu_context)->task_queue, (dague_list_item_t*)new_context);
    return 0;
}

=======
>>>>>>> 9ec0c186
static void finalize_local_hier_queues( dague_context_t *master )
{
#if !defined(HAVE_HWLOC)
    (void)master;
    return;
#else

    int i;
    dague_execution_unit_t *eu;
    local_queues_scheduler_object_t *sched_obj;

    for(i = 0; i < master->nb_cores; i++) {
        eu = master->execution_units[i];
        sched_obj = LOCAL_QUEUES_OBJECT(eu);
    
        for(int level = 0; level < sched_obj->nb_hierarch_queues; level++) {
            int idx = sched_obj->nb_hierarch_queues - 1 - level;
            int m = dague_hwloc_master_id(level, eu->eu_id);
            if( eu->eu_id == m ) {
                dague_hbbuffer_destruct(sched_obj->hierarch_queues[idx]);
                sched_obj->hierarch_queues[idx] = NULL;
            } else {
                sched_obj->hierarch_queues[idx] = NULL;
            }
        }

        sched_obj->task_queue = NULL;
        
        free(eu->scheduler_object);
        eu->scheduler_object = NULL;
    }
#endif
}

static void finalize_local_flat_queues( dague_context_t *master )
{
    int i;
    dague_execution_unit_t *eu;
    local_queues_scheduler_object_t *sched_obj;

    for(i = 0; i < master->nb_cores; i++) {
        eu = master->execution_units[i];
        sched_obj = LOCAL_QUEUES_OBJECT(eu);

        if( eu->eu_id == 0 ) {
            dague_dequeue_destruct( sched_obj->system_queue );
            free( sched_obj->system_queue );
        }
        sched_obj->system_queue = NULL;

        dague_hbbuffer_destruct( sched_obj->task_queue );
        sched_obj->task_queue = NULL;

        free(sched_obj->hierarch_queues);
        sched_obj->hierarch_queues = NULL;

        free(eu->scheduler_object);
        eu->scheduler_object = NULL;
    }
}

dague_scheduler_t sched_local_flat_queues = {
    .init = init_local_flat_queues,
    .schedule_task = schedule_local_queues,
    .select_task = choose_job_local_queues,
    .display_stats = NULL,
    .finalize = finalize_local_flat_queues
};

dague_scheduler_t sched_local_hier_queues = {
    .init = init_local_hier_queues,
    .schedule_task = schedule_local_queues,
    .select_task = choose_job_local_queues,
    .display_stats = NULL,
    .finalize = finalize_local_hier_queues
};

<<<<<<< HEAD

dague_scheduler_t sched_priority_based_queues = {
    .init = init_local_flat_queues,
    .schedule_task = schedule_local_queues_by_priority,
    .select_task = choose_job_local_queues,
    .display_stats = NULL,
    .finalize = finalize_local_flat_queues
};

=======
>>>>>>> 9ec0c186
/*********************************************************************/
/********************* Absolute Priorities ***************************/
/*********************************************************************/

static dague_execution_context_t *choose_job_absolute_priorities( dague_execution_unit_t *eu_context )
{
    return (dague_execution_context_t*)dague_list_pop_front((dague_list_t*)eu_context->scheduler_object);
}

static int schedule_absolute_priorities( dague_execution_unit_t* eu_context,
                                         dague_execution_context_t* new_context )
{
    dague_list_chain_sorted((dague_list_t*)eu_context->scheduler_object,
                            (dague_list_item_t*)new_context,
                            dague_execution_context_priority_comparator);
    return 0;
}

static int init_absolute_priorities( dague_context_t *master )
{
    int i;
    dague_execution_unit_t *eu;

    for(i = 0; i < master->nb_cores; i++) {
        eu = master->execution_units[i];
        if( eu->eu_id == 0 ) {
            eu->scheduler_object = (dague_list_t*)malloc(sizeof(dague_list_t));
            dague_list_construct( (dague_list_t*)eu->scheduler_object );
        } else {
            eu->scheduler_object = eu->master_context->execution_units[0]->scheduler_object;
        }
    }

    return 0;
}

static void finalize_absolute_priorities( dague_context_t *master )
{
    int i;
    dague_execution_unit_t *eu;

    for(i = 0; i < master->nb_cores; i++) {
        eu = master->execution_units[i];

        if( eu->eu_id == 0 ) {
            dague_list_destruct( (dague_list_t*)eu->scheduler_object );
            free(eu->scheduler_object);
        }
        eu->scheduler_object = NULL;
    }
}

dague_scheduler_t sched_absolute_priorities = {
    .init = init_absolute_priorities,
    .schedule_task = schedule_absolute_priorities,
    .select_task = choose_job_absolute_priorities,
    .display_stats = NULL,
    .finalize = finalize_absolute_priorities
};

dague_scheduler_t *dague_schedulers_array[NB_DAGUE_SCHEDULERS] =
<<<<<<< HEAD
    { 
        &sched_local_flat_queues,
        &sched_global_dequeue,
        &sched_local_hier_queues,
        &sched_absolute_priorities,
        &sched_priority_based_queues
    };
=======
{ 
    &sched_local_flat_queues,
    &sched_global_dequeue,
    &sched_local_hier_queues,
    &sched_absolute_priorities,
    &sched_local_tree_queues
};
>>>>>>> 9ec0c186
<|MERGE_RESOLUTION|>--- conflicted
+++ resolved
@@ -567,15 +567,12 @@
 {
     dague_hbbuffer_push_all( LOCAL_QUEUES_OBJECT(eu_context)->task_queue, (dague_list_item_t*)new_context );
 #if defined(DAGUE_PROF_TRACE)
-    // PETER this is where we're ADDING things to the queue! (not removing them!!!)
-    // somehow we need to do something differently here so that we keep different groups separate
     TAKE_TIME(eu_context->eu_profile, queue_add_begin, 0);
     TAKE_TIME(eu_context->eu_profile, queue_add_end, 0);
 #endif
     return 0;
 }
 
-<<<<<<< HEAD
 static int schedule_local_queues_by_priority( dague_execution_unit_t* eu_context,
                                               dague_execution_context_t* new_context )
 {
@@ -583,8 +580,6 @@
     return 0;
 }
 
-=======
->>>>>>> 9ec0c186
 static void finalize_local_hier_queues( dague_context_t *master )
 {
 #if !defined(HAVE_HWLOC)
@@ -662,8 +657,6 @@
     .finalize = finalize_local_hier_queues
 };
 
-<<<<<<< HEAD
-
 dague_scheduler_t sched_priority_based_queues = {
     .init = init_local_flat_queues,
     .schedule_task = schedule_local_queues_by_priority,
@@ -672,8 +665,6 @@
     .finalize = finalize_local_flat_queues
 };
 
-=======
->>>>>>> 9ec0c186
 /*********************************************************************/
 /********************* Absolute Priorities ***************************/
 /*********************************************************************/
@@ -735,20 +726,11 @@
 };
 
 dague_scheduler_t *dague_schedulers_array[NB_DAGUE_SCHEDULERS] =
-<<<<<<< HEAD
-    { 
-        &sched_local_flat_queues,
-        &sched_global_dequeue,
-        &sched_local_hier_queues,
-        &sched_absolute_priorities,
-        &sched_priority_based_queues
-    };
-=======
 { 
-    &sched_local_flat_queues,
-    &sched_global_dequeue,
-    &sched_local_hier_queues,
-    &sched_absolute_priorities,
-    &sched_local_tree_queues
-};
->>>>>>> 9ec0c186
+	&sched_local_flat_queues,
+	&sched_global_dequeue,
+	&sched_local_hier_queues,
+	&sched_absolute_priorities,
+	&sched_priority_based_queues,
+	&sched_local_tree_queues
+};