--- conflicted
+++ resolved
@@ -182,71 +182,48 @@
             eu = vp->execution_units[t];
             sched_obj = LOCAL_QUEUES_OBJECT(eu);
  
-<<<<<<< HEAD
-            /* Then, they know about all other queues, from the closest to the farthest */
 #if defined(HAVE_HWLOC)
-            for(int level = 0; level <= dague_hwloc_nb_levels(); level++) {
-                for(int id = (eu->th_id + 1) % vp->nb_cores; 
-                    id != eu->th_id; 
-                    id = (id + 1) %  vp->nb_cores) {
-                    int d;
-                
-                    d = dague_hwloc_distance(eu->th_id, id);
-                    if( d == 2*level || d == 2*level + 1 ) {
-                        sched_obj->hierarch_queues[nq] = LOCAL_QUEUES_OBJECT(vp->execution_units[id])->task_queue;
-                        DEBUG(("%d: my %d preferred queue is the task queue of %d (%p)\n",
-                               eu->th_id, nq, id, sched_obj->hierarch_queues[nq]));
-=======
+            hwloc_levels = dague_hwloc_nb_levels();
+#else 
+            hwloc_levels = -1;
+#endif
+            
+            /* Handle the case when HWLOC is present but cannot compute the hierarchy, 
+             * as well as the casewhen HWLOC is not present
+             */
+            if( hwloc_levels == -1 ) {
+                for( ; nq < sched_obj->nb_hierarch_queues; nq++ ) {
+                    sched_obj->hierarch_queues[nq] =
+                        LOCAL_QUEUES_OBJECT(vp->execution_units[(eu->th_id + nq) % vp->nb_cores])->task_queue;
+                }
+            } else {
 #if defined(HAVE_HWLOC)
-        hwloc_levels = dague_hwloc_nb_levels();
+                /* Then, they know about all other queues, from the closest to the farthest */
+                for(int level = 0; level <= hwloc_levels; level++) {
+                    for(int id = (eu->th_id + 1) % vp->nb_cores; 
+                        id != eu->th_id; 
+                        id = (id + 1) %  vp->nb_cores) {
+                        int d;
+                        d = dague_hwloc_distance(eu->th_id, id);
+                        if( d == 2*level || d == 2*level + 1 ) {
+                            sched_obj->hierarch_queues[nq] = LOCAL_QUEUES_OBJECT(vp->execution_units[id])->task_queue;
+                            DEBUG(("%d: my %d preferred queue is the task queue of %d (%p)\n",
+                                   eu->th_id, nq, id, sched_obj->hierarch_queues[nq]));
+                            nq++;
+                            if( nq == sched_obj->nb_hierarch_queues )
+                                break;
+                        }
+                    }
+                    if( nq == sched_obj->nb_hierarch_queues )
+                        break;
+                }
+                assert( nq == sched_obj->nb_hierarch_queues );
 #else
-        hwloc_levels = -1;
+                /* Unreachable code */
 #endif
-
-        /* Handle the case when HWLOC is present but cannot compute the hierarchy, 
-         * as well as the casewhen HWLOC is not present
-         */
-        if( hwloc_levels == -1 ) {
-            for( ; nq < sched_obj->nb_hierarch_queues; nq++ ) {
-                sched_obj->hierarch_queues[nq] =
-                    LOCAL_QUEUES_OBJECT(master->execution_units[(eu->eu_id + nq) % master->nb_cores])->task_queue;
-            }
-        } else {
-#if defined(HAVE_HWLOC)
-            /* Then, they know about all other queues, from the closest to the farthest */
-            for(int level = 0; level <= dague_hwloc_nb_levels(); level++) {
-                for(int id = (eu->eu_id + 1) % master->nb_cores; 
-                    id != eu->eu_id; 
-                    id = (id + 1) %  master->nb_cores) {
-                    int d;
-                    
-                    d = dague_hwloc_distance(eu->eu_id, id);
-                    if( d == 2*level || d == 2*level + 1 ) {
-                        sched_obj->hierarch_queues[nq] = LOCAL_QUEUES_OBJECT(master->execution_units[id])->task_queue;
-                        DEBUG3(("schedLFQ %d:\tmy %d preferred queue is the task queue of %d (%p)\n",
-                                eu->eu_id, nq, id, sched_obj->hierarch_queues[nq]));
->>>>>>> a4a5b162
-                        nq++;
-                        if( nq == sched_obj->nb_hierarch_queues )
-                            break;
-                    }
-                }
-                if( nq == sched_obj->nb_hierarch_queues )
-                    break;
-            }
-            assert( nq == sched_obj->nb_hierarch_queues );
-<<<<<<< HEAD
-#else
-            for( ; nq < sched_obj->nb_hierarch_queues; nq++ ) {
-                sched_obj->hierarch_queues[nq] =
-                    LOCAL_QUEUES_OBJECT(master->execution_units[(eu->th_id + nq) % vp->nb_cores])->task_queue;
-            }
-=======
->>>>>>> a4a5b162
-#endif
-        }
-    }
-
+            }
+        }
+    }   
     return 0;
 }
 
@@ -296,33 +273,20 @@
                     int queue_size = 96 * (level+1) / nbcores;
                     if( queue_size < nbcores ) queue_size = nbcores;
                 
-<<<<<<< HEAD
                     /* The master(s) create the shared queues */               
                     sched_obj->hierarch_queues[idx] = 
                         dague_hbbuffer_new( queue_size, nbcores,
                                             level == 0 ? push_in_queue_wrapper : push_in_buffer_wrapper,
                                             level == 0 ? (void*)sched_obj->system_queue : (void*)sched_obj->hierarch_queues[idx+1]);
-                    DEBUG(("%d creates hbbuffer of size %d (ideal %d) for level %d stored in %d: %p (parent: %p -- %s)\n",
-                           eu->th_id, queue_size, nbcores,
-                           level, idx, sched_obj->hierarch_queues[idx],
-                           level == 0 ? (void*)sched_obj->system_queue : (void*)sched_obj->hierarch_queues[idx+1],
-                           level == 0 ? "System queue" : "upper level hhbuffer"));
+                    DEBUG3(("schedHQ %d creates hbbuffer of size %d (ideal %d) for level %d stored in %d: %p (parent: %p -- %s)\n",
+                            eu->th_id, queue_size, nbcores,
+                            level, idx, sched_obj->hierarch_queues[idx],
+                            level == 0 ? (void*)sched_obj->system_queue : (void*)sched_obj->hierarch_queues[idx+1],
+                            level == 0 ? "System queue" : "upper level hhbuffer"));
                 }
-=======
-                /* The master(s) create the shared queues */               
-                sched_obj->hierarch_queues[idx] = dague_hbbuffer_new( queue_size, nbcores,
-                                                                      level == 0 ? push_in_queue_wrapper : push_in_buffer_wrapper,
-                                                                      level == 0 ? (void*)sched_obj->system_queue : (void*)sched_obj->hierarch_queues[idx+1]);
-                DEBUG3(("schedHQ %d:\tcreates hbbuffer of size %d (ideal %d) for level %d stored in %d: %p (parent: %p -- %s)\n",
-                       eu->eu_id, queue_size, nbcores,
-                       level, idx, sched_obj->hierarch_queues[idx],
-                       level == 0 ? (void*)sched_obj->system_queue : (void*)sched_obj->hierarch_queues[idx+1],
-                       level == 0 ? "System queue" : "upper level hhbuffer"));
->>>>>>> a4a5b162
             }
         }
         
-<<<<<<< HEAD
         for(t = 0; t < vp->nb_cores; t++) {
             eu = vp->execution_units[t];
             sched_obj = (local_queues_scheduler_object_t*)eu->scheduler_object;
@@ -330,24 +294,11 @@
                 int idx = sched_obj->nb_hierarch_queues - 1 - level;
                 int m = dague_hwloc_master_id(level, eu->th_id);
                 if( eu->th_id != m ) {
-                    DEBUG(("%d takes the buffer of %d at level %d stored in %d: %p\n",
-                           eu->th_id, m, level, idx, LOCAL_QUEUES_OBJECT(vp->execution_units[m])->hierarch_queues[idx]));
+                    DEBUG3(("%d takes the buffer of %d at level %d stored in %d: %p\n",
+                            eu->th_id, m, level, idx, LOCAL_QUEUES_OBJECT(vp->execution_units[m])->hierarch_queues[idx]));
                     /* The slaves take their queue for this level from their master */
                     sched_obj->hierarch_queues[idx] = LOCAL_QUEUES_OBJECT(vp->execution_units[m])->hierarch_queues[idx];
                 }
-=======
-    for(i = 0; i < master->nb_cores; i++) {
-        eu = master->execution_units[i];
-        sched_obj = (local_queues_scheduler_object_t*)eu->scheduler_object;
-        for(int level = 0; level < sched_obj->nb_hierarch_queues; level++) {
-            int idx = sched_obj->nb_hierarch_queues - 1 - level;
-            int m = dague_hwloc_master_id(level, eu->eu_id);
-            if( eu->eu_id != m ) {
-                DEBUG3(("schedHQ %d:\ttakes the buffer of %d at level %d stored in %d: %p\n",
-                       eu->eu_id, m, level, idx, LOCAL_QUEUES_OBJECT(master->execution_units[m])->hierarch_queues[idx]));
-                /* The slaves take their queue for this level from their master */
-                sched_obj->hierarch_queues[idx] = LOCAL_QUEUES_OBJECT(master->execution_units[m])->hierarch_queues[idx];
->>>>>>> a4a5b162
             }
             sched_obj->task_queue = sched_obj->hierarch_queues[0];
         }
