--- conflicted
+++ resolved
@@ -61,16 +61,8 @@
     local_queues_scheduler_object_t *sched_obj = NULL;
     int hwloc_levels;
 
-<<<<<<< HEAD
-
-    if( !no_scheduler_is_active( master ) ) {
-        return -1;
-    }
-    
-	SYSTEM_NEIGHBOR = master->nb_vp * master->virtual_processes[0]->nb_cores; // defined for instrumentation
-
-=======
->>>>>>> 7e260be1
+    SYSTEM_NEIGHBOR = master->nb_vp * master->virtual_processes[0]->nb_cores; // defined for instrumentation
+
     for(p = 0; p < master->nb_vp; p++) {
         vp = master->virtual_processes[p];
 
