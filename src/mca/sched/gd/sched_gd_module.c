/*
 * Copyright (c) 2013      The University of Tennessee and The University
 *                         of Tennessee Research Foundation.  All rights
 *                         reserved.
 * $COPYRIGHT$
 * 
 * Additional copyrights may follow
 * 
 * $HEADER$
 *
 * These symbols are in a file by themselves to provide nice linker
 * semantics.  Since linkers generally pull in symbols by object
 * files, keeping these symbols as the only symbols in this file
 * prevents utility programs such as "ompi_info" from having to import
 * entire components just to query their version and parameters.
 */

#include "dague_config.h"
#include "dague_internal.h"
#include "debug.h"
#include "dague/mca/sched/sched.h"
#include "dague/mca/sched/gd/sched_gd.h"
#include "dequeue.h"
#include "dague/mca/pins/pins.h"
static int SYSTEM_NEIGHBOR = 0;

/*
 * Module functions
 */
static int sched_gd_install(dague_context_t* master);
static int sched_gd_schedule(dague_execution_unit_t* eu_context, dague_execution_context_t* new_context);
static dague_execution_context_t *sched_gd_select( dague_execution_unit_t *eu_context );
static void sched_gd_remove(dague_context_t* master);

const dague_sched_module_t dague_sched_gd_module = {
    &dague_sched_gd_component,
    {
        sched_gd_install,
        sched_gd_schedule,
        sched_gd_select,
        NULL,
        sched_gd_remove
    }
};

static int sched_gd_install( dague_context_t *master )
{
    int p, t;
    dague_vp_t *vp;
    dague_dequeue_t *q;

<<<<<<< HEAD
	SYSTEM_NEIGHBOR = master->nb_vp * master->virtual_processes[0]->nb_cores; // defined for instrumentation

    if( no_scheduler_is_active( master ) ) {

        for(p = 0; p < master->nb_vp; p++) {
            q = malloc(sizeof(dague_dequeue_t));
            OBJ_CONSTRUCT( q, dague_dequeue_t );

            vp = master->virtual_processes[p];
            for(t = 0; t < vp->nb_cores; t++) {
                vp->execution_units[t]->scheduler_object = (void*)q;
            }
=======
    for(p = 0; p < master->nb_vp; p++) {
        q = malloc(sizeof(dague_dequeue_t));
        OBJ_CONSTRUCT( q, dague_dequeue_t );
>>>>>>> 7e260be1

        vp = master->virtual_processes[p];
        for(t = 0; t < vp->nb_cores; t++) {
            vp->execution_units[t]->scheduler_object = (void*)q;
        }

    }

    return 0;
}

static dague_execution_context_t *sched_gd_select( dague_execution_unit_t *eu_context )
{
    PINS(SELECT_BEGIN, eu_context, NULL, NULL);
	dague_execution_context_t * context = 
		(dague_execution_context_t*)dague_dequeue_try_pop_front( (dague_dequeue_t*)eu_context->scheduler_object );
    PINS(SELECT_END, eu_context, context, (void *)SYSTEM_NEIGHBOR);
	return context;
}

static int sched_gd_schedule( dague_execution_unit_t* eu_context,
                              dague_execution_context_t* new_context )
{
    if( new_context->function->flags & DAGUE_HIGH_PRIORITY_TASK ) {
        dague_dequeue_chain_front( (dague_dequeue_t*)eu_context->scheduler_object, (dague_list_item_t*)new_context);
    } else {
        dague_dequeue_chain_back( (dague_dequeue_t*)eu_context->scheduler_object, (dague_list_item_t*)new_context);
    }
    return 0;
}

static void sched_gd_remove( dague_context_t *master )
{
    int p, t;
    dague_vp_t *vp;
    dague_execution_unit_t *eu;

    for(p = 0; p < master->nb_vp; p++) {
        vp = master->virtual_processes[p];
        for(t = 0; t < vp->nb_cores; t++) {
            eu = vp->execution_units[t];
            if( eu->th_id == 0 ) {
                OBJ_DESTRUCT( eu->scheduler_object );
                free(eu->scheduler_object);
            }
            eu->scheduler_object = NULL;
        }
    }
}<|MERGE_RESOLUTION|>--- conflicted
+++ resolved
@@ -49,24 +49,11 @@
     dague_vp_t *vp;
     dague_dequeue_t *q;
 
-<<<<<<< HEAD
-	SYSTEM_NEIGHBOR = master->nb_vp * master->virtual_processes[0]->nb_cores; // defined for instrumentation
+    SYSTEM_NEIGHBOR = master->nb_vp * master->virtual_processes[0]->nb_cores; // defined for instrumentation
 
-    if( no_scheduler_is_active( master ) ) {
-
-        for(p = 0; p < master->nb_vp; p++) {
-            q = malloc(sizeof(dague_dequeue_t));
-            OBJ_CONSTRUCT( q, dague_dequeue_t );
-
-            vp = master->virtual_processes[p];
-            for(t = 0; t < vp->nb_cores; t++) {
-                vp->execution_units[t]->scheduler_object = (void*)q;
-            }
-=======
     for(p = 0; p < master->nb_vp; p++) {
         q = malloc(sizeof(dague_dequeue_t));
         OBJ_CONSTRUCT( q, dague_dequeue_t );
->>>>>>> 7e260be1
 
         vp = master->virtual_processes[p];
         for(t = 0; t < vp->nb_cores; t++) {
