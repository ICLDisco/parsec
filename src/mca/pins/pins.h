#ifndef MCA_PINS_H
#define MCA_PINS_H
/* PaRSEC Performance Instrumentation Callback System */

#include "dague_config.h"
#include "dague_internal.h"
#include "dague/mca/mca.h"

typedef enum PINS_FLAG {
    SELECT_BEGIN,    // called before scheduler begins looking for an available task
    SELECT_END,      // called after scheduler has finished looking for an available task
    EXEC_BEGIN,      // called before thread executes a task
    EXEC_END,        // called before thread executes a task
    /* what follows are
     * Special Events. 
     * They do not necessarily
     * obey the 'exec unit, exec context'
     * contract. 
     */
    THREAD_INIT,     // Provided as an option for modules to run work during thread init without using the MCA module registration system.
    THREAD_FINI,     // Similar to above, for thread finalization.
    HANDLE_INIT,     // Similar to {{{THREAD_INIT}}}, for handle initialization.
    HANDLE_FINI,     // Similar to {{{THREAD_FINI}}}, for handle finalialization.
    /* inactive but tentatively planned (no current call in PaRSEC runtime)
     PARSEC_SCHEDULED,
     PARSEC_PROLOGUE,
     PARSEC_RELEASE,
     */
    /* this one is not an event at all */
    PINS_FLAG_COUNT
} PINS_FLAG;

typedef void (parsec_pins_callback)(dague_execution_unit_t * exec_unit, dague_execution_context_t * task, void * data); 

void pins_empty_callback(dague_execution_unit_t * exec_unit, dague_execution_context_t * task, void * data);

BEGIN_C_DECLS

/*
 * Structures for pins components
 */

struct dague_pins_base_component_2_0_0 {
    mca_base_component_2_0_0_t base_version;
    mca_base_component_data_2_0_0_t base_data;
};

typedef struct dague_pins_base_component_2_0_0 dague_pins_base_component_2_0_0_t;
typedef struct dague_pins_base_component_2_0_0 dague_pins_base_component_t;

/*
 * Structure for sched modules
 */

typedef void (*dague_pins_base_module_init_fn_t)(dague_context_t * master);
typedef void (*dague_pins_base_module_fini_fn_t)(dague_context_t * master);
typedef void (*dague_pins_base_module_handle_init_fn_t)(dague_handle_t * handle);
typedef void (*dague_pins_base_module_handle_fini_fn_t)(dague_handle_t * handle);
typedef void (*dague_pins_base_module_thread_init_fn_t)(dague_execution_unit_t * exec_unit);
typedef void (*dague_pins_base_module_thread_fini_fn_t)(dague_execution_unit_t * exec_unit);

struct dague_pins_base_module_1_0_0_t {
    dague_pins_base_module_init_fn_t        init;
    dague_pins_base_module_fini_fn_t        fini;
    dague_pins_base_module_handle_init_fn_t handle_init;
    dague_pins_base_module_handle_fini_fn_t handle_fini;
    dague_pins_base_module_thread_init_fn_t thread_init;
    dague_pins_base_module_thread_fini_fn_t thread_fini;
};

typedef struct dague_pins_base_module_1_0_0_t dague_pins_base_module_1_0_0_t;
typedef struct dague_pins_base_module_1_0_0_t dague_pins_base_module_t;

typedef struct {
    const dague_pins_base_component_t *component;
    dague_pins_base_module_t     module;
} dague_pins_module_t;

/*
 * Macro for use in components that are of type pins, version 2.0.0
 */
#define DAGUE_PINS_BASE_VERSION_2_0_0           \
    MCA_BASE_VERSION_2_0_0,                     \
        "pins", 2, 0, 0

END_C_DECLS

/*
 These functions should be each be called once at the appropriate lifecycle of the DAGuE Context
 except that handle functions should be called once per handle, and thread functions once per thread
 */
void pins_init(dague_context_t * master); 
void pins_fini(dague_context_t * master);
void pins_handle_init(dague_handle_t * handle); 
void pins_handle_fini(dague_handle_t * handle);
void pins_thread_init(dague_execution_unit_t * exec_unit);
void pins_thread_fini(dague_execution_unit_t * exec_unit);

/*
 the following functions are intended for public use wherever they are necessary
 */
void parsec_instrument(PINS_FLAG method_flag, dague_execution_unit_t * exec_unit, 
					   dague_execution_context_t * task, void * data);

void pins_disable_registration(int disable);

void set_allowable_pins_modules (const char * const modules[]);

parsec_pins_callback * pins_register_callback(PINS_FLAG method_flag, parsec_pins_callback * cb);

parsec_pins_callback * pins_unregister_callback(PINS_FLAG method_flag);



#ifdef PINS_ENABLE

<<<<<<< HEAD
#define PINS(method_flag, exec_unit, task, data)                        \
	parsec_instrument(method_flag, exec_unit, task, data)
#define PINS_DISABLE_REGISTRATION(boolean) \
	pins_disable_registration(boolean)
#define PINS_REGISTER(method_flag, cb)                                  \
	pins_register_callback(method_flag, cb)
#define PINS_UNREGISTER(method_flag)                                    \
	pins_unregister_callback(method_flag)
#define PINS_INIT(master_context) \
	pins_init(master_context)
#define PINS_FINI(master_context) \
	pins_fini(master_context)
#define PINS_THREAD_INIT(exec_unit) \
	pins_thread_init(exec_unit)
#define PINS_HANDLE_INIT(dague_handle) \
	pins_handle_init(dague_handle)
#define PINS_THREAD_FINI(exec_unit) \
	pins_thread_fini(exec_unit)
#define PINS_HANDLE_FINI(dague_handle) \
	pins_handle_fini(dague_handle)
=======
#define PINS(method_flag, exec_unit, task, data)        \
    parsec_pins(method_flag, exec_unit, task, data)
#define PINS_DISABLE_REGISTRATION(boolean)      \
    pins_disable_registration(boolean)
#define PINS_REGISTER(method_flag, cb)          \
    pins_register_callback(method_flag, cb)
#define PINS_UNREGISTER(method_flag)            \
    pins_unregister_callback(method_flag)
#define PINS_INIT(master_context)               \
    pins_init(master_context)
#define PINS_FINI(master_context)               \
    pins_fini(master_context)
#define PINS_THREAD_INIT(exec_unit)             \
    pins_thread_init(exec_unit)
#define PINS_HANDLE_INIT(dague_handle)          \
    pins_handle_init(dague_handle)
#define PINS_THREAD_FINI(exec_unit)             \
    pins_thread_fini(exec_unit)
#define PINS_HANDLE_FINI(dague_handle)          \
    pins_handle_fini(dague_handle)
>>>>>>> 14abe582

#else // NOT PINS_ENABLE

#define PINS(method_flag, exec_unit, task, data)        \
    do {} while (0)
#define PINS_DISABLE_REGISTRATION(boolean)      \
    do {} while(0)
#define PINS_REGISTER(method_flag, cb)          \
    do {} while (0)
#define PINS_UNREGISTER(method_flag)            \
    do {} while (0)
#define PINS_INIT(master_context)               \
    do {} while (0)
#define PINS_FINI(master_context)               \
    do {} while (0)
#define PINS_THREAD_INIT(exec_unit)             \
    do {} while (0)
#define PINS_HANDLE_INIT(dague_handle)          \
    do {} while (0)
#define PINS_THREAD_FINI(exec_unit)             \
    do {} while (0)
#define PINS_HANDLE_FINI(dague_handle)          \
    do {} while (0)

#endif // PINS_ENABLE

#endif // PINS_H<|MERGE_RESOLUTION|>--- conflicted
+++ resolved
@@ -114,7 +114,6 @@
 
 #ifdef PINS_ENABLE
 
-<<<<<<< HEAD
 #define PINS(method_flag, exec_unit, task, data)                        \
 	parsec_instrument(method_flag, exec_unit, task, data)
 #define PINS_DISABLE_REGISTRATION(boolean) \
@@ -135,28 +134,6 @@
 	pins_thread_fini(exec_unit)
 #define PINS_HANDLE_FINI(dague_handle) \
 	pins_handle_fini(dague_handle)
-=======
-#define PINS(method_flag, exec_unit, task, data)        \
-    parsec_pins(method_flag, exec_unit, task, data)
-#define PINS_DISABLE_REGISTRATION(boolean)      \
-    pins_disable_registration(boolean)
-#define PINS_REGISTER(method_flag, cb)          \
-    pins_register_callback(method_flag, cb)
-#define PINS_UNREGISTER(method_flag)            \
-    pins_unregister_callback(method_flag)
-#define PINS_INIT(master_context)               \
-    pins_init(master_context)
-#define PINS_FINI(master_context)               \
-    pins_fini(master_context)
-#define PINS_THREAD_INIT(exec_unit)             \
-    pins_thread_init(exec_unit)
-#define PINS_HANDLE_INIT(dague_handle)          \
-    pins_handle_init(dague_handle)
-#define PINS_THREAD_FINI(exec_unit)             \
-    pins_thread_fini(exec_unit)
-#define PINS_HANDLE_FINI(dague_handle)          \
-    pins_handle_fini(dague_handle)
->>>>>>> 14abe582
 
 #else // NOT PINS_ENABLE
 
