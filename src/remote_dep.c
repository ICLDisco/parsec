--- conflicted
+++ resolved
@@ -392,15 +392,9 @@
                         }
                     }
 #endif  /* DAGUE_DEBUG_VERBOSE */
-<<<<<<< HEAD
                     assert(output->parent->dague_handle == exec_context->dague_handle);
-                    keeper = dague_atomic_add_32b(&remote_deps->pending_ack, 1);
-                    if( 1 == keeper ) {
-=======
-                    assert(output->parent->dague_object == exec_context->dague_object);
                     if( 1 == dague_atomic_add_32b(&remote_deps->pending_ack, 1) ) {
                         keeper = 1;
->>>>>>> 134a6381
                         /* Let the engine know we're working to activate the dependencies remotely */
                         remote_dep_inc_flying_messages(exec_context->dague_handle,
                                                        eu_context->virtual_process->dague_context);
