--- conflicted
+++ resolved
@@ -91,15 +91,6 @@
 
 #endif
 
-<<<<<<< HEAD
-=======
-#ifndef DAGUE_DIST_EAGER_LIMIT
-#define RDEP_MSG_EAGER_LIMIT    0
-#else
-#define RDEP_MSG_EAGER_LIMIT    (((size_t)DAGUE_DIST_EAGER_LIMIT)*1024)
-#endif
-
->>>>>>> 4fcccd1c
 #ifdef HAVE_MPI
 #include "remote_dep_mpi.c"
 
