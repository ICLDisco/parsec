--- conflicted
+++ resolved
@@ -220,17 +220,9 @@
     for(i = 0; i < function->nb_definitions; i++) {
         remote_deps->msg.locals[i] = exec_context->locals[i];
     }
-<<<<<<< HEAD
-    
+
     if(remote_deps->root == eu_context->virtual_process->dague_context->my_rank) me = 0;
-    else me = -1; 
-    
-=======
-
-    if(remote_deps->root == eu_context->master_context->my_rank) me = 0;
     else me = -1;
-
->>>>>>> d5383e23
     for( i = 0; remote_deps_count; i++) {
         if( 0 == remote_deps->output[i].count ) continue;
 
@@ -248,13 +240,8 @@
                     count++;
                     remote_deps_count--;
 
-<<<<<<< HEAD
                     DEBUG3((" TOPO\t%s\troot=%d\t%d (d%d) -? %d (dna)\n", dague_service_to_string(exec_context, tmp, 128), remote_deps->root, eu_context->virtual_process->dague_context->my_rank, me, rank));
-                    
-=======
-                    DEBUG3((" TOPO\t%s\troot=%d\t%d (d%d) -? %d (dna)\n", dague_service_to_string(exec_context, tmp, 128), remote_deps->root, eu_context->master_context->my_rank, me, rank));
-
->>>>>>> d5383e23
+
                     /* root already knows but falsely appear in this bitfield */
                     if(rank == remote_deps->root) continue;
 
@@ -268,13 +255,7 @@
 
                     if(remote_dep_bcast_child(me, him))
                     {
-<<<<<<< HEAD
                         DEBUG2((" TOPO\t%s\troot=%d\t%d (d%d) -> %d (d%d)\n", dague_service_to_string(exec_context, tmp, 128), remote_deps->root, eu_context->virtual_process->dague_context->my_rank, me, rank, him));
-                        
-=======
-                        DEBUG2((" TOPO\t%s\troot=%d\t%d (d%d) -> %d (d%d)\n", dague_service_to_string(exec_context, tmp, 128), remote_deps->root, eu_context->master_context->my_rank, me, rank, him));
-
->>>>>>> d5383e23
                         if(ACCESS_NONE != exec_context->function->out[i]->access_type)
                         {
                             AREF(remote_deps->output[i].data);
