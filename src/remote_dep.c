--- conflicted
+++ resolved
@@ -1,9 +1,5 @@
 /*
-<<<<<<< HEAD
- * Copyright (c) 2009-2012 The University of Tennessee and The University
-=======
  * Copyright (c) 2009-2013 The University of Tennessee and The University
->>>>>>> 63cc311c
  *                         of Tennessee Research Foundation.  All rights
  *                         reserved.
  */
@@ -13,11 +9,8 @@
 #include "remote_dep.h"
 #include "scheduling.h"
 #include "execution_unit.h"
-<<<<<<< HEAD
 #include "data.h"
-=======
 #include "arena.h"
->>>>>>> 63cc311c
 #include <stdio.h>
 #include "arena.h"
 
@@ -71,13 +64,9 @@
 
 
 /* make sure we don't leave before serving all data deps */
-<<<<<<< HEAD
-static inline void remote_dep_inc_flying_messages(dague_handle_t *dague_handle, dague_context_t* ctx)
-=======
 static inline void
-remote_dep_inc_flying_messages(dague_object_t *dague_object,
+remote_dep_inc_flying_messages(dague_handle_t *dague_handle,
                                dague_context_t* ctx)
->>>>>>> 63cc311c
 {
     assert( dague_handle->nb_local_tasks > 0 );
     dague_atomic_inc_32b( &(dague_handle->nb_local_tasks) );
@@ -85,13 +74,9 @@
 }
 
 /* allow for termination when all deps have been served */
-<<<<<<< HEAD
-static inline void remote_dep_dec_flying_messages(dague_handle_t *dague_handle, dague_context_t* ctx)
-=======
 static inline void
-remote_dep_dec_flying_messages(dague_object_t *dague_object,
+remote_dep_dec_flying_messages(dague_handle_t *dague_handle_t,
                                dague_context_t* ctx)
->>>>>>> 63cc311c
 {
     __dague_complete_task(dague_handle, ctx);
 }
@@ -240,35 +225,20 @@
     assert(0 == remote_deps->pending_ack);
     assert(eu_context->virtual_process->dague_context->nb_nodes > 1);
 
-<<<<<<< HEAD
-#if defined(DAGUE_DEBUG_ENABLE)
-    /* make valgrind happy */
-    memset(&remote_deps->msg, 0, sizeof(remote_dep_wire_activate_t));
-#endif
-#if defined(DAGUE_DEBUG_VERBOSE2)
-=======
 #if DAGUE_DEBUG_VERBOSE != 0
->>>>>>> 63cc311c
     char tmp[MAX_TASK_STRLEN];
     dague_snprintf_execution_context(tmp, MAX_TASK_STRLEN, exec_context);
 #endif
 
     remote_dep_reset_forwarded(eu_context, remote_deps);
-<<<<<<< HEAD
-    remote_deps->dague_handle = exec_context->dague_handle;
-    remote_deps->output_count = remote_deps_count;
-    remote_deps->msg.deps = (uintptr_t) remote_deps;
+    remote_deps->dague_handle    = exec_context->dague_handle;
+    remote_deps->msg.deps        = (uintptr_t) remote_deps;
     remote_deps->msg.handle_id   = exec_context->dague_handle->handle_id;
-=======
-    remote_deps->dague_object    = exec_context->dague_object;
-    remote_deps->msg.deps        = (uintptr_t)remote_deps;
-    remote_deps->msg.object_id   = exec_context->dague_object->object_id;
->>>>>>> 63cc311c
     remote_deps->msg.function_id = function->function_id;
     for(i = 0; i < function->nb_locals; i++) {
         remote_deps->msg.locals[i] = exec_context->locals[i];
     }
-#if defined(DAGUE_DEBUG)
+#if defined(DAGUE_DEBUG_ENABLE)
     /* make valgrind happy */
     memset(&remote_deps->msg.locals[i], 0, (MAX_LOCAL_COUNT - i) * sizeof(int));
 #endif
@@ -292,49 +262,6 @@
         for( array_index = count = 0; count < remote_deps->output[i].count_bits; array_index++ ) {
             current_mask = output->rank_bits[array_index];
             if( 0 == current_mask ) continue;  /* no bits here */
-<<<<<<< HEAD
-            for( bit_index = 0; (bit_index < (8 * sizeof(uint32_t))) && (current_mask != 0); bit_index++ ) {
-                if( current_mask & (1 << bit_index) ) {
-                    int rank = (array_index * sizeof(uint32_t) * 8) + bit_index;
-                    assert(rank >= 0);
-                    assert(rank < eu_context->virtual_process->dague_context->nb_nodes);
-
-                    current_mask ^= (1 << bit_index);
-                    count++;
-                    remote_deps_count--;
-
-                    DEBUG3((" TOPO\t%s\troot=%d\t%d (d%d) -? %d (dna)\n", dague_snprintf_execution_context(tmp, MAX_TASK_STRLEN, exec_context), remote_deps->root, eu_context->virtual_process->dague_context->my_rank, me, rank));
-
-                    /* root already knows but falsely appear in this bitfield */
-                    if(rank == remote_deps->root) continue;
-
-                    if((me == -1) && (rank >= eu_context->virtual_process->dague_context->my_rank)) {
-                        /* the next bit points after me, so I know my dense rank now */
-                        me = ++him;
-                        if(rank == eu_context->virtual_process->dague_context->my_rank) {
-                            skipped_count++;
-                            continue;
-                        }
-                    }
-                    him++;
-
-                    if(remote_dep_bcast_child(me, him)) {
-                        DEBUG2((" TOPO\t%s\troot=%d\t%d (d%d) -> %d (d%d)\n", dague_snprintf_execution_context(tmp, MAX_TASK_STRLEN, exec_context), remote_deps->root, eu_context->virtual_process->dague_context->my_rank, me, rank, him));
-                        if(ACCESS_NONE != exec_context->function->out[i]->access_type) {
-                            OBJ_RETAIN(remote_deps->output[i].data.data);
-                        }
-                        if(remote_dep_is_forwarded(eu_context, remote_deps, rank)) {
-                            continue;
-                        }
-                        remote_dep_inc_flying_messages(exec_context->dague_handle, eu_context->virtual_process->dague_context);
-                        remote_dep_mark_forwarded(eu_context, remote_deps, rank);
-                        remote_dep_send(rank, remote_deps);
-                    } else {
-                        skipped_count++;
-                        DEBUG2((" TOPO\t%s\troot=%d\t%d (d%d) ][ %d (d%d)\n",
-                               dague_snprintf_execution_context(tmp, MAX_TASK_STRLEN, exec_context), remote_deps->root,
-                               eu_context->virtual_process->dague_context->my_rank, me, rank, him));
-=======
             for( bit_index = 0;
                  (bit_index < (8 * sizeof(uint32_t))) && (current_mask != 0);
                  bit_index++ ) {
@@ -374,7 +301,6 @@
                                     eu_context->virtual_process->dague_context->my_rank, me, rank, him));
                             break;
                         }
->>>>>>> 63cc311c
                     }
 #endif  /* DAGUE_DEBUG_VERBOSE */
                     assert(output->parent->dague_object == exec_context->dague_object);
@@ -394,24 +320,8 @@
             }
         }
     }
-<<<<<<< HEAD
-
-    /* Only the thread doing bcast forwarding can enter the following line.
-     * the same communication thread calls here and does the
-     * sends that call complete_and_cleanup concurently.
-     * Any other threads would create a race condition.
-     * This has to be done only if the receiver is a leaf in a broadcast.
-     * The remote_deps has then been allocated in dague_release_dep_fct
-     * when we didn't knew yet if we forward the data or not.
-     */
-    if( skipped_count ) {
-        remote_dep_complete_and_cleanup(remote_deps, skipped_count);
-    }
-
-=======
     remote_dep_complete_and_cleanup(&remote_deps, (keeper ? 1 : 0),
                                     eu_context->virtual_process->dague_context);
->>>>>>> 63cc311c
     return 0;
 }
 
