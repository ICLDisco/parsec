/*
 * Copyright (c) 2009-2014 The University of Tennessee and The University
 *                         of Tennessee Research Foundation.  All rights
 *                         reserved.
 */

#include "dague_config.h"
#include "dague_internal.h"
#include "remote_dep.h"
#include "scheduling.h"
#include "execution_unit.h"
#include "data.h"
#include "arena.h"
#include <stdio.h>
#include "arena.h"

#ifdef DISTRIBUTED

static int remote_dep_bind_thread(dague_context_t* context);

/* Clear the already forwarded remote dependency matrix */
static inline void
remote_dep_reset_forwarded(dague_execution_unit_t* eu_context,
                           dague_remote_deps_t* rdeps)
{
    DEBUG3(("fw reset\tcontext %p deps %p\n", (void*)eu_context, rdeps));
    memset(rdeps->remote_dep_fw_mask, 0,
           eu_context->virtual_process->dague_context->remote_dep_fw_mask_sizeof);
}

/* Mark a rank as already forwarded the termination of the current task */
static inline void
remote_dep_mark_forwarded(dague_execution_unit_t* eu_context,
<<<<<<< HEAD
                          struct remote_dep_output_param_s* output,
=======
                          dague_remote_deps_t* rdeps,
>>>>>>> 49e28217
                          int rank)
{
    uint32_t boffset;

    DEBUG3(("fw mark\tREMOTE rank %d\n", rank));
    boffset = rank / (8 * sizeof(uint32_t));
    assert(boffset <= eu_context->virtual_process->dague_context->remote_dep_fw_mask_sizeof);
    (void)eu_context;
    rdeps->remote_dep_fw_mask[boffset] |= ((uint32_t)1) << (rank % (8 * sizeof(uint32_t)));
}

/* Check if rank has already been forwarded the termination of the current task */
static inline int
remote_dep_is_forwarded(dague_execution_unit_t* eu_context,
<<<<<<< HEAD
                        struct remote_dep_output_param_s* output,
=======
                        dague_remote_deps_t* rdeps,
>>>>>>> 49e28217
                        int rank)
{
    uint32_t boffset, mask;

    boffset = rank / (8 * sizeof(uint32_t));
    mask = ((uint32_t)1) << (rank % (8 * sizeof(uint32_t)));
    assert(boffset <= eu_context->virtual_process->dague_context->remote_dep_fw_mask_sizeof);
    DEBUG3(("fw test\tREMOTE rank %d (value=%x)\n", rank, (int) (rdeps->remote_dep_fw_mask[boffset] & mask)));
    (void)eu_context;
    return (int) ((rdeps->remote_dep_fw_mask[boffset] & mask) != 0);
}


/* make sure we don't leave before serving all data deps */
static inline void
remote_dep_inc_flying_messages(dague_handle_t *dague_handle,
                               dague_context_t* ctx)
{
    assert( dague_handle->nb_local_tasks > 0 );
    dague_atomic_inc_32b( &(dague_handle->nb_local_tasks) );
    (void)ctx;
}

/* allow for termination when all deps have been served */
static inline void
remote_dep_dec_flying_messages(dague_handle_t *dague_handle,
                               dague_context_t* ctx)
{
    __dague_complete_task(dague_handle, ctx);
}

/* Mark that ncompleted of the remote deps are finished, and return the remote dep to
 * the free items queue if it is now done */
static inline int
remote_dep_complete_and_cleanup(dague_remote_deps_t** deps,
                                int ncompleted,
                                dague_context_t* ctx)
{
    int32_t saved = dague_atomic_sub_32b((int32_t*)&(*deps)->pending_ack, ncompleted);
    DEBUG2(("Complete %d (%d left) outputs of dep %p%s\n",
            ncompleted, saved, *deps,
            (0 == saved ? " (decrease inflight)" : "")));
    if(0 == saved) {
        /**
         * Decrease the refcount of each output data once to mark the completion
         * of all communications related to the task. This is not optimal as it
         * increases the timespan of a data, but it is much easier to implement.
         */
        for( int i = 0; (*deps)->outgoing_mask >> i; i++ )
            if( (1U << i) & (*deps)->outgoing_mask ) {
                assert( (*deps)->output[i].count_bits );
                DAGUE_DATA_COPY_RELEASE((*deps)->output[i].data.data);
            }
        (*deps)->outgoing_mask = 0;
        if(ncompleted)
            remote_dep_dec_flying_messages((*deps)->dague_handle, ctx);
        remote_deps_free(*deps);
        *deps = NULL;
        return 1;
    }
    return 0;
}

#endif

#ifdef HAVE_MPI
#include "remote_dep_mpi.c"

#else
#endif /* NO TRANSPORT */


#ifdef DISTRIBUTED
int dague_remote_dep_init(dague_context_t* context)
{
    (void)remote_dep_init(context);

    context->remote_dep_fw_mask_sizeof = 0;
    if(context->nb_nodes > 1)
        context->remote_dep_fw_mask_sizeof = ((context->nb_nodes + 31) / 32) * sizeof(uint32_t);

    return context->nb_nodes;
}

int dague_remote_dep_fini(dague_context_t* context)
{
    int rc = remote_dep_fini(context);
    remote_deps_allocation_fini();
    return rc;
}

int dague_remote_dep_on(dague_context_t* context)
{
    return remote_dep_on(context);
}

int dague_remote_dep_off(dague_context_t* context)
{
    return remote_dep_off(context);
}

int dague_remote_dep_progress(dague_execution_unit_t* eu_context)
{
    return remote_dep_progress(eu_context);
}


#ifdef DAGUE_DIST_COLLECTIVES
#define DAGUE_DIST_COLLECTIVES_TYPE_CHAINPIPELINE
#undef  DAGUE_DIST_COLLECTIVES_TYPE_BINOMIAL

# ifdef DAGUE_DIST_COLLECTIVES_TYPE_CHAINPIPELINE
static inline int remote_dep_bcast_chainpipeline_child(int me, int him)
{
    assert(him >= 0);
    if(me == -1) return 0;
    if(him == me+1) return 1;
    return 0;
}
#  define remote_dep_bcast_child(me, him) remote_dep_bcast_chainpipeline_child(me, him)

# elif defined(DAGUE_DIST_COLLECTIVES_TYPE_BINOMIAL)
static inline int remote_dep_bcast_binonial_child(int me, int him)
{
    int k, mask;

    /* flush out the easy cases first */
    assert(him >= 0);
    if(him == 0) return 0; /* root is child to nobody */
    if(me == -1) return 0; /* I don't even know who I am yet... */

    /* look for the leftmost 1 bit */
    for(k = sizeof(int) * 8 - 1; k >= 0; k--)
    {
        mask = 0x1<<k;
        if(him & mask)
        {
            him ^= mask;
            break;
        }
    }
    /* is the remainder suffix "me" ? */
    return him == me;
}
#  define remote_dep_bcast_child(me, him) remote_dep_bcast_binonial_child(me, him)

# else
#  error "INVALID COLLECTIVE TYPE. YOU MUST DEFINE ONE COLLECTIVE TYPE WHEN ENABLING COLLECTIVES"
# endif

#else
static inline int remote_dep_bcast_star_child(int me, int him)
{
    (void)him;
    if(me == 0) return 1;
    else return 0;
}
#  define remote_dep_bcast_child(me, him) remote_dep_bcast_star_child(me, him)
#endif

int dague_remote_dep_new_object(dague_handle_t* obj) {
    return remote_dep_new_object(obj);
}

#ifdef DAGUE_DIST_COLLECTIVES
/**
 * This function is called from the task successor iterator in order to rebuilt
 * the information needed to propagate the collective in a meaningful way. In
 * other words it reconstruct the entire information as viewed by the root of
 * the collective. This information is stored in the corresponding output
 * structures. In addition, this function compute the set of data is currently
 * available locally and can be propagated to our predecessors.
 */
dague_ontask_iterate_t
dague_gather_collective_pattern(dague_execution_unit_t *eu,
                                const dague_execution_context_t *newcontext,
                                const dague_execution_context_t *oldcontext,
                                const dep_t* dep,
                                dague_dep_data_description_t* data,
                                int src_rank, int dst_rank, int dst_vpid,
                                void *param)
{
    dague_remote_deps_t* deps = (dague_remote_deps_t*)param;
    struct remote_dep_output_param* output = &deps->output[dep->dep_datatype_index];
    const int _array_pos  = dst_rank / (8 * sizeof(uint32_t));
    const int _array_mask = 1 << (dst_rank % (8 * sizeof(uint32_t)));

    if( dst_rank == eu->virtual_process->dague_context->my_rank )
        deps->outgoing_mask |= (1 << dep->dep_datatype_index);

    if( !(output->rank_bits[_array_pos] & _array_mask) ) {  /* new participant */
        output->rank_bits[_array_pos] |= _array_mask;
        output->deps_mask |= (1 << dep->dep_index);
        output->count_bits++;
    }
    if(newcontext->priority > output->priority) {  /* select the priority */
        output->priority = newcontext->priority;
        if(newcontext->priority > deps->max_priority)
            deps->max_priority = newcontext->priority;
    }
    (void)eu; (void)oldcontext; (void)dst_vpid; (void)data; (void)src_rank;
    return DAGUE_ITERATE_CONTINUE;
}

/**
 * This is the local continuation of a collective pattern. Upon receiving an
 * activation from the predecessor the first thing is to retrieve all the data
 * that is needed locally (this is a super-set of the data to be propagated down
 * the collective tree). Thus, once all the data become available locally, this
 * function is called to start propagating the activation order and the data.
 */
int dague_remote_dep_propagate(dague_execution_unit_t* eu_context,
                               const dague_execution_context_t* task,
                               dague_remote_deps_t* deps)
{
    const dague_function_t* function = task->function;
    uint32_t dep_mask = 0;

    assert(deps->root != eu_context->virtual_process->dague_context->my_rank );
    /* If I am not the root of the collective I must rebuild the same
     * information as the root, i.e. the exact same propagation tree as the
     * initiator.
     */
    assert(0 == deps->outgoing_mask);

    /* We need to convert from a dep_datatype_index mask into a dep_index mask */
    for(int i = 0; NULL != function->out[i]; i++ )
        for(int j = 0; NULL != function->out[i]->dep_out[j]; j++ )
            if(deps->msg.output_mask & (1U << function->out[i]->dep_out[j]->dep_datatype_index))
                dep_mask |= (1U << function->out[i]->dep_out[j]->dep_index);

    function->iterate_successors(eu_context, task,
                                 dep_mask | DAGUE_ACTION_RELEASE_REMOTE_DEPS,
                                 dague_gather_collective_pattern,
                                 deps);

    return dague_remote_dep_activate(eu_context, task, deps, deps->msg.output_mask);
}
#endif

/**
 *
 */
int dague_remote_dep_activate(dague_execution_unit_t* eu_context,
                              const dague_execution_context_t* exec_context,
                              dague_remote_deps_t* remote_deps,
                              uint32_t propagation_mask)
{
    const dague_function_t* function = exec_context->function;
    int i, my_idx, idx, current_mask, keeper = 0;
    unsigned int array_index, count, bit_index;
    struct remote_dep_output_param_s* output;

    assert(0 == remote_deps->pending_ack);
    assert(eu_context->virtual_process->dague_context->nb_nodes > 1);

#if DAGUE_DEBUG_VERBOSE != 0
    char tmp[MAX_TASK_STRLEN];
    dague_snprintf_execution_context(tmp, MAX_TASK_STRLEN, exec_context);
#endif

    remote_dep_reset_forwarded(eu_context, remote_deps);
<<<<<<< HEAD
    remote_deps->dague_handle    = exec_context->dague_handle;
    remote_deps->msg.deps        = (uintptr_t) remote_deps;
    remote_deps->msg.handle_id   = exec_context->dague_handle->handle_id;
=======
    remote_deps->dague_object    = exec_context->dague_object;
    /* Safe-keep the propagation mask (it must be packed in the message) */
    remote_deps->msg.output_mask = propagation_mask;
    remote_deps->msg.deps        = (uintptr_t)remote_deps;
    remote_deps->msg.object_id   = exec_context->dague_object->object_id;
>>>>>>> 49e28217
    remote_deps->msg.function_id = function->function_id;
    for(i = 0; i < function->nb_locals; i++) {
        remote_deps->msg.locals[i] = exec_context->locals[i];
    }
#if defined(DAGUE_DEBUG_ENABLE)
    /* make valgrind happy */
    memset(&remote_deps->msg.locals[i], 0, (MAX_LOCAL_COUNT - i) * sizeof(int));
#endif

    /* Mark the root of the collective as rank 0 */
    remote_dep_mark_forwarded(eu_context, remote_deps, remote_deps->root);

    for( i = 0; propagation_mask >> i; i++ ) {
        if( !((1U << i) & propagation_mask )) continue;
        output = &remote_deps->output[i];
        assert( 0 != output->count_bits );

        my_idx = (remote_deps->root == eu_context->virtual_process->dague_context->my_rank) ? 0 : -1;
        idx = 0;
        /**
         * Increase the refcount of each local output data once, to ensure the
         * data is protected during the entire execution of the communication,
         * independent on what is happening with the data outside of the
         * communication engine.
         */
<<<<<<< HEAD
        OBJ_RETAIN(output->data.data);
=======
        if(remote_deps->outgoing_mask & (1U<<i))
            AREF(output->data.ptr);
>>>>>>> 49e28217

        for( array_index = count = 0; count < remote_deps->output[i].count_bits; array_index++ ) {
            current_mask = output->rank_bits[array_index];
            if( 0 == current_mask ) continue;  /* no bits here */
            for( bit_index = 0; current_mask != 0; bit_index++ ) {
                if( !(current_mask & (1 << bit_index)) ) continue;

                int rank = (array_index * sizeof(uint32_t) * 8) + bit_index;
                assert((rank >= 0) && (rank < eu_context->virtual_process->dague_context->nb_nodes));

                current_mask ^= (1 << bit_index);
                count++;

                if(remote_dep_is_forwarded(eu_context, remote_deps, rank)) {  /* already in the counting */
                    DEBUG3(("[%d:%d] task %s my_idx %d idx %d rank %d -- skip (already done)\n",
                            remote_deps->root, i, tmp, my_idx, idx, rank));
                    continue;
                }
                idx++;
                if(my_idx == -1) {
                    DEBUG3(("[%d:%d] task %s my_idx %d idx %d rank %d -- skip\n",
                            remote_deps->root, i, tmp, my_idx, idx, rank));
                    if(rank == eu_context->virtual_process->dague_context->my_rank) {
                        my_idx = idx;
                    }
                    remote_dep_mark_forwarded(eu_context, remote_deps, rank);
                    continue;
                }
                DEBUG3((" TOPO\t%s\troot=%d\t%d (d%d) -? %d (dna)\n",
                        tmp, remote_deps->root, eu_context->virtual_process->dague_context->my_rank, my_idx, rank));

                if(remote_dep_bcast_child(my_idx, idx)) {
                    DEBUG3(("[%d:%d] task %s my_idx %d idx %d rank %d -- send (%x)\n",
                            remote_deps->root, i, tmp, my_idx, idx, rank, remote_deps->outgoing_mask));
                    assert(remote_deps->outgoing_mask & (1U<<i));
#if DAGUE_DEBUG_VERBOSE >= 2
                    for(int flow_index = 0; NULL != exec_context->function->out[flow_index]; flow_index++) {
                        if( exec_context->function->out[flow_index]->flow_datatype_mask & (1<<i) ) {
                            assert( NULL != exec_context->function->out[flow_index] );
                            DEBUG2((" TOPO\t%s flow %s root=%d\t%d (d%d) -> %d (d%d)\n",
                                    tmp, exec_context->function->out[flow_index]->name, remote_deps->root,
                                    eu_context->virtual_process->dague_context->my_rank, my_idx, rank, idx));
                            break;
                        }
                    }
#endif  /* DAGUE_DEBUG_VERBOSE */
<<<<<<< HEAD
                    assert(output->parent->dague_handle == exec_context->dague_handle);
                    remote_dep_mark_forwarded(eu_context, output, rank);
                    keeper = dague_atomic_add_32b((int32_t*)&remote_deps->pending_ack, 1);
=======
                    assert(output->parent->dague_object == exec_context->dague_object);
                    keeper = dague_atomic_add_32b(&remote_deps->pending_ack, 1);
>>>>>>> 49e28217
                    if( 1 == keeper ) {
                        /* Let the engine know we're working to activate the dependencies remotely */
                        remote_dep_inc_flying_messages(exec_context->dague_handle,
                                                       eu_context->virtual_process->dague_context);
                        /* We need to increase the pending_ack to make the deps persistant until the
                         * end of this function.
                         */
                        dague_atomic_add_32b((int32_t*)&remote_deps->pending_ack, 1);
                    }
                    remote_dep_send(rank, remote_deps);
                } else {
                    DEBUG3(("[%d:%d] task %s my_idx %d idx %d rank %d -- skip (not my direct descendant)\n",
                            remote_deps->root, i, tmp, my_idx, idx, rank));
                }
                remote_dep_mark_forwarded(eu_context, remote_deps, rank);
            }
        }
    }
    remote_dep_complete_and_cleanup(&remote_deps, (keeper ? 1 : 0),
                                    eu_context->virtual_process->dague_context);
    return 0;
}

dague_remote_dep_context_t dague_remote_dep_context;
static int dague_remote_dep_inited = 0;

/* THIS FUNCTION MUST NOT BE CALLED WHILE REMOTE DEP IS ON.
 * NOT THREAD SAFE (AND SHOULD NOT BE) */
void remote_deps_allocation_init(int np, int max_output_deps)
{
    /* First, if we have already allocated the list but it is now too tight,
     * lets redo it at the right size */
    if( dague_remote_dep_inited &&
        (max_output_deps > (int)dague_remote_dep_context.max_dep_count) ) {
        remote_deps_allocation_fini();
    }

    if( 0 == dague_remote_dep_inited ) {
        /* compute the maximum size of the dependencies array */
        int rankbits_size = sizeof(uint32_t) * ((np + 31)/32);
        dague_remote_deps_t fake_rdep;

        dague_remote_dep_context.max_dep_count = max_output_deps;
        dague_remote_dep_context.max_nodes_number = np;
        dague_remote_dep_context.elem_size =
            /* sizeof(dague_remote_deps_t+outputs+padding) */
            ((intptr_t)&fake_rdep.output[dague_remote_dep_context.max_dep_count])-(intptr_t)&fake_rdep +
            /* One rankbits fw array per output param */
            dague_remote_dep_context.max_dep_count * rankbits_size +
            /* One extra rankbit to track the delivery of Activates */
            rankbits_size;
        OBJ_CONSTRUCT(&dague_remote_dep_context.freelist, dague_lifo_t);
        dague_remote_dep_inited = 1;
    }

    assert( (int)dague_remote_dep_context.max_dep_count >= max_output_deps );
    assert( (int)dague_remote_dep_context.max_nodes_number >= np );
}


void remote_deps_allocation_fini(void)
{
    dague_remote_deps_t* rdeps;

    if(1 == dague_remote_dep_inited) {
        while(NULL != (rdeps = (dague_remote_deps_t*) dague_lifo_pop(&dague_remote_dep_context.freelist))) {
            free(rdeps);
        }
        OBJ_DESTRUCT(&dague_remote_dep_context.freelist);
    }
    dague_remote_dep_inited = 0;
}

/* Bind the communication thread on an unused core if possible */
static int remote_dep_bind_thread(dague_context_t* context)
{
    do_nano = 1;

#if defined(HAVE_HWLOC) && defined(HAVE_HWLOC_BITMAP)
    char *str = NULL;
    if( context->comm_th_core >= 0 ) {
        /* Bind to the specified core */
        if(dague_bindthread(context->comm_th_core, -1) == context->comm_th_core) {
            STATUS(("Communication thread bound to physical core %d\n",  context->comm_th_core));

            /* Check if this core is not used by a computation thread */
            if( hwloc_bitmap_isset(context->index_core_free_mask, context->comm_th_core) )
                do_nano = 0;
        } else {
            /* There is no guarantee the thread doesn't share the core. Let do_nano to 1. */
            WARNING(("Request to bind the communication thread on core %d failed.\n", context->comm_th_core));
        }
    } else if( context->comm_th_core == -2 ) {
        /* Bind to the specified mask */
        hwloc_cpuset_t free_common_cores;

        /* reduce the mask to unused cores if any */
        free_common_cores=hwloc_bitmap_alloc();
        hwloc_bitmap_and(free_common_cores, context->index_core_free_mask, context->comm_th_index_mask);

        if( !hwloc_bitmap_iszero(free_common_cores) ) {
            hwloc_bitmap_copy(context->comm_th_index_mask, free_common_cores);

            do_nano = 0;
        }
        hwloc_bitmap_asprintf(&str, context->comm_th_index_mask);
        hwloc_bitmap_free(free_common_cores);
        if( dague_bindthread_mask(context->comm_th_index_mask) >= 0 ) {
            DEBUG(("Communication thread bound on the index mask %s\n", str));
        } else {
            WARNING(("Communication thread requested to be bound on the cpu mask %s \n", str));
            do_nano = 1;
        }
    } else {
        /* no binding specified
         * - bind on available cores if any,
         * - let float otherwise
         */

        if( !hwloc_bitmap_iszero(context->index_core_free_mask) ) {
            if( dague_bindthread_mask(context->index_core_free_mask) > -1 ){
                hwloc_bitmap_asprintf(&str, context->index_core_free_mask);
                DEBUG(("Communication thread bound on the cpu mask %s\n", str));
                free(str);
                do_nano = 0;
            }
        }
    }
#else /* NO HAVE_HWLOC */
    /* If we don't have hwloc, try to bind the thread on the core #nbcore as the
     * default strategy disributed the computation threads from core 0 to nbcore-1 */
    int p, nb_total_comp_threads = 0;
    for(p = 0; p < context->nb_vp; p++) {
        nb_total_comp_threads += context->virtual_processes[p]->nb_cores;
    }
    int boundto = dague_bindthread(nb_total_comp_threads, -1);
    if (boundto != nb_total_comp_threads) {
        DEBUG(("Communication thread floats\n"));
    } else {
        do_nano = 0;
        DEBUG(("Communication thread bound to physical core %d\n", boundto));
    }
#endif /* NO HAVE_HWLOC */
    return 0;
}

#endif /* DISTRIBUTED */
<|MERGE_RESOLUTION|>--- conflicted
+++ resolved
@@ -31,11 +31,7 @@
 /* Mark a rank as already forwarded the termination of the current task */
 static inline void
 remote_dep_mark_forwarded(dague_execution_unit_t* eu_context,
-<<<<<<< HEAD
-                          struct remote_dep_output_param_s* output,
-=======
                           dague_remote_deps_t* rdeps,
->>>>>>> 49e28217
                           int rank)
 {
     uint32_t boffset;
@@ -50,11 +46,7 @@
 /* Check if rank has already been forwarded the termination of the current task */
 static inline int
 remote_dep_is_forwarded(dague_execution_unit_t* eu_context,
-<<<<<<< HEAD
-                        struct remote_dep_output_param_s* output,
-=======
                         dague_remote_deps_t* rdeps,
->>>>>>> 49e28217
                         int rank)
 {
     uint32_t boffset, mask;
@@ -317,17 +309,11 @@
 #endif
 
     remote_dep_reset_forwarded(eu_context, remote_deps);
-<<<<<<< HEAD
     remote_deps->dague_handle    = exec_context->dague_handle;
-    remote_deps->msg.deps        = (uintptr_t) remote_deps;
-    remote_deps->msg.handle_id   = exec_context->dague_handle->handle_id;
-=======
-    remote_deps->dague_object    = exec_context->dague_object;
     /* Safe-keep the propagation mask (it must be packed in the message) */
     remote_deps->msg.output_mask = propagation_mask;
     remote_deps->msg.deps        = (uintptr_t)remote_deps;
     remote_deps->msg.object_id   = exec_context->dague_object->object_id;
->>>>>>> 49e28217
     remote_deps->msg.function_id = function->function_id;
     for(i = 0; i < function->nb_locals; i++) {
         remote_deps->msg.locals[i] = exec_context->locals[i];
@@ -353,12 +339,8 @@
          * independent on what is happening with the data outside of the
          * communication engine.
          */
-<<<<<<< HEAD
-        OBJ_RETAIN(output->data.data);
-=======
         if(remote_deps->outgoing_mask & (1U<<i))
-            AREF(output->data.ptr);
->>>>>>> 49e28217
+            OBJ_RETAIN(output->data.data);
 
         for( array_index = count = 0; count < remote_deps->output[i].count_bits; array_index++ ) {
             current_mask = output->rank_bits[array_index];
@@ -405,14 +387,8 @@
                         }
                     }
 #endif  /* DAGUE_DEBUG_VERBOSE */
-<<<<<<< HEAD
                     assert(output->parent->dague_handle == exec_context->dague_handle);
-                    remote_dep_mark_forwarded(eu_context, output, rank);
-                    keeper = dague_atomic_add_32b((int32_t*)&remote_deps->pending_ack, 1);
-=======
-                    assert(output->parent->dague_object == exec_context->dague_object);
                     keeper = dague_atomic_add_32b(&remote_deps->pending_ack, 1);
->>>>>>> 49e28217
                     if( 1 == keeper ) {
                         /* Let the engine know we're working to activate the dependencies remotely */
                         remote_dep_inc_flying_messages(exec_context->dague_handle,
