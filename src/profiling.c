/*
 * Copyright (c) 2009-2013 The University of Tennessee and The University
 *                         of Tennessee Research Foundation.  All rights
 *                         reserved.
 */

#include "dague_config.h"

#include <stdlib.h>
#include <string.h>
#include <math.h>
#include <stdarg.h>
#include <stdio.h>
#include <unistd.h>
#include <inttypes.h>
#include <pthread.h>
#include <stdio.h>
#include <string.h>
#include <errno.h>
#if defined(DAGUE_PROFILING_USE_MMAP)
#include <sys/mman.h>
#endif
#include <inttypes.h>
#include <sys/types.h>
#include <sys/stat.h>
#include <fcntl.h>

#include "profiling.h"
#include "dbp.h"
#include "data_distribution.h"
#include "debug.h"
#include "fifo.h"
#include "dague_hwloc.h"

#define min(a, b) ((a)<(b)?(a):(b))

#define MINIMAL_EVENT_BUFFER_SIZE          (1024*1024)
#ifndef HOST_NAME_MAX
#if defined(MAC_OS_X)
#define HOST_NAME_MAX _SC_HOST_NAME_MAX
#else
#define HOST_NAME_MAX 1024
#endif  /* defined(MAC_OS_X) */
#endif /* defined(HOST_NAME_MAX) */

/**
 * Externally visible on/off switch for the profiling of new events. It
 * only protects the macros, a direct call to the dague_profiling_trace
 * will always succeed. It is automatically turned on by the init call.
 */
int dague_profile_enabled = 0;

static dague_profiling_buffer_t *allocate_empty_buffer(off_t *offset, char type);

/* Process-global dictionary */
static unsigned int dague_prof_keys_count, dague_prof_keys_number;
static dague_profiling_key_t* dague_prof_keys;

static int __already_called = 0;
static dague_time_t dague_start_time;
static int          start_called = 0;

/* Process-global profiling list */
static dague_list_t threads;
static char *hr_id = NULL;
static dague_profiling_info_t *dague_profiling_infos = NULL;

static char *dague_profiling_last_error = NULL;
static int   dague_profiling_raise_error = 0;

/* File backend globals. */
static pthread_mutex_t file_backend_lock = PTHREAD_MUTEX_INITIALIZER;
static off_t file_backend_next_offset = 0;
static int   file_backend_fd = -1;

/* File backend constants, computed at init time */
static size_t event_buffer_size = 0;
static size_t event_avail_space = 0;
static int file_backend_extendable;

static dague_profiling_binary_file_header_t *profile_head = NULL;
static char *bpf_filename = NULL;

<<<<<<< HEAD
static void set_last_error(const char *format, ...)
{
    va_list ap;
    if( dague_profiling_last_error )
        free(dague_profiling_last_error);
    va_start(ap, format);
    vasprintf(&dague_profiling_last_error, format, ap);
    va_end(ap);
    dague_profiling_raise_error = 1;
}
=======
static int switch_event_buffer(dague_thread_profiling_t *context);
>>>>>>> 63cc311c

char *dague_profiling_strerror(void)
{
    return dague_profiling_last_error;
}

void dague_profiling_add_information( const char *key, const char *value )
{
    dague_profiling_info_t *n;
    n = (dague_profiling_info_t *)calloc(1, sizeof(dague_profiling_info_t));
    n->key = strdup(key);
    n->value = strdup(value);
    n->next = dague_profiling_infos;
    dague_profiling_infos = n;
}

void dague_profiling_thread_add_information(dague_thread_profiling_t * thread,
                                            const char *key, const char *value )
{
    dague_profiling_info_t *n;
    n = (dague_profiling_info_t *)calloc(1, sizeof(dague_profiling_info_t));
    n->key = strdup(key);
    n->value = strdup(value);
    n->next = thread->infos;
    thread->infos = n;
}

int dague_profiling_init( void )
{
    dague_profiling_buffer_t dummy_events_buffer;
    long ps;
<<<<<<< HEAD

    OBJ_CONSTRUCT( &threads, dague_list_t );
=======
    int rank = 0;
    int worldsize = 1;
    off_t zero;

#if defined(HAVE_MPI)
    MPI_Comm_rank(MPI_COMM_WORLD, &rank);
    MPI_Comm_size(MPI_COMM_WORLD, &worldsize);
#endif

    if( hr_id != NULL ) {
        ERROR(("dague_profiling_init: profiling already initialized"));
        return -1;
    }

    va_start(ap, format);
    vasprintf(&hr_id, format, ap);
    va_end(ap);

    bpf_filename = (char*)malloc(strlen(hr_id) + 16);

    hr_id_dir = strdup(hr_id);
    hr_id_basename = hr_id_dir;
    for(c = hr_id_dir; *c != '\0'; c++) {
        if( *c == '/' )
            hr_id_basename = c+1;
    }
    if( hr_id_basename != hr_id_dir ) {
        *(hr_id_basename-1) = '\0';
    }

    sprintf(bpf_filename, "%s.prof-XXXXXX", hr_id_basename);
    free(hr_id_dir);
    hr_id_dir = NULL;
    hr_id_basename = NULL;

    file_backend_fd = mkstemp(bpf_filename);
    if( -1 == file_backend_fd ) {
        fprintf(stderr, "Warning profiling system: unable to create temporary backend file %s: %s. Events not logged.\n",
                bpf_filename, strerror(errno));
        free(bpf_filename);
        bpf_filename = NULL;
        file_backend_extendable = 0;
    } else {
        file_backend_extendable = 1;
        ps = sysconf(_SC_PAGESIZE);
        event_buffer_size = ps * ((MINIMAL_EVENT_BUFFER_SIZE + ps) / ps);
        event_avail_space = event_buffer_size -
            ( (char*)&dummy_events_buffer.buffer[0] - (char*)&dummy_events_buffer);

        assert( sizeof(dague_profiling_binary_file_header_t) < event_buffer_size );
        profile_head = (dague_profiling_binary_file_header_t*)allocate_empty_buffer(&zero, PROFILING_BUFFER_TYPE_HEADER);
        if( NULL != profile_head ) {
                memcpy(profile_head->magick, DAGUE_PROFILING_MAGICK, strlen(DAGUE_PROFILING_MAGICK) + 1);
            profile_head->byte_order = 0x0123456789ABCDEF;
            profile_head->profile_buffer_size = event_buffer_size;
            strncpy(profile_head->hr_id, hr_id, 128);
            profile_head->rank = rank;
            profile_head->worldsize = worldsize;
        }
    }

    dague_list_construct( &threads );
>>>>>>> 63cc311c

    dague_prof_keys = (dague_profiling_key_t*)calloc(128, sizeof(dague_profiling_key_t));
    dague_prof_keys_count = 0;
    dague_prof_keys_number = 128;

    file_backend_extendable = 1;
    ps = sysconf(_SC_PAGESIZE);
    event_buffer_size = ps * ((MINIMAL_EVENT_BUFFER_SIZE + ps) / ps);
    event_avail_space = event_buffer_size -
        ( (char*)&dummy_events_buffer.buffer[0] - (char*)&dummy_events_buffer);

    assert( sizeof(dague_profiling_binary_file_header_t) < event_buffer_size );

    /* default start time is time of call of profiling init.
     * Can be reset once explicitly by the user. */
    dague_profiling_start();
    /**
     * As we called the _start function automatically, the timing will be
     * based on this moment. By forcing back the __already_called to 0, we
     * allow the caller to decide when to rebase the timing in case there
     * is a need.
     */
    __already_called = 0;
    dague_profile_enabled = 1;  /* turn on the profiling */

    /* shared timestamp allows grouping profiles from different nodes */
    unsigned long long int timestamp = (unsigned long long int)dague_start_time.tv_sec;
#if defined(DISTRIBUTED) && defined(HAVE_MPI)
    MPI_Bcast(&timestamp, 1, MPI_LONG_LONG, 0, MPI_COMM_WORLD);
#endif /* DISTRIBUTED && HAVE_MPI */
    PROFILING_SAVE_uint64INFO("start_time", timestamp);

    /* add the hostname, for the sake of explicit profiling */
    char buf[HOST_NAME_MAX];
    if (0 == gethostname(buf, HOST_NAME_MAX))
        dague_profiling_add_information("hostname", buf);
    else
        dague_profiling_add_information("hostname", "");

    /* the current working directory may also be helpful */
    char * newcwd = NULL;
    int bufsize = HOST_NAME_MAX;
    errno = 0;
    char * cwd = getcwd(buf, bufsize);
    while (cwd == NULL && errno == ERANGE) {
        bufsize *= 2;
        cwd = realloc(cwd, bufsize);
        if (cwd == NULL)            /* failed  - just give up */
            break;
        errno = 0;
        newcwd = getcwd(cwd, bufsize);
        if (newcwd == NULL) {
            free(cwd);
            cwd = NULL;
        }
    }
    if (cwd != NULL) {
        dague_profiling_add_information("cwd", cwd);
        if (cwd != buf)
            free(cwd);
    }
    else
        dague_profiling_add_information("cwd", "");

    return 0;
}

void dague_profiling_start(void)
{
    if(start_called)
        return;

#if defined(HAVE_MPI)
    MPI_Barrier(MPI_COMM_WORLD);
#endif
    start_called = 1;
    dague_start_time = take_time();
}

dague_thread_profiling_t *dague_profiling_thread_init( size_t length, const char *format, ...)
{
    va_list ap;
    dague_thread_profiling_t *res;

    /** Remark: maybe calloc would be less perturbing for the measurements,
     *  if we consider that we don't care about the _init phase, but only
     *  about the measurement phase that happens later.
     */
    res = (dague_thread_profiling_t*)malloc( sizeof(dague_thread_profiling_t) + length );
    if( NULL == res ) {
        set_last_error("Profiling system: dague_profiling_thread_init: unable to allocate %u bytes", length);
        return NULL;
    }

    OBJ_CONSTRUCT(res, dague_list_item_t);
    va_start(ap, format);
    vasprintf(&res->hr_id, format, ap);
    va_end(ap);

    assert( event_buffer_size != 0 );
    /* To trigger a buffer allocation at first creation of an event */
    res->next_event_position = event_buffer_size;
    res->nb_events = 0;

    res->infos = NULL;

    res->first_events_buffer_offset = (off_t)-1;
    res->current_events_buffer = NULL;

    dague_list_fifo_push( &threads, (dague_list_item_t*)res );

    /* Allocate the first page to save time on the first event tracing */
    switch_event_buffer(res);

    return res;
}

int dague_profiling_fini( void )
{
    dague_thread_profiling_t *t;

    if( bpf_filename ) {
        if( 0 != dague_profiling_dbp_dump() ) {
            return -1;
        }
    }

    while( (t = (dague_thread_profiling_t*)dague_ulist_fifo_pop(&threads)) ) {
        free(t->hr_id);
        free(t);
    }
    free(hr_id);
    OBJ_DESTRUCT(&threads);

    dague_profiling_dictionary_flush();
    free(dague_prof_keys);
    dague_prof_keys_number = 0;
    start_called = 0;  /* Allow the profiling to be reinitialized */
    dague_profile_enabled = 0;  /* turn off the profiling */
    return 0;
}

int dague_profiling_reset( void )
{
    dague_thread_profiling_t *t;

    DAGUE_LIST_ITERATOR(&threads, it, {
        t = (dague_thread_profiling_t*)it;
        t->next_event_position = 0;
        /* TODO: should reset the backend file / recreate it */
    });

    return 0;
}

int dague_profiling_add_dictionary_keyword( const char* key_name, const char* attributes,
                                            size_t info_length,
                                            const char* convertor_code,
                                            int* key_start, int* key_end )
{
    unsigned int i;
    int pos = -1;

    for( i = 0; i < dague_prof_keys_count; i++ ) {
        if( NULL == dague_prof_keys[i].name ) {
            if( -1 == pos ) {
                pos = i;
            }
            continue;
        }
        if( 0 == strcmp(dague_prof_keys[i].name, key_name) ) {
            *key_start = START_KEY(i);
            *key_end = END_KEY(i);
            return 0;
        }
    }
    if( -1 == pos ) {
        if( dague_prof_keys_count == dague_prof_keys_number ) {
            set_last_error("Profiling system: error: dague_profiling_add_dictionary_keyword: Number of keyword limits reached");
            return -1;
        }
        pos = dague_prof_keys_count;
        dague_prof_keys_count++;
    }

    dague_prof_keys[pos].name = strdup(key_name);
    dague_prof_keys[pos].attributes = strdup(attributes);
    dague_prof_keys[pos].info_length = info_length;
    if( NULL != convertor_code )
        dague_prof_keys[pos].convertor = strdup(convertor_code);
    else
        dague_prof_keys[pos].convertor = NULL;

    *key_start = START_KEY(pos);
    *key_end = END_KEY(pos);
    return 0;
}


int dague_profiling_dictionary_flush( void )
{
    unsigned int i;

    for( i = 0; i < dague_prof_keys_count; i++ ) {
        if( NULL != dague_prof_keys[i].name ) {
            free(dague_prof_keys[i].name);
            free(dague_prof_keys[i].attributes);
        }
    }
    dague_prof_keys_count = 0;

    return 0;
}

static dague_profiling_buffer_t *allocate_empty_buffer(off_t *offset, char type)
{
    dague_profiling_buffer_t *res;

    if( !file_backend_extendable ) {
        *offset = -1;
        return NULL;
    }

    if( ftruncate(file_backend_fd, file_backend_next_offset+event_buffer_size) == -1 ) {
        file_backend_extendable = 0;
        *offset = -1;
        return NULL;
    }

#if defined(DAGUE_PROFILING_USE_MMAP)
    res = mmap(NULL, event_buffer_size, PROT_READ | PROT_WRITE, MAP_SHARED, file_backend_fd, file_backend_next_offset);

    if( MAP_FAILED == res ) {
        file_backend_extendable = 0;
        *offset = -1;
        return NULL;
    }
#else
    res = (dague_profiling_buffer_t*)malloc(event_buffer_size);
#if !defined(NDEBUG)
    memset(res, 0, event_buffer_size);
#endif
    if( NULL == res ) {
        file_backend_extendable = 0;
        *offset = -1;
        return NULL;
    }
#endif

    res->this_buffer_file_offset = file_backend_next_offset;

    *offset = file_backend_next_offset;
    file_backend_next_offset += event_buffer_size;

    if(PROFILING_BUFFER_TYPE_HEADER != type ) {
        res->next_buffer_file_offset = (off_t)-1;

        res->buffer_type = type;
        switch( type ) {
        case PROFILING_BUFFER_TYPE_EVENTS:
            res->this_buffer.nb_events = 0;
            break;
        case PROFILING_BUFFER_TYPE_DICTIONARY:
            res->this_buffer.nb_dictionary_entries = 0;
            break;
        case PROFILING_BUFFER_TYPE_THREAD:
            res->this_buffer.nb_threads = 0;
            break;
        case PROFILING_BUFFER_TYPE_GLOBAL_INFO:
            res->this_buffer.nb_infos = 0;
            break;
        }
    } else {
        assert( *offset == 0 );
    }

    return res;
}

static void write_down_existing_buffer(dague_profiling_buffer_t *buffer,
                                       size_t count)
{
    (void)count;
    if( NULL == buffer )
        return;
    assert( count > 0 );
    memset( &(buffer->buffer[count]), 0, event_avail_space - count );
#if defined(DAGUE_PROFILING_USE_MMAP)
    if( munmap(buffer, event_buffer_size) == -1 ) {
        fprintf(stderr, "Warning profiling system: unmap of the events backend file at %p failed: %s\n",
                buffer, strerror(errno));
    }
#else
    if( lseek(file_backend_fd, buffer->this_buffer_file_offset, SEEK_SET) == (off_t)-1 ) {
        fprintf(stderr, "Warning profiling system: seek in the events backend file at %ld failed: %s. Events trace will be truncated.\n",
                (long)buffer->this_buffer_file_offset, strerror(errno));
    } else {
        if( (size_t)(write(file_backend_fd, buffer, event_buffer_size)) != event_buffer_size ) {
            fprintf(stderr, "Warning profiling system: write in the events backend file at %ld failed: %s. Events trace will be truncated.\n",
                     (long)buffer->this_buffer_file_offset, strerror(errno));
        }
    }
    free(buffer);
#endif
}

static int switch_event_buffer( dague_thread_profiling_t *context )
{
    dague_profiling_buffer_t *new_buffer;
    dague_profiling_buffer_t *old_buffer;
    off_t off;

    pthread_mutex_lock( &file_backend_lock );

    new_buffer = allocate_empty_buffer(&off, PROFILING_BUFFER_TYPE_EVENTS);

    if( NULL == new_buffer ) {
        pthread_mutex_unlock( &file_backend_lock );
        return -1;
    }

    old_buffer = context->current_events_buffer;
    if( NULL == old_buffer ) {
        context->first_events_buffer_offset = off;
    } else {
        old_buffer->next_buffer_file_offset = off;
    }
    write_down_existing_buffer( old_buffer, context->next_event_position );

    context->current_events_buffer = new_buffer;
    context->current_events_buffer_offset = off;
    context->next_event_position = 0;

    pthread_mutex_unlock( &file_backend_lock );

    return 0;
}

int
dague_profiling_trace_flags(dague_thread_profiling_t* context, int key,
                            uint64_t event_id, uint32_t handle_id,
                            void *info, uint16_t flags)
{
    dague_profiling_output_t *this_event;
    size_t this_event_length;
    dague_time_t now;

    if( -1 == file_backend_fd ) {
        return -1;
    }

    this_event_length = EVENT_LENGTH( key, (NULL != info) );
    assert( this_event_length < event_avail_space );
    if( context->next_event_position + this_event_length > event_avail_space ) {
        if( switch_event_buffer(context) == -1 ) {
            return -2;
        }
    }
    this_event = (dague_profiling_output_t *)&context->current_events_buffer->buffer[context->next_event_position];
    assert( context->current_events_buffer->buffer_type == PROFILING_BUFFER_TYPE_EVENTS );
    context->current_events_buffer->this_buffer.nb_events++;

    context->next_event_position += this_event_length;
    context->nb_events++;

    this_event->event.key = (uint16_t)key;
    this_event->event.event_id = event_id;
    this_event->event.handle_id = handle_id;
    this_event->event.flags = 0;

    if( NULL != info ) {
        memcpy(this_event->info, info, dague_prof_keys[ BASE_KEY(key) ].info_length);
        this_event->event.flags = DAGUE_PROFILING_EVENT_HAS_INFO;
    }
    this_event->event.flags |= flags;
    now = take_time();
    this_event->event.timestamp = diff_time(dague_start_time, now);

    return 0;
}

int dague_profiling_trace( dague_thread_profiling_t* context, int key,
                           uint64_t event_id, uint32_t handle_id, void *info )
{
    return dague_profiling_trace_flags( context, key, event_id, handle_id, info, 0 );
}

static int64_t dump_global_infos(int *nbinfos)
{
    dague_profiling_buffer_t *b, *n;
    dague_profiling_info_buffer_t *ib;
    dague_profiling_info_t *i;
    int nb, nbthis, is, vs;
<<<<<<< HEAD
    int pos, tc, vpos;
    int64_t first_off;
    char *value;
=======
    int pos;
    off_t first_off;
>>>>>>> 63cc311c

    if( NULL == dague_profiling_infos ) {
        *nbinfos = 0;
        return -1;
    }

    b = allocate_empty_buffer(&first_off, PROFILING_BUFFER_TYPE_GLOBAL_INFO);
    if( NULL == b ) {
        set_last_error("Profiling system: error: Unable to dump the global infos -- buffer allocation error\n");
        *nbinfos = 0;
        return -1;
    }

    pos = 0;
    nb = 0;
    nbthis = 0;
    for(i = dague_profiling_infos; i != NULL; i = i->next) {
        is = strlen(i->key);
        vs = strlen(i->value);

        if( pos + sizeof(dague_profiling_info_buffer_t) + is - 1 >= event_avail_space ) {
            b->this_buffer.nb_infos = nbthis;
            n = allocate_empty_buffer(&b->next_buffer_file_offset, PROFILING_BUFFER_TYPE_GLOBAL_INFO);
            if( NULL == n ) {
                set_last_error("Profiling System: error: Global Infos will be truncated to %d infos only -- buffer allocation error\n", nb);
                *nbinfos = nb;
                return first_off;
            }

            write_down_existing_buffer(b, pos);

            b = n;
            pos = 0;
            nbthis = 0;
        }

        /* The key must fit in event_avail_space */
        if( sizeof(dague_profiling_info_buffer_t) + is - 1 > event_avail_space ) {
            set_last_error("Profiling System: error: Key of size %d does not fit in an entire file segment of %d bytes\n",
                           is, event_avail_space);
            nb++;
            continue;
        }

        nbthis++;

        ib = (dague_profiling_info_buffer_t *)&(b->buffer[pos]);
        ib->info_size = is;
        ib->value_size = vs;
        memcpy(ib->info_and_value + 0,  i->key,   is);

        pos += sizeof(dague_profiling_info_buffer_t) + is - 1;

        vpos = 0;
        value = ib->info_and_value + is;
        while( vpos < vs ) {
            tc = (event_avail_space - pos) < (vs-vpos) ? (event_avail_space - pos) : (vs-vpos);
            memcpy(value, i->value + vpos, tc);
            vpos += tc;
            pos += tc;
            if( pos == event_avail_space ) {
                b->this_buffer.nb_infos = nbthis;
                n = allocate_empty_buffer(&b->next_buffer_file_offset, PROFILING_BUFFER_TYPE_GLOBAL_INFO);
                if( NULL == n ) {
                    set_last_error("Profiling System: error: Global Infos will be truncated to %d infos only -- buffer allocation error\n", nb);
                    *nbinfos = nb;
                    return first_off;
                }

                write_down_existing_buffer(b, pos);

                b = n;
                pos = 0;
                nbthis = 0;
                value = (char*)&(b->buffer[pos]);
            }
        }
        nb++;
    }

    b->this_buffer.nb_infos = nbthis;
    write_down_existing_buffer(b, pos);

    *nbinfos = nb;
    return first_off;
}

static int64_t dump_dictionary(int *nbdico)
{
    dague_profiling_buffer_t *b, *n;
    dague_profiling_key_buffer_t *kb;
    dague_profiling_key_t *k;
    unsigned int i;
    int nb, nbthis, cs, pos;
    off_t first_off;

    if( 0 == dague_prof_keys_count ) {
        *nbdico = 0;
        return -1;
    }

    b = allocate_empty_buffer(&first_off, PROFILING_BUFFER_TYPE_DICTIONARY);
    if( NULL == b ) {
        set_last_error("Profiling System: error: Unable to dump the dictionary -- buffer allocation error\n");
        *nbdico = 0;
        return -1;
    }

    pos = 0;
    nb = 0;
    nbthis = 0;
    for(i = 0; i < dague_prof_keys_count; i++) {
        k = &dague_prof_keys[i];
        if(NULL == k->convertor )
            cs = 0;
        else
            cs = strlen(k->convertor);

        if( pos + sizeof(dague_profiling_key_buffer_t) + cs - 1 >= event_avail_space ) {
            b->this_buffer.nb_dictionary_entries = nbthis;
            n = allocate_empty_buffer(&b->next_buffer_file_offset, PROFILING_BUFFER_TYPE_DICTIONARY);
            if( NULL == n ) {
                set_last_error("Profiling system: error: Dictionary will be truncated to %d entries only -- buffer allocation error\n", nb);
                *nbdico = nb;
                return first_off;
            }

            write_down_existing_buffer(b, pos);

            b = n;
            pos = 0;
            nbthis = 0;

        }
        kb = (dague_profiling_key_buffer_t *)&(b->buffer[pos]);
        strncpy(kb->name, k->name, 64);
        strncpy(kb->attributes, k->attributes, 128);
        kb->keyinfo_length = k->info_length;
        kb->keyinfo_convertor_length = cs;
        if( cs > 0 ) {
            memcpy(kb->convertor, k->convertor, cs);
        }
        nb++;
        nbthis++;
        pos += sizeof(dague_profiling_key_buffer_t) + cs - 1;
    }

    b->this_buffer.nb_dictionary_entries = nbthis;
    write_down_existing_buffer(b, pos);

    *nbdico = nb;
    return first_off;
}

static size_t thread_size(dague_thread_profiling_t *thread)
{
    size_t s = 0;
    dague_profiling_info_t *i;
    int ks, vs;

    s += sizeof(dague_profiling_thread_buffer_t) - sizeof(dague_profiling_info_buffer_t);
    for(i = thread->infos; NULL!=i; i = i->next) {
        ks = strlen(i->key);
        vs = strlen(i->value);
        if( s + ks + vs + sizeof(dague_profiling_info_buffer_t) - 1 > event_avail_space ) {
            set_last_error("Profiling system: warning: unable to save info %s of thread %s, info ignored\n",
                           i->key, thread->hr_id);
            continue;
        }
        s += ks + vs + sizeof(dague_profiling_info_buffer_t) - 1;
    }
    return s;
}

static int64_t dump_thread(int *nbth)
{
    dague_profiling_buffer_t *b, *n;
    dague_profiling_thread_buffer_t *tb;
    int nb, nbthis, nbinfos, ks, vs, pos;
    dague_profiling_info_t *i;
    dague_profiling_info_buffer_t *ib;
    off_t off;
    size_t th_size;
    dague_list_item_t *it;
    dague_thread_profiling_t* thread;

    if( dague_list_is_empty(&threads) ) {
        *nbth = 0;
        return -1;
    }

    b = allocate_empty_buffer(&off, PROFILING_BUFFER_TYPE_THREAD);
    if( NULL == b ) {
        set_last_error("Profiling system: error: Unable to dump some thread profiles -- buffer allocation error\n");
        *nbth = 0;
        return -1;
    }

    pos = 0;
    nb = 0;
    nbthis = 0;

    for(it = DAGUE_LIST_ITERATOR_FIRST( &threads );
        it != DAGUE_LIST_ITERATOR_END( &threads );
        it = DAGUE_LIST_ITERATOR_NEXT( it ) ) {
        thread = (dague_thread_profiling_t*)it;
        th_size = thread_size(thread);

        if( pos + th_size >= event_avail_space ) {
            b->this_buffer.nb_threads = nbthis;
            n = allocate_empty_buffer(&b->next_buffer_file_offset, PROFILING_BUFFER_TYPE_THREAD);
            if( NULL == n ) {
                set_last_error("Profiling system: error: Threads will be truncated to %d threads only -- buffer allocation error\n", nb);
                *nbth = nb;
                return off;
            }

            write_down_existing_buffer(b, pos);

            b = n;
            pos = 0;
            nbthis = 0;
        }

        tb = (dague_profiling_thread_buffer_t *)&(b->buffer[pos]);
        tb->nb_events = thread->nb_events;
        strncpy(tb->hr_id, thread->hr_id, 128);
        tb->first_events_buffer_offset = thread->first_events_buffer_offset;

        nb++;
        nbthis++;

        nbinfos = 0;
        i = thread->infos;
        pos += sizeof(dague_profiling_thread_buffer_t) - sizeof(dague_profiling_info_buffer_t);
        while( NULL != i ) {
            ks = strlen(i->key);
            vs = strlen(i->value);
            if( pos + ks + vs + sizeof(dague_profiling_info_buffer_t) - 1 >= event_avail_space ) {
                continue;
            }
            ib = (dague_profiling_info_buffer_t*)&(b->buffer[pos]);
            ib->info_size = ks;
            ib->value_size = vs;
            memcpy(ib->info_and_value, i->key, ks);
            memcpy(ib->info_and_value + ks, i->value, vs);
            pos += ks + vs + sizeof(dague_profiling_info_buffer_t) - 1;
            i = i->next;
            nbinfos++;
        }
        tb->nb_infos = nbinfos;
    }

    b->this_buffer.nb_threads = nbthis;
    write_down_existing_buffer(b, pos);

    *nbth = nb;
    return off;
}

int dague_profiling_dbp_dump( void )
{
    int nb_threads = 0;
    dague_thread_profiling_t *t;
    int nb_infos, nb_dico;

    if( NULL == bpf_filename ) {
        set_last_error("Profiling system: User Error: dague_profiling_dbp_dump before dague_profiling_dbp_start()");
        return -1;
    }

    /* Flush existing events buffer, unconditionally */
    DAGUE_LIST_ITERATOR(&threads, it, {
        t = (dague_thread_profiling_t*)it;
        if( NULL != t->current_events_buffer ) {
            write_down_existing_buffer(t->current_events_buffer, t->next_event_position);
            t->current_events_buffer = NULL;
        }
    });

    profile_head->dictionary_offset = dump_dictionary(&nb_dico);
    profile_head->dictionary_size = nb_dico;

    profile_head->info_offset = dump_global_infos(&nb_infos);
    profile_head->info_size = nb_infos;

    profile_head->thread_offset = dump_thread(&nb_threads);
    profile_head->nb_threads = nb_threads;

    /* The head is now complete. Last flush. */
    write_down_existing_buffer((dague_profiling_buffer_t *)profile_head,
                               sizeof(dague_profiling_binary_file_header_t));

    /* Close the backend file */
    pthread_mutex_lock(&file_backend_lock);
    close(file_backend_fd);
    file_backend_fd = -1;
    file_backend_extendable = 0;
    free(bpf_filename);
    bpf_filename = NULL;
    pthread_mutex_unlock(&file_backend_lock);

    if( dague_profiling_raise_error )
        return -1;

    return 0;
}

int dague_profiling_dbp_start( const char *basefile, const char *hr_info )
{
    char *c, *hr_id_basename, *hr_id_dir;
    int rank = 0;
    int worldsize = 1;
    int64_t zero;

#if defined(HAVE_MPI)
    MPI_Comm_rank(MPI_COMM_WORLD, &rank);
    MPI_Comm_size(MPI_COMM_WORLD, &worldsize);
#endif

    bpf_filename = (char*)malloc(strlen(basefile) + 16);

    hr_id_dir = strdup(basefile);
    hr_id_basename = hr_id_dir;
    for(c = hr_id_dir; *c != '\0'; c++) {
        if( *c == '/' )
            hr_id_basename = c+1;
    }
    if( hr_id_basename != hr_id_dir ) {
        *(hr_id_basename-1) = '\0';
    }

    sprintf(bpf_filename, "%s.prof-XXXXXX", hr_id_basename);
    free(hr_id_dir);
    hr_id_dir = NULL;
    hr_id_basename = NULL;

    file_backend_fd = mkstemp(bpf_filename);
    if( -1 == file_backend_fd ) {
        set_last_error("Profiling system: error: Unable to create backend file %s: %s. Events not logged.\n",
                       bpf_filename, strerror(errno));
        free(bpf_filename);
        bpf_filename = NULL;
        file_backend_extendable = 0;
        return -1;
    } else {
        char *xmlbuffer;
        int buflen;
        profile_head = (dague_profiling_binary_file_header_t*)allocate_empty_buffer(&zero, PROFILING_BUFFER_TYPE_HEADER);
        if( NULL != profile_head ) {
            memcpy(profile_head->magick, DAGUE_PROFILING_MAGICK, strlen(DAGUE_PROFILING_MAGICK) + 1);
            profile_head->byte_order = 0x0123456789ABCDEF;
            profile_head->profile_buffer_size = event_buffer_size;
            strncpy(profile_head->hr_id, hr_info, 128);
            profile_head->rank = rank;
            profile_head->worldsize = worldsize;

            /* Reset the error system */
            set_last_error("Profiling system: success");
            dague_profiling_raise_error = 0;

            /* It's fine to re-reset the event date: we're back with a zero-length event set */
            start_called = 0;

            if( dague_hwloc_export_topology(&buflen, &xmlbuffer) != -1 &&
                buflen > 0 ) {
                dague_profiling_add_information("HWLOC-XML", xmlbuffer);
                dague_hwloc_free_xml_buffer(xmlbuffer);
            }
            return 0;
        } else {
            return -1;
        }
    }
}

uint64_t dague_profiling_get_time(void) {
    return diff_time(dague_start_time, take_time());
}

void dague_profiling_enable(void)
{
    dague_profile_enabled = 1;
}
void dague_profiling_disable(void)
{
    dague_profile_enabled = 0;
}

char *dague_profile_ddesc_key_to_string = "";<|MERGE_RESOLUTION|>--- conflicted
+++ resolved
@@ -81,7 +81,6 @@
 static dague_profiling_binary_file_header_t *profile_head = NULL;
 static char *bpf_filename = NULL;
 
-<<<<<<< HEAD
 static void set_last_error(const char *format, ...)
 {
     va_list ap;
@@ -92,9 +91,7 @@
     va_end(ap);
     dague_profiling_raise_error = 1;
 }
-=======
 static int switch_event_buffer(dague_thread_profiling_t *context);
->>>>>>> 63cc311c
 
 char *dague_profiling_strerror(void)
 {
@@ -126,73 +123,8 @@
 {
     dague_profiling_buffer_t dummy_events_buffer;
     long ps;
-<<<<<<< HEAD
 
     OBJ_CONSTRUCT( &threads, dague_list_t );
-=======
-    int rank = 0;
-    int worldsize = 1;
-    off_t zero;
-
-#if defined(HAVE_MPI)
-    MPI_Comm_rank(MPI_COMM_WORLD, &rank);
-    MPI_Comm_size(MPI_COMM_WORLD, &worldsize);
-#endif
-
-    if( hr_id != NULL ) {
-        ERROR(("dague_profiling_init: profiling already initialized"));
-        return -1;
-    }
-
-    va_start(ap, format);
-    vasprintf(&hr_id, format, ap);
-    va_end(ap);
-
-    bpf_filename = (char*)malloc(strlen(hr_id) + 16);
-
-    hr_id_dir = strdup(hr_id);
-    hr_id_basename = hr_id_dir;
-    for(c = hr_id_dir; *c != '\0'; c++) {
-        if( *c == '/' )
-            hr_id_basename = c+1;
-    }
-    if( hr_id_basename != hr_id_dir ) {
-        *(hr_id_basename-1) = '\0';
-    }
-
-    sprintf(bpf_filename, "%s.prof-XXXXXX", hr_id_basename);
-    free(hr_id_dir);
-    hr_id_dir = NULL;
-    hr_id_basename = NULL;
-
-    file_backend_fd = mkstemp(bpf_filename);
-    if( -1 == file_backend_fd ) {
-        fprintf(stderr, "Warning profiling system: unable to create temporary backend file %s: %s. Events not logged.\n",
-                bpf_filename, strerror(errno));
-        free(bpf_filename);
-        bpf_filename = NULL;
-        file_backend_extendable = 0;
-    } else {
-        file_backend_extendable = 1;
-        ps = sysconf(_SC_PAGESIZE);
-        event_buffer_size = ps * ((MINIMAL_EVENT_BUFFER_SIZE + ps) / ps);
-        event_avail_space = event_buffer_size -
-            ( (char*)&dummy_events_buffer.buffer[0] - (char*)&dummy_events_buffer);
-
-        assert( sizeof(dague_profiling_binary_file_header_t) < event_buffer_size );
-        profile_head = (dague_profiling_binary_file_header_t*)allocate_empty_buffer(&zero, PROFILING_BUFFER_TYPE_HEADER);
-        if( NULL != profile_head ) {
-                memcpy(profile_head->magick, DAGUE_PROFILING_MAGICK, strlen(DAGUE_PROFILING_MAGICK) + 1);
-            profile_head->byte_order = 0x0123456789ABCDEF;
-            profile_head->profile_buffer_size = event_buffer_size;
-            strncpy(profile_head->hr_id, hr_id, 128);
-            profile_head->rank = rank;
-            profile_head->worldsize = worldsize;
-        }
-    }
-
-    dague_list_construct( &threads );
->>>>>>> 63cc311c
 
     dague_prof_keys = (dague_profiling_key_t*)calloc(128, sizeof(dague_profiling_key_t));
     dague_prof_keys_count = 0;
@@ -586,14 +518,9 @@
     dague_profiling_info_buffer_t *ib;
     dague_profiling_info_t *i;
     int nb, nbthis, is, vs;
-<<<<<<< HEAD
     int pos, tc, vpos;
-    int64_t first_off;
+    off_t first_off;
     char *value;
-=======
-    int pos;
-    off_t first_off;
->>>>>>> 63cc311c
 
     if( NULL == dague_profiling_infos ) {
         *nbinfos = 0;
