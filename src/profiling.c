/*
 * Copyright (c) 2009-2010 The University of Tennessee and The University
 *                         of Tennessee Research Foundation.  All rights
 *                         reserved.
 */

#include "dague_config.h"

#include <stdlib.h>
#include <string.h>
#include <math.h>
#include <stdarg.h>
#include <stdio.h>
#include <inttypes.h>
#include <pthread.h>
#include <stdio.h>
#include <string.h>
#include <errno.h>
#if defined(DAGUE_PROFILING_USE_MMAP)
#include <sys/mman.h>
#endif
#include <inttypes.h>
#include <sys/types.h>
#include <sys/stat.h>
#include <fcntl.h>

#include "profiling.h"
#include "dbp.h"
#include "data_distribution.h"
#include "debug.h"
#include "fifo.h"
#include "dague_hwloc.h"

#define min(a, b) ((a)<(b)?(a):(b))

#define MINIMAL_EVENT_BUFFER_SIZE          (1024*1024)

/**
 * Externally visible on/off switch for the profiling of new events. It
 * only protects the macros, a direct call to the dague_profiling_trace
 * will always succeed. It is automatically turned on by the init call.
 */
int dague_profile_enabled = 0;

static dague_profiling_buffer_t *allocate_empty_buffer(int64_t *offset, char type);

/* Process-global dictionnary */
static unsigned int dague_prof_keys_count, dague_prof_keys_number;
static dague_profiling_key_t* dague_prof_keys;

static dague_time_t dague_start_time;
static int          start_called = 0;

/* Process-global profiling list */
static dague_list_t threads;
static char *hr_id = NULL;
static dague_profiling_info_t *dague_profiling_infos = NULL;

static char *dague_profiling_last_error = NULL;
static int   dague_profiling_raise_error = 0;

/* File backend globals. */
static pthread_mutex_t file_backend_lock = PTHREAD_MUTEX_INITIALIZER;
static off_t file_backend_next_offset = 0;
static int   file_backend_fd = -1;

/* File backend constants, computed at init time */
static size_t event_buffer_size = 0;
static size_t event_avail_space = 0;
static int file_backend_extendable;

static dague_profiling_binary_file_header_t *profile_head = NULL;
static char *bpf_filename = NULL;

static void set_last_error(const char *format, ...)
{
    va_list ap;
    if( dague_profiling_last_error )
        free(dague_profiling_last_error);
    va_start(ap, format);
    vasprintf(&dague_profiling_last_error, format, ap);
    va_end(ap);
    dague_profiling_raise_error = 1;
}

char *dague_profiling_strerror(void)
{
    return dague_profiling_last_error;
}

void dague_profiling_add_information( const char *key, const char *value )
{
    dague_profiling_info_t *n;
    n = (dague_profiling_info_t *)calloc(1, sizeof(dague_profiling_info_t));
    n->key = strdup(key);
    n->value = strdup(value);
    n->next = dague_profiling_infos;
    dague_profiling_infos = n;
}

int dague_profiling_init( void )
{
    dague_profiling_buffer_t dummy_events_buffer;
    long ps;

    OBJ_CONSTRUCT( &threads, dague_list_t );

    dague_prof_keys = (dague_profiling_key_t*)calloc(128, sizeof(dague_profiling_key_t));
    dague_prof_keys_count = 0;
    dague_prof_keys_number = 128;

    file_backend_extendable = 1;
    ps = sysconf(_SC_PAGESIZE);
    event_buffer_size = ps * ((MINIMAL_EVENT_BUFFER_SIZE + ps) / ps);
    event_avail_space = event_buffer_size -
        ( (char*)&dummy_events_buffer.buffer[0] - (char*)&dummy_events_buffer);

    assert( sizeof(dague_profiling_binary_file_header_t) < event_buffer_size );

    /* default start time is time of call of profiling init.
     * Can be reset once explicitly by the user. */
    dague_profiling_start();
    /**
     * As we called the _start function automatically, the timing will be
     * based on this moment. By forcing back the __already_called to 0, we
     * allow the caller to decide when to rebase the timing in case there
     * is a need.
     */
    __already_called = 0;
    dague_profile_enabled = 1;  /* turn on the profiling */

    return 0;
}

void dague_profiling_start(void)
{
    if(start_called)
        return;

#if defined(HAVE_MPI)
    MPI_Barrier(MPI_COMM_WORLD);
#endif
    start_called = 1;
    dague_start_time = take_time();
}

dague_thread_profiling_t *dague_profiling_thread_init( size_t length, const char *format, ...)
{
    va_list ap;
    dague_thread_profiling_t *res;

    /** Remark: maybe calloc would be less perturbing for the measurements,
     *  if we consider that we don't care about the _init phase, but only
     *  about the measurement phase that happens later.
     */
    res = (dague_thread_profiling_t*)malloc( sizeof(dague_thread_profiling_t) + length );
    if( NULL == res ) {
        set_last_error("Profiling system: dague_profiling_thread_init: unable to allocate %u bytes", length);
        return NULL;
    }

    OBJ_CONSTRUCT(res, dague_list_item_t);
    va_start(ap, format);
    vasprintf(&res->hr_id, format, ap);
    va_end(ap);

    assert( event_buffer_size != 0 );
    /* To trigger a buffer allocation at first creation of an event */
    res->next_event_position = event_buffer_size;
    res->nb_events = 0;

    res->infos = NULL;

    res->first_events_buffer_offset = (off_t)-1;
    res->current_events_buffer = NULL;

    dague_list_fifo_push( &threads, (dague_list_item_t*)res );

    return res;
}

int dague_profiling_fini( void )
{
    dague_thread_profiling_t *t;

    if( bpf_filename ) {
        if( 0 != dague_profiling_dbp_dump() ) {
            return -1;
        }
    }

    while( (t = (dague_thread_profiling_t*)dague_ulist_fifo_pop(&threads)) ) {
        free(t->hr_id);
        free(t);
    }
    free(hr_id);
    OBJ_DESTRUCT(&threads);

    dague_profiling_dictionary_flush();
    free(dague_prof_keys);
    dague_prof_keys_number = 0;
    start_called = 0;  /* Allow the profiling to be reinitialized */
    dague_profile_enabled = 0;  /* turn off the profiling */
    return 0;
}

int dague_profiling_reset( void )
{
    dague_thread_profiling_t *t;

    DAGUE_LIST_ITERATOR(&threads, it, {
        t = (dague_thread_profiling_t*)it;
        t->next_event_position = 0;
        /* TODO: should reset the backend file / recreate it */
    });

    return 0;
}

int dague_profiling_add_dictionary_keyword( const char* key_name, const char* attributes,
                                            size_t info_length,
                                            const char* convertor_code,
                                            int* key_start, int* key_end )
{
    unsigned int i;
    int pos = -1;

    for( i = 0; i < dague_prof_keys_count; i++ ) {
        if( NULL == dague_prof_keys[i].name ) {
            if( -1 == pos ) {
                pos = i;
            }
            continue;
        }
        if( 0 == strcmp(dague_prof_keys[i].name, key_name) ) {
            *key_start = START_KEY(i);
            *key_end = END_KEY(i);
            return 0;
        }
    }
    if( -1 == pos ) {
        if( dague_prof_keys_count == dague_prof_keys_number ) {
            set_last_error("Profiling system: error: dague_profiling_add_dictionary_keyword: Number of keyword limits reached");
            return -1;
        }
        pos = dague_prof_keys_count;
        dague_prof_keys_count++;
    }

    dague_prof_keys[pos].name = strdup(key_name);
    dague_prof_keys[pos].attributes = strdup(attributes);
    dague_prof_keys[pos].info_length = info_length;
    if( NULL != convertor_code )
        dague_prof_keys[pos].convertor = strdup(convertor_code);
    else
        dague_prof_keys[pos].convertor = NULL;

    *key_start = START_KEY(pos);
    *key_end = END_KEY(pos);
    return 0;
}


int dague_profiling_dictionary_flush( void )
{
    unsigned int i;

    for( i = 0; i < dague_prof_keys_count; i++ ) {
        if( NULL != dague_prof_keys[i].name ) {
            free(dague_prof_keys[i].name);
            free(dague_prof_keys[i].attributes);
        }
    }
    dague_prof_keys_count = 0;

    return 0;
}

static dague_profiling_buffer_t *allocate_empty_buffer(int64_t *offset, char type)
{
    dague_profiling_buffer_t *res;

    if( !file_backend_extendable ) {
        *offset = -1;
        return NULL;
    }

    if( ftruncate(file_backend_fd, file_backend_next_offset+event_buffer_size) == -1 ) {
        file_backend_extendable = 0;
        *offset = -1;
        return NULL;
    }

#if defined(DAGUE_PROFILING_USE_MMAP)
    res = mmap(NULL, event_buffer_size, PROT_READ | PROT_WRITE, MAP_SHARED, file_backend_fd, file_backend_next_offset);

    if( MAP_FAILED == res ) {
        file_backend_extendable = 0;
        *offset = -1;
        return NULL;
    }
#else
    res = (dague_profiling_buffer_t*)malloc(event_buffer_size);
#if !defined(NDEBUG)
    memset(res, 0, event_buffer_size);
#endif
    if( NULL == res ) {
        file_backend_extendable = 0;
        *offset = -1;
        return NULL;
    }
#endif

    res->this_buffer_file_offset = file_backend_next_offset;

    *offset = file_backend_next_offset;
    file_backend_next_offset += event_buffer_size;

    if(PROFILING_BUFFER_TYPE_HEADER != type ) {
        res->next_buffer_file_offset = (off_t)-1;

        res->buffer_type = type;
        switch( type ) {
        case PROFILING_BUFFER_TYPE_EVENTS:
            res->this_buffer.nb_events = 0;
            break;
        case PROFILING_BUFFER_TYPE_DICTIONARY:
            res->this_buffer.nb_dictionary_entries = 0;
            break;
        case PROFILING_BUFFER_TYPE_THREAD:
            res->this_buffer.nb_threads = 0;
            break;
        case PROFILING_BUFFER_TYPE_GLOBAL_INFO:
            res->this_buffer.nb_infos = 0;
            break;
        }
    } else {
        assert( *offset == 0 );
    }

    return res;
}

static void write_down_existing_buffer(dague_profiling_buffer_t *buffer,
                                       size_t count)
{
    (void)count;
    if( NULL == buffer )
        return;
    assert( count > 0 );
    memset( &(buffer->buffer[count]), 0, event_avail_space - count );
#if defined(DAGUE_PROFILING_USE_MMAP)
    if( munmap(buffer, event_buffer_size) == -1 ) {
        fprintf(stderr, "Warning profiling system: unmap of the events backend file at %p failed: %s\n",
                buffer, strerror(errno));
    }
#else
    if( lseek(file_backend_fd, buffer->this_buffer_file_offset, SEEK_SET) == (off_t)-1 ) {
        fprintf(stderr, "Warning profiling system: seek in the events backend file at %"PRId64" failed: %s. Events trace will be truncated.\n",
                buffer->this_buffer_file_offset, strerror(errno));
    } else {
        if( (size_t)(write(file_backend_fd, buffer, event_buffer_size)) != event_buffer_size ) {
            fprintf(stderr, "Warning profiling system: write in the events backend file at %"PRId64" failed: %s. Events trace will be truncated.\n",
                     buffer->this_buffer_file_offset, strerror(errno));
        }
    }
    free(buffer);
#endif
}

static int switch_event_buffer( dague_thread_profiling_t *context )
{
    dague_profiling_buffer_t *new_buffer;
    dague_profiling_buffer_t *old_buffer;
    off_t off;

    pthread_mutex_lock( &file_backend_lock );

    new_buffer = allocate_empty_buffer(&off, PROFILING_BUFFER_TYPE_EVENTS);

    if( NULL == new_buffer ) {
        pthread_mutex_unlock( &file_backend_lock );
        return -1;
    }

    old_buffer = context->current_events_buffer;
    if( NULL == old_buffer ) {
        context->first_events_buffer_offset = off;
    } else {
        old_buffer->next_buffer_file_offset = off;
    }
    write_down_existing_buffer( old_buffer, context->next_event_position );

    context->current_events_buffer = new_buffer;
    context->current_events_buffer_offset = off;
    context->next_event_position = 0;

    pthread_mutex_unlock( &file_backend_lock );

    return 0;
}

int
dague_profiling_trace_flags(dague_thread_profiling_t* context, int key,
                            uint64_t event_id, uint32_t handle_id,
                            void *info, uint16_t flags)
{
    dague_profiling_output_t *this_event;
    size_t this_event_length;
    dague_time_t now;

    if( -1 == file_backend_fd ) {
        return -1;
    }

    this_event_length = EVENT_LENGTH( key, (NULL != info) );
    assert( this_event_length < event_avail_space );
    if( context->next_event_position + this_event_length > event_avail_space ) {
        if( switch_event_buffer(context) == -1 ) {
            return -2;
        }
    }
    this_event = (dague_profiling_output_t *)&context->current_events_buffer->buffer[context->next_event_position];
    assert( context->current_events_buffer->buffer_type == PROFILING_BUFFER_TYPE_EVENTS );
    context->current_events_buffer->this_buffer.nb_events++;

    context->next_event_position += this_event_length;
    context->nb_events++;

    this_event->event.key = (uint16_t)key;
    this_event->event.event_id = event_id;
    this_event->event.handle_id = handle_id;
    this_event->event.flags = 0;

    if( NULL != info ) {
        memcpy(this_event->info, info, dague_prof_keys[ BASE_KEY(key) ].info_length);
        this_event->event.flags = DAGUE_PROFILING_EVENT_HAS_INFO;
    }
    this_event->event.flags |= flags;
    now = take_time();
    this_event->event.timestamp = diff_time(dague_start_time, now);

    return 0;
}

int dague_profiling_trace( dague_thread_profiling_t* context, int key,
                           uint64_t event_id, uint32_t handle_id, void *info )
{
    return dague_profiling_trace_flags( context, key, event_id, handle_id, info, 0 );
}

static int64_t dump_global_infos(int *nbinfos)
{
    dague_profiling_buffer_t *b, *n;
    dague_profiling_info_buffer_t *ib;
    dague_profiling_info_t *i;
    int nb, nbthis, is, vs;
    int pos, tc, vpos;
    int64_t first_off;
    char *value;

    if( NULL == dague_profiling_infos ) {
        *nbinfos = 0;
        return -1;
    }

    b = allocate_empty_buffer(&first_off, PROFILING_BUFFER_TYPE_GLOBAL_INFO);
    if( NULL == b ) {
        set_last_error("Profiling system: error: Unable to dump the global infos -- buffer allocation error\n");
        *nbinfos = 0;
        return -1;
    }

    pos = 0;
    nb = 0;
    nbthis = 0;
    for(i = dague_profiling_infos; i != NULL; i = i->next) {
        is = strlen(i->key);
        vs = strlen(i->value);

        if( pos + sizeof(dague_profiling_info_buffer_t) + is - 1 >= event_avail_space ) {
            b->this_buffer.nb_infos = nbthis;
            n = allocate_empty_buffer(&b->next_buffer_file_offset, PROFILING_BUFFER_TYPE_GLOBAL_INFO);
            if( NULL == n ) {
                set_last_error("Profiling System: error: Global Infos will be truncated to %d infos only -- buffer allocation error\n", nb);
                *nbinfos = nb;
                return first_off;
            }

            write_down_existing_buffer(b, pos);

            b = n;
            pos = 0;
            nbthis = 0;
        }

        /* The key must fit in event_avail_space */
        if( sizeof(dague_profiling_info_buffer_t) + is - 1 > event_avail_space ) {
            set_last_error("Profiling System: error: Key of size %d does not fit in an entire file segment of %d bytes\n",
                           is, event_avail_space);
            nb++;
            continue;
        }

        nbthis++;

        ib = (dague_profiling_info_buffer_t *)&(b->buffer[pos]);
        ib->info_size = is;
        ib->value_size = vs;
        memcpy(ib->info_and_value + 0,  i->key,   is);

        pos += sizeof(dague_profiling_info_buffer_t) + is - 1;

        vpos = 0;
        value = ib->info_and_value + is;
        while( vpos < vs ) {
            tc = (event_avail_space - pos) < (vs-vpos) ? (event_avail_space - pos) : (vs-vpos);
            memcpy(value, i->value + vpos, tc);
            vpos += tc;
            pos += tc;
            if( pos == event_avail_space ) {
                b->this_buffer.nb_infos = nbthis;
                n = allocate_empty_buffer(&b->next_buffer_file_offset, PROFILING_BUFFER_TYPE_GLOBAL_INFO);
                if( NULL == n ) {
                    set_last_error("Profiling System: error: Global Infos will be truncated to %d infos only -- buffer allocation error\n", nb);
                    *nbinfos = nb;
                    return first_off;
                }

                write_down_existing_buffer(b, pos);

                b = n;
                pos = 0;
                nbthis = 0;
                value = (char*)&(b->buffer[pos]);
            }
        }
        nb++;
    }

    b->this_buffer.nb_infos = nbthis;
    write_down_existing_buffer(b, pos);

    *nbinfos = nb;
    return first_off;
}

static int64_t dump_dictionary(int *nbdico)
{
    dague_profiling_buffer_t *b, *n;
    dague_profiling_key_buffer_t *kb;
    dague_profiling_key_t *k;
    unsigned int i;
    int nb, nbthis, cs;
    int pos;
    int64_t first_off;

    if( 0 == dague_prof_keys_count ) {
        *nbdico = 0;
        return -1;
    }

    b = allocate_empty_buffer(&first_off, PROFILING_BUFFER_TYPE_DICTIONARY);
    if( NULL == b ) {
        set_last_error("Profiling System: error: Unable to dump the dictionary -- buffer allocation error\n");
        *nbdico = 0;
        return -1;
    }

    pos = 0;
    nb = 0;
    nbthis = 0;
    for(i = 0; i < dague_prof_keys_count; i++) {
        k = &dague_prof_keys[i];
        if(NULL == k->convertor )
            cs = 0;
        else
            cs = strlen(k->convertor);

        if( pos + sizeof(dague_profiling_key_buffer_t) + cs - 1 >= event_avail_space ) {
            b->this_buffer.nb_dictionary_entries = nbthis;
            n = allocate_empty_buffer(&b->next_buffer_file_offset, PROFILING_BUFFER_TYPE_DICTIONARY);
            if( NULL == n ) {
                set_last_error("Profiling system: error: Dictionnary will be truncated to %d entries only -- buffer allocation error\n", nb);
                *nbdico = nb;
                return first_off;
            }

            write_down_existing_buffer(b, pos);

            b = n;
            pos = 0;
            nbthis = 0;

        }
        kb = (dague_profiling_key_buffer_t *)&(b->buffer[pos]);
        strncpy(kb->name, k->name, 64);
        strncpy(kb->attributes, k->attributes, 128);
        kb->keyinfo_length = k->info_length;
        kb->keyinfo_convertor_length = cs;
        if( cs > 0 ) {
            memcpy(kb->convertor, k->convertor, cs);
        }
        nb++;
        nbthis++;
        pos += sizeof(dague_profiling_key_buffer_t) + cs - 1;
    }

    b->this_buffer.nb_dictionary_entries = nbthis;
    write_down_existing_buffer(b, pos);

    *nbdico = nb;
    return first_off;
}

static size_t thread_size(dague_thread_profiling_t *thread)
{
    size_t s = 0;
    dague_profiling_info_t *i;
    int ks, vs;

    s += sizeof(dague_profiling_thread_buffer_t) - sizeof(dague_profiling_info_buffer_t);
    for(i = thread->infos; NULL!=i; i = i->next) {
        ks = strlen(i->key);
        vs = strlen(i->value);
        if( s + ks + vs + sizeof(dague_profiling_info_buffer_t) - 1 > event_avail_space ) {
            set_last_error("Profiling system: warning: unable to save info %s of thread %s, info ignored\n",
                           i->key, thread->hr_id);
            continue;
        }
        s += ks + vs + sizeof(dague_profiling_info_buffer_t) - 1;
    }
    return s;
}

static int64_t dump_thread(int *nbth)
{
    dague_profiling_buffer_t *b, *n;
    dague_profiling_thread_buffer_t *tb;
    int nb, nbthis;
    int nbinfos, ks, vs, pos;
    dague_profiling_info_t *i;
    dague_profiling_info_buffer_t *ib;
    int64_t off;
    size_t th_size;
    dague_list_item_t *it;
    dague_thread_profiling_t* thread;

    if( dague_list_is_empty(&threads) ) {
        *nbth = 0;
        return -1;
    }

    b = allocate_empty_buffer(&off, PROFILING_BUFFER_TYPE_THREAD);
    if( NULL == b ) {
        set_last_error("Profiling system: error: Unable to dump some thread profiles -- buffer allocation error\n");
        *nbth = 0;
        return -1;
    }

    pos = 0;
    nb = 0;
    nbthis = 0;

    for(it = DAGUE_LIST_ITERATOR_FIRST( &threads );
        it != DAGUE_LIST_ITERATOR_END( &threads );
        it = DAGUE_LIST_ITERATOR_NEXT( it ) ) {
        thread = (dague_thread_profiling_t*)it;
        th_size = thread_size(thread);

        if( pos + th_size >= event_avail_space ) {
            b->this_buffer.nb_threads = nbthis;
            n = allocate_empty_buffer(&b->next_buffer_file_offset, PROFILING_BUFFER_TYPE_THREAD);
            if( NULL == n ) {
                set_last_error("Profiling system: error: Threads will be truncated to %d threads only -- buffer allocation error\n", nb);
                *nbth = nb;
                return off;
            }

            write_down_existing_buffer(b, pos);

            b = n;
            pos = 0;
            nbthis = 0;
        }

        tb = (dague_profiling_thread_buffer_t *)&(b->buffer[pos]);
        tb->nb_events = thread->nb_events;
        strncpy(tb->hr_id, thread->hr_id, 128);
        tb->first_events_buffer_offset = thread->first_events_buffer_offset;

        nb++;
        nbthis++;

        nbinfos = 0;
        i = thread->infos;
        pos += sizeof(dague_profiling_thread_buffer_t) - sizeof(dague_profiling_info_buffer_t);
        while( NULL != i ) {
            ks = strlen(i->key);
            vs = strlen(i->value);
            if( pos + ks + vs + sizeof(dague_profiling_info_buffer_t) - 1 >= event_avail_space ) {
                continue;
            }
            ib = (dague_profiling_info_buffer_t*)&(b->buffer[pos]);
            ib->info_size = ks;
            ib->value_size = vs;
            memcpy(ib->info_and_value, i->key, ks);
            memcpy(ib->info_and_value + ks, i->value, vs);
            pos += ks + vs + sizeof(dague_profiling_info_buffer_t) - 1;
            i = i->next;
            nbinfos++;
        }
        tb->nb_infos = nbinfos;
    }

    b->this_buffer.nb_threads = nbthis;
    write_down_existing_buffer(b, pos);

    *nbth = nb;
    return off;
}

int dague_profiling_dbp_dump( void )
{
    int nb_threads = 0;
    dague_thread_profiling_t *t;
    int nb_infos, nb_dico;

    if( NULL == bpf_filename ) {
        set_last_error("Profiling system: User Error: dague_profiling_dbp_dump before dague_profiling_dbp_start()");
        return -1;
    }

    /* Flush existing events buffer, inconditionnally */
    DAGUE_LIST_ITERATOR(&threads, it, {
        t = (dague_thread_profiling_t*)it;
        if( NULL != t->current_events_buffer ) {
            write_down_existing_buffer(t->current_events_buffer, t->next_event_position);
            t->current_events_buffer = NULL;
        }
    });

    profile_head->dictionary_offset = dump_dictionary(&nb_dico);
    profile_head->dictionary_size = nb_dico;

    profile_head->info_offset = dump_global_infos(&nb_infos);
    profile_head->info_size = nb_infos;

    profile_head->thread_offset = dump_thread(&nb_threads);
    profile_head->nb_threads = nb_threads;

    /* The head is now complete. Last flush. */
    write_down_existing_buffer((dague_profiling_buffer_t *)profile_head,
                               sizeof(dague_profiling_binary_file_header_t));

    /* Close the backend file */
    pthread_mutex_lock(&file_backend_lock);
    close(file_backend_fd);
    file_backend_fd = -1;
    file_backend_extendable = 0;
    free(bpf_filename);
    bpf_filename = NULL;
    pthread_mutex_unlock(&file_backend_lock);

    if( dague_profiling_raise_error )
        return -1;

    return 0;
}

<<<<<<< HEAD
int dague_profiling_dbp_start( const char *basefile, const char *hr_info )
{
    char *c, *hr_id_basename, *hr_id_dir;
    int rank = 0;
    int worldsize = 1;
    int64_t zero;

#if defined(HAVE_MPI)
    MPI_Comm_rank(MPI_COMM_WORLD, &rank);
    MPI_Comm_size(MPI_COMM_WORLD, &worldsize);
#endif

    bpf_filename = (char*)malloc(strlen(basefile) + 16);

    hr_id_dir = strdup(basefile);
    hr_id_basename = hr_id_dir;
    for(c = hr_id_dir; *c != '\0'; c++) {
        if( *c == '/' )
            hr_id_basename = c+1;
    }
    if( hr_id_basename != hr_id_dir ) {
        *(hr_id_basename-1) = '\0';
    }

    sprintf(bpf_filename, "%s.prof-XXXXXX", hr_id_basename);
    free(hr_id_dir);
    hr_id_dir = NULL;
    hr_id_basename = NULL;

    file_backend_fd = mkstemp(bpf_filename);
    if( -1 == file_backend_fd ) {
        set_last_error("Profiling system: error: Unable to create backend file %s: %s. Events not logged.\n",
                       bpf_filename, strerror(errno));
        free(bpf_filename);
        bpf_filename = NULL;
        file_backend_extendable = 0;
        return -1;
    } else {
        char *xmlbuffer;
        int buflen;
        profile_head = (dague_profiling_binary_file_header_t*)allocate_empty_buffer(&zero, PROFILING_BUFFER_TYPE_HEADER);
        if( NULL != profile_head ) {
            memcpy(profile_head->magick, DAGUE_PROFILING_MAGICK, strlen(DAGUE_PROFILING_MAGICK) + 1);
            profile_head->byte_order = 0x0123456789ABCDEF;
            profile_head->profile_buffer_size = event_buffer_size;
            strncpy(profile_head->hr_id, hr_info, 128);
            profile_head->rank = rank;
            profile_head->worldsize = worldsize;

            /* Reset the error system */
            set_last_error("Profiling system: success");
            dague_profiling_raise_error = 0;

            /* It's fine to re-reset the event date: we're back with a zero-length event set */
            start_called = 0;

            if( dague_hwloc_export_topology(&buflen, &xmlbuffer) != -1 &&
                buflen > 0 ) {
                dague_profiling_add_information("HWLOC-XML", xmlbuffer);
                dague_hwloc_free_xml_buffer(xmlbuffer);
            }
            return 0;
        } else {
            return -1;
        }
    }
}

=======
void dague_profiling_enable(void)
{
    dague_profile_enabled = 1;
}
void dague_profiling_disable(void)
{
    dague_profile_enabled = 0;
}
>>>>>>> eda8d533

char *dague_profile_ddesc_key_to_string = "";<|MERGE_RESOLUTION|>--- conflicted
+++ resolved
@@ -48,6 +48,7 @@
 static unsigned int dague_prof_keys_count, dague_prof_keys_number;
 static dague_profiling_key_t* dague_prof_keys;
 
+static int __already_called = 0;
 static dague_time_t dague_start_time;
 static int          start_called = 0;
 
@@ -768,7 +769,6 @@
     return 0;
 }
 
-<<<<<<< HEAD
 int dague_profiling_dbp_start( const char *basefile, const char *hr_info )
 {
     char *c, *hr_id_basename, *hr_id_dir;
@@ -837,7 +837,6 @@
     }
 }
 
-=======
 void dague_profiling_enable(void)
 {
     dague_profile_enabled = 1;
@@ -846,6 +845,5 @@
 {
     dague_profile_enabled = 0;
 }
->>>>>>> eda8d533
 
 char *dague_profile_ddesc_key_to_string = "";