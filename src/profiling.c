--- conflicted
+++ resolved
@@ -102,11 +102,6 @@
 {
     dague_profiling_buffer_t dummy_events_buffer;
     long ps;
-<<<<<<< HEAD
-=======
-    int rank = 0;
-    int worldsize = 1;
-    int64_t zero;
 
 #if defined(HAVE_MPI)
     MPI_Comm_rank(MPI_COMM_WORLD, &rank);
@@ -163,42 +158,22 @@
             profile_head->rank = rank;
             profile_head->worldsize = worldsize;
         }
-    }
->>>>>>> 8b4e4bfe
+
+        dague_prof_keys = (dague_profiling_key_t*)calloc(128, sizeof(dague_profiling_key_t));
+        dague_prof_keys_count = 0;
+        dague_prof_keys_number = 128;
+
+        dague_profile_enabled = 1;  /* turn on the profiling */
+    }
 
     OBJ_CONSTRUCT( &threads, dague_list_t );
-
-    dague_prof_keys = (dague_profiling_key_t*)calloc(128, sizeof(dague_profiling_key_t));
-    dague_prof_keys_count = 0;
-    dague_prof_keys_number = 128;
-
-    file_backend_extendable = 1;
-    ps = sysconf(_SC_PAGESIZE);
-    event_buffer_size = ps * ((MINIMAL_EVENT_BUFFER_SIZE + ps) / ps);
-    event_avail_space = event_buffer_size -
-        ( (char*)&dummy_events_buffer.buffer[0] - (char*)&dummy_events_buffer);
-
-    assert( sizeof(dague_profiling_binary_file_header_t) < event_buffer_size );
 
     /* default start time is time of call of profiling init.
      * Can be reset once explicitly by the user. */
 #if defined(HAVE_MPI)
     MPI_Barrier(MPI_COMM_WORLD);
 #endif
-<<<<<<< HEAD
-=======
     dague_profiling_start();
-    dague_profile_enabled = 1;  /* turn on the profiling */
-
-    return 0;
-}
-
-int dague_profiling_start(void)
-{
-    if( ++__already_called > 1 )
-        return -1;
->>>>>>> 8b4e4bfe
-    dague_start_time = take_time();
 
     return 0;
 }
@@ -312,15 +287,12 @@
 {
     dague_thread_profiling_t *t;
 
-<<<<<<< HEAD
     if( bpf_filename ) {
         if( 0 != dague_profiling_dbp_dump() ) {
             return -1;
         }
     }
 
-=======
->>>>>>> 8b4e4bfe
     while( (t = (dague_thread_profiling_t*)dague_ulist_fifo_pop(&threads)) ) {
         free(t->hr_id);
         free(t);
@@ -331,8 +303,6 @@
     dague_profiling_dictionary_flush();
     free(dague_prof_keys);
     dague_prof_keys_number = 0;
-<<<<<<< HEAD
-=======
     __already_called = 0;  /* Allow the profiling to be reinitialized */
     dague_profile_enabled = 0;  /* turn off the profiling */
     return 0;
@@ -348,7 +318,6 @@
         /* TODO: should reset the backend file / recreate it */
     });
 
->>>>>>> 8b4e4bfe
     return 0;
 }
 
@@ -534,15 +503,10 @@
     return 0;
 }
 
-<<<<<<< HEAD
-int dague_profiling_trace( dague_thread_profiling_t* context, int key,
-                           uint64_t event_id, uint32_t handle_id, void *info )
-=======
 int
 dague_profiling_trace_flags(dague_thread_profiling_t* context, int key,
-                            uint64_t event_id, uint32_t object_id,
+                            uint64_t event_id, uint32_t handle_id,
                             void *info, uint16_t flags)
->>>>>>> 8b4e4bfe
 {
     dague_profiling_output_t *this_event;
     size_t this_event_length;
@@ -581,9 +545,9 @@
 }
 
 int dague_profiling_trace( dague_thread_profiling_t* context, int key,
-                           uint64_t event_id, uint32_t object_id, void *info )
-{
-    return dague_profiling_trace_flags( context, key, event_id, object_id, info, 0 );
+                           uint64_t event_id, uint32_t handle_id, void *info )
+{
+    return dague_profiling_trace_flags( context, key, event_id, handle_id, info, 0 );
 }
 
 static int64_t dump_global_infos(int *nbinfos)
