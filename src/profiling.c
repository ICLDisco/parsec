/*
 * Copyright (c) 2009-2010 The University of Tennessee and The University
 *                         of Tennessee Research Foundation.  All rights
 *                         reserved.
 */

#include "dague_config.h"

#include <stdlib.h>
#include <string.h>
#include <math.h>
#include <stdarg.h>
#include <stdio.h>
#include <inttypes.h>
#include <pthread.h>
#include <stdio.h>
#include <string.h>
#include <errno.h>
#if defined(DAGUE_PROFILING_USE_MMAP)
#include <sys/mman.h>
#endif
#include <inttypes.h>

#include "profiling.h"
#include "dbp.h"
#include "data_distribution.h"
#include "debug.h"
#include "fifo.h"

#define min(a, b) ((a)<(b)?(a):(b))

#define MINIMAL_EVENT_BUFFER_SIZE          4088

static dague_profiling_buffer_t *allocate_empty_buffer(int64_t *offset, char type);

/* Process-global dictionnary */
static unsigned int dague_prof_keys_count, dague_prof_keys_number;
static dague_profiling_key_t* dague_prof_keys;

static int __already_called = 0;
static dague_time_t dague_start_time;

/* Process-global profiling list */
static dague_list_t threads;
static char *hr_id = NULL;
static dague_profiling_info_t *dague_profiling_infos = NULL;

static char *dague_profiling_last_error = NULL;

/* File backend globals. */
static pthread_mutex_t file_backend_lock = PTHREAD_MUTEX_INITIALIZER;
static off_t file_backend_next_offset = 0;
static int   file_backend_fd = -1;

/* File backend constants, computed at init time */
static size_t event_buffer_size = 0;
static size_t event_avail_space = 0;
static int file_backend_extendable;

static dague_profiling_binary_file_header_t *profile_head = NULL;
static char *bpf_filename = NULL;

char *dague_profiling_strerror(void)
{
    return dague_profiling_last_error;
}

void dague_profiling_add_information( const char *key, const char *value )
{
    dague_profiling_info_t *n;
    n = (dague_profiling_info_t *)calloc(1, sizeof(dague_profiling_info_t));
    n->key = strdup(key);
    n->value = strdup(value);
    n->next = dague_profiling_infos;
    dague_profiling_infos = n;
}

int dague_profiling_change_profile_attribute( const char *format, ... )
{
    va_list ap;

    if( hr_id != NULL ) {
        free(hr_id);
    }

    va_start(ap, format);
    vasprintf(&hr_id, format, ap);
    va_end(ap);

    return 0;
}

int dague_profiling_init( const char *format, ... )
{
    va_list ap;
    char *c, *hr_id_basename, *hr_id_dir;
    dague_profiling_buffer_t dummy_events_buffer;
    long ps;
    int rank = 0;
    int worldsize = 1;
    int64_t zero;

#if defined(HAVE_MPI)
    MPI_Comm_rank(MPI_COMM_WORLD, &rank);
    MPI_Comm_size(MPI_COMM_WORLD, &worldsize);
#endif

    if( hr_id != NULL ) {
        ERROR(("dague_profiling_init: profiling already initialized"));
        return -1;
    }

    va_start(ap, format);
    vasprintf(&hr_id, format, ap);
    va_end(ap);

    bpf_filename = (char*)malloc(strlen(hr_id) + 16);

    hr_id_dir = strdup(hr_id);
    hr_id_basename = hr_id_dir;
    for(c = hr_id_dir; *c != '\0'; c++) {
        if( *c == '/' )
            hr_id_basename = c+1;
    }
    if( hr_id_basename != hr_id_dir ) {
        *(hr_id_basename-1) = '\0';
    }

    sprintf(bpf_filename, "%s.prof-XXXXXX", hr_id_basename);
    free(hr_id_dir);
    hr_id_dir = NULL;
    hr_id_basename = NULL;

    file_backend_fd = mkstemp(bpf_filename);
    if( -1 == file_backend_fd ) {
        fprintf(stderr, "Warning profiling system: unable to create temporary backend file %s: %s. Events not logged.\n",
                bpf_filename, strerror(errno));
        free(bpf_filename);
        bpf_filename = NULL;
        file_backend_extendable = 0;
    } else {
        file_backend_extendable = 1;
        ps = sysconf(_SC_PAGESIZE);
        event_buffer_size = ps * ((MINIMAL_EVENT_BUFFER_SIZE + ps) / ps);
        event_avail_space = event_buffer_size - 
            ( (char*)&dummy_events_buffer.buffer[0] - (char*)&dummy_events_buffer);

        assert( sizeof(dague_profiling_binary_file_header_t) < event_buffer_size );
        profile_head = (dague_profiling_binary_file_header_t*)allocate_empty_buffer(&zero, PROFILING_BUFFER_TYPE_HEADER);
        if( NULL != profile_head ) {
<<<<<<< HEAD
            memcpy(profile_head->magick, DAGUE_PROFILING_MAGICK, strlen(DAGUE_PROFILING_MAGICK) + 1);
            if (profile_head->magick[23] != '\0')
                printf("this is a magick problem...\n");
=======
	        memcpy(profile_head->magick, DAGUE_PROFILING_MAGICK, strlen(DAGUE_PROFILING_MAGICK) + 1);
>>>>>>> 23d1cadf
            profile_head->byte_order = 0x0123456789ABCDEF;
            profile_head->profile_buffer_size = event_buffer_size;
            strncpy(profile_head->hr_id, hr_id, 128);
            profile_head->rank = rank;
            profile_head->worldsize = worldsize;
        }
    }

    OBJ_CONSTRUCT( &threads, dague_list_t );

    dague_prof_keys = (dague_profiling_key_t*)calloc(128, sizeof(dague_profiling_key_t));
    dague_prof_keys_count = 0;
    dague_prof_keys_number = 128;

#if defined(HAVE_MPI)
    MPI_Barrier(MPI_COMM_WORLD);
#endif
    dague_profiling_start();

    return 0;
}

int dague_profiling_start(void)
{
    if( ++__already_called > 1 )
        return -1;
    dague_start_time = take_time();
    return 0;
}

dague_thread_profiling_t *dague_profiling_thread_init( size_t length, const char *format, ...)
{
    va_list ap;
    dague_thread_profiling_t *res;

    /** Remark: maybe calloc would be less perturbing for the measurements,
     *  if we consider that we don't care about the _init phase, but only
     *  about the measurement phase that happens later.
     */
    res = (dague_thread_profiling_t*)malloc( sizeof(dague_thread_profiling_t) + length );
    if( NULL == res ) {
        ERROR(("dague_profiling_thread_init: unable to allocate %u bytes", length));
        return NULL;
    }

    OBJ_CONSTRUCT(res, dague_list_item_t);
    va_start(ap, format);
    vasprintf(&res->hr_id, format, ap);
    va_end(ap);

    assert( event_buffer_size != 0 );
    /* To trigger a buffer allocation at first creation of an event */
    res->next_event_position = event_buffer_size;
    res->nb_events = 0;

    res->infos = NULL;

    res->first_events_buffer_offset = (off_t)-1;
    res->current_events_buffer = NULL;
    res->thread_owner = pthread_self();

    dague_list_fifo_push( &threads, (dague_list_item_t*)res );

    return res;
}

int dague_profiling_fini( void )
{
    dague_thread_profiling_t *t;
    
    while( (t = (dague_thread_profiling_t*)dague_ulist_fifo_pop(&threads)) ) {
        free(t->hr_id);
        free(t);
    }
    free(hr_id);
    OBJ_DESTRUCT(&threads);

    dague_profiling_dictionary_flush();
    free(dague_prof_keys);
    dague_prof_keys_number = 0;
    __already_called = 0;  /* Allow the profiling to be reinitialized */
    return 0;
}

int dague_profiling_reset( void )
{
    dague_thread_profiling_t *t;
    
    DAGUE_LIST_ITERATOR(&threads, it, {
        t = (dague_thread_profiling_t*)it;
        t->next_event_position = 0;
        /* TODO: should reset the backend file / recreate it */
    });

    return 0;
}

int dague_profiling_add_dictionary_keyword( const char* key_name, const char* attributes,
                                            size_t info_length, 
                                            const char* convertor_code,
                                            int* key_start, int* key_end )
{
    unsigned int i;
    int pos = -1;

    for( i = 0; i < dague_prof_keys_count; i++ ) {
        if( NULL == dague_prof_keys[i].name ) {
            if( -1 == pos ) {
                pos = i;
            }
            continue;
        }
        if( 0 == strcmp(dague_prof_keys[i].name, key_name) ) {
            *key_start = START_KEY(i);
            *key_end = END_KEY(i);
            return 0;
        }
    }
    if( -1 == pos ) {
        if( dague_prof_keys_count == dague_prof_keys_number ) {
            ERROR(("dague_profiling_add_dictionary_keyword: Number of keyword limits reached"));
            return -1;
        }
        pos = dague_prof_keys_count;
        dague_prof_keys_count++;
    }

    dague_prof_keys[pos].name = strdup(key_name);
    dague_prof_keys[pos].attributes = strdup(attributes);
    dague_prof_keys[pos].info_length = info_length;
    if( NULL != convertor_code ) 
        dague_prof_keys[pos].convertor = strdup(convertor_code);
    else
        dague_prof_keys[pos].convertor = NULL;

    *key_start = START_KEY(pos);
    *key_end = END_KEY(pos);
    return 0;
}

int dague_profiling_dictionary_flush( void )
{
    unsigned int i;

    for( i = 0; i < dague_prof_keys_count; i++ ) {
        if( NULL != dague_prof_keys[i].name ) {
            free(dague_prof_keys[i].name);
            free(dague_prof_keys[i].attributes);
        }
    }
    dague_prof_keys_count = 0;

    return 0;
}

static dague_profiling_buffer_t *allocate_empty_buffer(int64_t *offset, char type)
{
    dague_profiling_buffer_t *res;

    if( !file_backend_extendable ) {
        *offset = -1;
        return NULL;
    }

    if( ftruncate(file_backend_fd, file_backend_next_offset+event_buffer_size) == -1 ) {
        fprintf(stderr, "Warning profiling system: resize of the events backend file failed: %s. Events trace will be truncated.\n",
                strerror(errno));
        file_backend_extendable = 0;
        *offset = -1;
        return NULL;
    }

#if defined(DAGUE_PROFILING_USE_MMAP)
    res = mmap(NULL, event_buffer_size, PROT_READ | PROT_WRITE, MAP_SHARED, file_backend_fd, file_backend_next_offset);

    if( MAP_FAILED == res ) {
        fprintf(stderr, "Warning profiling system: remap of the events backend file failed: %s. Events trace will be truncated.\n",
                strerror(errno));
        file_backend_extendable = 0;
        *offset = -1;
        return NULL;
    }
#else
    res = (dague_profiling_buffer_t*)malloc(event_buffer_size);
#if !defined(NDEBUG)
    memset(res, 0, event_buffer_size);
#endif
    if( NULL == res ) {
        fprintf(stderr, "Warning profiling system: unable to allocate new profiling buffer: %s. Events trace will be truncated.\n",
                strerror(errno));
        file_backend_extendable = 0;
        *offset = -1;
        return NULL;
    }
#endif

    res->this_buffer_file_offset = file_backend_next_offset;

    *offset = file_backend_next_offset;
    file_backend_next_offset += event_buffer_size;

    if(PROFILING_BUFFER_TYPE_HEADER != type ) {
        res->next_buffer_file_offset = (off_t)-1;

        res->buffer_type = type;
        switch( type ) {
        case PROFILING_BUFFER_TYPE_EVENTS:
            res->this_buffer.nb_events = 0;
            break;
        case PROFILING_BUFFER_TYPE_DICTIONARY:
            res->this_buffer.nb_dictionary_entries = 0;
            break;
        case PROFILING_BUFFER_TYPE_THREAD:
            res->this_buffer.nb_threads = 0;
            break;
        case PROFILING_BUFFER_TYPE_GLOBAL_INFO:
            res->this_buffer.nb_infos = 0;
            break;
        }
    } else {
        assert( *offset == 0 );
    }

    return res;
}

static void write_down_existing_buffer(dague_profiling_buffer_t *buffer,
                                       size_t count)
{
    (void)count;
    if( NULL == buffer )
        return;
    assert( count > 0 );
    memset( &(buffer->buffer[count]), 0, event_avail_space - count );
#if defined(DAGUE_PROFILING_USE_MMAP)
    if( munmap(buffer, event_buffer_size) == -1 ) {
        fprintf(stderr, "Warning profiling system: unmap of the events backend file at %p failed: %s\n",
                buffer, strerror(errno));
    }
#else
    if( lseek(file_backend_fd, buffer->this_buffer_file_offset, SEEK_SET) == (off_t)-1 ) {
        fprintf(stderr, "Warning profiling system: seek in the events backend file at %"PRId64" failed: %s. Events trace will be truncated.\n",
                buffer->this_buffer_file_offset, strerror(errno));
    } else {
        if( (size_t)(write(file_backend_fd, buffer, event_buffer_size)) != event_buffer_size ) {
            fprintf(stderr, "Warning profiling system: write in the events backend file at %"PRId64" failed: %s. Events trace will be truncated.\n",
                     buffer->this_buffer_file_offset, strerror(errno));
        }
    }
    free(buffer);
#endif
}

static int switch_event_buffer( dague_thread_profiling_t *context )
{
    dague_profiling_buffer_t *new_buffer;
    dague_profiling_buffer_t *old_buffer;
    off_t off;

    pthread_mutex_lock( &file_backend_lock );

    new_buffer = allocate_empty_buffer(&off, PROFILING_BUFFER_TYPE_EVENTS);

    if( NULL == new_buffer ) {
        pthread_mutex_unlock( &file_backend_lock );
        return -1;
    }

    old_buffer = context->current_events_buffer;
    if( NULL == old_buffer ) {
        context->first_events_buffer_offset = off;
    } else {
        old_buffer->next_buffer_file_offset = off;
    }
    write_down_existing_buffer( old_buffer, context->next_event_position );

    context->current_events_buffer = new_buffer;
    context->current_events_buffer_offset = off;
    context->next_event_position = 0;

    pthread_mutex_unlock( &file_backend_lock );

    return 0;
}

int dague_profiling_trace( dague_thread_profiling_t* context, int key,
                           uint64_t event_id, uint32_t handle_id, void *info )
{
    dague_profiling_output_t *this_event;
    size_t this_event_length;

    if( -1 == file_backend_fd ) {
        return -1;
    }

    this_event_length = EVENT_LENGTH( key, (NULL != info) );
    assert( this_event_length < event_avail_space );
    if( context->next_event_position + this_event_length > event_avail_space ) {
        if( switch_event_buffer(context) == -1 ) {
            return -2;
        }
    }
    /*
    fprintf(stderr, "%s event of key %d (%s) id %lu is event %ld->%ld in buffer @%ld of profiling context %p\n",
            START_KEY(BASE_KEY(key)) == key ? "start" : "end",
            BASE_KEY(key),
            dague_prof_keys[ BASE_KEY(key) ].name,
            event_id,
            context->next_event_position, context->next_event_position+this_event_length,
            context->current_events_buffer_offset,
            context);
    */
    this_event = (dague_profiling_output_t *)&context->current_events_buffer->buffer[context->next_event_position];
    assert( context->current_events_buffer->buffer_type == PROFILING_BUFFER_TYPE_EVENTS );
    context->current_events_buffer->this_buffer.nb_events++;

    context->next_event_position += this_event_length;
    context->nb_events++;

    this_event->event.key = (uint16_t)key;
    this_event->event.event_id = event_id;
    this_event->event.handle_id = handle_id;
    this_event->event.flags = 0;

    if( NULL != info ) {
        memcpy(this_event->info, info, dague_prof_keys[ BASE_KEY(key) ].info_length);
        this_event->event.flags = DAGUE_PROFILING_EVENT_HAS_INFO;
    }
    this_event->event.timestamp = take_time();

    return 0;
}

static int64_t dump_global_infos(int *nbinfos)
{
    dague_profiling_buffer_t *b, *n;
    dague_profiling_info_buffer_t *ib;
    dague_profiling_info_t *i;
    int nb, nbthis, is, vs;
    int pos;
    int64_t first_off;

    if( NULL == dague_profiling_infos ) {
        *nbinfos = 0;
        return -1;
    }

    b = allocate_empty_buffer(&first_off, PROFILING_BUFFER_TYPE_GLOBAL_INFO);
    if( NULL == b ) {
        fprintf(stderr, "Profiling System Warning: Unable to dump the global infos\n");
        *nbinfos = 0;
        return -1;
    }

    pos = 0;
    nb = 0;
    nbthis = 0;
    for(i = dague_profiling_infos; i != NULL; i = i->next) {
        is = strlen(i->key);
        vs = strlen(i->value);

        if( pos + sizeof(dague_profiling_info_buffer_t) + is + vs - 1 >= event_avail_space ) {
            b->this_buffer.nb_infos = nbthis;
            n = allocate_empty_buffer(&b->next_buffer_file_offset, PROFILING_BUFFER_TYPE_GLOBAL_INFO);
            if( NULL == n ) {
                fprintf(stderr, "Profiling System Warning: Global Infos will be truncated to %d infos only\n", nb);
                *nbinfos = nb;
                return first_off;
            }

            write_down_existing_buffer(b, pos);

            b = n;
            pos = 0;
            nbthis = 0;

        }
        ib = (dague_profiling_info_buffer_t *)&(b->buffer[pos]);
        ib->info_size = is;
        ib->value_size = vs;
        memcpy(ib->info_and_value + 0,  i->key,   is);
        memcpy(ib->info_and_value + is, i->value, vs);
        nb++;
        nbthis++;
        pos += sizeof(dague_profiling_info_buffer_t) + is + vs - 1;
    }

    b->this_buffer.nb_infos = nbthis;
    write_down_existing_buffer(b, pos);

    *nbinfos = nb;
    return first_off;
}

static int64_t dump_dictionary(int *nbdico)
{
    dague_profiling_buffer_t *b, *n;
    dague_profiling_key_buffer_t *kb;
    dague_profiling_key_t *k;
    unsigned int i;
    int nb, nbthis, cs;
    int pos;
    int64_t first_off;

    if( 0 == dague_prof_keys_count ) {
        *nbdico = 0;
        return -1;
    }

    b = allocate_empty_buffer(&first_off, PROFILING_BUFFER_TYPE_DICTIONARY);
    if( NULL == b ) {
        fprintf(stderr, "Profiling System Warning: Unable to dump the dictionary\n");
        *nbdico = 0;
        return -1;
    }

    pos = 0;
    nb = 0;
    nbthis = 0;
    for(i = 0; i < dague_prof_keys_count; i++) {
        k = &dague_prof_keys[i];
        if(NULL == k->convertor )
            cs = 0;
        else
            cs = strlen(k->convertor);

        if( pos + sizeof(dague_profiling_key_buffer_t) + cs - 1 >= event_avail_space ) {
            b->this_buffer.nb_dictionary_entries = nbthis;
            n = allocate_empty_buffer(&b->next_buffer_file_offset, PROFILING_BUFFER_TYPE_DICTIONARY);
            if( NULL == n ) {
                fprintf(stderr, "Profiling System Warning: Dictionnary will be truncated to %d entries only\n", nb);
                *nbdico = nb;
                return first_off;
            }

            write_down_existing_buffer(b, pos);

            b = n;
            pos = 0;
            nbthis = 0;

        }
        kb = (dague_profiling_key_buffer_t *)&(b->buffer[pos]);
        strncpy(kb->name, k->name, 64);
        strncpy(kb->attributes, k->attributes, 128);
        kb->keyinfo_length = k->info_length;
        kb->keyinfo_convertor_length = cs;
        if( cs > 0 ) {
            memcpy(kb->convertor, k->convertor, cs);
        }
        nb++;
        nbthis++;
        pos += sizeof(dague_profiling_key_buffer_t) + cs - 1;
    }

    b->this_buffer.nb_dictionary_entries = nbthis;
    write_down_existing_buffer(b, pos);

    *nbdico = nb;
    return first_off;
}

static size_t thread_size(dague_thread_profiling_t *thread)
{
    size_t s = 0;
    dague_profiling_info_t *i;
    int ks, vs;

    s += sizeof(dague_profiling_thread_buffer_t) - sizeof(dague_profiling_info_buffer_t);
    for(i = thread->infos; NULL!=i; i = i->next) {
        ks = strlen(i->key);
        vs = strlen(i->value);
        if( s + ks + vs + sizeof(dague_profiling_info_buffer_t) - 1 > event_avail_space ) {
            fprintf(stderr, "Profiling System Warning: unable to save info %s of thread %s, info ignored\n",
                    i->key, thread->hr_id);
            continue;
        }
        s += ks + vs + sizeof(dague_profiling_info_buffer_t) - 1;
    }
    return s;
}

static int64_t dump_thread(int *nbth)
{
    dague_profiling_buffer_t *b, *n;
    dague_profiling_thread_buffer_t *tb;
    int nb, nbthis;
    int nbinfos, ks, vs, pos;
    dague_profiling_info_t *i;
    dague_profiling_info_buffer_t *ib;
    int64_t off;
    size_t th_size;
    dague_list_item_t *it;
    dague_thread_profiling_t* thread;

    if( dague_list_is_empty(&threads) ) {
        *nbth = 0;
        return -1;
    }

    b = allocate_empty_buffer(&off, PROFILING_BUFFER_TYPE_THREAD);
    if( NULL == b ) {
        fprintf(stderr, "Profiling System Warning: Unable to dump some thread profiles\n");
        *nbth = 0;
        return -1;
    }

    pos = 0;
    nb = 0;
    nbthis = 0;

    for(it = DAGUE_LIST_ITERATOR_FIRST( &threads );
        it != DAGUE_LIST_ITERATOR_END( &threads );
        it = DAGUE_LIST_ITERATOR_NEXT( it ) ) {
        thread = (dague_thread_profiling_t*)it;
        th_size = thread_size(thread);

        if( pos + th_size >= event_avail_space ) {
            b->this_buffer.nb_threads = nbthis;
            n = allocate_empty_buffer(&b->next_buffer_file_offset, PROFILING_BUFFER_TYPE_THREAD);
            if( NULL == n ) {
                fprintf(stderr, "Profiling System Warning: Threads will be truncated to %d tnreads only\n", nb);
                *nbth = nb;
                return off;
            }

            write_down_existing_buffer(b, pos);

            b = n;
            pos = 0;
            nbthis = 0;
        }

        tb = (dague_profiling_thread_buffer_t *)&(b->buffer[pos]);
        tb->nb_events = thread->nb_events;
        strncpy(tb->hr_id, thread->hr_id, 128);
        tb->first_events_buffer_offset = thread->first_events_buffer_offset;

        nb++;
        nbthis++;

        nbinfos = 0;
        i = thread->infos;
        pos += sizeof(dague_profiling_thread_buffer_t) - sizeof(dague_profiling_info_buffer_t);
        while( NULL != i ) {
            ks = strlen(i->key);
            vs = strlen(i->value);
            if( pos + ks + vs + sizeof(dague_profiling_info_buffer_t) - 1 >= event_avail_space ) {
                continue;
            }
            ib = (dague_profiling_info_buffer_t*)&(b->buffer[pos]);
            ib->info_size = ks;
            ib->value_size = vs;
            memcpy(ib->info_and_value, i->key, ks);
            memcpy(ib->info_and_value + ks, i->value, vs);
            pos += ks + vs + sizeof(dague_profiling_info_buffer_t) - 1;
            i = i->next;
            nbinfos++;
        }
        tb->nb_infos = nbinfos;
    }

    b->this_buffer.nb_threads = nbthis;
    write_down_existing_buffer(b, pos);

    *nbth = nb;
    return off;
}

int dague_profiling_dump_dbp( const char* filename )
{
    int nb_threads = 0;
    dague_thread_profiling_t *t;
    int nb_infos, nb_dico;

    /* Flush existing events buffer, inconditionnally */
    DAGUE_LIST_ITERATOR(&threads, it, {
        t = (dague_thread_profiling_t*)it;
        if( NULL != t->current_events_buffer ) {
            write_down_existing_buffer(t->current_events_buffer, t->next_event_position);
            t->current_events_buffer = NULL;
        }
    });

    if( rename(bpf_filename, filename) == -1 ) {
        fprintf(stderr, "Warning Profiling System: Unable to rename events file %s in %s: %s\n",
                bpf_filename, filename, strerror(errno));
        unlink(bpf_filename);
        free(bpf_filename);
    } else {
        profile_head->dictionary_offset = dump_dictionary(&nb_dico);
        profile_head->dictionary_size = nb_dico;

        profile_head->info_offset = dump_global_infos(&nb_infos);
        profile_head->info_size = nb_infos;

        profile_head->thread_offset = dump_thread(&nb_threads);
        profile_head->nb_threads = nb_threads;

        profile_head->start_time = dague_start_time;
    }

    /* The head is now complete. Last flush. */
    write_down_existing_buffer((dague_profiling_buffer_t *)profile_head,
                               sizeof(dague_profiling_binary_file_header_t));

    /* Close the backend file */
    pthread_mutex_lock(&file_backend_lock);
    close(file_backend_fd);
    file_backend_fd = -1;
    file_backend_extendable = 0;
    pthread_mutex_unlock(&file_backend_lock);

    return 0;
}

char *dague_profile_ddesc_key_to_string = "";<|MERGE_RESOLUTION|>--- conflicted
+++ resolved
@@ -148,13 +148,7 @@
         assert( sizeof(dague_profiling_binary_file_header_t) < event_buffer_size );
         profile_head = (dague_profiling_binary_file_header_t*)allocate_empty_buffer(&zero, PROFILING_BUFFER_TYPE_HEADER);
         if( NULL != profile_head ) {
-<<<<<<< HEAD
             memcpy(profile_head->magick, DAGUE_PROFILING_MAGICK, strlen(DAGUE_PROFILING_MAGICK) + 1);
-            if (profile_head->magick[23] != '\0')
-                printf("this is a magick problem...\n");
-=======
-	        memcpy(profile_head->magick, DAGUE_PROFILING_MAGICK, strlen(DAGUE_PROFILING_MAGICK) + 1);
->>>>>>> 23d1cadf
             profile_head->byte_order = 0x0123456789ABCDEF;
             profile_head->profile_buffer_size = event_buffer_size;
             strncpy(profile_head->hr_id, hr_id, 128);
