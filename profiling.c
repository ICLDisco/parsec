/*
 * Copyright (c) 2009      The University of Tennessee and The University
 *                         of Tennessee Research Foundation.  All rights
 *                         reserved.
 */

#ifdef __gnu_linux__
/* We need it for the high resolution timers on Linux */
#define _GNU_SOURCE
#endif  /* __gnu_linux__ */

#include "profiling.h"
#include <stdlib.h>
#include <string.h>

#include "atomic.h"
#include "tooltip.h"

#if defined(__gnu_linux__) && !defined INTEL 
#include <unistd.h>
#include <time.h>
typedef struct timespec dplasma_time_t;
static inline dplasma_time_t take_time(void)
{
    dplasma_time_t ret;
    clock_gettime(CLOCK_REALTIME, &ret);
    return ret;
}

static inline uint64_t diff_time( dplasma_time_t start, dplasma_time_t end )
{
    uint64_t diff;
    diff = (end.tv_sec - start.tv_sec) * 1000000 +
           (end.tv_nsec - start.tv_nsec);
    return diff;
}
#elif defined(__IA64)
typedef uint64_t dplasma_time_t;
static inline dplasma_time_t take_time(void)
{
    dplasma_time_t ret;
    __asm__ __volatile__ ("mov %0=ar.itc" : "=r"(ret));
    return ret;
}
static inline uint64_t diff_time( dplasma_time_t start, dplasma_time_t end )
{
    return (end - start);
}
#elif defined(__X86)
typedef uint64_t dplasma_time_t;
static inline dplasma_time_t take_time(void)
{
    dplasma_time_t ret;
    __asm__ __volatile__("rdtsc" : "=A"(ret));
    return ret;
}
static inline uint64_t diff_time( dplasma_time_t start, dplasma_time_t end )
{
    return (end - start);
}
#else
#include <sys/time.h>
typedef struct timeval dplasma_time_t;
static inline dplasma_time_t take_time(void)
{
    struct timeval tv;

    gettimeofday( &tv, NULL );
    return tv;
}
static inline uint64_t diff_time( dplasma_time_t start, dplasma_time_t end )
{
    uint64_t diff;
    diff = (end.tv_sec - start.tv_sec) * 1000000 +
           (end.tv_usec - start.tv_usec);
    return diff;
}
#endif

typedef struct dplasma_profiling_key_t {
    char* name;
    char* attributes;
} dplasma_profiling_key_t;

typedef struct dplasma_profiling_output_t {
    int key;
    dplasma_time_t timestamp;
} dplasma_profiling_output_t;

int dplasma_prof_events_number;
int dplasma_prof_keys_count, dplasma_prof_keys_number;
dplasma_profiling_key_t* dplasma_prof_keys;

typedef struct dplasma_eu_profiling_t {
    int events_count;
    dplasma_profiling_output_t events[1];
} dplasma_eu_profiling_t;

int dplasma_profiling_init( dplasma_context_t* context, size_t length )
{
    dplasma_eu_profiling_t* prof;
    int i;

    dplasma_prof_events_number = length;

    for( i = 0; i < context->nb_cores; i++ ) {
        prof = (dplasma_eu_profiling_t*)malloc(sizeof(dplasma_eu_profiling_t) +
                                               sizeof(dplasma_profiling_output_t) * length);
        prof->events_count = 0;
        context->execution_units[i].eu_profile = prof;
    }

    dplasma_prof_keys = (dplasma_profiling_key_t*)malloc(128 * sizeof(dplasma_profiling_key_t));
    dplasma_prof_keys_count = 0;
    dplasma_prof_keys_number = 128;
    for( i = 0; i < dplasma_prof_keys_number; i++ ) {
        dplasma_prof_keys[i].name = NULL;
        dplasma_prof_keys[i].attributes = NULL;
    }
    return 0;
}

/**
 * Release all resources for the tracing. If threads are enabled only
 * the resources related to this thread are released.
 */
int dplasma_profiling_fini( dplasma_context_t* context )
{
    int i;

    dplasma_prof_events_number = 0;

    for( i = 0; i < dplasma_prof_keys_number; i++ ) {
        if( NULL != dplasma_prof_keys[i].name ) {
            free(dplasma_prof_keys[i].name);
            free(dplasma_prof_keys[i].attributes);
        }
    }
    free(dplasma_prof_keys);
    dplasma_prof_keys = NULL;
    dplasma_prof_keys_count = 0;
    dplasma_prof_keys_number = 0;

    for( i = 0; i < context->nb_cores; i++ ) {
        free(context->execution_units[i].eu_profile);
        context->execution_units[i].eu_profile = NULL;
    }

    return 0;
}

int dplasma_profiling_add_dictionary_keyword( const char* key_name, const char* attributes,
                                              int* key_start, int* key_end )
{
    int i, pos = -1;

    for( i = 0; i < dplasma_prof_keys_count; i++ ) {
        if( NULL == dplasma_prof_keys[i].name ) {
            if( -1 == pos ) {
                pos = i;
            }
            continue;
        }
        if( 0 == strcmp(dplasma_prof_keys[i].name, key_name) ) {
            *key_start = 2 * i;
            *key_end = 2 * i + 1;
            return 0;
        }
    }
    if( -1 == pos ) {
        pos = dplasma_prof_keys_count;
    }

    dplasma_prof_keys[pos].name = strdup(key_name);
    dplasma_prof_keys[pos].attributes = strdup(attributes);

    *key_start = 2 * pos;
    *key_end = 2 * pos + 1;
    dplasma_prof_keys_count++;
    return 0;
}

int dplasma_profiling_del_dictionary_keyword( int key )
{
    return 0;
}

int dplasma_profiling_trace( dplasma_execution_unit_t* context, int key )
{
    int my_event = context->eu_profile->events_count;

    if( my_event >= dplasma_prof_events_number ) {
        context->eu_profile->events_count = 0;
        my_event = 0;
        return -1;
    }
    context->eu_profile->events[my_event].key = key;
    context->eu_profile->events[my_event].timestamp = take_time();
    return 0;
}

int dplasma_profiling_dump_svg( dplasma_context_t* context, const char* filename )
{
    FILE* tracefile;
    uint64_t start, end;
    dplasma_time_t relative;
    double scale = 0.01, gaps, gaps_last, last, total_time;
    dplasma_eu_profiling_t* profile;
    int i, thread_id, tag, core;

    tracefile = fopen(filename, "w");
    if( NULL == tracefile ) {
        return -1;
    }

    core = 1;

    fprintf(tracefile,
            "<?xml version=\"1.0\" encoding=\"utf-8\"?>\n"
            "<!DOCTYPE svg PUBLIC \"-_W3C_DTD SVG 1.0_EN\"\n" 
            "\"http://www.w3.org/TR/SVG/DTD/svg10.dtd\">\n"
            "<svg xmlns='http://www.w3.org/2000/svg' xmlns:xlink='http://www.w3.org/1999/xlink'\n"
            "  onload='Init(evt)'\n"
            "  onmousemove='GetTrueCoords(evt); ShowTooltip(evt, true)'\n"
            "  onmouseout='ShowTooltip(evt, false)'\n"
            ">\n"
            "  <script type=\"text/ecmascript\">\n"
            "    <![CDATA[%s]]>\n"
            "  </script>\n",
            tooltip_script);

<<<<<<< HEAD
    relative = dplasma_prof_events[1].timestamp;
    total_time = diff_time(relative, dplasma_prof_events[dplasma_prof_events_count-1].timestamp);
    last = diff_time( relative, dplasma_prof_events[1].timestamp );
    for( i = 1; i < dplasma_prof_events_count; i+=2 ) {
        start = diff_time( relative, dplasma_prof_events[i].timestamp );
        end = diff_time( relative, dplasma_prof_events[i+1].timestamp );
        tag = dplasma_prof_events[i].key / 2;

        gaps += start - gaps_last;
        gaps_last = end;

        if( last < end ) last = end;

        fprintf(tracefile,
                "    <rect x=\"%.2lf\" y=\"%.0lf\" width=\"%.2lf\" height=\"%.0lf\" style=\"%s\">\n"
                "       <title>%s (rank 0)</title>\n"
                "       <desc>\n"
                "          %.0lf time units (%.2lf%% of time)\n"
                "       </desc>\n"
                "    </rect>\n",                
                start * scale,
                (core - 1) * 100.0,
                (end - start) * scale,
                200.0,
                dplasma_prof_keys[tag].attributes,
                dplasma_prof_keys[tag].name,
                (double)end-(double)start,
                100.0 * ( (double)end-(double)start) / (double)total_time);

        /*        fprintf(tracefile,
                "    "
                "<text x=\"%.2lf\" y=\"%.0lf\" font-size=\"20\" fill=\"black\">"
                "%d"
                "</text>\n",
                start * scale + 10,
                core * 100.0 + 20,
                (int)tag);*/
=======
    for( thread_id = 0; thread_id < context->nb_cores; thread_id++ ) {
        profile = context->execution_units[thread_id].eu_profile;
        gaps = 0.0;
        gaps_last = 0.0;
        relative = profile->events[0].timestamp;
        total_time = diff_time(relative, profile->events[profile->events_count-1].timestamp);
        last = diff_time( relative, profile->events[1].timestamp );
        for( i = 0; i < profile->events_count; i+=2 ) {
            start = diff_time( relative, profile->events[i].timestamp );
            end = diff_time( relative, profile->events[i+1].timestamp );
            tag = profile->events[i].key / 2;
            
            gaps += start - gaps_last;
            gaps_last = end;
            
            if( last < end ) last = end;
            
            fprintf(tracefile,
                    "    <rect x=\"%.2lf\" y=\"%.0lf\" width=\"%.2lf\" height=\"%.0lf\" style=\"%s\">\n"
                    "       <title>%s</title>\n"
                    "       <desc>%.0lf time units (%.2lf%% of time)</desc>\n"
                    "    </rect>\n",                
                    start * scale,
                    (core - 1) * 100.0,
                    (end - start) * scale,
                    200.0,
                    dplasma_prof_keys[tag].attributes,
                    dplasma_prof_keys[tag].name,
                    (double)end-(double)start,
                    100.0 * ( (double)end-(double)start) / (double)total_time);
            
            /*        fprintf(tracefile,
                      "    "
                      "<text x=\"%.2lf\" y=\"%.0lf\" font-size=\"20\" fill=\"black\">"
                      "%d"
                      "</text>\n",
                      start * scale + 10,
                      core * 100.0 + 20,
                      (int)tag);*/
            printf("Found %.4lf ticks gaps out of %.4lf (%.2lf%%)\n", gaps,
                   last, (gaps * 100.0) / last);
        }
        fprintf(tracefile, 
                "  <g id='ToolTip' opacity='0.8' display='none' pointer-events='none'>"
                "    <rect id='tipbox' x='0' y='5' width='88' height='20' rx='2' ry='2' fill='white' stroke='black'/>"
                "    <text id='tipText' x='5' y='20' font-family='Arial' font-size='12'>"
                "      <tspan id='tipTitle' x='5' font-weight='bold'> </tspan>"
                "      <tspan id='tipDesc' x='5' dy='1.2em' fill='blue'> </tspan>"
                "    </text>"
                "  </g>"
                "</svg>\n");
>>>>>>> 251e9d05
    }
    fclose(tracefile);
        
    return 0;
}
<|MERGE_RESOLUTION|>--- conflicted
+++ resolved
@@ -187,15 +187,14 @@
 
 int dplasma_profiling_trace( dplasma_execution_unit_t* context, int key )
 {
-    int my_event = context->eu_profile->events_count;
+    int my_event = context->eu_profile->events_count++;
 
     if( my_event >= dplasma_prof_events_number ) {
-        context->eu_profile->events_count = 0;
-        my_event = 0;
         return -1;
     }
     context->eu_profile->events[my_event].key = key;
     context->eu_profile->events[my_event].timestamp = take_time();
+    
     return 0;
 }
 
@@ -206,14 +205,12 @@
     dplasma_time_t relative;
     double scale = 0.01, gaps, gaps_last, last, total_time;
     dplasma_eu_profiling_t* profile;
-    int i, thread_id, tag, core;
+    int i, thread_id, tag;
 
     tracefile = fopen(filename, "w");
     if( NULL == tracefile ) {
         return -1;
     }
-
-    core = 1;
 
     fprintf(tracefile,
             "<?xml version=\"1.0\" encoding=\"utf-8\"?>\n"
@@ -229,98 +226,50 @@
             "  </script>\n",
             tooltip_script);
 
-<<<<<<< HEAD
-    relative = dplasma_prof_events[1].timestamp;
-    total_time = diff_time(relative, dplasma_prof_events[dplasma_prof_events_count-1].timestamp);
-    last = diff_time( relative, dplasma_prof_events[1].timestamp );
-    for( i = 1; i < dplasma_prof_events_count; i+=2 ) {
-        start = diff_time( relative, dplasma_prof_events[i].timestamp );
-        end = diff_time( relative, dplasma_prof_events[i+1].timestamp );
-        tag = dplasma_prof_events[i].key / 2;
-
-        gaps += start - gaps_last;
-        gaps_last = end;
-
-        if( last < end ) last = end;
-
-        fprintf(tracefile,
-                "    <rect x=\"%.2lf\" y=\"%.0lf\" width=\"%.2lf\" height=\"%.0lf\" style=\"%s\">\n"
-                "       <title>%s (rank 0)</title>\n"
-                "       <desc>\n"
-                "          %.0lf time units (%.2lf%% of time)\n"
-                "       </desc>\n"
-                "    </rect>\n",                
-                start * scale,
-                (core - 1) * 100.0,
-                (end - start) * scale,
-                200.0,
-                dplasma_prof_keys[tag].attributes,
-                dplasma_prof_keys[tag].name,
-                (double)end-(double)start,
-                100.0 * ( (double)end-(double)start) / (double)total_time);
-
-        /*        fprintf(tracefile,
-                "    "
-                "<text x=\"%.2lf\" y=\"%.0lf\" font-size=\"20\" fill=\"black\">"
-                "%d"
-                "</text>\n",
-                start * scale + 10,
-                core * 100.0 + 20,
-                (int)tag);*/
-=======
-    for( thread_id = 0; thread_id < context->nb_cores; thread_id++ ) {
-        profile = context->execution_units[thread_id].eu_profile;
-        gaps = 0.0;
-        gaps_last = 0.0;
-        relative = profile->events[0].timestamp;
-        total_time = diff_time(relative, profile->events[profile->events_count-1].timestamp);
-        last = diff_time( relative, profile->events[1].timestamp );
-        for( i = 0; i < profile->events_count; i+=2 ) {
-            start = diff_time( relative, profile->events[i].timestamp );
-            end = diff_time( relative, profile->events[i+1].timestamp );
-            tag = profile->events[i].key / 2;
+        for( thread_id = 0; thread_id < context->nb_cores; thread_id++ ) {
+            profile = context->execution_units[thread_id].eu_profile;
+            gaps = 0.0;
+            gaps_last = 0.0;
+            relative = profile->events[0].timestamp;
+            total_time = diff_time(relative, profile->events[profile->events_count-1].timestamp);
+            last = diff_time( relative, profile->events[1].timestamp );
+            for( i = 0; i < profile->events_count; i+=2 ) {
+                start = diff_time( relative, profile->events[i].timestamp );
+                end = diff_time( relative, profile->events[i+1].timestamp );
+                tag = profile->events[i].key / 2;
             
-            gaps += start - gaps_last;
-            gaps_last = end;
+                gaps += start - gaps_last;
+                gaps_last = end;
+                
+                if( last < end ) last = end;
             
-            if( last < end ) last = end;
-            
-            fprintf(tracefile,
-                    "    <rect x=\"%.2lf\" y=\"%.0lf\" width=\"%.2lf\" height=\"%.0lf\" style=\"%s\">\n"
-                    "       <title>%s</title>\n"
-                    "       <desc>%.0lf time units (%.2lf%% of time)</desc>\n"
-                    "    </rect>\n",                
-                    start * scale,
-                    (core - 1) * 100.0,
-                    (end - start) * scale,
-                    200.0,
-                    dplasma_prof_keys[tag].attributes,
-                    dplasma_prof_keys[tag].name,
-                    (double)end-(double)start,
-                    100.0 * ( (double)end-(double)start) / (double)total_time);
-            
-            /*        fprintf(tracefile,
-                      "    "
-                      "<text x=\"%.2lf\" y=\"%.0lf\" font-size=\"20\" fill=\"black\">"
-                      "%d"
-                      "</text>\n",
-                      start * scale + 10,
-                      core * 100.0 + 20,
-                      (int)tag);*/
-            printf("Found %.4lf ticks gaps out of %.4lf (%.2lf%%)\n", gaps,
-                   last, (gaps * 100.0) / last);
+                fprintf(tracefile,
+                        "    <rect x=\"%.2lf\" y=\"%.0lf\" width=\"%.2lf\" height=\"%.0lf\" style=\"%s\">\n"
+                        "       <title>%s</title>\n"
+                        "       <desc>%.0lf time units (%.2lf%% of time)</desc>\n"
+                        "    </rect>\n",                
+                        start * scale,
+                        thread_id * 100.0 + 1.0,
+                        (end - start) * scale,
+                        98.0,
+                        dplasma_prof_keys[tag].attributes,
+                        dplasma_prof_keys[tag].name,
+                        (double)end-(double)start,
+                        100.0 * ( (double)end-(double)start) / (double)total_time);
+                
+                printf("Found %.4lf ticks gaps out of %.4lf (%.2lf%%)\n", gaps,
+                       last, (gaps * 100.0) / last);
+            }
         }
         fprintf(tracefile, 
-                "  <g id='ToolTip' opacity='0.8' display='none' pointer-events='none'>"
-                "    <rect id='tipbox' x='0' y='5' width='88' height='20' rx='2' ry='2' fill='white' stroke='black'/>"
-                "    <text id='tipText' x='5' y='20' font-family='Arial' font-size='12'>"
-                "      <tspan id='tipTitle' x='5' font-weight='bold'> </tspan>"
-                "      <tspan id='tipDesc' x='5' dy='1.2em' fill='blue'> </tspan>"
-                "    </text>"
-                "  </g>"
+                "  <g id='ToolTip' opacity='0.8' display='none' pointer-events='none'>\n"
+                "    <rect id='tipbox' x='0' y='5' width='88' height='20' rx='2' ry='2' fill='white' stroke='black'/>\n"
+                "    <text id='tipText' x='5' y='20' font-family='Arial' font-size='12'>\n"
+                "      <tspan id='tipTitle' x='5' font-weight='bold'><![CDATA[]]></tspan>\n"
+                "      <tspan id='tipDesc' x='5' dy='1.2em' fill='blue'><![CDATA[]]></tspan>\n"
+                "    </text>\n"
+                "  </g>\n"
                 "</svg>\n");
->>>>>>> 251e9d05
-    }
     fclose(tracefile);
         
     return 0;
