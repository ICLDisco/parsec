--- conflicted
+++ resolved
@@ -28,12 +28,8 @@
  */
 typedef void (*dague_hbbuffer_parent_push_fct_t)(void *store, dague_list_item_t *elt);
 
-<<<<<<< HEAD
 typedef struct dague_hbbuffer_t {
-=======
-typedef struct dplasma_hbbuffer_t {
     volatile uint32_t lock;     /**< lock on the buffer */
->>>>>>> 43f044da
     size_t size;       /**< the size of the buffer, in number of void* */
 	size_t nbelt;      /**< Number of elemnts in the buffer currently */
     size_t ideal_fill; /**< hint on the number of elements that should be there to increase parallelism */
@@ -44,8 +40,8 @@
 } dague_hbbuffer_t;
 
 static inline dague_hbbuffer_t *dague_hbbuffer_new(size_t size,  size_t ideal_fill,
-                                                       dague_hbbuffer_parent_push_fct_t parent_push_fct,
-                                                       void *parent_store)
+                                                   dague_hbbuffer_parent_push_fct_t parent_push_fct,
+                                                   void *parent_store)
 {
     /** Must use calloc to ensure that all ites are set to NULL */
     dague_hbbuffer_t *n = (dague_hbbuffer_t*)calloc(1, sizeof(dague_hbbuffer_t) + (size-1)*sizeof(dague_list_item_t*));
@@ -143,30 +139,18 @@
     return ret;
 }
 
-<<<<<<< HEAD
 static inline dague_list_item_t *dague_hbbuffer_pop_best(dague_hbbuffer_t *b, 
                                                              dague_hbbuffer_ranking_fct_t rank_function, 
                                                              void *rank_function_param)
 {
     int idx;
     dague_list_item_t *best_elt = NULL;
-    int best_idx = 0;   
+    int best_idx = -1;
     unsigned int best_rank = 0, rank;
 
     dague_atomic_lock(&b->lock);
-=======
-static dplasma_list_item_t *dplasma_hbbuffer_pop_best(dplasma_hbbuffer_t *b,
-                                                      dplasma_hbbuffer_ranking_fct_t rank_function,
-                                                      void *rank_function_param)
-{
-    int idx;
-    dplasma_list_item_t *best_elt = NULL;
-    int best_idx = -1;
-    unsigned int best_rank = 0, rank;
+    dague_mfence();
 
-    dplasma_atomic_lock(&b->lock);
-    dplasma_mfence();
->>>>>>> 43f044da
     for(idx = 0; idx < b->size; idx++) {
         if( NULL == b->items[idx] )
             continue;
@@ -174,7 +158,7 @@
         DEBUG(("Found non NULL element in %p at position %d/%d\n", b, idx, (int)b->size));
 
         rank = rank_function(b->items[idx], rank_function_param);
-        if( rank > best_rank ) {
+        if( (NULL == best_elt) || (rank > best_rank) ) {
             best_rank = rank;
             best_elt  =  b->items[idx];
             best_idx  = idx;
